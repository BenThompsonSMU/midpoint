/*
 * Copyright (c) 2010-2014 Evolveum
 *
 * Licensed under the Apache License, Version 2.0 (the "License");
 * you may not use this file except in compliance with the License.
 * You may obtain a copy of the License at
 *
 *     http://www.apache.org/licenses/LICENSE-2.0
 *
 * Unless required by applicable law or agreed to in writing, software
 * distributed under the License is distributed on an "AS IS" BASIS,
 * WITHOUT WARRANTIES OR CONDITIONS OF ANY KIND, either express or implied.
 * See the License for the specific language governing permissions and
 * limitations under the License.
 */

package com.evolveum.midpoint.repo.sql.query;

import com.evolveum.midpoint.prism.query.ObjectQuery;
import com.evolveum.midpoint.prism.query.OrgFilter;
import com.evolveum.midpoint.repo.sql.util.ClassMapper;
import com.evolveum.midpoint.repo.sql.util.GetObjectResult;
import com.evolveum.midpoint.schema.GetOperationOptions;
import com.evolveum.midpoint.schema.SelectorOptions;
import com.evolveum.midpoint.util.logging.Trace;
import com.evolveum.midpoint.util.logging.TraceManager;
import com.evolveum.midpoint.xml.ns._public.common.common_2a.ObjectType;
import org.apache.commons.lang.ObjectUtils;
import org.hibernate.Query;
import org.hibernate.Session;

import java.util.Collection;

/**
 * @author lazyman
 */
public class OrgFilterQuery extends CustomQuery {

    private static final Trace LOGGER = TraceManager.getTrace(OrgFilterQuery.class);

    @Override
    public boolean match(ObjectQuery objectQuery, Class<? extends ObjectType> type,
                         Collection<SelectorOptions<GetOperationOptions>> options, boolean countingObjects) {

        if (objectQuery == null || !(objectQuery.getFilter() instanceof OrgFilter)) {
            return false;
        }

        OrgFilter filter = (OrgFilter) objectQuery.getFilter();
        if (filter.isRoot()) {
            return false;
        }

        return true;
    }

    @Override
    public RQuery createQuery(ObjectQuery objectQuery, Class<? extends ObjectType> type,
                              Collection<SelectorOptions<GetOperationOptions>> options, boolean countingObjects,
                              Session session) {

        OrgFilter filter = (OrgFilter) objectQuery.getFilter();

        LOGGER.trace("createOrgQuery {}, counting={}, filter={}", new Object[]{type.getSimpleName(), countingObjects, filter});

        if (countingObjects) {
            return countQuery(filter, type, session);
        }

        StringBuilder sb = new StringBuilder();
<<<<<<< HEAD
        sb.append("select o.fullObject,o.stringsCount,o.longsCount,o.datesCount,o.referencesCount,o.polysCount from ");
        sb.append(ClassMapper.getHQLType(type)).append(" as o left join o.descendants as d where d.ancestorOid = :aOid");
        sb.append(" group by o.fullObject, o.stringsCount,o.longsCount,o.datesCount,o.referencesCount,o.polysCount, o.name.orig order by o.name.orig asc");

        Query query = session.createQuery(sb.toString());
        updateQueryParameters(query, filter, countingObjects);

        return new RQueryImpl(query);
    }

    /**
     * This query is probably much faster than the standard one,
     * but it's using IN clause, we need to check it's performance. [lazyman]
     */
    private RQuery createOracleQuery(OrgFilter filter, Class<? extends ObjectType> type, Session session) {
        StringBuilder sb = new StringBuilder();
        sb.append("select o.fullObject,o.stringsCount,o.longsCount,o.datesCount,o.referencesCount,o.polysCount from ");
        sb.append(ClassMapper.getHQLType(type));
        sb.append(" as o where o.oid in (select distinct d.descendantOid from ROrgClosure as d where d.ancestorOid = :aOid)");

=======
        if (OrgFilter.Scope.ONE_LEVEL.equals(filter.getScope())) {
            sb.append("select o.fullObject,o.stringsCount,o.longsCount,o.datesCount,o.referencesCount,o.polysCount from ");
            sb.append(ClassMapper.getHQLType(type)).append(" as o where o.oid in (select distinct p.ownerOid from RParentOrgRef p where p.targetOid=:oid)");
        } else {
            sb.append("select o.fullObject,o.stringsCount,o.longsCount,o.datesCount,o.referencesCount,o.polysCount from ");
            sb.append(ClassMapper.getHQLType(type)).append(" as o where o.oid in (");
            //todo change to sb.append("select d.descendantOid from ROrgClosure as d where d.ancestorOid = :oid and d.descendantOid != :oid)");
            sb.append("select distinct d.descendantOid from ROrgClosure as d where d.ancestorOid = :oid and d.descendantOid != :oid)");
        }
>>>>>>> e9a5796d
        Query query = session.createQuery(sb.toString());
        query.setString("oid", filter.getOrgRef().getOid());
        query.setResultTransformer(GetObjectResult.RESULT_TRANSFORMER);

        return new RQueryImpl(query);
    }

<<<<<<< HEAD
    private void updateQueryParameters(Query query, OrgFilter filter, boolean countingObjects) {
        query.setString("aOid", filter.getOrgRef().getOid());

        if (!countingObjects) {
            query.setResultTransformer(GetObjectResult.RESULT_TRANSFORMER);
        }
    }

=======
>>>>>>> e9a5796d
    private RQuery countQuery(OrgFilter filter, Class type, Session session) {
        StringBuilder sb = new StringBuilder();
        if (OrgFilter.Scope.ONE_LEVEL.equals(filter.getScope())) {
            sb.append("select count(distinct o.oid) from ");
            sb.append(ClassMapper.getHQLType(type)).append(" o left join o.parentOrgRef p where p.targetOid=:oid");
        } else {
<<<<<<< HEAD
            sb.append("select count(distinct d.descendantOid) from ").append(ClassMapper.getHQLType(type));
            sb.append(" as o left join o.descendants as d where d.ancestorOid = :aOid");
        }

=======
            if (ObjectType.class.equals(type)) {
                //todo change to select count(*) from ROrgClosure d where d.ancestorOid = :oid
                sb.append("select count(distinct d.descendantOid) from ROrgClosure d where d.ancestorOid = :oid and d.descendantOid != :oid");
            } else {
                //todo change to sb.append("select count(d.descendantOid) from ").append(ClassMapper.getHQLType(type));
                sb.append("select count(distinct d.descendantOid) from ").append(ClassMapper.getHQLType(type));
                sb.append(" as o left join o.descendants as d where d.ancestorOid = :oid and d.descendantOid != :oid");
            }
        }
>>>>>>> e9a5796d
        Query query = session.createQuery(sb.toString());
        query.setString("oid", filter.getOrgRef().getOid());

        return new RQueryImpl(query);
    }
}<|MERGE_RESOLUTION|>--- conflicted
+++ resolved
@@ -68,28 +68,6 @@
         }
 
         StringBuilder sb = new StringBuilder();
-<<<<<<< HEAD
-        sb.append("select o.fullObject,o.stringsCount,o.longsCount,o.datesCount,o.referencesCount,o.polysCount from ");
-        sb.append(ClassMapper.getHQLType(type)).append(" as o left join o.descendants as d where d.ancestorOid = :aOid");
-        sb.append(" group by o.fullObject, o.stringsCount,o.longsCount,o.datesCount,o.referencesCount,o.polysCount, o.name.orig order by o.name.orig asc");
-
-        Query query = session.createQuery(sb.toString());
-        updateQueryParameters(query, filter, countingObjects);
-
-        return new RQueryImpl(query);
-    }
-
-    /**
-     * This query is probably much faster than the standard one,
-     * but it's using IN clause, we need to check it's performance. [lazyman]
-     */
-    private RQuery createOracleQuery(OrgFilter filter, Class<? extends ObjectType> type, Session session) {
-        StringBuilder sb = new StringBuilder();
-        sb.append("select o.fullObject,o.stringsCount,o.longsCount,o.datesCount,o.referencesCount,o.polysCount from ");
-        sb.append(ClassMapper.getHQLType(type));
-        sb.append(" as o where o.oid in (select distinct d.descendantOid from ROrgClosure as d where d.ancestorOid = :aOid)");
-
-=======
         if (OrgFilter.Scope.ONE_LEVEL.equals(filter.getScope())) {
             sb.append("select o.fullObject,o.stringsCount,o.longsCount,o.datesCount,o.referencesCount,o.polysCount from ");
             sb.append(ClassMapper.getHQLType(type)).append(" as o where o.oid in (select distinct p.ownerOid from RParentOrgRef p where p.targetOid=:oid)");
@@ -99,7 +77,6 @@
             //todo change to sb.append("select d.descendantOid from ROrgClosure as d where d.ancestorOid = :oid and d.descendantOid != :oid)");
             sb.append("select distinct d.descendantOid from ROrgClosure as d where d.ancestorOid = :oid and d.descendantOid != :oid)");
         }
->>>>>>> e9a5796d
         Query query = session.createQuery(sb.toString());
         query.setString("oid", filter.getOrgRef().getOid());
         query.setResultTransformer(GetObjectResult.RESULT_TRANSFORMER);
@@ -107,29 +84,12 @@
         return new RQueryImpl(query);
     }
 
-<<<<<<< HEAD
-    private void updateQueryParameters(Query query, OrgFilter filter, boolean countingObjects) {
-        query.setString("aOid", filter.getOrgRef().getOid());
-
-        if (!countingObjects) {
-            query.setResultTransformer(GetObjectResult.RESULT_TRANSFORMER);
-        }
-    }
-
-=======
->>>>>>> e9a5796d
     private RQuery countQuery(OrgFilter filter, Class type, Session session) {
         StringBuilder sb = new StringBuilder();
         if (OrgFilter.Scope.ONE_LEVEL.equals(filter.getScope())) {
             sb.append("select count(distinct o.oid) from ");
             sb.append(ClassMapper.getHQLType(type)).append(" o left join o.parentOrgRef p where p.targetOid=:oid");
         } else {
-<<<<<<< HEAD
-            sb.append("select count(distinct d.descendantOid) from ").append(ClassMapper.getHQLType(type));
-            sb.append(" as o left join o.descendants as d where d.ancestorOid = :aOid");
-        }
-
-=======
             if (ObjectType.class.equals(type)) {
                 //todo change to select count(*) from ROrgClosure d where d.ancestorOid = :oid
                 sb.append("select count(distinct d.descendantOid) from ROrgClosure d where d.ancestorOid = :oid and d.descendantOid != :oid");
@@ -139,7 +99,6 @@
                 sb.append(" as o left join o.descendants as d where d.ancestorOid = :oid and d.descendantOid != :oid");
             }
         }
->>>>>>> e9a5796d
         Query query = session.createQuery(sb.toString());
         query.setString("oid", filter.getOrgRef().getOid());
 
