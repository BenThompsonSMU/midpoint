--- conflicted
+++ resolved
@@ -24,21 +24,16 @@
 import com.evolveum.midpoint.repo.sql.util.DtoTranslationException;
 import com.evolveum.midpoint.repo.sql.util.IdGeneratorResult;
 import com.evolveum.midpoint.repo.sql.util.MidPointJoinedPersister;
+import com.evolveum.midpoint.repo.sql.util.RUtil;
 import com.evolveum.midpoint.xml.ns._public.common.common_3.CaseType;
-<<<<<<< HEAD
-=======
 import com.evolveum.midpoint.xml.ns._public.common.common_3.CaseWorkItemType;
 import org.hibernate.annotations.Cascade;
->>>>>>> 35c8e1ee
 import org.hibernate.annotations.ForeignKey;
 import org.hibernate.annotations.Persister;
 
 import javax.persistence.*;
-<<<<<<< HEAD
-=======
 import java.util.Collection;
 import java.util.HashSet;
->>>>>>> 35c8e1ee
 import java.util.Objects;
 import java.util.Set;
 
@@ -53,27 +48,15 @@
 @Persister(impl = MidPointJoinedPersister.class)
 public class RCase extends RObject<CaseType> {
 
-<<<<<<< HEAD
-    private RPolyString nameCopy;
-=======
     private RPolyString name;
     private String state;
     private REmbeddedReference objectRef;
     private Set<RCaseWorkItem> workItems = new HashSet<>();
->>>>>>> 35c8e1ee
 
     @AttributeOverrides({
             @AttributeOverride(name = "orig", column = @Column(name = "name_orig")),
             @AttributeOverride(name = "norm", column = @Column(name = "name_norm"))
     })
-    @Embedded
-    public RPolyString getNameCopy() {
-        return nameCopy;
-    }
-
-    public void setNameCopy(RPolyString nameCopy) {
-        this.nameCopy = nameCopy;
-    }
 
     @Column
     public String getState() {
@@ -113,24 +96,15 @@
             return false;
         if (!super.equals(o))
             return false;
-<<<<<<< HEAD
-        RCase rForm = (RCase) o;
-        return Objects.equals(nameCopy, rForm.nameCopy);
-=======
         RCase rCase = (RCase) o;
         return Objects.equals(name, rCase.name) &&
                 Objects.equals(objectRef, rCase.objectRef) &&
                 Objects.equals(workItems, rCase.workItems);
->>>>>>> 35c8e1ee
     }
 
     @Override
     public int hashCode() {
-<<<<<<< HEAD
-        return Objects.hash(super.hashCode(), nameCopy);
-=======
         return Objects.hash(super.hashCode(), name, objectRef, workItems);
->>>>>>> 35c8e1ee
     }
 
     @Override
@@ -143,9 +117,6 @@
 
     public static void copyFromJAXB(CaseType jaxb, RCase repo, RepositoryContext context,
 			IdGeneratorResult generatorResult) throws DtoTranslationException {
-<<<<<<< HEAD
-		RObject.copyFromJAXB(jaxb, repo, repositoryContext, generatorResult);
-=======
 		RObject.copyFromJAXB(jaxb, repo, context, generatorResult);
         repo.setObjectRef(RUtil.jaxbRefToEmbeddedRepoRef(jaxb.getObjectRef(), context.prismContext));
         repo.setState(jaxb.getState());
@@ -153,8 +124,4 @@
             repo.getWorkItems().add(RCaseWorkItem.toRepo(repo, workItem, context));
         }
     }
->>>>>>> 35c8e1ee
-
-        repo.setNameCopy(RPolyString.copyFromJAXB(jaxb.getName()));
-	}
 }