<?xml version="1.0" encoding="UTF-8" standalone="yes"?>

<!--
  ~ Copyright (c) 2010-2013 Evolveum
  ~
  ~ Licensed under the Apache License, Version 2.0 (the "License");
  ~ you may not use this file except in compliance with the License.
  ~ You may obtain a copy of the License at
  ~
  ~     http://www.apache.org/licenses/LICENSE-2.0
  ~
  ~ Unless required by applicable law or agreed to in writing, software
  ~ distributed under the License is distributed on an "AS IS" BASIS,
  ~ WITHOUT WARRANTIES OR CONDITIONS OF ANY KIND, either express or implied.
  ~ See the License for the specific language governing permissions and
  ~ limitations under the License.
  -->
<objects xmlns="http://midpoint.evolveum.com/xml/ns/public/common/common-2a"
         xmlns:xsi="http://www.w3.org/2001/XMLSchema-instance"
         xmlns:c="http://midpoint.evolveum.com/xml/ns/public/common/common-2a"
         xmlns:xsd="http://www.w3.org/2001/XMLSchema"
         xmlns:ri="http://midpoint.evolveum.com/xml/ns/public/resource/instance/ef2bc95b-76e0-48e2-86d6-3d4f02d3e1a2"
         xmlns:icfs="http://midpoint.evolveum.com/xml/ns/public/connector/icf-1/resource-schema-2"
         xmlns:my="http://myself.me/schemas/whatever"
         xmlns:t="http://prism.evolveum.com/xml/ns/public/types-2"
         xmlns:q="http://prism.evolveum.com/xml/ns/public/query-2"
         xsi:schemaLocation="http://midpoint.evolveum.com/xml/ns/public/common/common-2a ../../../../../../infra/schema/src/main/resources/xml/ns/public/common/common-2a.xsd">

<<<<<<< HEAD
    <c:object xsi:type="UserType" version="1" xmlns="http://midpoint.evolveum.com/xml/ns/public/common/common-2a"
=======
    <user version="1" xmlns="http://midpoint.evolveum.com/xml/ns/public/common/common-2a"
>>>>>>> e32b592e

            xmlns:ds="http://www.w3.org/2000/09/xmldsig#" xmlns:xsi="http://www.w3.org/2001/XMLSchema-instance"
            xmlns:enc="http://www.w3.org/2001/04/xmlenc#">
        <c:name>atestuserX00002</c:name>
        
        <trigger id="2">
            <handlerUri>http://triggerUri</handlerUri>
            <timestamp>2013-05-07T10:38:21.350+02:00</timestamp>
        </trigger>

        <metadata>
            <creatorRef oid="cccccccc-cccc-cccc-cccc-000022222222" type="c:UserType"/>
            <createApproverRef oid="cccccccc-cccc-cccc-cccc-000022222222" type="c:UserType"/>
            <createApproverRef oid="cccccccc-cccc-cccc-cccc-000022222223" type="c:UserType"/>
            <createChannel>http://createChannelUri</createChannel>
            <modifierRef oid="mmmccccc-cccc-cccc-cccc-000022222222" type="c:UserType"/>
            <modifyApproverRef oid="mmmccccc-cccc-cccc-cccc-000022222222" type="c:UserType"/>
            <modifyApproverRef oid="mmmccccc-cccc-cccc-cccc-000022222223" type="c:UserType"/>
            <modifyChannel>http://modifyChannelUri</modifyChannel>
        </metadata>

        <assignment id="1">
            <description>Some assignment description</description>
            <extension>
                <my:dead xsi:type="xsd:int">123</my:dead>
            </extension>
            <metadata>
                <creatorRef oid="dddccccc-cccc-cccc-cccc-000022222222" type="c:UserType"/>
                <createApproverRef oid="dddccccc-cccc-cccc-cccc-000022222222" type="c:UserType"/>
                <createApproverRef oid="dddccccc-cccc-cccc-cccc-000022222223" type="c:UserType"/>
                <createChannel>http://createChannelUri</createChannel>
                <modifierRef oid="eeeccccc-cccc-cccc-cccc-000022222222" type="c:UserType"/>
                <modifyApproverRef oid="eeeccccc-cccc-cccc-cccc-000022222222" type="c:UserType"/>
                <modifyApproverRef oid="eeeccccc-cccc-cccc-cccc-000022222223" type="c:UserType"/>
                <modifyChannel>http://modifyChannelUri</modifyChannel>
            </metadata>
            <construction>
                <description>Account construction.</description>
                <resourceRef oid="c0c010c0-d34d-b33f-f00d-333bbbbbbbb2" type="c:ResourceType"/>
                <intent>default</intent>
            </construction>
            <order>10</order>
        </assignment>

        <fullName>
            <t:orig>Test UserX00002</t:orig>
            <t:norm>test userx00002</t:norm>
        </fullName>
        <givenName>
            <t:orig>TestX</t:orig>
            <t:norm>testx</t:norm>
        </givenName>
        <familyName>
            <t:orig>UserX00002</t:orig>
            <t:norm>userx00002</t:norm>
        </familyName>
        <emailAddress>testuserX00002@example.com</emailAddress>
        <locality>
            <t:orig>AreaX 00002</t:orig>
            <t:norm>areax 00002</t:norm>
        </locality>
        <jpegPhoto>/9j/4AAQSkZJRgABAQAAAQABAAD//gA7Q1JFQVRPUjogZ2QtanBlZyB2MS4wICh1c2luZyBJSkcgSlBFRyB2NjIpLCBxdWFsaXR5ID0gOTUK/9sAQwACAQEBAQECAQEBAgICAgIEAwICAgIFBAQDBAYFBgYGBQYGBgcJCAYHCQcGBggLCAkKCgoKCgYICwwLCgwJCgoK/9sAQwECAgICAgIFAwMFCgcGBwoKCgoKCgoKCgoKCgoKCgoKCgoKCgoKCgoKCgoKCgoKCgoKCgoKCgoKCgoKCgoKCgoK/8AAEQgAMgAyAwEiAAIRAQMRAf/EAB8AAAEFAQEBAQEBAAAAAAAAAAABAgMEBQYHCAkKC//EALUQAAIBAwMCBAMFBQQEAAABfQECAwAEEQUSITFBBhNRYQcicRQygZGhCCNCscEVUtHwJDNicoIJChYXGBkaJSYnKCkqNDU2Nzg5OkNERUZHSElKU1RVVldYWVpjZGVmZ2hpanN0dXZ3eHl6g4SFhoeIiYqSk5SVlpeYmZqio6Slpqeoqaqys7S1tre4ubrCw8TFxsfIycrS09TV1tfY2drh4uPk5ebn6Onq8fLz9PX29/j5+v/EAB8BAAMBAQEBAQEBAQEAAAAAAAABAgMEBQYHCAkKC//EALURAAIBAgQEAwQHBQQEAAECdwABAgMRBAUhMQYSQVEHYXETIjKBCBRCkaGxwQkjM1LwFWJy0QoWJDThJfEXGBkaJicoKSo1Njc4OTpDREVGR0hJSlNUVVZXWFlaY2RlZmdoaWpzdHV2d3h5eoKDhIWGh4iJipKTlJWWl5iZmqKjpKWmp6ipqrKztLW2t7i5usLDxMXGx8jJytLT1NXW19jZ2uLj5OXm5+jp6vLz9PX29/j5+v/aAAwDAQACEQMRAD8A/ZDQ8Rr5L3APAyiyck8YFao0/Qtd0yXR/EGmpd2pIJjlTcFbHVRWDbFQ5vJPLVupLMM7em41VHxQ0Hw5o1z4p8X6la6ZpdrkzXlzcKkaDgfOWPXOAPc4HNeTVpKK12PJi5KStueVR/s++AdL+DNt8WLDxlZ6HDdWJ1fVbrU7sR20TTDzWLyOQIwN+3J6AAV51pPj+y0bT/8AhPfDXjSybT1Lldd068jktwE+8fNUlcAdQenevLP29/F/xO8b+GdG8K6T4A8TaX4C8OySJa3Wrae9rBqcjufsczRM3mKiQjYvmoh3+YdvCmvmnwL4r+Md74RPwdt/EvibVYbW4OqXljoeizRQBzKh85jDHlokbyxvmdlRVUsQBmvhsxr4COJcaKaa6x2u/wCtXf5H2uWxx0sLeq00+kt0vX+vU/Tn4MftvP4msGstf8Ea9rRVwsGs2NrBbJOp/iK3U0JkHo8asCOeetex+GPGvhHxvDdQ6JfyR3dnj7Xpl/bPb3EG7lWZJACVODh1yjYO1jivjrwT8Kvjf4S+EOja78Whb3FzqkReK8sbqGfbGeYxJJETEz7TklCQfU9Tp2Frri39trD3U7T2dvNa2d1NMS0MUrI8iLzwC0aEj1UGvQw+aVKEeTExaaOetk9DEv2mHkrX+SPq6TWfDySMkmq2gYMQw+1L1or5jOwE+dcSF8/MTMck9+1FV/bcf5fxM/8AV6X86On/AOFqXmj2t7qeu6qLaytoHluZbiP5TGvLHgkjH411/wAH/hrdeKY7L4qfEzTGF6zfadC0K75j0dGB2SMgG1rsqclzkx7iiEDcz+eahoejeM/H3hrwVbyD7Lf6zHPeQI3BtrZGuChAP3WkSNSCCCHavo+2igjURluGP8TH/Ir1+NMa6Mo4OnpdXl+iOLJMJGd601e2i/zOT1aysPDtrqutfF3xTJq+k3Uxt7DR57LzUZJMYhNvEn+kyE5UDaxwowMly2V4T+Gv7KXgS2i1TTvhX4U8HXXiFWt47e70y2066nBYHy1XhvvBDtXvtPXFO8YahrF18XLZNT8UeHvC2kadpjNY+IPEkqvEbqQ4lEcQkQeaItoVpJEIEkm1JF3Y808N/EHXdM+JOoT/ABD/AGrJNU8HX63djpt9ZeBm1HTb658wPAPPt4Aip9mDqyK37yUFldV2iT46llGIxNJVU4pN6XaVz25ZjRo1fZ2bfkvzNX9of4X6r8K/h3Fr/hG5nu9Fsbzz/EVszsTCrbgb1FyQCu4GYAAON0mAQ27ifDuozajK1givLJMVFvuPHOMnJ4FfSHgjTZdT+GtloPieePUIriwMMrFTtuIGBCbgSTlo8bgSeSRk9T8m/CWOXSdbh8H3EjyHRNdutJkZn5mFtdvbhmJ6lljUk+prmpyqVJezm7207ndSaptqK0aufV+l/CjwMmm26TeG7ZnECB2dwSTtGSTnk0VtWGqWf2GHJuv9SvQE9h7UV9qsFRS2X3HyjrYxv4vxZ89anHZ/D/xt4a+KlxEsOn6bfSWWsvJkeRDcRlBcc4+VZBCGPRVZmPANe63msSx6ZLeabYtdSJEzRW8TqpmOMhQWIUZPckDmvKpLjT9b0p9Pu7NLiO5tsSW9wCqyqwOVJYYA7YNeMfG34++P/wBhb9n7xF8ffD9td+IfDXhq0D2/gK6JnuJWLqoitLlC0kSqCzMJFmVUX5diivW4nyKvj6n1ujZtKzTfbqrkYDNsNhP3NTRPVM+kNF1L4cfEm/MXinw/bweI47QJqui3jkSqOmHTgXEIbdtchkPJXqRXW60fBttpEF74g+zQWWkOLqN5ZBFFb7EIDE5CgAE9eBx6V+M17/wdj/sd+N9PW0+K37Fni95on3Qxpc2N2IWx95JHaJkb3ABri/G3/B1b+ztpJivfhX+wdrOtX1s2+zufGni5dts4+6yKUuCCPVSp96+GlkWbSkl7N/ev8z6WGOwdtZH7cL8VtLsfAV38SPGgj0XSbVZriOe6kIzaKTslYMAVLqAwTluQOpxXyh8ILk+JfFMuu6w09pJrviS71M2pJSW3FxdyTpE3Iwyo6qcZ5BxXlP7Df7d0f/BUn9lfW/2gvifo2paVq/h2+O3wi0Zj0i3ZZMx3VuSA14ccb5GYRujBVQ4J3PDni/UYPHmkapplqbqZb+FvJjlx5p3r8ue2Tx6c06OUV8JiFGra+j09SliYYhScOia+/qfb0Op6nHCiR2blQoCkuOmPrRWSfssh3yyWys3LKSeD6UV9hzrsfJ+3seM393dNHJuuZD/pKdXPdVz/ACrC+I8kkXjnQoYnKpB4mUQKpwIx5LcKO3U9PWiivpc3/wCRdV9GfNYL/kY0/VH5Vf8ABzb8Ffg38N/jBaap8O/hL4Z0G51C3Sa/udF0G3tZLmRgSzyNEil2J6k5Jr5B/wCCPPw7+H/xJ/bH8KeGviL4G0fX9On1WFZ9P1rTIrqCRSejJKrKR9RRRXjYf/kXL0PqqX8Rep/SL+014a8OeDNP07wz4P0Cy0nTbbwLqkNtp+m2qQQRRrc6ftRY0AVVGTgAYFfL3h6WW31mylt5WjZL5SjI2Cp8xemOlFFfKYf+EvV/mz6Cj/EqfL8j71iAMSkj+EUUUV9AfHy+Jn//2Q==</jpegPhoto>
        <employeeNumber>en1234</employeeNumber>
        <credentials>
            <password>
                <value>
                    <enc:EncryptedData Type="http://www.w3.org/2001/04/xmlenc#Element"
                                       xmlns:enc="http://www.w3.org/2001/04/xmlenc#">
                        <enc:EncryptionMethod Algorithm="http://www.w3.org/2001/04/xmlenc#aes256-cbc"/>
                        <ds:KeyInfo>
                            <ds:KeyName>HF6JRsNMeJt6alihT44CXKgpe0c=</ds:KeyName>
                        </ds:KeyInfo>
                        <enc:CipherData>
                            <enc:CipherValue>eL1PVNFxclMxDulnqX6Ip/mxLbr+vyxCXu9auL3EKWoNawdzlqJDwF7WwuxtRZDS
                            </enc:CipherValue>
                        </enc:CipherData>
                    </enc:EncryptedData>
                </value>
            </password>
            <allowedIdmAdminGuiAccess>true</allowedIdmAdminGuiAccess>
        </credentials>
        <activation>
            <administrativeStatus>archived</administrativeStatus>
            <effectiveStatus>disabled</effectiveStatus>
            <disableReason>some reason</disableReason>
        </activation>
<<<<<<< HEAD
    </c:object>
=======
    </user>
>>>>>>> e32b592e

    <object xsi:type="UserType" version="1" xmlns="http://midpoint.evolveum.com/xml/ns/public/common/common-2a"

            xmlns:ds="http://www.w3.org/2000/09/xmldsig#" xmlns:xsi="http://www.w3.org/2001/XMLSchema-instance"
            xmlns:enc="http://www.w3.org/2001/04/xmlenc#">
        <name>atestuserX00003</name>

        <linkRef oid="1234" />
        <linkRef oid="11223344"/>

        <fullName>
            <t:orig>Test UserX00003</t:orig>
            <t:norm>test userx00003</t:norm>
        </fullName>
        <givenName>TestX</givenName>
        <familyName>UserX00003</familyName>
        <emailAddress>testuserX00003@example.com</emailAddress>
        <locality>AreaX 00003</locality>
        <credentials>
            <password>
                <value>
                    <enc:EncryptedData Type="http://www.w3.org/2001/04/xmlenc#Element"
                                       xmlns:enc="http://www.w3.org/2001/04/xmlenc#">
                        <enc:EncryptionMethod Algorithm="http://www.w3.org/2001/04/xmlenc#aes256-cbc"/>
                        <ds:KeyInfo>
                            <ds:KeyName>HF6JRsNMeJt6alihT44CXKgpe0c=</ds:KeyName>
                        </ds:KeyInfo>
                        <enc:CipherData>
                            <enc:CipherValue>eL1PVNFxclMxDulnqX6Ip/mxLbr+vyxCXu9auL3EKWoNawdzlqJDwF7WwuxtRZDS
                            </enc:CipherValue>
                        </enc:CipherData>
                    </enc:EncryptedData>
                </value>
            </password>
            <allowedIdmAdminGuiAccess>true</allowedIdmAdminGuiAccess>
        </credentials>
        <activation>
            <administrativeStatus>archived</administrativeStatus>
            <effectiveStatus>disabled</effectiveStatus>
            <disableReason>asdfreason</disableReason>
        </activation>
        <iteration>123</iteration>
        <iterationToken>stringtoken</iterationToken>
    </object>

<<<<<<< HEAD
    <c:resource>

        <!-- Resource name. It will be displayed in GUI.  -->
        <c:name>Localhost OpenDJ</c:name>

        <description>
            LDAP resource using an Identity Connector Framework LDAP connector. It contains configuration
            for use with stock OpenDJ and OpenDS servers.

            This resource definition contains also definition to enable synchronization and
            especially an expression that is using a lookup of value from an configuration
            object.
        </description>

=======
    <resource>
        <name>Localhost OpenDJ</name>
        <description>LDAP resource using an Identity Connector Framework LDAP connector.</description>
>>>>>>> e32b592e
        <connectorRef type="ConnectorType" oid="123">
            <description>Reference to the ICF LDAP connector.</description>
            <and>
                <type uri="http://midpoint.evolveum.com/xml/ns/public/common/common-2a#ConnectorType"/>
                <equal>
                    <value>
                        <connectorType>org.identityconnectors.ldap.LdapConnector</connectorType>
                    </value>
                </equal>
            </and>
        </connectorRef>

        <connectorConfiguration
                xmlns:icfcldap="http://midpoint.evolveum.com/xml/ns/public/connector/icf-1/bundle/org.forgerock.openicf.connectors.ldap.ldap/org.identityconnectors.ldap.LdapConnector"
                xmlns:icfc="http://midpoint.evolveum.com/xml/ns/public/connector/icf-1/connector-schema-2">

            <icfc:configurationProperties>
                <icfcldap:port>1389</icfcldap:port>
                <icfcldap:host>localhost</icfcldap:host>
                <icfcldap:baseContexts>dc=example,dc=com</icfcldap:baseContexts>
                <icfcldap:principal>uid=idm,ou=Administrators,dc=example,dc=com</icfcldap:principal>
                <icfcldap:credentials>
                    <clearValue>secret</clearValue>
                </icfcldap:credentials>
                <icfcldap:modifiersNamesToFilterOut>uid=idm,ou=Administrators,dc=example,dc=com
                </icfcldap:modifiersNamesToFilterOut>
                <icfcldap:vlvSortAttribute>uid</icfcldap:vlvSortAttribute>
                <icfcldap:usePagedResultControl>true</icfcldap:usePagedResultControl>
                <icfcldap:accountOperationalAttributes>ds-pwp-account-disabled</icfcldap:accountOperationalAttributes>
            </icfc:configurationProperties>
            <icfc:connectorPoolConfiguration>
                <icfc:minEvictableIdleTimeMillis>120000</icfc:minEvictableIdleTimeMillis>
                <icfc:minIdle>1</icfc:minIdle>
                <icfc:maxIdle>10</icfc:maxIdle>
                <icfc:maxObjects>10</icfc:maxObjects>
                <icfc:maxWait>150000</icfc:maxWait>
            </icfc:connectorPoolConfiguration>
            <icfc:producerBufferSize>100</icfc:producerBufferSize>
            <icfc:timeouts>
                <icfc:create>-1</icfc:create>
                <icfc:get>-1</icfc:get>
                <icfc:update>-1</icfc:update>
                <icfc:delete>-1</icfc:delete>
                <icfc:test>-1</icfc:test>
                <icfc:scriptOnConnector>-1</icfc:scriptOnConnector>
                <icfc:scriptOnResource>-1</icfc:scriptOnResource>
                <icfc:authentication>-1</icfc:authentication>
                <icfc:search>-1</icfc:search>
                <icfc:validate>-1</icfc:validate>
                <icfc:sync>-1</icfc:sync>
                <icfc:schema>-1</icfc:schema>
            </icfc:timeouts>
        </connectorConfiguration>
        <namespace>http://midpoint.evolveum.com/xml/ns/public/resource/instance/ef2bc95b-76e0-48e2-86d6-3d4f02d3e1a2</namespace>
        <schema>
            <definition>
                <xsd:schema elementFormDefault="qualified"
					targetNamespace="http://midpoint.evolveum.com/xml/ns/public/resource/instance/ef2bc95b-76e0-59e2-86d6-3d4f02d3ffff"
					xmlns:icfs="http://midpoint.evolveum.com/xml/ns/public/connector/icf-1/resource-schema-2"
					xmlns:c="http://midpoint.evolveum.com/xml/ns/public/common/common-2a"
					xmlns:a="http://prism.evolveum.com/xml/ns/public/annotation-2"
					xmlns:ra="http://midpoint.evolveum.com/xml/ns/public/resource/annotation-2"
					xmlns:xsd="http://www.w3.org/2001/XMLSchema">
					<xsd:import namespace="http://midpoint.evolveum.com/xml/ns/public/connector/icf-1/resource-schema-2" />

					<xsd:import namespace="http://prism.evolveum.com/xml/ns/public/annotation-2" />
					<xsd:complexType name="GroupObjectClass">
						<xsd:annotation>
							<xsd:appinfo>
								<ra:resourceObject/>
			                     <ra:identifier>icfs:uid</ra:identifier>
			                     <ra:displayNameAttribute>icfs:name</ra:displayNameAttribute>
			                     <ra:namingAttribute>icfs:name</ra:namingAttribute>
			                     <ra:nativeObjectClass>__GROUP__</ra:nativeObjectClass>
							</xsd:appinfo>
						</xsd:annotation>
						<xsd:sequence>
							<xsd:element maxOccurs="unbounded" minOccurs="0" name="seeAlso" type="xsd:string" />
							<xsd:element maxOccurs="unbounded" minOccurs="0" name="owner" type="xsd:string" />
							<xsd:element maxOccurs="unbounded" minOccurs="0" name="o" type="xsd:string" />
							<xsd:element maxOccurs="unbounded" minOccurs="0" name="description" type="xsd:string" />
							<xsd:element maxOccurs="unbounded" minOccurs="0" name="objectClass" type="xsd:string" />
							<xsd:element maxOccurs="unbounded" minOccurs="0" name="uniqueMember" type="xsd:string" />
							<xsd:element maxOccurs="unbounded" name="cn" type="xsd:string" />
							<xsd:element ref="icfs:name" />
							<xsd:element ref="icfs:uid" />
							<xsd:element maxOccurs="unbounded" minOccurs="0" name="businessCategory" type="xsd:string" />
							<xsd:element maxOccurs="unbounded" minOccurs="0" name="ou" type="xsd:string" />
						</xsd:sequence>
					</xsd:complexType>
					<xsd:complexType name="AccountObjectClass">
						<xsd:annotation>
							<xsd:appinfo>
								 <ra:resourceObject/>
			                     <ra:identifier>icfs:uid</ra:identifier>
			                     <ra:displayNameAttribute>icfs:name</ra:displayNameAttribute>
			                     <ra:namingAttribute>icfs:name</ra:namingAttribute>
			                     <ra:nativeObjectClass>__ACCOUNT__</ra:nativeObjectClass>
			                     <ra:account/>
			                     <ra:default/>
							</xsd:appinfo>
						</xsd:annotation>
						<xsd:sequence>
							<xsd:element maxOccurs="unbounded" minOccurs="0" name="internationaliSDNNumber" type="xsd:string" />
							<xsd:element maxOccurs="unbounded" minOccurs="0" name="x121Address" type="xsd:string" />
							<xsd:element maxOccurs="unbounded" minOccurs="0" name="employeeType" type="xsd:string" />
							<xsd:element maxOccurs="unbounded" minOccurs="0" name="pager" type="xsd:string" />
							<xsd:element maxOccurs="unbounded" minOccurs="0" name="audio" type="xsd:base64Binary" />
							<xsd:element maxOccurs="unbounded" minOccurs="0" name="departmentNumber" type="xsd:string" />
							<xsd:element maxOccurs="unbounded" minOccurs="0" name="x500UniqueIdentifier" type="xsd:base64Binary" />
							<xsd:element maxOccurs="unbounded" minOccurs="0" name="postalAddress" type="xsd:string" />
							<xsd:element maxOccurs="unbounded" minOccurs="0" name="objectClass" type="xsd:string" />
							<xsd:element maxOccurs="unbounded" minOccurs="0" name="givenName" type="xsd:string" />
							<xsd:element maxOccurs="unbounded" minOccurs="0" name="mail" type="xsd:string" />
							<xsd:element maxOccurs="unbounded" minOccurs="0" name="photo" type="xsd:base64Binary" />
							<xsd:element minOccurs="0" name="displayName" type="xsd:string" />
							<xsd:element maxOccurs="unbounded" name="cn" type="xsd:string" />
							<xsd:element maxOccurs="unbounded" minOccurs="0" name="userPassword" type="xsd:base64Binary" />
							<xsd:element maxOccurs="unbounded" minOccurs="0" name="physicalDeliveryOfficeName" type="xsd:string" />
							<xsd:element maxOccurs="unbounded" minOccurs="0" name="manager" type="xsd:string" />
							<xsd:element maxOccurs="unbounded" minOccurs="0" name="homePhone" type="xsd:string" />
							<xsd:element maxOccurs="unbounded" minOccurs="0" name="description" type="xsd:string" />
							<xsd:element maxOccurs="unbounded" minOccurs="0" name="postOfficeBox" type="xsd:string" />
							<xsd:element maxOccurs="unbounded" minOccurs="0" name="homePostalAddress" type="xsd:string" />
							<xsd:element maxOccurs="unbounded" minOccurs="0" name="roomNumber" type="xsd:string" />
							<xsd:element minOccurs="0" name="employeeNumber" type="xsd:string" />
							<xsd:element maxOccurs="unbounded" minOccurs="0" name="facsimileTelephoneNumber" type="xsd:string" />
							<xsd:element maxOccurs="unbounded" minOccurs="0" name="userSMIMECertificate" type="xsd:string" />
							<xsd:element maxOccurs="unbounded" minOccurs="0" name="l" type="xsd:string" />
							<xsd:element maxOccurs="unbounded" minOccurs="0" name="userCertificate" type="xsd:base64Binary" />
							<xsd:element maxOccurs="unbounded" minOccurs="0" name="teletexTerminalIdentifier" type="xsd:string" />
							<xsd:element maxOccurs="unbounded" minOccurs="0" name="jpegPhoto" type="xsd:base64Binary" />
							<xsd:element ref="icfs:name" />
							<xsd:element minOccurs="0" name="preferredDeliveryMethod" type="xsd:string" />
							<xsd:element maxOccurs="unbounded" minOccurs="0" name="userPKCS12" type="xsd:string" />
							<xsd:element maxOccurs="unbounded" minOccurs="0" name="postalCode" type="xsd:string" />
							<xsd:element maxOccurs="unbounded" minOccurs="0" name="labeledURI" type="xsd:string" />
							<xsd:element maxOccurs="unbounded" minOccurs="0" name="telexNumber" type="xsd:string" />
							<xsd:element maxOccurs="unbounded" minOccurs="0" name="carLicense" type="xsd:string" />
							<xsd:element maxOccurs="unbounded" minOccurs="0" name="street" type="xsd:string" />
							<xsd:element maxOccurs="unbounded" minOccurs="0" name="registeredAddress" type="xsd:string" />
							<xsd:element maxOccurs="unbounded" name="sn" type="xsd:string" />
							<xsd:element maxOccurs="unbounded" minOccurs="0" name="seeAlso" type="xsd:string" />
							<xsd:element maxOccurs="unbounded" minOccurs="0" name="secretary" type="xsd:string" />
							<xsd:element maxOccurs="unbounded" minOccurs="0" name="mobile" type="xsd:string" />
							<xsd:element maxOccurs="unbounded" minOccurs="0" name="uid" type="xsd:string" />
							<xsd:element maxOccurs="unbounded" minOccurs="0" name="initials" type="xsd:string" />
							<xsd:element maxOccurs="unbounded" minOccurs="0" name="businessCategory" type="xsd:string" />
							<xsd:element maxOccurs="unbounded" minOccurs="0" name="telephoneNumber" type="xsd:string" />
							<xsd:element ref="icfs:uid" />
							<xsd:element maxOccurs="unbounded" minOccurs="0" name="o" type="xsd:string" />
							<xsd:element maxOccurs="unbounded" minOccurs="0" name="title" type="xsd:string" />
							<xsd:element maxOccurs="unbounded" minOccurs="0" name="destinationIndicator" type="xsd:string" />
							<xsd:element maxOccurs="unbounded" minOccurs="0" name="st" type="xsd:string" />
							<xsd:element minOccurs="0" ref="icfs:password" />
							<xsd:element maxOccurs="unbounded" minOccurs="0" name="ou" type="xsd:string" />
							<xsd:element minOccurs="0" name="preferredLanguage" type="xsd:string" />
						</xsd:sequence>
					</xsd:complexType>
				</xsd:schema>
            </definition>
        </schema>
		<schemaHandling>
			<accountType>
				<name>default</name>
				<displayName>Default Account</displayName>
				<default>true</default>
				<objectClass>ri:AccountObjectClass</objectClass>
				<attribute>
					<ref>icfs:name</ref>
					<displayName>Distinguished Name</displayName>
					<access>create</access>
					<access>read</access>
					<outbound>
						<strength>weak</strength>
						<source>
							<path>$user/name</path>
						</source>
						<expression>
							<script>
								<code>
									'uid=' + name + iterationToken + ',ou=people,dc=example,dc=com'
								</code>
							</script>
						</expression>
					</outbound>
				</attribute>
				<attribute>
					<ref>icfs:uid</ref>
					<displayName>Entry UUID</displayName>
					<access>read</access>
				</attribute>
				<attribute>
					<ref>ri:cn</ref>
					<displayName>Common Name</displayName>
					<access>create</access>
					<access>read</access>
					<access>update</access>
					<outbound>
						<source>
							<path>$user/fullName</path>
						</source>
					</outbound>
					<inbound>
						<target>
							<path>$user/fullName</path>
						</target>
					</inbound>
				</attribute>
				<attribute>
					<ref>ri:sn</ref>
					<displayName>Surname</displayName>
					<access>create</access>
					<access>read</access>
					<access>update</access>
					<outbound>
						<source>
							<path>familyName</path>
						</source>
					</outbound>
					<inbound>
						<target>
							<path>familyName</path>
						</target>
					</inbound>
				</attribute>
				<attribute>
					<ref>ri:givenName</ref>
					<displayName>Given Name</displayName>
					<access>create</access>
					<access>read</access>
					<access>update</access>
					<outbound>
						<source>
							<path>$c:user/c:givenName</path>
						</source>
					</outbound>
					<inbound>
						<target>
							<path>$c:user/c:givenName</path>
						</target>
					</inbound>
				</attribute>
				<attribute>
					<ref>ri:uid</ref>
					<displayName>Login Name</displayName>
					<access>create</access>
					<access>read</access>
					<outbound>
						<source>
							<description>Source may have description</description>
							<path>$user/name</path>
						</source>
					</outbound>
					<inbound>
						<target>
							<description>Targets may have description</description>
							<path>$c:user/c:name</path>
		                   </target>
					</inbound>
				</attribute>
				<attribute>
					<ref>ri:description</ref>
					<outbound>
						<strength>weak</strength>
						<expression>
							<description>Expression that assigns a fixed value</description>
							<value>Created by IDM</value>
						</expression>
					</outbound>
					<inbound>
						<target>
							<path>
								declare namespace my="http://whatever.com/my";
								$c:user/c:extension/my:description
							</path>
		                   </target>
					</inbound>
				</attribute>
				<attribute>
					<ref>ri:l</ref>
					<outbound>
						<expression>
							<variable xmlns:my="http://whatever.com/my">
								<name>my:defaultLocation</name>
								<value xsi:type="xsd:string">middle of nowhere</value>
							</variable>
							<script>
								<description>XPath expression that is using a variable declared above</description>
								<language>http://www.w3.org/TR/xpath/</language>
								<returnType>scalar</returnType>
								<code xmlns:my="http://whatever.com/my">
										$my:defaultLocation
								</code>
							</script>
						</expression>
					</outbound>
				</attribute>
                <credentials>
                   <password>
                       <outbound>
                        <expression>
                            <asIs/>
                           </expression>
                       </outbound>
                       <inbound>
                        <strength>weak</strength>
                           <expression>
                               <generate/>
                           </expression>
                       </inbound>
                   </password>
                </credentials>
                <activation>
                   <enabled>
                       <outbound/>
                       <inbound>
                        <strength>weak</strength>
                           <expression>
                               <asIs/>
                           </expression>
                       </inbound>
                   </enabled>
                </activation>
				<iteration>
					<maxIterations>5</maxIterations>
				</iteration>
				<protected>
		               <icfs:name>uid=idm,ou=Administrators,dc=example,dc=com</icfs:name>
		           </protected>
			</accountType>
		</schemaHandling>
        <capabilities xmlns:cap="http://midpoint.evolveum.com/xml/ns/public/resource/capabilities-2">
            <native>
                <cap:delete/>
            </native>
            <configured>
                <cap:activation>
                    <cap:status>
                        <cap:attribute>ri:ds-pwp-account-disabled</cap:attribute>
                        <cap:enableValue/>
                        <cap:disableValue>true</cap:disableValue>
                    </cap:status>
                </cap:activation>
            </configured>
        </capabilities>
        <synchronization>
<<<<<<< HEAD
        <objectSynchronization>
            <!--
                The synchronization for this resource is enabled.
                It means that the synchronization will react to changes detected by
                the system (live sync task, discovery or reconciliation) -->
=======
>>>>>>> e32b592e
            <enabled>true</enabled>
            <correlation>
<<<<<<< HEAD
                <q:description>
                    Correlation expression is a search query.
                    Following search queury will look for users that have "name"
                    equal to the "uid" attribute of the account. Simply speaking,
                    it will look for match in usernames in the IDM and the resource.
                    The correlation rule always looks for users, so it will not match
                    any other object type.
                </q:description>
                <q:equal>
                    <q:path>name</q:path>
                    <c:valueExpression>
                        <c:code>
=======
                <description>Correlation expression is a search query.</description>
                <equal>
                    <path>.</path>
                    <valueExpression>
                        <ref>name</ref>
                        <code>
>>>>>>> e32b592e
                            $c:account/c:attributes/ri:uid
                        </c:code>
                    </c:valueExpression>
                </q:equal>
            </correlation>
            <reaction>
                <situation>linked</situation>
                <action ref="http://midpoint.evolveum.com/xml/ns/public/model/action-2#modifyUser"/>
            </reaction>
            <reaction>
                <situation>unmatched</situation>
                <action ref="http://midpoint.evolveum.com/xml/ns/public/model/action-2#addUser">
                    <userTemplateRef oid="c0c010c0-d34d-b33f-f00d-777222222222"/>
                </action>
            </reaction>
<<<<<<< HEAD
</objectSynchronization>
        </synchronization>
        
         <projection>
   <assignmentPolicyEnforcement>positive</assignmentPolicyEnforcement>
   </projection>

    </c:resource>
=======
        </synchronization>
        <projection>
            <assignmentPolicyEnforcement>positive</assignmentPolicyEnforcement>
        </projection>
    </resource>
>>>>>>> e32b592e

    <objectTemplate>
        <name>Default User Template</name>
        <description>User Template Object.
        </description>
        <includeRef oid="1234" type="c:ObjectTemplateType"/>
        <includeRef oid="12345" type="c:ObjectTemplateType"/>
        <mapping>
            <description>Property construction.</description>
            <strength>weak</strength>
            <source>
            	<path>$user/givenName</path>
            </source>
            <source>
            	<path>$user/familyName</path>
            </source>
            <expression>
                <script>
                    <code>giveName + ' ' + familyName</code>
                </script>
            </expression>
            <target>
            	<path>fullName</path>
            </target>
        </mapping>
    </objectTemplate>

    <objectTemplate>
        <name>Default User Template2</name>
<<<<<<< HEAD

        <description>
            Alternative User Template Object.
            This object is used when creating a new account, to set it up as needed.
        </description>

        <includeRef oid="12346" type="c:ObjectTemplateType"/>

=======
        <description>Alternative User Template Object.</description>
        <includeRef oid="12346" type="c:UserType"/>
>>>>>>> e32b592e
		<mapping>
            <description>Property construction.</description>
            <strength>weak</strength>
            <source>
            	<path>$user/givenName</path>
            </source>
            <source>
            	<path>$user/familyName</path>
            </source>
            <expression>
                <script>
                    <code>giveName + ' ' + familyName</code>
                </script>
            </expression>
            <target>
            	<path>fullName</path>
            </target>
        </mapping>
    </objectTemplate>

    <genericObject oid="9999">
        <name>My Sample Config Object</name>
        <description>Sample custom configuration object.</description>
        <extension xmlns:p="http://example.com/p">
            <p:stringType>some text in here</p:stringType>
            <p:intType>1234</p:intType>
            <p:doubleType>456.789</p:doubleType>
            <p:longType>567890</p:longType>
            <p:dateType>2002-05-30T09:10:11.000+02:00</p:dateType>
            <p:decimalType>1234</p:decimalType>
            <!-- custom run-time properties are not supported -->
<!--             <p:locations> -->
<!--                 <p:location key="home">Here</p:location> -->
<!--                 <p:location key="work">There</p:location> -->
<!--                 <p:location key="somewhere">There there over the corner</p:location> -->
<!--             </p:locations> -->
            <p:referenceType oid="12345678-1234-1234-1234-123456789012" type="c:UserType" relation="c:ObjectType">
                <description>this is some description or something like that, which should be also stored in DB</description>
            </p:referenceType>
            <p:polyType>
                <t:orig>UserX00002</t:orig>
                <t:norm>userx00002</t:norm>
            </p:polyType>
        </extension>
        <objectType>http://myself.me/schemas/objects#SampleConfigType</objectType>
    </genericObject>

    <task oid="555">
        <name>Synchronization: Embedded Test OpenDJ</name>
        <description>Definition of a live sychnronization task. It will poll changelog and pull in changes</description>
        <taskIdentifier>91919191-76e0-59e2-86d6-3d4f02d3ffff</taskIdentifier>
        <ownerRef oid="00000000-0000-0000-0000-000000000002"/>
        <executionStatus>runnable</executionStatus>
        <handlerUri>http://midpoint.evolveum.com/xml/ns/public/model/synchronization/task/live-sync/handler-2</handlerUri>
        <objectRef oid="ef2bc95b-76e0-48e2-86d6-3d4f02d3e1a2" type="c:ResourceType"/>
        <recurrence>recurring</recurrence>
        <binding>tight</binding>
        <schedule>
            <interval>5</interval>
        </schedule>
    </task>

    <object xsi:type="ShadowType" oid="11223344" xmlns="http://midpoint.evolveum.com/xml/ns/public/common/common-2a" xmlns:gen300="http://midpoint.evolveum.com/xml/ns/public/communication/workflow-1.xsd"  xmlns:cap="http://midpoint.evolveum.com/xml/ns/public/resource/capabilities-2" xmlns:ds="http://www.w3.org/2000/09/xmldsig#" xmlns:xsi="http://www.w3.org/2001/XMLSchema-instance" xmlns:enc="http://www.w3.org/2001/04/xmlenc#">
        <name>8daaeeae-f0c7-41c9-b258-2a3351aa8876</name>
        <resourceRef oid="ef2bc95b-76e0-48e2-86d6-3d4f02d3e1a2" type="ResourceType"/>
        <objectClass xmlns:ri="http://midpoint.evolveum.com/xml/ns/public/resource/instance/ef2bc95b-76e0-48e2-86d6-3d4f02d3e1a2">ri:AccountObjectClass</objectClass>
        <kind>account</kind>
        <attributes>
            <icfs:uid xsi:type="xsd:string" xmlns:icfs="http://midpoint.evolveum.com/xml/ns/public/connector/icf-1/resource-schema-2" xmlns:c="http://midpoint.evolveum.com/xml/ns/public/common/common-2a" xmlns:xsd="http://www.w3.org/2001/XMLSchema" xmlns:gen664="http://midpoint.evolveum.com/xml/ns/public/communication/workflow-1.xsd">8daaeeae-f0c7-41c9-b258-2a3351aa8876</icfs:uid>
        </attributes>
        <intent>aaa</intent>
        <activation>
            <administrativeStatus>archived</administrativeStatus>
            <effectiveStatus>disabled</effectiveStatus>
        </activation>
        <result xmlns="http://midpoint.evolveum.com/xml/ns/public/common/common-2a"

                     xmlns:cap="http://midpoint.evolveum.com/xml/ns/public/resource/capabilities-2"
                     xmlns:gen160="http://midpoint.evolveum.com/xml/ns/public/communication/workflow-1.xsd"
                     xmlns:ds="http://www.w3.org/2000/09/xmldsig#"
                     xmlns:enc="http://www.w3.org/2001/04/xmlenc#">
            <operation>com.evolveum.midpoint.xml.ns._public.model.model_1_wsdl.ModelPortType.importFromResource
            </operation>
            <status>in_progress</status>
            <token>1000000000000000610</token>
            <message>Task running in background</message>
            <partialResults>
                <operation>com.evolveum.midpoint.model.api.ModelService.importAccountsFromResource</operation>
                <status>in_progress</status>
                <params>
                    <entry key="task">
                        <unknownJavaObject>
                            <class>com.evolveum.midpoint.task.impl.TaskImpl</class>
                            <toString>Task(id:1327683120569-0-1, name:Import from resource Embedded Test OpenDJ,
                                oid:193371b3-a260-41f5-890b-6c2021907ee9)
                            </toString>
                        </unknownJavaObject>
                    </entry>
<!--                     <entry key="resourceOid"> -->
<!--                         <paramValue xmlns:c="http://midpoint.evolveum.com/xml/ns/public/common/common-2a" -->
<!--                                  xmlns:xsd="http://www.w3.org/2001/XMLSchema" -->
<!--                                  xmlns:xsi="http://www.w3.org/2001/XMLSchema-instance" -->
<!--                                  xsi:type="xsd:string">ef2bc95b-76e0-59e2-86d6-3d4f02d3ffff -->
<!--                         </paramValue> -->
<!--                     </entry> -->
<!--                     <entry key="objectClass"> -->
<!--                         <paramValue xmlns:c="http://midpoint.evolveum.com/xml/ns/public/common/common-2a" -->
<!--                                  xmlns:qn644="http://midpoint.evolveum.com/xml/ns/public/resource/instance/ef2bc95b-76e0-59e2-86d6-3d4f02d3ffff" -->
<!--                                  xmlns:xsd="http://www.w3.org/2001/XMLSchema" -->
<!--                                  xmlns:xsi="http://www.w3.org/2001/XMLSchema-instance" -->
<!--                                  xsi:type="xsd:QName">qn644:AccountObjectClass -->
<!--                         </paramValue> -->
<!--                     </entry> -->
                </params>
                <token>1000000000000000611</token>
                <message>Task running in background</message>
                <partialResults>
                    <operation>com.evolveum.midpoint.model.api.ModelService.getObject</operation>
                    <status>success</status>
                    <params>
<!--                         <entry key="resolve"> -->
<!--                             <paramValue xmlns:xsi="http://www.w3.org/2001/XMLSchema-instance" -->
<!--                                    xsi:type="PropertyReferenceListType"/> -->
<!--                         </entry> -->
<!--                         <entry key="oid"> -->
<!--                             <paramValue xmlns:c="http://midpoint.evolveum.com/xml/ns/public/common/common-2a" -->
<!--                                      xmlns:xsd="http://www.w3.org/2001/XMLSchema" -->
<!--                                      xmlns:xsi="http://www.w3.org/2001/XMLSchema-instance" -->
<!--                                      xsi:type="xsd:string">ef2bc95b-76e0-59e2-86d6-3d4f02d3ffff -->
<!--                             </paramValue> -->
<!--                         </entry> -->
                        <entry key="class">
                            <unknownJavaObject>
                                <class>java.lang.Class</class>
                                <toString>class com.evolveum.midpoint.xml.ns._public.common.common_1.ResourceType
                                </toString>
                            </unknownJavaObject>
                        </entry>
                    </params>
                    <token>1000000000000000612</token>
                </partialResults>
            </partialResults>
        </result>
        <fullSynchronizationTimestamp>2002-05-30T09:10:11.000+02:00</fullSynchronizationTimestamp>
        <synchronizationSituation>linked</synchronizationSituation>
        <synchronizationSituationDescription>
            <situation>linked</situation>
            <channel>syncChannel</channel>
            <full>true</full>
        </synchronizationSituationDescription>
        <synchronizationSituationDescription>
            <situation>unlinked</situation>
            <channel>someChannel</channel>
            <full>false</full>
        </synchronizationSituationDescription>
    </object>

    <object xsi:type="ShadowType" oid="11223355" xmlns="http://midpoint.evolveum.com/xml/ns/public/common/common-2a" xmlns:gen300="http://midpoint.evolveum.com/xml/ns/public/communication/workflow-1.xsd"  xmlns:cap="http://midpoint.evolveum.com/xml/ns/public/resource/capabilities-2" xmlns:ds="http://www.w3.org/2000/09/xmldsig#" xmlns:xsi="http://www.w3.org/2001/XMLSchema-instance" xmlns:enc="http://www.w3.org/2001/04/xmlenc#">
        <name>8daaeeae-f0c7-41c9-b258-2a3351aa8876</name>
        <resourceRef oid="ef2bc95b-76e0-48e2-86d6-3d4f02d3e1a2" type="ResourceType"/>
        <objectClass xmlns:ri="http://midpoint.evolveum.com/xml/ns/public/resource/instance/ef2bc95b-76e0-48e2-86d6-3d4f02d3e1a2">ri:AccountObjectClass</objectClass>
        <kind>account</kind>
        <attributes>
            <icfs:uid xsi:type="xsd:string" xmlns:icfs="http://midpoint.evolveum.com/xml/ns/public/connector/icf-1/resource-schema-2" xmlns:c="http://midpoint.evolveum.com/xml/ns/public/common/common-2a" xmlns:xsd="http://www.w3.org/2001/XMLSchema" xmlns:gen664="http://midpoint.evolveum.com/xml/ns/public/communication/workflow-1.xsd">8daaeeae-f0c7-41c9-b258-2a3351aa8876</icfs:uid>
        </attributes>
        <intent>aaa</intent>
        <activation>
            <administrativeStatus>archived</administrativeStatus>
            <effectiveStatus>disabled</effectiveStatus>
        </activation>
    </object>

    <object xsi:type="ConnectorType" oid="1234" xmlns="http://midpoint.evolveum.com/xml/ns/public/common/common-2a" xmlns:gen300="http://midpoint.evolveum.com/xml/ns/public/communication/workflow-1.xsd"  xmlns:cap="http://midpoint.evolveum.com/xml/ns/public/resource/capabilities-2" xmlns:ds="http://www.w3.org/2000/09/xmldsig#" xmlns:xsi="http://www.w3.org/2001/XMLSchema-instance" xmlns:enc="http://www.w3.org/2001/04/xmlenc#">
        <name>ICF org.forgerock.openicf.csvfile.CSVFileConnector</name>
        <framework>http://midpoint.evolveum.com/xml/ns/public/connector/icf-1</framework>
        <connectorType>org.forgerock.openicf.csvfile.CSVFileConnector</connectorType>
        <connectorVersion>1.1.0.0-e2</connectorVersion>
        <connectorBundle>openicf-csvfile-connector</connectorBundle>
        <namespace>http://midpoint.evolveum.com/xml/ns/public/connector/icf-1/bundle/openicf-csvfile-connector/org.forgerock.openicf.csvfile.CSVFileConnector</namespace>
        <schema>
        <definition>
            <xsd:schema elementFormDefault="qualified" targetNamespace="http://midpoint.evolveum.com/xml/ns/public/connector/icf-1/bundle/openicf-csvfile-connector/org.forgerock.openicf.csvfile.CSVFileConnector"
            xmlns:icfc="http://midpoint.evolveum.com/xml/ns/public/connector/icf-1/connector-schema-2"
            xmlns:c="http://midpoint.evolveum.com/xml/ns/public/common/common-2a"
            xmlns:a="http://prism.evolveum.com/xml/ns/public/annotation-2"
            xmlns:ra="http://midpoint.evolveum.com/xml/ns/public/resource/annotation-2"
            xmlns:xsd="http://www.w3.org/2001/XMLSchema" xmlns:gen366="http://midpoint.evolveum.com/xml/ns/public/communication/workflow-1.xsd" xmlns:gen538="http://midpoint.evolveum.com/xml/ns/public/connector/icf-1/bundle/openicf-csvfile-connector/org.forgerock.openicf.csvfile.CSVFileConnector">
                <xsd:import namespace="http://midpoint.evolveum.com/xml/ns/public/connector/icf-1/connector-schema-2"/>

                <xsd:import namespace="http://prism.evolveum.com/xml/ns/public/annotation-2"/>
                <xsd:complexType name="ConfigurationType">
                    <xsd:annotation>
                        <xsd:appinfo>
                            <a:propertyContainer/>
                        </xsd:appinfo>
                    </xsd:annotation>
                    <xsd:sequence>
                        <xsd:element minOccurs="0" ref="icfc:producerBufferSize"/>
                        <xsd:element minOccurs="0" ref="icfc:connectorPoolConfiguration"/>
                        <xsd:element minOccurs="0" ref="icfc:timeouts"/>
                        <xsd:element name="configurationProperties" type="gen538:ConfigurationPropertiesType"/>
                    </xsd:sequence>
                </xsd:complexType>
                <xsd:element name="configuration" type="gen538:ConfigurationType"/>
                <xsd:complexType name="ConfigurationPropertiesType">
                    <xsd:annotation>
                        <xsd:appinfo>
                            <a:propertyContainer/>
                        </xsd:appinfo>
                    </xsd:annotation>
                    <xsd:sequence>
                        <xsd:element name="uniqueAttribute" type="xsd:string">
                            <xsd:annotation>
                                <xsd:appinfo>
                                    <a:displayName>Unique attribute name</a:displayName>
                                    <a:help>Name of unique attribute in current CSV file.</a:help>
                                </xsd:appinfo>
                            </xsd:annotation>
                        </xsd:element>
                        <xsd:element minOccurs="0" name="usingMultivalue" type="xsd:boolean">
                            <xsd:annotation>
                                <xsd:appinfo>
                                    <a:displayName>Parse multivalue attributes</a:displayName>
                                    <a:help>Flag if connector does have to parse multivalue attributes with char defined in Multivalue delimiter</a:help>
                                </xsd:appinfo>
                            </xsd:annotation>
                        </xsd:element>
                        <xsd:element name="nameAttribute" type="xsd:string">
                            <xsd:annotation>
                                <xsd:appinfo>
                                    <a:displayName>UI_FLAT_NAME_ATTRIBUTE</a:displayName>
                                    <a:help>UI_FLAT_NAME_ATTRIBUTE_HELP</a:help>
                                </xsd:appinfo>
                            </xsd:annotation>
                        </xsd:element>
                        <xsd:element minOccurs="0" name="encoding" type="xsd:string">
                            <xsd:annotation>
                                <xsd:appinfo>
                                    <a:displayName>Encoding</a:displayName>
                                    <a:help>CSV file encoding.</a:help>
                                </xsd:appinfo>
                            </xsd:annotation>
                        </xsd:element>
                        <xsd:element minOccurs="0" name="multivalueDelimiter" type="xsd:string">
                            <xsd:annotation>
                                <xsd:appinfo>
                                    <a:displayName>Multivalue delimiter</a:displayName>
                                    <a:help>Delimiter for multivalue attributes in CSV record (escaped as regexp, if needed).</a:help>
                                </xsd:appinfo>
                            </xsd:annotation>
                        </xsd:element>
                        <xsd:element minOccurs="0" name="passwordAttribute" type="xsd:string">
                            <xsd:annotation>
                                <xsd:appinfo>
                                    <a:displayName>User password attribute name</a:displayName>
                                    <a:help>User password attribute name is not required. Its used only in authenticate operation.</a:help>
                                </xsd:appinfo>
                            </xsd:annotation>
                        </xsd:element>
                        <xsd:element minOccurs="0" name="valueQualifier" type="xsd:string">
                            <xsd:annotation>
                                <xsd:appinfo>
                                    <a:displayName>Value qualifier</a:displayName>
                                    <a:help>Attribute value qualifier in CSV record (escaped as regexp, if needed).</a:help>
                                </xsd:appinfo>
                            </xsd:annotation>
                        </xsd:element>
                        <xsd:element name="filePath" type="xsd:string">
                            <xsd:annotation>
                                <xsd:appinfo>
                                    <a:displayName>File path</a:displayName>
                                    <a:help>Path to CSV file with records.</a:help>
                                </xsd:appinfo>
                            </xsd:annotation>
                        </xsd:element>
                        <xsd:element minOccurs="0" name="fieldDelimiter" type="xsd:string">
                            <xsd:annotation>
                                <xsd:appinfo>
                                    <a:displayName>Field delimiter</a:displayName>
                                    <a:help>Delimiter character between fields in one CSV record (escaped as regexp, if needed).</a:help>
                                </xsd:appinfo>
                            </xsd:annotation>
                        </xsd:element>
                    </xsd:sequence>
                </xsd:complexType>
                <xsd:element name="configurationProperties" type="gen538:ConfigurationPropertiesType"/>
            </xsd:schema>
        </definition>
        </schema>
    </object>

     <object xsi:type="SystemConfigurationType"
             xmlns="http://midpoint.evolveum.com/xml/ns/public/common/common-2a"
             xmlns:c="http://midpoint.evolveum.com/xml/ns/public/common/common-2a"
             xmlns:gen300="http://midpoint.evolveum.com/xml/ns/public/communication/workflow-1.xsd"
             xmlns:cap="http://midpoint.evolveum.com/xml/ns/public/resource/capabilities-2"
             xmlns:ds="http://www.w3.org/2000/09/xmldsig#"
             xmlns:xsi="http://www.w3.org/2001/XMLSchema-instance"
             xmlns:enc="http://www.w3.org/2001/04/xmlenc#">
         <name>SystemConfiguration123</name>
         <logging>
             <subSystemLogger>
                 <level>INFO</level>
                 <component>MODEL</component>
             </subSystemLogger>
             <subSystemLogger>
                 <level>INFO</level>
                 <component>PROVISIONING</component>
             </subSystemLogger>
             <subSystemLogger>
                 <level>INFO</level>
                 <component>REPOSITORY</component>
             </subSystemLogger>
             <subSystemLogger>
                 <level>INFO</level>
                 <component>WEB</component>
             </subSystemLogger>
             <subSystemLogger>
                 <level>INFO</level>
                 <component>TASKMANAGER</component>
             </subSystemLogger>
             <subSystemLogger>
                 <level>INFO</level>
                 <component>RESOURCEOBJECTCHANGELISTENER</component>
             </subSystemLogger>
             <subSystemLogger>
                 <level>INFO</level>
                 <component>ALL</component>
             </subSystemLogger>
             <classLogger>
                 <level>OFF</level>
                 <package>PROFILING</package>
             </classLogger>
             <appender xsi:type="FileAppenderConfigurationType" name="IDM_LOG">
                 <pattern>%date [%X{subsystem}] [%thread] %level \(%logger\): %msg%n</pattern>
                 <fileName>${catalina.base}/logs/idm.log</fileName>
                 <filePattern>${catalina.base}/logs/idm-%d{yyyy-MM-dd}.%i.log</filePattern>
                 <maxHistory>10</maxHistory>
                 <maxFileSize>100MB</maxFileSize>
                 <append>true</append>
             </appender>
             <rootLoggerAppender>IDM_LOG</rootLoggerAppender>
             <rootLoggerLevel>INFO</rootLoggerLevel>
             <auditing>
                 <enabled>false</enabled>
                 <details>false</details>
             </auditing>
         </logging>
         <objectTemplate>
             <type>c:UserType</type>
             <objectTemplateRef oid="1234" type="c:ObjectTemplateType"/>
         </objectTemplate>
         <objectTemplate>
             <type>c:ResourceType</type>
             <objectTemplateRef oid="5678" type="c:ObjectTemplateType"/>
         </objectTemplate>
         <cleanupPolicy>
             <auditRecords>
                 <maxAge>P5Y2M10D</maxAge>
             </auditRecords>
             <closedTasks>
                 <maxAge>P4Y1M9D</maxAge>
             </closedTasks>
         </cleanupPolicy>
         <profilingConfiguration>
             <enabled>true</enabled>
         </profilingConfiguration>
     </object>

    <object xsi:type="ConnectorHostType" xmlns="http://midpoint.evolveum.com/xml/ns/public/common/common-2a"  xmlns:cap="http://midpoint.evolveum.com/xml/ns/public/resource/capabilities-2" xmlns:ds="http://www.w3.org/2000/09/xmldsig#" xmlns:xsi="http://www.w3.org/2001/XMLSchema-instance" xmlns:enc="http://www.w3.org/2001/04/xmlenc#">
        <name>ICF Connector server on admachine:8759</name>
        <hostname>admachine.example.com</hostname>
        <port>8759</port>
<!--         <sharedSecret>secret</sharedSecret> -->
    </object>

    <role xmlns="http://midpoint.evolveum.com/xml/ns/public/common/common-2a"
          xmlns:c="http://midpoint.evolveum.com/xml/ns/public/common/common-2a"
          xmlns:q="http://prism.evolveum.com/xml/ns/public/query-2">
        <name>Judge</name>
        <linkRef oid="11223355"/>
        <assignment id="1">
            <construction>
                <resourceRef oid="10000000-0000-0000-0000-000000000004" type="c:ResourceType"/>
            </construction>
        </assignment>
        <inducement id="5">
            <construction>
                <resourceRef oid="10000000-0000-0000-0000-000000000005" type="c:ResourceType"/>
                <kind>account</kind>
                <intent>admin</intent>
            </construction>
        </inducement>
        <authorization id="3">
            <description>some authorization description</description>
            <decision>allow</decision>
            <action>http://example.com/uri1</action>
            <action>http://example.com/uri2</action>
            <object>
            	<description>object description</description>
            	<type>c:UserType</type>
            	<filter>
            		<q:substring>
						<q:matching>normIgnoreCase</q:matching>
						<q:path>c:name</q:path>
						<q:value>user</q:value>
					</q:substring>
				</filter>
				<special>self</special>
            </object>
            <item>c:name</item>
            <target>
            	<description>target description</description>
            	<type>c:UserType</type>
            	<filter>
            		<q:substring>
						<q:matching>normIgnoreCase</q:matching>
						<q:path>c:name</q:path>
						<q:value>user</q:value>
					</q:substring>
				</filter>
				<special>self</special>
            </target> 
        </authorization>
        <authorization id="4">
            <description>some authorization description 2</description>
            <decision>allow</decision>
            <action>http://example.com/uri3</action>
            <action>http://example.com/uri4</action>
        </authorization>
        <exclusion id="2">
            <description>A judge cannot be a pirate at the same time. At least not openly.</description>
            <targetRef oid="12345678-d34d-b33f-f00d-555555556666" type="c:RoleType"/>
            <policy>enforce</policy>
        </exclusion>
        <approverExpression>
            <script>
                <code>giveName + ' ' + familyName</code>
            </script>
        </approverExpression>
        <approverExpression>
            <script>
                <code>giveName + '-' + familyName</code>
            </script>
        </approverExpression>
        <automaticallyApproved>
            <script>
                <code>giveName + ' ' + familyName</code>
            </script>
        </automaticallyApproved>
    </role>

	<org oid="00000000-8888-6666-0000-100000000001">
		<name>F0001</name>
		<description>The office of the most respectful Governor.</description>
		<displayName>Governor Office</displayName>
		<identifier>0001</identifier>
		<orgType>functional</orgType>
		<costCenter>CC0</costCenter>
		<locality>The Governor's Mansion</locality>
		<tenant>true</tenant>
	</org>

	<user oid="U1122334455" 
			xmlns="http://midpoint.evolveum.com/xml/ns/public/common/common-2a"
            xmlns:c="http://midpoint.evolveum.com/xml/ns/public/common/common-2a"
            xmlns:org='http://midpoint.evolveum.com/xml/ns/public/common/org-2'
            xmlns:xsi="http://www.w3.org/2001/XMLSchema-instance">
		<name>elaine</name>
		<parentOrgRef oid="00000000-8888-6666-0000-100000000001" type="c:OrgType"/> <!-- No "relation" in the ref means "member" -->
		<parentOrgRef oid="00000000-8888-6666-0000-100000000001" type="c:OrgType" relation="org:manager"/>
		<tenantRef oid="00000000-8888-6666-0000-100000000001"/>
		<fullName>Elaine Marley</fullName>
		<givenName>Elaine</givenName>
		<familyName>Marley</familyName>
		<title>Governor</title>
	</user>
	
	<object xsi:type="ReportOutputType" oid="1122334455"  xmlns="http://midpoint.evolveum.com/xml/ns/public/common/common-2a"
            xmlns:xsi="http://www.w3.org/2001/XMLSchema-instance">
		<name>report1.pdf</name>
        <filePath>${midpointhome}/reports/report1.pdf</filePath>
        <reportRef oid="111223355"/>
     </object>

    <report xmlns="http://midpoint.evolveum.com/xml/ns/public/common/common-2a"
            xmlns:c="http://midpoint.evolveum.com/xml/ns/public/common/common-2a"
            xmlns:t="http://prism.evolveum.com/xml/ns/public/types-2"
            xmlns:xsd="http://www.w3.org/2001/XMLSchema"
            oid="AUDITLOG-3333-3333-TEST-10000000000"
            version="0">
        <name>
            <orig xmlns="http://prism.evolveum.com/xml/ns/public/types-2">Audit logs report</orig>
            <norm xmlns="http://prism.evolveum.com/xml/ns/public/types-2">Audit logs report</norm>
        </name>
        <description>Report made from audit records.</description>
        <template>
            <![CDATA[<jasperReport
                    xmlns="http://jasperreports.sourceforge.net/jasperreports"
                    name="testreport"
                    uuid="67e465c5-46ea-40d2-bea0-469c6cf38937">
                <property name="net.sf.jasperreports.awt.ignore.missing.font" value="true"/>
                <property name="net.sf.jasperreports.export.pdf.force.linebreak.policy" value="true"/>
                <import value="com.evolveum.midpoint.report.ReportUtils"/>
                <template><![CDATA[$P{BaseTemplateStyles}\]\]></template>
                <parameter name="BaseTemplateStyles" class="java.lang.String"/>
                <parameter name="LOGO_PATH" class="java.lang.String"/>
                <queryString language="hql">
                    <![CDATA[select aer.timestamp as timestamp,
							aer.initiatorName as initiator,
							aer.eventType as eventType,
							aer.eventStage as eventStage,
							aer.targetName as targetName,
							aer.targetType as targetType,
							aer.targetOwnerName as targetOwnerName,
							aer.outcome as outcome,
							aer.message as message,
							odo.delta as delta
							from RObjectDeltaOperation as odo
							join odo.record as aer
							where aer.timestamp >= '2000-01-01' and aer.timestamp <= '2020-12-31'
							order by aer.timestamp\]\]></queryString>
            </jasperReport>]]>
        </template>
        <templateStyle>
        <![CDATA[
         	<jasperTemplate xmlns="http://jasperreports.sourceforge.net/dtds/jaspertemplate.dtd"> 
 				<style fontSize="10" hAlign="Left" isDefault="true" isPdfEmbedded="false" name="Base" 
					   pdfEncoding="Cp1252" pdfFontName="Helvetica" vAlign="Middle"/> 
 				<style backcolor="#267994" fontSize="26" forecolor="#FFFFFF" isDefault="false" 
                 	   mode="Opaque" name="Title" style="Base"/>	 
 			</jasperTemplate>]]> 
        </templateStyle>
        <orientation>landscape</orientation>
        <export>pdf</export>
        <useHibernateSession>true</useHibernateSession>
        <field>
			<nameReport>timestamp</nameReport>
			<nameHeader>Timestamp</nameHeader>
			<itemPath>c:timestamp</itemPath>
			<sortOrderNumber>1</sortOrderNumber>
			<sortOrder>ascending</sortOrder>
			<width>12</width>
			<classType>xsd:dateTime</classType>
		</field>
        <dataSource>
            <providerClass>com.evolveum.midpoint.report.SomeCustomSuperProvider</providerClass>
            <springBean>true</springBean>
        </dataSource>
        <parent>true</parent>
        <subreport>
            <name>userList</name>
            <reportRef oid="12345678-1234-1234-1234-123456789012" type="c:ReportType"/>
        </subreport>
        <subreport>
            <name>someParameter</name>
            <reportRef oid="87654321-1234-1234-1234-123456789012" type="c:ReportType"/>
        </subreport>
        <configurationSchema>
            <definition>
                <xsd:schema xmlns:xsd="http://www.w3.org/2001/XMLSchema"
                            xmlns:xsi="http://www.w3.org/2001/XMLSchema-instance"
                            xmlns:q="http://prism.evolveum.com/xml/ns/public/query-2"
                            xmlns:r="http://midpoint.evolveum.com/xml/ns/public/report"
                            elementFormDefault="qualified"
                            targetNamespace="http://midpoint.evolveum.com/xml/ns/public/report">

                    <xsd:import namespace="http://midpoint.evolveum.com/xml/ns/public/common/common-2a"/>
                    <xsd:import namespace="http://prism.evolveum.com/xml/ns/public/query-2"/>

<<<<<<< HEAD
                    sample how HQL query for jasper design (queryString element) can be added to configuration schema
                    <xsd:element name="hqlQuery" type="xsd:string"/>

                    sample how query api datasource configuration should look like
                    <xsd:element name="type" type="xsd:QName"/>
                    <xsd:element name="filter" type="q:FilterType"/>

                    sample how audit configuration probably should look like
=======
                    <xsd:element name="hqlQuery" type="xsd:string"/>
                    <xsd:element name="type" type="xsd:QName"/>
                    <xsd:element name="filter" type="q:FilterType"/>
>>>>>>> e32b592e
                    <xsd:element name="LOGO_PATH" type="xsd:string"/>
                    <xsd:element name="BaseTemplateStyles" type="xsd:string"/>
                    <xsd:element name="from" type="xsd:dateTime"/>
                    <xsd:element name="to" type="xsd:dateTime"/>
                    <xsd:element name="eventType" type="r:EventType"/>
                    <xsd:simpleType name="EventType">
                        <xsd:restriction base="xsd:string">
                            <xsd:enumeration value="createSession"/>
                            <xsd:enumeration value="getObject"/>
<<<<<<< HEAD
                            possibly others
=======
>>>>>>> e32b592e
                        </xsd:restriction>
                    </xsd:simpleType>
                </xsd:schema>
            </definition>
        </configurationSchema>
        <configuration xmlns:r="http://midpoint.evolveum.com/xml/ns/public/report">
            <r:LOGO_PATH>src/test/resources/reports/logo.jpg</r:LOGO_PATH>
            <r:BaseTemplateStyles>src/test/resources/styles/midpoint_base_styles.jrtx</r:BaseTemplateStyles>
            <r:type>c:UserType</r:type>
        </configuration>
    </report>
    
	<valuePolicy oid="SECURITY-0000-0000-0000-000000000003"
        		xmlns="http://midpoint.evolveum.com/xml/ns/public/common/common-2a"
        		xmlns:t="http://prism.evolveum.com/xml/ns/public/types-2"
        		version="0">
    	<name>Default Password Policy</name>
    	<description>Default password policy</description>
    	<lifetime>
        	<expiration>999</expiration>
	        <warnBeforeExpiration>9</warnBeforeExpiration>
    	    <lockAfterExpiration>0</lockAfterExpiration>
        	<minPasswordAge>0</minPasswordAge>
        	<passwordHistoryLength>0</passwordHistoryLength>
    	</lifetime>
    	<stringPolicy>
        	<description>Testing string policy</description>
        	<limitations>
            	<minLength>5</minLength>
	            <maxLength>8</maxLength> 
    	        <minUniqueChars>3</minUniqueChars>
        	    <checkAgainstDictionary>true</checkAgainstDictionary>
            	<checkPattern />
            	<limit>
            		<description>Alphas</description>
	            	<minOccurs>1</minOccurs>
    	        	<maxOccurs>5</maxOccurs>
        	    	<mustBeFirst>false</mustBeFirst> 
            		<characterClass> 
          				<value>abcdefghijklmnopqrstuvwxyzABCDEFGHIJKLMNOPQRSTUVWXYZ</value>
	            	</characterClass> 
    	        </limit>
        	    <limit>
            		<description>Numbers</description>
            		<minOccurs>1</minOccurs>
	            	<maxOccurs>5</maxOccurs>
    	        	<mustBeFirst>false</mustBeFirst>
        	    	<characterClass>
            			<value>1234567890</value>
            		</characterClass>
            	</limit>
        	</limitations>
    	</stringPolicy>
	</valuePolicy>
    <securityPolicy xmlns="http://midpoint.evolveum.com/xml/ns/public/common/common-2a">
        <name>Security policy</name>
        <description>Security policy example</description>
        <authentication>
        </authentication>
        <credentials>
        	<password>
        		<passwordPolicyRef oid="SECURITY-0000-0000-0000-000000000003" type="c:ValuePolicyType"/>
        	</password>
        	<securityQuestions>
        		<question>
        			<identifier>http://example.com/uri3</identifier>
        			<enabled>false</enabled>
        		</question>
        	</securityQuestions>
        </credentials>
   </securityPolicy>
</objects><|MERGE_RESOLUTION|>--- conflicted
+++ resolved
@@ -26,11 +26,7 @@
          xmlns:q="http://prism.evolveum.com/xml/ns/public/query-2"
          xsi:schemaLocation="http://midpoint.evolveum.com/xml/ns/public/common/common-2a ../../../../../../infra/schema/src/main/resources/xml/ns/public/common/common-2a.xsd">
 
-<<<<<<< HEAD
-    <c:object xsi:type="UserType" version="1" xmlns="http://midpoint.evolveum.com/xml/ns/public/common/common-2a"
-=======
     <user version="1" xmlns="http://midpoint.evolveum.com/xml/ns/public/common/common-2a"
->>>>>>> e32b592e
 
             xmlns:ds="http://www.w3.org/2000/09/xmldsig#" xmlns:xsi="http://www.w3.org/2001/XMLSchema-instance"
             xmlns:enc="http://www.w3.org/2001/04/xmlenc#">
@@ -117,11 +113,7 @@
             <effectiveStatus>disabled</effectiveStatus>
             <disableReason>some reason</disableReason>
         </activation>
-<<<<<<< HEAD
-    </c:object>
-=======
     </user>
->>>>>>> e32b592e
 
     <object xsi:type="UserType" version="1" xmlns="http://midpoint.evolveum.com/xml/ns/public/common/common-2a"
 
@@ -167,26 +159,9 @@
         <iterationToken>stringtoken</iterationToken>
     </object>
 
-<<<<<<< HEAD
     <c:resource>
-
-        <!-- Resource name. It will be displayed in GUI.  -->
         <c:name>Localhost OpenDJ</c:name>
-
-        <description>
-            LDAP resource using an Identity Connector Framework LDAP connector. It contains configuration
-            for use with stock OpenDJ and OpenDS servers.
-
-            This resource definition contains also definition to enable synchronization and
-            especially an expression that is using a lookup of value from an configuration
-            object.
-        </description>
-
-=======
-    <resource>
-        <name>Localhost OpenDJ</name>
         <description>LDAP resource using an Identity Connector Framework LDAP connector.</description>
->>>>>>> e32b592e
         <connectorRef type="ConnectorType" oid="123">
             <description>Reference to the ICF LDAP connector.</description>
             <and>
@@ -534,17 +509,13 @@
             </configured>
         </capabilities>
         <synchronization>
-<<<<<<< HEAD
         <objectSynchronization>
             <!--
                 The synchronization for this resource is enabled.
                 It means that the synchronization will react to changes detected by
                 the system (live sync task, discovery or reconciliation) -->
-=======
->>>>>>> e32b592e
             <enabled>true</enabled>
             <correlation>
-<<<<<<< HEAD
                 <q:description>
                     Correlation expression is a search query.
                     Following search queury will look for users that have "name"
@@ -557,14 +528,6 @@
                     <q:path>name</q:path>
                     <c:valueExpression>
                         <c:code>
-=======
-                <description>Correlation expression is a search query.</description>
-                <equal>
-                    <path>.</path>
-                    <valueExpression>
-                        <ref>name</ref>
-                        <code>
->>>>>>> e32b592e
                             $c:account/c:attributes/ri:uid
                         </c:code>
                     </c:valueExpression>
@@ -580,22 +543,12 @@
                     <userTemplateRef oid="c0c010c0-d34d-b33f-f00d-777222222222"/>
                 </action>
             </reaction>
-<<<<<<< HEAD
 </objectSynchronization>
-        </synchronization>
-        
-         <projection>
-   <assignmentPolicyEnforcement>positive</assignmentPolicyEnforcement>
-   </projection>
-
-    </c:resource>
-=======
         </synchronization>
         <projection>
             <assignmentPolicyEnforcement>positive</assignmentPolicyEnforcement>
         </projection>
-    </resource>
->>>>>>> e32b592e
+    </c:resource>
 
     <objectTemplate>
         <name>Default User Template</name>
@@ -625,19 +578,8 @@
 
     <objectTemplate>
         <name>Default User Template2</name>
-<<<<<<< HEAD
-
-        <description>
-            Alternative User Template Object.
-            This object is used when creating a new account, to set it up as needed.
-        </description>
-
+        <description>Alternative User Template Object.</description>
         <includeRef oid="12346" type="c:ObjectTemplateType"/>
-
-=======
-        <description>Alternative User Template Object.</description>
-        <includeRef oid="12346" type="c:UserType"/>
->>>>>>> e32b592e
 		<mapping>
             <description>Property construction.</description>
             <strength>weak</strength>
@@ -1208,20 +1150,9 @@
                     <xsd:import namespace="http://midpoint.evolveum.com/xml/ns/public/common/common-2a"/>
                     <xsd:import namespace="http://prism.evolveum.com/xml/ns/public/query-2"/>
 
-<<<<<<< HEAD
-                    sample how HQL query for jasper design (queryString element) can be added to configuration schema
-                    <xsd:element name="hqlQuery" type="xsd:string"/>
-
-                    sample how query api datasource configuration should look like
-                    <xsd:element name="type" type="xsd:QName"/>
-                    <xsd:element name="filter" type="q:FilterType"/>
-
-                    sample how audit configuration probably should look like
-=======
                     <xsd:element name="hqlQuery" type="xsd:string"/>
                     <xsd:element name="type" type="xsd:QName"/>
                     <xsd:element name="filter" type="q:FilterType"/>
->>>>>>> e32b592e
                     <xsd:element name="LOGO_PATH" type="xsd:string"/>
                     <xsd:element name="BaseTemplateStyles" type="xsd:string"/>
                     <xsd:element name="from" type="xsd:dateTime"/>
@@ -1231,10 +1162,6 @@
                         <xsd:restriction base="xsd:string">
                             <xsd:enumeration value="createSession"/>
                             <xsd:enumeration value="getObject"/>
-<<<<<<< HEAD
-                            possibly others
-=======
->>>>>>> e32b592e
                         </xsd:restriction>
                     </xsd:simpleType>
                 </xsd:schema>
