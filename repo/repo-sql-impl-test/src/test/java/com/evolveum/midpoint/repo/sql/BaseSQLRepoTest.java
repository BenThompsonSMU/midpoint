/*
 * Copyright (c) 2010-2013 Evolveum
 *
 * Licensed under the Apache License, Version 2.0 (the "License");
 * you may not use this file except in compliance with the License.
 * You may obtain a copy of the License at
 *
 *     http://www.apache.org/licenses/LICENSE-2.0
 *
 * Unless required by applicable law or agreed to in writing, software
 * distributed under the License is distributed on an "AS IS" BASIS,
 * WITHOUT WARRANTIES OR CONDITIONS OF ANY KIND, either express or implied.
 * See the License for the specific language governing permissions and
 * limitations under the License.
 */

package com.evolveum.midpoint.repo.sql;

import com.evolveum.midpoint.audit.api.AuditService;
import com.evolveum.midpoint.prism.PrismContext;
import com.evolveum.midpoint.prism.query.ObjectQuery;
import com.evolveum.midpoint.prism.query.QueryJaxbConvertor;
import com.evolveum.midpoint.prism.util.PrismTestUtil;
import com.evolveum.midpoint.repo.api.RepositoryService;
import com.evolveum.midpoint.repo.sql.query.QueryEngine;
import com.evolveum.midpoint.repo.sql.query.RQuery;
import com.evolveum.midpoint.repo.sql.query.RQueryCriteriaImpl;
import com.evolveum.midpoint.repo.sql.query.RQueryImpl;
import com.evolveum.midpoint.repo.sql.util.HibernateToSqlTranslator;
import com.evolveum.midpoint.repo.sql.util.RUtil;
import com.evolveum.midpoint.schema.MidPointPrismContextFactory;
import com.evolveum.midpoint.schema.constants.MidPointConstants;
import com.evolveum.midpoint.schema.util.ObjectQueryUtil;
<<<<<<< HEAD
import com.evolveum.midpoint.util.DOMUtil;
import com.evolveum.midpoint.util.PrettyPrinter;
import com.evolveum.midpoint.util.exception.SchemaException;
=======
>>>>>>> ab991d90
import com.evolveum.midpoint.util.logging.Trace;
import com.evolveum.midpoint.util.logging.TraceManager;
import com.evolveum.midpoint.xml.ns._public.common.common_2a.ObjectType;
import com.evolveum.prism.xml.ns._public.query_2.QueryType;
import com.evolveum.prism.xml.ns._public.query_2.SearchFilterType;

import org.hibernate.Criteria;
import org.hibernate.Session;
import org.hibernate.SessionFactory;
import org.hibernate.dialect.H2Dialect;
import org.springframework.beans.factory.annotation.Autowired;
import org.springframework.orm.hibernate4.LocalSessionFactoryBean;
import org.springframework.test.context.testng.AbstractTestNGSpringContextTests;
import org.testng.AssertJUnit;
import org.testng.annotations.AfterClass;
import org.testng.annotations.AfterMethod;
import org.testng.annotations.BeforeClass;
import org.testng.annotations.BeforeMethod;
<<<<<<< HEAD
import org.testng.annotations.BeforeSuite;
import org.w3c.dom.Document;
import org.w3c.dom.Element;
import org.xml.sax.SAXException;
=======
>>>>>>> ab991d90

import java.io.File;
import java.io.IOException;
import java.lang.reflect.Method;
import java.util.HashSet;
import java.util.Set;

/**
 * @author lazyman
 */
public class BaseSQLRepoTest extends AbstractTestNGSpringContextTests {

    private static final Trace LOGGER = TraceManager.getTrace(BaseSQLRepoTest.class);

    public static final File FOLDER_BASE = new File("./src/test/resources");

    public static final File FOLDER_BASIC = new File("./src/test/resources/basic");

    @Autowired
    protected LocalSessionFactoryBean sessionFactoryBean;
    @Autowired
    protected SqlRepositoryServiceImpl repositoryService;
    @Autowired
    protected AuditService auditService;
    @Autowired
    protected PrismContext prismContext;
    @Autowired
    protected SessionFactory factory;

    protected static Set<Class> initializedClasses = new HashSet<Class>();

    @BeforeSuite
    public void setup() throws SchemaException, SAXException, IOException {
        PrettyPrinter.setDefaultNamespacePrefix(MidPointConstants.NS_MIDPOINT_PUBLIC_PREFIX);
        PrismTestUtil.resetPrismContext(MidPointPrismContextFactory.FACTORY);
    }
    
    public SessionFactory getFactory() {
        return factory;
    }

    public void setFactory(SessionFactory factory) {
        RUtil.fixCompositeIDHandling(factory);

        this.factory = factory;
    }

    protected boolean isSystemInitialized() {
        return initializedClasses.contains(this.getClass());
    }

    private void setSystemInitialized() {
        initializedClasses.add(this.getClass());
    }

    @BeforeClass
    public void beforeClass() throws Exception {
        System.out.println(">>>>>>>>>>>>>>>>>>>>>>>> START " + getClass().getName() + "<<<<<<<<<<<<<<<<<<<<<<<<");
        LOGGER.info(">>>>>>>>>>>>>>>>>>>>>>>> START {} <<<<<<<<<<<<<<<<<<<<<<<<", new Object[]{getClass().getName()});
    }

    @AfterClass
    public void afterClass() {
        System.out.println(">>>>>>>>>>>>>>>>>>>>>>>> FINISH " + getClass().getName() + "<<<<<<<<<<<<<<<<<<<<<<<<");
        LOGGER.info(">>>>>>>>>>>>>>>>>>>>>>>> FINISH {} <<<<<<<<<<<<<<<<<<<<<<<<", new Object[]{getClass().getName()});
    }

    @BeforeMethod
    public void beforeMethod(Method method) throws Exception {
        System.out.println(">>>>>>>>>>>>>>>>>>>>>>>> START TEST" + getClass().getName() + "." + method.getName() + "<<<<<<<<<<<<<<<<<<<<<<<<");
        LOGGER.info(">>>>>>>>>>>>>>>>>>>>>>>> START {}.{} <<<<<<<<<<<<<<<<<<<<<<<<", new Object[]{getClass().getName(), method.getName()});

        if (!isSystemInitialized()) {
            initSystem();
            setSystemInitialized();
        }
    }

    @AfterMethod
    public void afterMethod(Method method) {
        try {
            Session session = factory.getCurrentSession();
            if (session != null) {
                session.close();
                AssertJUnit.fail("Session is still open, check test code or bug in sql service.");
            }
        } catch (Exception ex) {
            //it's ok
            LOGGER.debug("after test method, checking for potential open session, exception occurred: " + ex.getMessage());
        }

        System.out.println(">>>>>>>>>>>>>>>>>>>>>>>> END TEST" + getClass().getName() + "." + method.getName() + "<<<<<<<<<<<<<<<<<<<<<<<<");
        LOGGER.info(">>>>>>>>>>>>>>>>>>>>>>>> END {}.{} <<<<<<<<<<<<<<<<<<<<<<<<", new Object[]{getClass().getName(), method.getName()});
    }

    protected boolean isH2used() {
        String dialect = sessionFactoryBean.getHibernateProperties().getProperty("hibernate.dialect");

        return H2Dialect.class.getName().equals(dialect);
    }

    public void initSystem() throws Exception {

    }

    protected Session open() {
        Session session = getFactory().openSession();
        session.beginTransaction();
        return session;
    }

    protected void close(Session session) {
        session.getTransaction().commit();
        session.close();
    }

    protected <T extends ObjectType> String getInterpretedQuery(Session session, Class<T> type, ObjectQuery query)
            throws Exception {
        return getInterpretedQuery(session, type, query, false);
    }

    protected <T extends ObjectType> String getInterpretedQuery(Session session, Class<T> type, ObjectQuery query,
                                                                boolean interpretCount) throws Exception {

        LOGGER.info("QUERY TYPE TO CONVERT : {}", (query.getFilter() != null ? query.getFilter().debugDump(3) : null));

        QueryEngine engine = new QueryEngine(repositoryService.getConfiguration(), prismContext);
        RQuery rQuery = engine.interpret(query, type, null, interpretCount, session);
        //just test if DB will handle it or throws some exception
        if (interpretCount) {
            rQuery.uniqueResult();
        } else {
            rQuery.list();
        }

        if (rQuery instanceof RQueryCriteriaImpl) {
            Criteria criteria = ((RQueryCriteriaImpl) rQuery).getCriteria();
            return HibernateToSqlTranslator.toSql(criteria);
        }

        return HibernateToSqlTranslator.toSql(factory, ((RQueryImpl) rQuery).getQuery().getQueryString());
    }

    protected <T extends ObjectType> String getInterpretedQuery(Session session, Class<T> type, File file) throws
            Exception {
        return getInterpretedQuery(session, type, file, false);
    }

    protected <T extends ObjectType> String getInterpretedQuery(Session session, Class<T> type, File file,
                                                                boolean interpretCount) throws Exception {

<<<<<<< HEAD
        QueryInterpreter interpreter = new QueryInterpreter();

        Document document = DOMUtil.parseFile(file);
        QueryType queryType = PrismTestUtil.getJaxbUtil().unmarshalObject(file, QueryType.class);
=======
        QueryType queryType = prismContext.getPrismJaxbProcessor().unmarshalObject(file, QueryType.class);
>>>>>>> ab991d90

        LOGGER.info("QUERY TYPE TO CONVERT : {}", ObjectQueryUtil.dump(queryType));

        ObjectQuery query = null;
        try {
            query = QueryJaxbConvertor.createObjectQuery(type, queryType, prismContext);
        } catch (Exception ex) {
            LOGGER.info("error while converting query: " + ex.getMessage(), ex);
        }

        return getInterpretedQuery(session, type, query, interpretCount);
    }
}<|MERGE_RESOLUTION|>--- conflicted
+++ resolved
@@ -31,12 +31,8 @@
 import com.evolveum.midpoint.schema.MidPointPrismContextFactory;
 import com.evolveum.midpoint.schema.constants.MidPointConstants;
 import com.evolveum.midpoint.schema.util.ObjectQueryUtil;
-<<<<<<< HEAD
-import com.evolveum.midpoint.util.DOMUtil;
 import com.evolveum.midpoint.util.PrettyPrinter;
 import com.evolveum.midpoint.util.exception.SchemaException;
-=======
->>>>>>> ab991d90
 import com.evolveum.midpoint.util.logging.Trace;
 import com.evolveum.midpoint.util.logging.TraceManager;
 import com.evolveum.midpoint.xml.ns._public.common.common_2a.ObjectType;
@@ -55,13 +51,8 @@
 import org.testng.annotations.AfterMethod;
 import org.testng.annotations.BeforeClass;
 import org.testng.annotations.BeforeMethod;
-<<<<<<< HEAD
 import org.testng.annotations.BeforeSuite;
-import org.w3c.dom.Document;
-import org.w3c.dom.Element;
 import org.xml.sax.SAXException;
-=======
->>>>>>> ab991d90
 
 import java.io.File;
 import java.io.IOException;
@@ -213,14 +204,7 @@
     protected <T extends ObjectType> String getInterpretedQuery(Session session, Class<T> type, File file,
                                                                 boolean interpretCount) throws Exception {
 
-<<<<<<< HEAD
-        QueryInterpreter interpreter = new QueryInterpreter();
-
-        Document document = DOMUtil.parseFile(file);
         QueryType queryType = PrismTestUtil.getJaxbUtil().unmarshalObject(file, QueryType.class);
-=======
-        QueryType queryType = prismContext.getPrismJaxbProcessor().unmarshalObject(file, QueryType.class);
->>>>>>> ab991d90
 
         LOGGER.info("QUERY TYPE TO CONVERT : {}", ObjectQueryUtil.dump(queryType));
 
