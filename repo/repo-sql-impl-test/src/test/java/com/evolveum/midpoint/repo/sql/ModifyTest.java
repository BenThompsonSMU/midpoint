--- conflicted
+++ resolved
@@ -26,11 +26,8 @@
 import com.evolveum.midpoint.prism.delta.ReferenceDelta;
 import com.evolveum.midpoint.prism.path.ItemPath;
 import com.evolveum.midpoint.prism.query.ObjectQuery;
-<<<<<<< HEAD
+import com.evolveum.midpoint.prism.util.PrismAsserts;
 import com.evolveum.midpoint.prism.query.builder.QueryBuilder;
-=======
-import com.evolveum.midpoint.prism.util.PrismAsserts;
->>>>>>> 3057a90e
 import com.evolveum.midpoint.prism.util.PrismTestUtil;
 import com.evolveum.midpoint.prism.xml.XmlTypeConverter;
 import com.evolveum.midpoint.repo.api.RepoModifyOptions;
@@ -81,7 +78,7 @@
     private static final File TEST_DIR = new File("src/test/resources/modify");
     private static final File ACCOUNT_FILE = new File(TEST_DIR, "account.xml");
     private static final File MODIFY_USER_ADD_LINK = new File(TEST_DIR, "change-add.xml");
-	
+
 	private static final Trace LOGGER = TraceManager.getTrace(ModifyTest.class);
 
 	@BeforeSuite
@@ -89,7 +86,7 @@
         PrettyPrinter.setDefaultNamespacePrefix(MidPointConstants.NS_MIDPOINT_PUBLIC_PREFIX);
         PrismTestUtil.resetPrismContext(MidPointPrismContextFactory.FACTORY);
     }
-	
+
 	@BeforeClass
 	public void setupClass() {
 		InternalsConfig.encryptionChecks = false;
@@ -98,12 +95,12 @@
 	protected RepoModifyOptions getModifyOptions() {
 		return null;
 	}
-	
+
     @Test(expectedExceptions = SystemException.class, enabled = false)
     public void test010ModifyWithExistingName() throws Exception {
     	final String TEST_NAME = "test010ModifyWithExistingName";
     	TestUtil.displayTestTile(TEST_NAME);
-    	
+
         OperationResult result = new OperationResult("MODIFY");
 
         File userFile = new File(TEST_DIR, "modify-user.xml");
@@ -134,7 +131,7 @@
     public void test020ModifyNotExistingUser() throws Exception {
     	final String TEST_NAME = "test020ModifyNotExistingUser";
     	TestUtil.displayTestTile(TEST_NAME);
-    	
+
         ObjectModificationType modification = PrismTestUtil.parseAtomicValue(
                 new File(TEST_DIR, "change-add.xml"),
                 ObjectModificationType.COMPLEX_TYPE);
@@ -150,7 +147,7 @@
     public void test030ModifyUserOnNonExistingAccountTest() throws Exception {
     	final String TEST_NAME = "test030ModifyUserOnNonExistingAccountTest";
     	TestUtil.displayTestTile(TEST_NAME);
-    	
+
         OperationResult result = new OperationResult("MODIFY");
 
         //add user
@@ -186,7 +183,7 @@
     public void test031ModifyUserOnExistingAccountTest() throws Exception {
     	final String TEST_NAME = "test031ModifyUserOnExistingAccountTest";
     	TestUtil.displayTestTile(TEST_NAME);
-    	
+
     	// GIVEN
         OperationResult result = new OperationResult(TEST_NAME);
 
@@ -206,7 +203,7 @@
 
         ObjectDeltaType objectDeltaType = PrismTestUtil.parseAnyValue(MODIFY_USER_ADD_LINK);
         ObjectDelta<Objectable> objectDelta = DeltaConvertor.createObjectDelta(objectDeltaType, prismContext);
-        Collection<? extends ItemDelta<?, ?>> deltas = objectDelta.getModifications();        
+        Collection<? extends ItemDelta<?, ?>> deltas = objectDelta.getModifications();
 
         // WHEN
         repositoryService.modifyObject(UserType.class, oid, deltas, getModifyOptions(), result);
@@ -225,7 +222,7 @@
     public void test032ModifyTaskObjectRef() throws Exception {
     	final String TEST_NAME = "test032ModifyTaskObjectRef";
     	TestUtil.displayTestTile(TEST_NAME);
-    	
+
         OperationResult result = new OperationResult(TEST_NAME);
         File taskFile = new File(TEST_DIR, "task.xml");
         System.out.println("ADD");
@@ -318,7 +315,7 @@
     public void test100ModifyUserAddRole() throws Exception {
     	final String TEST_NAME = "test100ModifyUserAddRole";
     	TestUtil.displayTestTile(TEST_NAME);
-    	
+
         OperationResult parentResult = new OperationResult("Modify user -> add roles");
         String userToModifyOid = "f65963e3-9d47-4b18-aaf3-bfc98bdfa000";
 
@@ -360,7 +357,7 @@
     public void test110ModifyDeleteObjectChangeFromAccount() throws Exception {
     	final String TEST_NAME = "test110ModifyDeleteObjectChangeFromAccount";
     	TestUtil.displayTestTile(TEST_NAME);
-    	
+
         OperationResult parentResult = new OperationResult("testModifyDeleteObjectChnageFromAccount");
         PrismObject<ShadowType> accShadow = prismContext.parseObject(new File(TEST_DIR + "/account-delete-object-change.xml"));
         String oid = repositoryService.addObject(accShadow, null, parentResult);
@@ -393,7 +390,7 @@
     public void test120ModifyAccountMetadata() throws Exception {
     	final String TEST_NAME = "test120ModifyAccountMetadata";
     	TestUtil.displayTestTile(TEST_NAME);
-    	
+
     	// GIVEN
         OperationResult parentResult = new OperationResult(TEST_NAME);
 
@@ -406,7 +403,7 @@
 
         // The parsed shadow has attributes that have xsi:type specification. Add another one that has
         // fully dynamic definition
-        
+
         QName attrBazQName = new QName(MidPointConstants.NS_RI, "baz");
         PrismContainer<Containerable> attributesContainerBefore = shadowBefore.findContainer(ShadowType.F_ATTRIBUTES);
         PrismProperty<String> attrBazBefore = new PrismProperty<>(new QName(MidPointConstants.NS_RI, "baz"), prismContext);
@@ -417,7 +414,7 @@
         attrBazBefore.addRealValue("BaZ2");
         attrBazBefore.addRealValue("BaZ3");
         attributesContainerBefore.add(attrBazBefore);
-        
+
         System.out.println("\nAcc shadow");
         System.out.println(shadowBefore.debugDump());
 
@@ -426,7 +423,7 @@
 
         // WHEN
         TestUtil.displayWhen(TEST_NAME);
-        
+
         PrismObject<ShadowType> repoShadow = repositoryService.getObject(ShadowType.class, oid, null, parentResult);
 
         // THEN
@@ -462,10 +459,10 @@
                 oid, null, parentResult);
         System.out.println("\nAfter modify 1");
         System.out.println(afterModify.debugDump());
-        
+
         MetadataType metadataAfter = afterModify.asObjectable().getMetadata();
         assertEquals("Wrong modifyTimestamp", modifyTimestampBefore, metadataAfter.getModifyTimestamp());
-        
+
         PrismAsserts.assertEqualsPolyString("Wrong shadow name", "1234", afterModify.asObjectable().getName());
         assertAttribute(afterModify, new QName(SchemaConstants.NS_ICF_SCHEMA, "uid"), "8daaeeae-f0c7-41c9-b258-2a3351aa8876");
         assertAttribute(afterModify, "foo", "FOO");
@@ -484,7 +481,7 @@
         TestUtil.displayWhen(TEST_NAME);
         repositoryService.modifyObject(ShadowType.class, oid, syncSituationDeltas, getModifyOptions(), parentResult);
 //        AssertJUnit.assertNull(afterModify.asObjectable().getObjectChange());
-        
+
         // THEN
         TestUtil.displayThen(TEST_NAME);
         afterModify = repositoryService.getObject(ShadowType.class,
@@ -497,7 +494,7 @@
     public void test130ExtensionModify() throws Exception {
     	final String TEST_NAME = "test130ExtensionModify";
     	TestUtil.displayTestTile(TEST_NAME);
-    	
+
         final QName QNAME_LOOT = new QName("http://example.com/p", "loot");
 
         File userFile = new File(TEST_DIR, "user-with-extension.xml");
@@ -536,7 +533,7 @@
     public void test140ModifyAccountSynchronizationSituation() throws Exception {
     	final String TEST_NAME = "test140ModifyAccountSynchronizationSituation";
     	TestUtil.displayTestTile(TEST_NAME);
-    	
+
         OperationResult result = new OperationResult("testModifyAccountSynchronizationSituation");
 
         //add account
@@ -598,7 +595,7 @@
     public void test150ModifyRoleAddInducements() throws Exception {
     	final String TEST_NAME = "test150ModifyRoleAddInducements";
     	TestUtil.displayTestTile(TEST_NAME);
-    	
+
         OperationResult result = new OperationResult(TEST_NAME);
 
         File roleFile = new File(TEST_DIR, "role-modify.xml");
@@ -643,11 +640,11 @@
 			assertEquals("Version has changed", version, role.getVersion());
 		}
 	}
-    
+
     private <T> void assertAttribute(PrismObject<ShadowType> shadow, String attrName, T... expectedValues) {
     	assertAttribute(shadow, new QName(MidPointConstants.NS_RI, attrName), expectedValues);
     }
-    
+
     private <T> void assertAttribute(PrismObject<ShadowType> shadow, QName attrQName, T... expectedValues) {
     	PrismProperty<T> attr = shadow.findProperty(new ItemPath(ShadowType.F_ATTRIBUTES, attrQName));
     	if (expectedValues.length == 0) {
