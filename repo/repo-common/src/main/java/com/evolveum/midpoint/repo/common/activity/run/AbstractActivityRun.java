/*
 * Copyright (C) 2010-2021 Evolveum and contributors
 *
 * This work is dual-licensed under the Apache License 2.0
 * and European Union Public License. See LICENSE file for details.
 */

package com.evolveum.midpoint.repo.common.activity.run;

import static java.util.Objects.requireNonNull;

import static com.evolveum.midpoint.repo.common.activity.run.state.ActivityProgress.Counters.COMMITTED;
import static com.evolveum.midpoint.repo.common.activity.run.state.ActivityProgress.Counters.UNCOMMITTED;
import static com.evolveum.midpoint.schema.result.OperationResultStatus.FATAL_ERROR;
import static com.evolveum.midpoint.task.api.TaskRunResult.TaskRunResultStatus.PERMANENT_ERROR;
import static com.evolveum.midpoint.util.MiscUtil.emptyIfNull;
import static com.evolveum.midpoint.util.MiscUtil.stateCheck;

import java.util.Collection;
import java.util.Map;

import org.jetbrains.annotations.NotNull;
import org.jetbrains.annotations.Nullable;

import com.evolveum.axiom.concepts.Lazy;
import com.evolveum.midpoint.repo.common.activity.*;
import com.evolveum.midpoint.repo.common.activity.definition.ActivityDefinition;
import com.evolveum.midpoint.repo.common.activity.definition.ActivityReportingDefinition;
import com.evolveum.midpoint.repo.common.activity.definition.WorkDefinition;
import com.evolveum.midpoint.repo.common.activity.handlers.ActivityHandler;
import com.evolveum.midpoint.repo.common.activity.run.state.ActivityProgress;
import com.evolveum.midpoint.repo.common.activity.run.state.ActivityState;
import com.evolveum.midpoint.repo.common.activity.run.state.ActivityStateDefinition;
import com.evolveum.midpoint.repo.common.activity.run.state.CurrentActivityState;
import com.evolveum.midpoint.repo.common.activity.run.task.ActivityBasedTaskRun;
import com.evolveum.midpoint.schema.result.OperationResult;
import com.evolveum.midpoint.schema.result.OperationResultStatus;
import com.evolveum.midpoint.schema.statistics.DummyOperationImpl;
import com.evolveum.midpoint.schema.statistics.IterativeOperationStartInfo;
import com.evolveum.midpoint.schema.statistics.Operation;
import com.evolveum.midpoint.schema.util.task.ActivityPath;
import com.evolveum.midpoint.task.api.ExecutionSupport;
import com.evolveum.midpoint.task.api.RunningTask;
import com.evolveum.midpoint.task.api.TaskRunResult;
import com.evolveum.midpoint.util.DebugDumpable;
import com.evolveum.midpoint.util.DebugUtil;
import com.evolveum.midpoint.util.exception.CommonException;
import com.evolveum.midpoint.util.exception.ObjectAlreadyExistsException;
import com.evolveum.midpoint.util.exception.ObjectNotFoundException;
import com.evolveum.midpoint.util.exception.SchemaException;
import com.evolveum.midpoint.util.logging.LoggingUtils;
import com.evolveum.midpoint.util.logging.Trace;
import com.evolveum.midpoint.util.logging.TraceManager;
import com.evolveum.midpoint.xml.ns._public.common.common_3.AbstractActivityWorkStateType;
import com.evolveum.midpoint.xml.ns._public.common.common_3.ExecutionModeType;
import com.evolveum.midpoint.xml.ns._public.common.common_3.QualifiedItemProcessingOutcomeType;

/**
 * Implements (represents) a run of an activity.
 *
 * Responsibilities _at this [highest] level of abstraction_:
 *
 * 1. During execution - see {@link #run(OperationResult)}:
 *    a. initializes activity state (if needed),
 *    b. skips run of the activity if the activity realization is complete,
 *    c. executes "before run" and the real code,
 *    d. handles exceptions thrown by the execution code, converting them into {@link ActivityRunResult}
 *       (such conversion is done at various other levels, btw),
 *    e. logs the start/end,
 *    f. updates execution and result (op) status in the repository,
 *
 * 2. Maintains links to other activity framework objects: task run, activity, activity state (and its definition),
 * activity state for counters.
 *
 * 3. Provides methods for navigation to more distant objects of the framework and other auxiliary objects (beans).
 *
 * @param <WD> Definition of the work that this activity has to do.
 * @param <AH> Type of the activity handler.
 * @param <WS> Type of the activity work (business) state.
 */
public abstract class AbstractActivityRun<
        WD extends WorkDefinition,
        AH extends ActivityHandler<WD, AH>,
        WS extends AbstractActivityWorkStateType> implements ExecutionSupport, DebugDumpable {

    private static final Trace LOGGER = TraceManager.getTrace(AbstractActivityRun.class);

    /**
     * The task run in context of which this activity run takes place.
     */
    @NotNull protected final ActivityBasedTaskRun taskRun;

    /**
     * Definition of the activity. Contains the definition of the work.
     */
    @NotNull protected final Activity<WD, AH> activity;

    /**
     * Captures traits of the activity state (e.g. if it has to be created).
     */
    @NotNull final ActivityStateDefinition<WS> activityStateDefinition;

    /**
     * The "live" version of the activity state.
     */
    @NotNull protected final CurrentActivityState<WS> activityState;

    /**
     * Activity state object where [threshold] counters for the current activity reside.
     * By default it is the activity state for the current standalone activity (e.g. reconciliation).
     *
     * Lazily evaluated.
     *
     * Guarded by {@link #activityStateForCountersLock}.
     */
    private ActivityState activityStateForCounters;

    private final Object activityStateForCountersLock = new Object();

    /** When did this run start? */
    protected Long startTimestamp;

    /** When did this run end? */
    protected Long endTimestamp;

    /** Was the instance fully initialized? This is to ensure e.g. {@link #reportingCharacteristics} can be created. */
    private boolean instanceReady;

    /**
     * Reporting characteristics of this kind of activity run. Can be used only after the concrete instance is
     * ready (i.e. fully initialized)!
     */
    @NotNull final Lazy<ActivityReportingCharacteristics> reportingCharacteristics =
            Lazy.from(this::createReportingCharacteristics);

    protected AbstractActivityRun(@NotNull ActivityRunInstantiationContext<WD, AH> context) {
        this.taskRun = context.getTaskRun();
        this.activity = context.getActivity();
        this.activityStateDefinition = determineActivityStateDefinition();
        this.activityState = new CurrentActivityState<>(this);
    }

    /**
     * This method should be called only after the concrete instance is fully initialized.
     */
    public @NotNull ActivityReportingCharacteristics createReportingCharacteristics() {
        assertInstanceReady();
        return new ActivityReportingCharacteristics();
    }

    private void assertInstanceReady() {
        stateCheck(instanceReady, "Instance is not ready: %s", this);
    }

    protected void setInstanceReady() {
        instanceReady = true;
    }

    /**
     * Called during initialization. Should not access reporting characteristics.
     */
    protected ActivityStateDefinition<WS> determineActivityStateDefinition() {
        //noinspection unchecked
        return (ActivityStateDefinition<WS>) activity.getActivityStateDefinition();
    }

    /**
     * Returns task run that contains this activity run.
     */
    public @NotNull ActivityBasedTaskRun getTaskRun() {
        return taskRun;
    }

    public @NotNull Activity<WD, AH> getActivity() {
        return activity;
    }

    public CommonTaskBeans getBeans() {
        return taskRun.getBeans();
    }

    /**
     * Initializes activity state data in the running task.
     */
    void initializeState(OperationResult result) throws ActivityRunException {
        activityState.initialize(result);
    }

    /**
     * Runs the activity.
     *
     * This method is responsible for carrying out the work, e.g. recomputing all the users.
     * For pure- or semi-composite activities it is also responsible for creating the children runs.
     *
     * Note that the work can be delegated to other (asynchronous) tasks. This is the case of worker tasks in multi-node
     * task run, or of activities executed as separate subtasks.
     */
    public @NotNull ActivityRunResult run(OperationResult result) throws ActivityRunException {

        initializeState(result);

        if (activityState.isComplete()) {
            logComplete();
            return ActivityRunResult.finished(activityState.getResultStatus());
        }

        noteStartTimestamp();
        logStart();

        ActivityRunResult runResult = runTreatingExceptions(result);

        noteEndTimestampIfNone();
        logEnd(runResult);

        updateAndCloseActivityState(runResult, result);

        if (runResult.isFinished()) {
            sendActivityRealizationCompleteEvent(result);
        }

        return runResult;
    }

    /**
     * Takes a note when the current run started.
     *
     * BEWARE! Not all runs are written to the activity state. Namely, runs of distributing/delegating
     * activities other than initial ones (when subtasks are created) are not recorded.
     */
    private void noteStartTimestamp() {
        startTimestamp = System.currentTimeMillis();
    }

    /**
     * The children may note end timestamp by themselves, if they need the timestamp earlier.
     * All of this is done to ensure there is a single "end timestamp". We assume these events
     * occur almost in one instant.
     */
    void noteEndTimestampIfNone() {
        if (endTimestamp == null) {
            endTimestamp = System.currentTimeMillis();
        }
    }

    /**
     * Executes the activity, converting any exceptions into appropriate {@link ActivityRunResult} instances.
     */
    @NotNull
    private ActivityRunResult runTreatingExceptions(OperationResult result) {
        try {
            invokePreRunnable(result);
            return runInternal(result);
        } catch (Exception e) {
            return ActivityRunResult.handleException(e, result, this);
        }
    }

    private void invokePreRunnable(OperationResult result) throws ActivityRunException, CommonException {
        if (!(activity instanceof EmbeddedActivity)) {
            return;
        }
        EmbeddedActivity<WD, AH> embeddedActivity = (EmbeddedActivity<WD, AH>) activity;

        if (this instanceof DelegatingActivityRun) {
            return; // We want this to run only for local + distributing runs
        }

        PreRunnable<WD, AH> preRunnable = embeddedActivity.getPreRunnable();
        if (preRunnable == null) {
            return;
        }

        preRunnable.run(embeddedActivity, getRunningTask(), result);
    }

    /**
     * Carries out the actual run of this activity.
     */
    protected abstract @NotNull ActivityRunResult runInternal(OperationResult result)
            throws ActivityRunException, CommonException;

    /**
     * Updates the activity state with the result of the run.
     * Stores also the live values of progress/statistics into the current task.
     */
    private void updateAndCloseActivityState(ActivityRunResult runResult, OperationResult result)
            throws ActivityRunException {

        activityState.updateProgressAndStatisticsNoCommit();

        completeRunResult(runResult);

        OperationResultStatus currentResultStatus = runResult.getOperationResultStatus();
        if (runResult.isFinished()) {
            // Note the asymmetry: "in progress" (IN_PROGRESS_LOCAL, IN_PROGRESS_DISTRIBUTED, IN_PROGRESS_DELEGATED)
            // states, along with the timestamp, are written in subclasses. The "complete" state, along with the timestamp,
            // is written here.
            activityState.markComplete(currentResultStatus, endTimestamp);
        } else if (currentResultStatus != null && currentResultStatus != activityState.getResultStatus()) {
            activityState.setResultStatus(currentResultStatus);
        }

        try {
            getRunningTask()
                    .updateAndStoreStatisticsIntoRepository(true, result); // Contains implicit task flush
        } catch (CommonException e) {
            throw new ActivityRunException("Couldn't update task when updating and closing activity state",
                    FATAL_ERROR, PERMANENT_ERROR, e);
        }

        activityState.close();
    }

    /**
     * Converts null or "in progress" values into finished/interrupted/success/default ones.
     *
     * TODO Or should we require the activity run code to do this?
     */
    private void completeRunResult(ActivityRunResult runResult) {
        if (runResult.getRunResultStatus() == null) {
            runResult.setRunResultStatus(getTaskRun().canRun() ?
                    TaskRunResult.TaskRunResultStatus.FINISHED : TaskRunResult.TaskRunResultStatus.INTERRUPTED);
        }
        if (runResult.getOperationResultStatus() == null) {
            runResult.setOperationResultStatus(activityState.getResultStatus());
        }
        if ((runResult.getOperationResultStatus() == null ||
                runResult.getOperationResultStatus() == OperationResultStatus.IN_PROGRESS) && runResult.isFinished()) {
            runResult.setOperationResultStatus(OperationResultStatus.SUCCESS);
        }
    }

    private void logStart() {
        LOGGER.debug("{}: Starting run of activity with identifier '{}' and path '{}' (local: '{}') with work state "
                        + "prism item path: {}",
                getClass().getSimpleName(), activity.getIdentifier(), activity.getPath(), activity.getLocalPath(),
                activityState.getItemPath());
    }

    private void logEnd(ActivityRunResult runResult) {
        LOGGER.debug("{}: Finished run of activity with identifier '{}' and path '{}' (local: {}) with result: {} "
                        + "(took: {} msecs)",
                getClass().getSimpleName(), activity.getIdentifier(), activity.getPath(), activity.getLocalPath(),
                runResult, endTimestamp - startTimestamp);
    }

    private void logComplete() {
        LOGGER.debug("{}: Skipped run of activity with identifier '{}' and path '{}' (local: {}) as it was already executed",
                getClass().getSimpleName(), activity.getIdentifier(), activity.getPath(), activity.getLocalPath());
    }

    @Override
    public String toString() {
        return getClass().getSimpleName() + "{" +
                "act=" + activity +
                '}';
    }

    @Override
    public String debugDump(int indent) {
        StringBuilder sb = new StringBuilder();
        DebugUtil.debugDumpLabelLn(sb, getClass().getSimpleName(), indent);
        if (activity.isRoot()) {
            DebugUtil.debugDumpWithLabelLn(sb, "task run", taskRun.shortDump(), indent + 1);
        }
        DebugUtil.debugDumpWithLabelLn(sb, "State", activityState, indent + 1);
        debugDumpExtra(sb, indent);
        return sb.toString();
    }

    protected void debugDumpExtra(StringBuilder sb, int indent) {
    }

    @SuppressWarnings("unused")
    public @Nullable ActivityPath getActivityLocalPath() {
        return activity.getLocalPath();
    }

    public @NotNull ActivityPath getActivityPath() {
        return activity.getPath();
    }

    public AbstractActivityRun<?, ?, ?> getLocalParentRun() {
        if (activity.isLocalRoot()) {
            return null;
        }

        Activity<?, ?> parentActivity = activity.getParent();
        if (parentActivity != null) {
            return parentActivity.getRun();
        } else {
            return null;
        }
    }

    public @NotNull AH getActivityHandler() {
        return activity.getHandler();
    }

    public @NotNull CurrentActivityState<WS> getActivityState() {
        return activityState;
    }

    public @NotNull RunningTask getRunningTask() {
        return taskRun.getRunningTask();
    }

    @SuppressWarnings("WeakerAccess")
    protected @NotNull ActivityTreeStateOverview getTreeStateOverview() {
        return activity.getTree().getTreeStateOverview();
    }

    protected ActivityRunResult standardRunResult() {
        return ActivityRunResult.standardResult(canRun());
    }

    public boolean canRun() {
        return taskRun.canRun();
    }

    /**
     * @return true if the work (business) state should be created right on activity run initialization,
     * along with the rest of the state
     *
     * Maybe we should provide this customization in the "specifics" interface for iterative activities.
     */
    public boolean shouldCreateWorkStateOnInitialization() {
        return true;
    }

    public boolean areStatisticsSupported() {
        return reportingCharacteristics.get().areStatisticsSupported();
    }

    public boolean isProgressSupported() {
        return reportingCharacteristics.get().isProgressSupported();
    }

    private boolean areProgressCommitPointsSupported() {
        return reportingCharacteristics.get().areProgressCommitPointsSupported();
    }

    public boolean areSynchronizationStatisticsSupported() {
        return reportingCharacteristics.get().areSynchronizationStatisticsSupported();
    }

    public boolean areActionsExecutedStatisticsSupported() {
        return reportingCharacteristics.get().areActionsExecutedStatisticsSupported();
    }

    public boolean areRunRecordsSupported() {
        return reportingCharacteristics.get().areRunRecordsSupported();
    }

    public void incrementProgress(@NotNull QualifiedItemProcessingOutcomeType outcome) {
        ActivityProgress.Counters counters = areProgressCommitPointsSupported() ? UNCOMMITTED : COMMITTED;
        activityState.getLiveProgress().increment(outcome, counters);
    }

    public @NotNull ActivityStateDefinition<WS> getActivityStateDefinition() {
        return activityStateDefinition;
    }

    @Override
    public Map<String, Integer> incrementCounters(@NotNull CountersGroup counterGroup,
            @NotNull Collection<String> countersIdentifiers, @NotNull OperationResult result)
            throws SchemaException, ObjectNotFoundException, ObjectAlreadyExistsException {
        synchronized (activityStateForCountersLock) {
            if (activityStateForCounters == null) {
                activityStateForCounters = determineActivityStateForCounters(result);
            }
        }
        return activityStateForCounters.incrementCounters(counterGroup, countersIdentifiers, result);
    }

    protected @NotNull ActivityState determineActivityStateForCounters(@NotNull OperationResult result)
            throws SchemaException, ObjectNotFoundException {
        return activityState;
    }

    @Override
    public @NotNull ExecutionModeType getActivityExecutionMode() {
        return activity.getDefinition().getExecutionMode();
    }

    public boolean isPreview() {
        return getActivityExecutionMode() == ExecutionModeType.PREVIEW;
    }

    public boolean isDryRun() {
        return getActivityExecutionMode() == ExecutionModeType.DRY_RUN;
    }

<<<<<<< HEAD
    public boolean isFullExecution() {
=======
    protected boolean isFullExecution() {
>>>>>>> 89e139da
        return getActivityExecutionMode() == ExecutionModeType.FULL;
    }

    public boolean isNoExecution() {
        return getActivityExecutionMode() == ExecutionModeType.NONE;
    }

    public boolean isBucketAnalysis() {
        return getActivityExecutionMode() == ExecutionModeType.BUCKET_ANALYSIS;
    }

    public int getItemsProcessed() {
        return getActivityState().getLiveStatistics().getLiveItemProcessing().getItemsProcessed();
    }

    public boolean isNonScavengingWorker() {
        return isWorker() && !activityState.isScavenger();
    }

    public boolean isWorker() {
        return activityState.isWorker();
    }

    public @NotNull WD getWorkDefinition() {
        return activity.getWorkDefinition();
    }

    public @NotNull ActivityDefinition<WD> getActivityDefinition() {
        return activity.getDefinition();
    }

    @NotNull
    public ActivityReportingDefinition getReportingDefinition() {
        return getActivityDefinition().getReportingDefinition();
    }

    public @NotNull ActivityReportingCharacteristics getReportingCharacteristics() {
        return requireNonNull(reportingCharacteristics.get());
    }

    public Long getStartTimestamp() {
        return startTimestamp;
    }

    public long getStartTimestampRequired() {
        return requireNonNull(
                startTimestamp,
                () -> "no start timestamp in " + this);
    }

    public Long getEndTimestamp() {
        return endTimestamp;
    }

    @Override
    public Operation recordIterativeOperationStart(@NotNull IterativeOperationStartInfo info) {
        if (areStatisticsSupported()) {
            return getActivityState().getLiveStatistics().getLiveItemProcessing()
                    .recordOperationStart(info);
        } else {
            return new DummyOperationImpl(info);
        }
    }

    private void sendActivityRealizationCompleteEvent(OperationResult result) {
        for (ActivityListener activityListener : emptyIfNull(getBeans().activityListeners)) {
            try {
                activityListener.onActivityRealizationComplete(this, getRunningTask(), result);
            } catch (Exception e) {
                LoggingUtils.logUnexpectedException(LOGGER,
                        "Activity listener {} failed when processing 'activity realization complete' event for {}", e,
                        activityListener, this);
            }
        }
    }

    /** Returns the name for diagnostic purposes, e.g. when logging an error. */
    public @NotNull String getDiagName() {
        RunningTask task = getRunningTask();
        return getActivityPath().toDebugName() + " activity in '" + task.getName() + "' task (OID " + task.getOid() + ")";
    }
}<|MERGE_RESOLUTION|>--- conflicted
+++ resolved
@@ -491,11 +491,7 @@
         return getActivityExecutionMode() == ExecutionModeType.DRY_RUN;
     }
 
-<<<<<<< HEAD
-    public boolean isFullExecution() {
-=======
     protected boolean isFullExecution() {
->>>>>>> 89e139da
         return getActivityExecutionMode() == ExecutionModeType.FULL;
     }
 
