/*
 * Copyright (c) 2010-2018 Evolveum
 *
 * Licensed under the Apache License, Version 2.0 (the "License");
 * you may not use this file except in compliance with the License.
 * You may obtain a copy of the License at
 *
 *     http://www.apache.org/licenses/LICENSE-2.0
 *
 * Unless required by applicable law or agreed to in writing, software
 * distributed under the License is distributed on an "AS IS" BASIS,
 * WITHOUT WARRANTIES OR CONDITIONS OF ANY KIND, either express or implied.
 * See the License for the specific language governing permissions and
 * limitations under the License.
 */
package com.evolveum.midpoint.repo.common.task;

import static com.evolveum.midpoint.prism.PrismProperty.getRealValue;

import java.util.*;
import java.util.function.Function;

import javax.xml.namespace.QName;

import com.evolveum.midpoint.prism.ItemDefinition;
import com.evolveum.midpoint.prism.path.ItemPath;
import com.evolveum.midpoint.prism.query.FilterUtil;
import com.evolveum.midpoint.schema.util.MiscSchemaUtil;
import com.evolveum.midpoint.schema.util.TaskWorkStateTypeUtil;
import com.evolveum.midpoint.task.api.*;
import com.evolveum.midpoint.util.exception.*;
import com.evolveum.midpoint.xml.ns._public.common.common_3.*;
import org.jetbrains.annotations.NotNull;
import org.jetbrains.annotations.Nullable;
import org.springframework.beans.factory.annotation.Autowired;
import org.springframework.beans.factory.annotation.Qualifier;

import com.evolveum.midpoint.prism.PrismContext;
import com.evolveum.midpoint.prism.PrismProperty;
import com.evolveum.midpoint.prism.query.ObjectQuery;
import com.evolveum.midpoint.prism.util.CloneUtil;
import com.evolveum.midpoint.repo.api.RepositoryService;
import com.evolveum.midpoint.repo.common.CounterManager;
import com.evolveum.midpoint.schema.GetOperationOptions;
import com.evolveum.midpoint.schema.ResultHandler;
import com.evolveum.midpoint.schema.SelectorOptions;
import com.evolveum.midpoint.schema.constants.ObjectTypes;
import com.evolveum.midpoint.schema.constants.SchemaConstants;
import com.evolveum.midpoint.schema.result.OperationResult;
import com.evolveum.midpoint.schema.result.OperationResultStatus;
import com.evolveum.midpoint.task.api.TaskRunResult.TaskRunResultStatus;
import com.evolveum.midpoint.util.DebugUtil;
import com.evolveum.midpoint.util.logging.Trace;
import com.evolveum.midpoint.util.logging.TraceManager;
import com.evolveum.prism.xml.ns._public.query_3.QueryType;
import com.evolveum.prism.xml.ns._public.query_3.SearchFilterType;

/**
 * @author semancik
 *
 */
public abstract class AbstractSearchIterativeTaskHandler<O extends ObjectType, H extends AbstractSearchIterativeResultHandler<O>>
		implements WorkBucketAwareTaskHandler {

	// WARNING! This task handler is efficiently singleton!
	// It is a spring bean and it is supposed to handle all search task instances
	// Therefore it must not have task-specific fields. It can only contain fields specific to
	// all tasks of a specified type
	private String taskName;
	private String taskOperationPrefix;
	private boolean logFinishInfo = false;
    private boolean countObjectsOnStart = true;         // todo make configurable per task instance (if necessary)
    private boolean preserveStatistics = true;
    private boolean enableIterationStatistics = true;   // beware, this controls whether task stores these statistics; see also recordIterationStatistics in AbstractSearchIterativeResultHandler
    private boolean enableSynchronizationStatistics = false;
    private boolean enableActionsExecutedStatistics = true;

	// If you need to store fields specific to task instance or task run the ResultHandler is a good place to do that.

	// This is not ideal, TODO: refactor
	// Note: The key is task OID. Originally here was the whole task, which caused occasional ConcurrentModificationException
	// when computing hashCode of TaskQuartzImpl objects (not sure why). Anyway, OIDs are better; assuming we are dealing with
	// persistent tasks only - which is obviously true.
	private Map<String, H> handlers = Collections.synchronizedMap(new HashMap<String, H>());

	@Autowired
	protected TaskManager taskManager;

    @Autowired
    @Qualifier("cacheRepositoryService")
    protected RepositoryService repositoryService;

    @Autowired
	protected PrismContext prismContext;
    
    @Autowired private CounterManager counterManager;

	private static final transient Trace LOGGER = TraceManager.getTrace(AbstractSearchIterativeTaskHandler.class);

	protected AbstractSearchIterativeTaskHandler(String taskName, String taskOperationPrefix) {
		this.taskName = taskName;
		this.taskOperationPrefix = taskOperationPrefix;
	}

	public boolean isLogFinishInfo() {
		return logFinishInfo;
	}

    public boolean isPreserveStatistics() {
        return preserveStatistics;
    }

    public boolean isEnableIterationStatistics() {
        return enableIterationStatistics;
    }

    public void setEnableIterationStatistics(boolean enableIterationStatistics) {
        this.enableIterationStatistics = enableIterationStatistics;
    }

    public boolean isEnableSynchronizationStatistics() {
        return enableSynchronizationStatistics;
    }

    public void setEnableSynchronizationStatistics(boolean enableSynchronizationStatistics) {
        this.enableSynchronizationStatistics = enableSynchronizationStatistics;
    }

    public boolean isEnableActionsExecutedStatistics() {
        return enableActionsExecutedStatistics;
    }

    public void setEnableActionsExecutedStatistics(boolean enableActionsExecutedStatistics) {
        this.enableActionsExecutedStatistics = enableActionsExecutedStatistics;
    }

    public void setPreserveStatistics(boolean preserveStatistics) {
        this.preserveStatistics = preserveStatistics;
    }

    public void setLogFinishInfo(boolean logFinishInfo) {
		this.logFinishInfo = logFinishInfo;
	}

	protected String getTaskName() {
		return taskName;
	}

	protected String getTaskOperationPrefix() {
		return taskOperationPrefix;
	}

	protected TaskManager getTaskManager() {
		return taskManager;
	}

	protected RepositoryService getRepositoryService() {
		return repositoryService;
	}

	protected PrismContext getPrismContext() {
		return prismContext;
	}

	@NotNull
	@Override
	public StatisticsCollectionStrategy getStatisticsCollectionStrategy() {
		return new StatisticsCollectionStrategy(!isPreserveStatistics(), isEnableIterationStatistics(),
				isEnableSynchronizationStatistics(), isEnableActionsExecutedStatistics());
	}

	@Override
<<<<<<< HEAD
	public TaskWorkBucketProcessingResult run(Task localCoordinatorTask, WorkBucketType workBucket,
			TaskPartitionDefinitionType partition, TaskWorkBucketProcessingResult previousRunResult) {
=======
	public TaskWorkBucketProcessingResult run(RunningTask localCoordinatorTask, WorkBucketType workBucket,
			TaskWorkBucketProcessingResult previousRunResult) {
>>>>>>> 7fbc3312
	    LOGGER.trace("{} run starting: local coordinator task {}, bucket {}, previous run result {}", taskName,
			    localCoordinatorTask, workBucket, previousRunResult);
	    
//	    counterManager.registerCounter(localCoordinatorTask, false);

		if (localCoordinatorTask.getOid() == null) {
			throw new IllegalArgumentException(
					"Transient tasks cannot be run by " + AbstractSearchIterativeTaskHandler.class + ": "
							+ localCoordinatorTask);
		}

		TaskWorkBucketProcessingResult runResult = new TaskWorkBucketProcessingResult();
		runResult.setShouldContinue(false);         // overridden later if the processing is successful
		runResult.setBucketComplete(false);         // overridden later if the processing is successful
		if (previousRunResult != null) {
			runResult.setProgress(previousRunResult.getProgress());
			logPreviousResultIfNeeded(localCoordinatorTask, previousRunResult, LOGGER); // temporary
			//runResult.setOperationResult(previousRunResult.getOperationResult());
		} else {
			runResult.setProgress(0L);
			//runResult.setOperationResult(new OperationResult(taskOperationPrefix + ".run"));
		}
		// temporary measure: to prevent uncontrolled growth of operation results in tasks - we'll keep only the last one
		runResult.setOperationResult(new OperationResult(taskOperationPrefix + ".run"));
		OperationResult opResult = runResult.getOperationResult();
		opResult.setStatus(OperationResultStatus.IN_PROGRESS);

		if (localCoordinatorTask.getChannel() == null) {
			String channel = getDefaultChannel();
			if (channel != null) {
				localCoordinatorTask.setChannel(channel);
			}
		}

		try {
			H resultHandler = setupHandler(partition, runResult, localCoordinatorTask, opResult);

			boolean cont = initializeRun(resultHandler, runResult, localCoordinatorTask, opResult);
			if (!cont) {
				return runResult;
			}

			// TODO: error checking - already running
			handlers.put(localCoordinatorTask.getOid(), resultHandler);

			Class<? extends ObjectType> type = getType(localCoordinatorTask);
			ObjectQuery query = prepareQuery(resultHandler, type, workBucket, localCoordinatorTask, runResult, opResult);
			Collection<SelectorOptions<GetOperationOptions>> searchOptions = createSearchOptions(resultHandler, runResult, localCoordinatorTask, opResult);

			LOGGER.trace("{}: searching {} with options {}, using query:\n{}", taskName, type, searchOptions, query.debugDumpLazily());

			try {
				boolean useRepository;
				Boolean useRepositoryDirectlyExplicit = getUseRepositoryDirectlyFromTask(resultHandler, runResult, localCoordinatorTask, opResult);
				if (useRepositoryDirectlyExplicit != null) {
					// if we requested this mode explicitly we need to have appropriate authorization
					if (useRepositoryDirectlyExplicit) {
						checkRawAuthorization(localCoordinatorTask, opResult);
					}
					useRepository = useRepositoryDirectlyExplicit;
				} else {
					useRepository = requiresDirectRepositoryAccess(resultHandler, runResult, localCoordinatorTask, opResult);
				}

				// counting objects can be within try-catch block, because the handling is similar to handling errors within searchIterative
				Long expectedTotal = computeExpectedTotalIfApplicable(type, query, searchOptions, useRepository, workBucket, localCoordinatorTask, opResult);

				localCoordinatorTask.setProgress(runResult.getProgress());
				if (expectedTotal != null) {
					localCoordinatorTask.setExpectedTotal(expectedTotal);
				}
				try {
					localCoordinatorTask.flushPendingModifications(opResult);
				} catch (ObjectAlreadyExistsException e) {      // other exceptions are handled in the outer try block
					throw new IllegalStateException(
							"Unexpected ObjectAlreadyExistsException when updating task progress/expectedTotal", e);
				}

				searchOptions = updateSearchOptionsWithIterationMethod(searchOptions, localCoordinatorTask);

				resultHandler.createWorkerThreads(localCoordinatorTask, opResult);
				if (!useRepository) {   // todo consider honoring useRepository=true within searchIterative itself
					searchIterative((Class<O>) type, query, searchOptions, resultHandler, localCoordinatorTask, opResult);
				} else {

					repositoryService.searchObjectsIterative((Class<O>) type, query, resultHandler, searchOptions, true, opResult);
				}
				resultHandler.completeProcessing(localCoordinatorTask, opResult);

			} catch (ObjectNotFoundException e) {
				// This is bad. The resource does not exist. Permanent problem.
				return logErrorAndSetResult(runResult, resultHandler, "Object not found", e,
						OperationResultStatus.FATAL_ERROR, TaskRunResultStatus.PERMANENT_ERROR);
			} catch (CommunicationException e) {
				// Error, but not critical. Just try later.
				return logErrorAndSetResult(runResult, resultHandler, "Communication error", e,
						OperationResultStatus.PARTIAL_ERROR, TaskRunResultStatus.TEMPORARY_ERROR);
			} catch (SchemaException e) {
				// Not sure about this. But most likely it is a misconfigured resource or connector
				// It may be worth to retry. Error is fatal, but may not be permanent.
				return logErrorAndSetResult(runResult, resultHandler, "Error dealing with schema", e,
						OperationResultStatus.FATAL_ERROR, TaskRunResultStatus.TEMPORARY_ERROR);
			} catch (RuntimeException e) {
				// Can be anything ... but we can't recover from that.
				// It is most likely a programming error. Does not make much sense to retry.
				return logErrorAndSetResult(runResult, resultHandler, "Internal error", e,
						OperationResultStatus.FATAL_ERROR, TaskRunResultStatus.PERMANENT_ERROR);
			} catch (ConfigurationException e) {
				// Not sure about this. But most likely it is a misconfigured resource or connector
				// It may be worth to retry. Error is fatal, but may not be permanent.
				return logErrorAndSetResult(runResult, resultHandler, "Configuration error", e,
						OperationResultStatus.FATAL_ERROR, TaskRunResultStatus.TEMPORARY_ERROR);
			} catch (SecurityViolationException e) {
				return logErrorAndSetResult(runResult, resultHandler, "Security violation", e,
						OperationResultStatus.FATAL_ERROR, TaskRunResultStatus.PERMANENT_ERROR);
			} catch (ExpressionEvaluationException e) {
				return logErrorAndSetResult(runResult, resultHandler, "Expression error", e,
						OperationResultStatus.FATAL_ERROR, TaskRunResultStatus.PERMANENT_ERROR);
			}

			// TODO: check last handler status

			handlers.remove(localCoordinatorTask.getOid());

			runResult.setProgress(runResult.getProgress() + resultHandler.getProgress());     // TODO ?
			runResult.setRunResultStatus(TaskRunResultStatus.FINISHED);

			if (logFinishInfo) {
				String finishMessage = "Finished " + taskName + " (" + localCoordinatorTask + "). ";
				String statistics =
						"Processed " + resultHandler.getProgress() + " objects in " + resultHandler.getWallTime() / 1000
								+ " seconds, got " + resultHandler.getErrors() + " errors.";
				if (resultHandler.getProgress() > 0) {
					statistics += " Average time for one object: " + resultHandler.getAverageTime() + " milliseconds" +
							" (wall clock time average: " + resultHandler.getWallAverageTime() + " ms).";
				}
				if (!localCoordinatorTask.canRun()) {
					statistics += " Task was interrupted during processing.";
				}

				opResult.createSubresult(taskOperationPrefix + ".statistics")
						.recordStatus(OperationResultStatus.SUCCESS, statistics);
				TaskHandlerUtil.appendLastFailuresInformation(taskOperationPrefix, localCoordinatorTask, opResult);

				LOGGER.info("{}", finishMessage + statistics);
			}

			try {
				finish(resultHandler, runResult, localCoordinatorTask, opResult);
			} catch (SchemaException e) {
				logErrorAndSetResult(runResult, resultHandler, "Schema error while finishing the run", e,
						OperationResultStatus.FATAL_ERROR, TaskRunResultStatus.PERMANENT_ERROR);
				return runResult;
			}

			LOGGER.trace("{} run finished (task {}, run result {})", taskName, localCoordinatorTask, runResult);
			runResult.setBucketComplete(localCoordinatorTask.canRun());     // TODO
			runResult.setShouldContinue(localCoordinatorTask.canRun());     // TODO
			return runResult;
		} catch (ExitWorkBucketHandlerException e) {
			return e.getRunResult();
		}
	}

	protected void checkRawAuthorization(Task task, OperationResult result)
			throws CommunicationException, ObjectNotFoundException, SchemaException, SecurityViolationException,
			ConfigurationException, ExpressionEvaluationException {
		// nothing to do here as we are in repo-common
	}

	protected String getDefaultChannel() {
		return null;
	}

	private Collection<SelectorOptions<GetOperationOptions>> updateSearchOptionsWithIterationMethod(
			Collection<SelectorOptions<GetOperationOptions>> searchOptions, RunningTask localCoordinatorTask) {
		Collection<SelectorOptions<GetOperationOptions>> rv;
		IterationMethodType iterationMethod = getIterationMethodFromTask(localCoordinatorTask);
		if (iterationMethod != null) {
			rv = CloneUtil.cloneCollectionMembers(searchOptions);
			return SelectorOptions.updateRootOptions(rv, o -> o.setIterationMethod(iterationMethod), GetOperationOptions::new);
		} else {
			return searchOptions;
		}
	}

	@Nullable
	private Long computeExpectedTotalIfApplicable(Class<? extends ObjectType> type, ObjectQuery query,
			Collection<SelectorOptions<GetOperationOptions>> queryOptions, boolean useRepository,
			WorkBucketType workBucket, Task localCoordinatorTask,
			OperationResult opResult) throws SchemaException, ObjectNotFoundException, CommunicationException, ConfigurationException,
			SecurityViolationException, ExpressionEvaluationException {
		if (!countObjectsOnStart) {
			return null;
		} else if (TaskWorkStateTypeUtil.hasLimitations(workBucket)) {
			// We avoid computing expected total if we are processing a bucket -- actually we could but we should
			// not display it as 'task expected total'
			return null;
		} else {
			Long expectedTotal;
			if (!useRepository) {
				Integer expectedTotalInt = countObjects(type, query, queryOptions, localCoordinatorTask, opResult);
				if (expectedTotalInt != null) {
					expectedTotal = (long) expectedTotalInt;        // conversion would fail on null
				} else {
					expectedTotal = null;
				}
			} else {
				expectedTotal = (long) repositoryService.countObjects(type, query, queryOptions, opResult);
			}
			LOGGER.trace("{}: expecting {} objects to be processed", taskName, expectedTotal);
			return expectedTotal;
		}
	}

	private ObjectQuery prepareQuery(H resultHandler,
			Class<? extends ObjectType> type,
			WorkBucketType workBucket, Task localCoordinatorTask, TaskWorkBucketProcessingResult runResult,
			OperationResult opResult) throws ExitWorkBucketHandlerException {

		ObjectQuery query;
		try {
			query = createQuery(resultHandler, runResult, localCoordinatorTask, opResult);
		} catch (SchemaException ex) {
			throw new ExitWorkBucketHandlerException(
					logErrorAndSetResult(runResult, resultHandler, "Schema error while creating a search filter", ex,
							OperationResultStatus.FATAL_ERROR, TaskRunResultStatus.PERMANENT_ERROR));
		}

		LOGGER.trace("{}: using a query (before applying work bucket and evaluating expressions):\n{}", taskName,
				DebugUtil.debugDumpLazily(query));

		if (query == null) {
			// the error should already be in the runResult
			throw new ExitWorkBucketHandlerException(runResult);
		}

		try {
			query = taskManager.narrowQueryForWorkBucket(query, type,
					getIdentifierDefinitionProvider(localCoordinatorTask, opResult), localCoordinatorTask,
					workBucket, opResult);
		} catch (SchemaException | ObjectNotFoundException e) {
			throw new ExitWorkBucketHandlerException(
					logErrorAndSetResult(runResult, resultHandler, "Exception while narrowing a search query", e,
							OperationResultStatus.FATAL_ERROR, TaskRunResultStatus.PERMANENT_ERROR));
		}

		LOGGER.trace("{}: using a query (after applying work bucket, before evaluating expressions):\n{}", taskName,
				DebugUtil.debugDumpLazily(query));

		try {
			query = preProcessQuery(query, localCoordinatorTask, opResult);
		} catch (SchemaException | ObjectNotFoundException | ExpressionEvaluationException | CommunicationException | ConfigurationException | SecurityViolationException e) {
			throw new ExitWorkBucketHandlerException(
					logErrorAndSetResult(runResult, resultHandler, "Error while pre-processing search filter", e,
							OperationResultStatus.FATAL_ERROR, TaskRunResultStatus.PERMANENT_ERROR));
		}

		return query;
	}

<<<<<<< HEAD
	private H setupHandler(TaskPartitionDefinitionType partition, TaskWorkBucketProcessingResult runResult, Task localCoordinatorTask, OperationResult opResult)
=======
	private H setupHandler(TaskWorkBucketProcessingResult runResult, RunningTask localCoordinatorTask, OperationResult opResult)
>>>>>>> 7fbc3312
			throws ExitWorkBucketHandlerException {
		try {
			H resultHandler = createHandler(partition, runResult, localCoordinatorTask, opResult);
			if (resultHandler == null) {
				throw new ExitWorkBucketHandlerException(runResult);       // the error should already be in the runResult
			}
			// copying relevant configuration items from task to handler
			resultHandler.setEnableIterationStatistics(isEnableIterationStatistics());
			resultHandler.setEnableSynchronizationStatistics(isEnableSynchronizationStatistics());
			resultHandler.setEnableActionsExecutedStatistics(isEnableActionsExecutedStatistics());
			return resultHandler;
		} catch (Throwable e) {
			throw new ExitWorkBucketHandlerException(
					logErrorAndSetResult(runResult, null, "Error while creating a result handler", e,
					OperationResultStatus.FATAL_ERROR, TaskRunResultStatus.PERMANENT_ERROR));
		}
	}

	protected Function<ItemPath,ItemDefinition<?>> getIdentifierDefinitionProvider(Task localCoordinatorTask,
			OperationResult opResult) {
		return null;
	}

	/**
	 * Used to count objects using model or any similar higher-level interface. Defaults to repository count.
	 */
	protected <O extends ObjectType> Integer countObjects(Class<O> type, ObjectQuery query, Collection<SelectorOptions<GetOperationOptions>> queryOptions, Task coordinatorTask, OperationResult opResult) throws SchemaException, ObjectNotFoundException, CommunicationException, ConfigurationException, SecurityViolationException, ExpressionEvaluationException {
		return repositoryService.countObjects(type, query, queryOptions, opResult);
	}
	
	/**
	 * Used to search using model or any similar higher-level interface. Defaults to search using repository.
	 */
	protected <O extends ObjectType> void searchIterative(Class<O> type, ObjectQuery query, Collection<SelectorOptions<GetOperationOptions>> searchOptions, ResultHandler<O> resultHandler, Task coordinatorTask, OperationResult opResult)
			throws SchemaException, ObjectNotFoundException, CommunicationException, ConfigurationException, SecurityViolationException, ExpressionEvaluationException {
		repositoryService.searchObjectsIterative(type, query, resultHandler, searchOptions, true, opResult);
	}

	/**
	 * Pre-processing query (e.g. evaluate expressions).
	 */
	protected ObjectQuery preProcessQuery(ObjectQuery query, Task coordinatorTask, OperationResult opResult) throws SchemaException, ObjectNotFoundException, ExpressionEvaluationException, CommunicationException, ConfigurationException, SecurityViolationException {
		return query;
	}

	private TaskWorkBucketProcessingResult logErrorAndSetResult(TaskWorkBucketProcessingResult runResult, H resultHandler, String message, Throwable e,
			OperationResultStatus opStatus, TaskRunResultStatus status) {
		LOGGER.error("{}: {}: {}", taskName, message, e.getMessage(), e);
		runResult.getOperationResult().recordStatus(opStatus, message + ": " + e.getMessage(), e);
		runResult.setRunResultStatus(status);
		if (resultHandler != null) {
			runResult.setProgress(resultHandler.getProgress());     // TODO ???
		}
		return runResult;

	}

	protected void finish(H handler, TaskRunResult runResult, RunningTask task, OperationResult opResult) throws SchemaException {
	}

	private H getHandler(Task task) {
        return handlers.get(task.getOid());
    }

    @Override
    public Long heartbeat(Task task) {
        // Delegate heartbeat to the result handler
        if (getHandler(task) != null) {
            return getHandler(task).heartbeat();
        } else {
            // most likely a race condition.
            return null;
        }
    }


    @Override
    public void refreshStatus(Task task) {
        // Local task. No refresh needed. The Task instance has always fresh data.
    }

    /**
     * Handler parameter may be used to pass task instance state between the calls.
     */
	protected ObjectQuery createQuery(H handler, TaskRunResult runResult, Task coordinatorTask, OperationResult opResult) throws SchemaException {
		return createQueryFromTask(handler, runResult, coordinatorTask, opResult);
	}

    // useful e.g. to specify noFetch options for shadow-related queries
    protected Collection<SelectorOptions<GetOperationOptions>> createSearchOptions(H resultHandler, TaskRunResult runResult, Task coordinatorTask, OperationResult opResult) {
        return createSearchOptionsFromTask(resultHandler, runResult, coordinatorTask, opResult);
    }

	// as provisioning service does not allow searches without specifying resource or objectclass/kind, we need to be able to contact repository directly
    // for some specific tasks
    protected boolean requiresDirectRepositoryAccess(H resultHandler, TaskRunResult runResult, Task coordinatorTask, OperationResult opResult) {
        return false;
    }

    protected abstract Class<? extends ObjectType> getType(Task task);

<<<<<<< HEAD
    protected abstract  H createHandler(TaskPartitionDefinitionType partition, TaskRunResult runResult, Task coordinatorTask,
=======
    protected abstract  H createHandler(TaskRunResult runResult, RunningTask coordinatorTask,
>>>>>>> 7fbc3312
			OperationResult opResult) throws SchemaException, SecurityViolationException, ObjectNotFoundException, ExpressionEvaluationException, CommunicationException, ConfigurationException;

	/**
	 * Used to properly initialize the "run", which is kind of task instance. The result handler is already created at this stage.
	 * Therefore this method may be used to "enrich" the result handler with some instance-specific data.
	 */
	protected boolean initializeRun(H handler, TaskRunResult runResult, Task task, OperationResult opResult) {
		// Nothing to do by default
		return true;
	}

    /**
     * Ready-made implementation of createQuery - gets and parses objectQuery extension property.
     */
    @NotNull
    protected ObjectQuery createQueryFromTask(H handler, TaskRunResult runResult, Task task, OperationResult opResult) throws SchemaException {
	    ObjectQuery query = createQueryFromTaskIfExists(handler, runResult, task, opResult);
	    return query != null ? query : prismContext.queryFactory().createQuery();
    }

	protected Collection<SelectorOptions<GetOperationOptions>> createSearchOptionsFromTask(H resultHandler, TaskRunResult runResult,
			Task coordinatorTask, OperationResult opResult) {
		SelectorQualifiedGetOptionsType opts = getRealValue(coordinatorTask.getExtensionProperty(SchemaConstants.MODEL_EXTENSION_SEARCH_OPTIONS));
		return MiscSchemaUtil.optionsTypeToOptions(opts, prismContext);
	}

	protected Boolean getUseRepositoryDirectlyFromTask(H resultHandler, TaskRunResult runResult,
			Task coordinatorTask, OperationResult opResult) {
		return getRealValue(coordinatorTask.getExtensionProperty(SchemaConstants.MODEL_EXTENSION_USE_REPOSITORY_DIRECTLY));
	}

	protected ObjectQuery createQueryFromTaskIfExists(H handler, TaskRunResult runResult, Task task, OperationResult opResult) throws SchemaException {
        Class<? extends ObjectType> objectType = getType(task);
        LOGGER.trace("Object type = {}", objectType);

        QueryType queryFromTask = getObjectQueryTypeFromTask(task);
        if (queryFromTask != null) {
            ObjectQuery query = prismContext.getQueryConverter().createObjectQuery(objectType, queryFromTask);
            if (LOGGER.isTraceEnabled()) {
                LOGGER.trace("Using object query from the task:\n{}", query.debugDump(1));
            }
            return query;
        } else {
            return null;
        }
    }

    protected QueryType getObjectQueryTypeFromTask(Task task) {
    	QueryType queryType = getObjectQueryTypeFromTaskObjectRef(task);
    	if (queryType != null) {
    		return queryType;
    	}
    	return getObjectQueryTypeFromTaskExtension(task);
    }
    
    protected QueryType getObjectQueryTypeFromTaskObjectRef(Task task) {
    	ObjectReferenceType objectRef = task.getObjectRef();
    	if (objectRef == null) {
    		return null;
    	}
    	SearchFilterType filterType = objectRef.getFilter();
    	if (filterType == null || FilterUtil.isFilterEmpty(filterType)) {
    		return null;
    	}
    	QueryType queryType = new QueryType();
    	queryType.setFilter(filterType);
    	return queryType;
    }
    
    protected QueryType getObjectQueryTypeFromTaskExtension(Task task) {
    	return getRealValue(task.getExtensionProperty(SchemaConstants.MODEL_EXTENSION_OBJECT_QUERY));
    }

    protected IterationMethodType getIterationMethodFromTask(Task task) {
    	return getRealValue(task.getExtensionProperty(SchemaConstants.MODEL_EXTENSION_ITERATION_METHOD));
    }

    protected Class<? extends ObjectType> getTypeFromTask(Task task, Class<? extends ObjectType> defaultType) {
        Class<? extends ObjectType> objectClass;
        PrismProperty<QName> objectTypePrismProperty = task.getExtensionProperty(SchemaConstants.MODEL_EXTENSION_OBJECT_TYPE);
        if (objectTypePrismProperty != null && objectTypePrismProperty.getRealValue() != null) {
            objectClass = ObjectTypes.getObjectTypeFromTypeQName(objectTypePrismProperty.getRealValue()).getClassDefinition();
        } else {
            objectClass = defaultType;
        }
        return objectClass;
    }

	public static void logPreviousResultIfNeeded(Task task, TaskWorkBucketProcessingResult previousRunResult, Trace logger) {
		OperationResult previousOpResult = previousRunResult.getOperationResult();
		if (previousOpResult != null) {
			previousOpResult.computeStatusIfUnknown();
			if (!previousOpResult.isSuccess()) {
				logger.warn("Last work bucket finished with status other than SUCCESS in {}:\n{}", task, previousOpResult.debugDump());
			}
		}
	}
}<|MERGE_RESOLUTION|>--- conflicted
+++ resolved
@@ -170,13 +170,8 @@
 	}
 
 	@Override
-<<<<<<< HEAD
-	public TaskWorkBucketProcessingResult run(Task localCoordinatorTask, WorkBucketType workBucket,
+	public TaskWorkBucketProcessingResult run(RunningTask localCoordinatorTask, WorkBucketType workBucket,
 			TaskPartitionDefinitionType partition, TaskWorkBucketProcessingResult previousRunResult) {
-=======
-	public TaskWorkBucketProcessingResult run(RunningTask localCoordinatorTask, WorkBucketType workBucket,
-			TaskWorkBucketProcessingResult previousRunResult) {
->>>>>>> 7fbc3312
 	    LOGGER.trace("{} run starting: local coordinator task {}, bucket {}, previous run result {}", taskName,
 			    localCoordinatorTask, workBucket, previousRunResult);
 	    
@@ -438,11 +433,7 @@
 		return query;
 	}
 
-<<<<<<< HEAD
-	private H setupHandler(TaskPartitionDefinitionType partition, TaskWorkBucketProcessingResult runResult, Task localCoordinatorTask, OperationResult opResult)
-=======
-	private H setupHandler(TaskWorkBucketProcessingResult runResult, RunningTask localCoordinatorTask, OperationResult opResult)
->>>>>>> 7fbc3312
+	private H setupHandler(TaskPartitionDefinitionType partition, TaskWorkBucketProcessingResult runResult, RunningTask localCoordinatorTask, OperationResult opResult)
 			throws ExitWorkBucketHandlerException {
 		try {
 			H resultHandler = createHandler(partition, runResult, localCoordinatorTask, opResult);
@@ -544,11 +535,7 @@
 
     protected abstract Class<? extends ObjectType> getType(Task task);
 
-<<<<<<< HEAD
-    protected abstract  H createHandler(TaskPartitionDefinitionType partition, TaskRunResult runResult, Task coordinatorTask,
-=======
-    protected abstract  H createHandler(TaskRunResult runResult, RunningTask coordinatorTask,
->>>>>>> 7fbc3312
+    protected abstract  H createHandler(TaskPartitionDefinitionType partition, TaskRunResult runResult, RunningTask coordinatorTask,
 			OperationResult opResult) throws SchemaException, SecurityViolationException, ObjectNotFoundException, ExpressionEvaluationException, CommunicationException, ConfigurationException;
 
 	/**
