/*
 * Copyright (C) 2010-2021 Evolveum and contributors
 *
 * This work is dual-licensed under the Apache License 2.0
 * and European Union Public License. See LICENSE file for details.
 */

package com.evolveum.midpoint.repo.common.activity.run;

import static com.evolveum.midpoint.schema.result.OperationResultStatus.FATAL_ERROR;
import static com.evolveum.midpoint.schema.result.OperationResultStatus.PARTIAL_ERROR;
import static com.evolveum.midpoint.schema.util.task.ActivityItemProcessingStatisticsUtil.*;
import static com.evolveum.midpoint.task.api.TaskRunResult.TaskRunResultStatus.PERMANENT_ERROR;

import java.util.Objects;

import com.evolveum.midpoint.prism.xml.XmlTypeConverter;

import com.evolveum.midpoint.repo.common.activity.run.processing.ItemProcessingRequest;
import com.evolveum.midpoint.repo.common.activity.run.processing.ProcessingCoordinator;
import com.evolveum.midpoint.repo.common.expression.ExpressionUtil;
import com.evolveum.midpoint.repo.common.activity.run.reports.ConnIdOperationsReport;
import com.evolveum.midpoint.repo.common.activity.run.reports.ItemsReport;

import com.evolveum.midpoint.schema.constants.ExpressionConstants;
import com.evolveum.midpoint.schema.expression.VariablesMap;
import com.evolveum.midpoint.schema.reporting.ConnIdOperation;
import com.evolveum.midpoint.task.api.ConnIdOperationsListener;
import com.evolveum.midpoint.util.Holder;
import com.evolveum.midpoint.util.exception.*;
import com.evolveum.midpoint.xml.ns._public.common.common_3.*;

import org.apache.commons.lang3.ObjectUtils;
import org.apache.commons.lang3.StringUtils;
import org.jetbrains.annotations.NotNull;
import org.jetbrains.annotations.Nullable;

import com.evolveum.midpoint.repo.common.activity.definition.WorkDefinition;
import com.evolveum.midpoint.repo.common.activity.handlers.ActivityHandler;
import com.evolveum.midpoint.repo.common.activity.run.state.ActivityBucketManagementStatistics;
import com.evolveum.midpoint.repo.common.activity.run.state.ActivityItemProcessingStatistics;
import com.evolveum.midpoint.repo.common.activity.run.state.ActivityState;
import com.evolveum.midpoint.repo.common.activity.run.buckets.GetBucketOperationOptions;
import com.evolveum.midpoint.repo.common.activity.run.buckets.GetBucketOperationOptions.GetBucketOperationOptionsBuilder;
import com.evolveum.midpoint.schema.result.OperationResult;
import com.evolveum.midpoint.schema.result.OperationResultStatus;
import com.evolveum.midpoint.schema.util.task.BucketingUtil;
import com.evolveum.midpoint.task.api.ExecutionSupport;
import com.evolveum.midpoint.task.api.RunningTask;
import com.evolveum.midpoint.task.api.Task;
import com.evolveum.midpoint.util.logging.LoggingUtils;
import com.evolveum.midpoint.util.logging.Trace;
import com.evolveum.midpoint.util.logging.TraceManager;

/**
 * Represents a run of an iterative activity: either plain iterative one or search-based one.
 *
 * Responsibilities at this level of abstraction:
 *
 * 1. Orchestrates the basic run cycle - see {@link #runLocally(OperationResult)}:
 *
 * a. calls before/after execution "hook" methods + the main execution routine,
 * b. generates the execution result based on kind(s) of error(s) encountered.
 *
 * 2. Orchestrates the basic bucket execution cycle - see {@link #processOrAnalyzeOrSkipSingleBucket(OperationResult)}:
 *
 * a. item source preparation,
 * b. before/after bucket execution "hook" methods, along with main {@link #iterateOverItemsInBucket(OperationResult)} method,
 * c. sets up and winds down the coordinator,
 *
 */
public abstract class IterativeActivityRun<
        I,
        WD extends WorkDefinition,
        AH extends ActivityHandler<WD, AH>,
        WS extends AbstractActivityWorkStateType>
        extends LocalActivityRun<WD, AH, WS>
        implements ExecutionSupport, IterativeActivityRunSpecifics {

    private static final Trace LOGGER = TraceManager.getTrace(IterativeActivityRun.class);

    private static final long FREE_BUCKET_WAIT_TIME = -1; // indefinitely

    /**
     * Things like "Import", "Reconciliation (on resource)", and so on. The first letter should be a capital.
     *
     * Used e.g. in log messages like:
     *
     * "Import of UserType:jack (Jack Sparrow, c0c010c0-d34d-b33f-f00d-111111111111) from Crew Management has been started"
     */
    @NotNull final String shortName;

    /**
     * Information that augments the process short name. Used e.g. in log messages.
     *
     * An example: "from [resource]".
     */
    @NotNull private String contextDescription;

    /**
     * Current bucket that is being processed.
     *
     * It is used to narrow the search query for search-based activities.
     */
    protected WorkBucketType bucket;

    /**
     * Expected progress (overall) if it was determined for the current run.
     * It is used to avoid re-counting objects if there's no bucketing.
     * So only fresh values are stored here.
     */
    private Integer expectedTotal;

    /**
     * Information needed to manage buckets.
     *
     * Determined on the run start.
     */
    private BucketingSituation bucketingSituation;

    /**
     * Schedules individual items for processing by worker threads (if running in multiple threads).
     * Re-created for each individual bucket.
     */
    protected ProcessingCoordinator<I> coordinator;

    /**
     * Determines and executes error handling strategy for this activity.
     */
    @NotNull private final ErrorHandlingStrategyExecutor errorHandlingStrategyExecutor;

    /**
     * Error state. In particular, should we stop immediately because of a fatal exception?
     *
     * TODO rethink this
     */
    @NotNull protected final ErrorState errorState = new ErrorState();

    /**
     * Maintains selected statistical information related to processing items in the current run.
     * It is like a simplified version of {@link ActivityItemProcessingStatistics} that cover all the runs
     * (and sometimes all the realizations) of an activity.
     */
    @NotNull protected final TransientActivityRunStatistics transientRunStatistics;

    /** Useful Spring beans. */
    @NotNull protected final CommonTaskBeans beans;

    /**
     * Listener for ConnId operations that occur outside item processing (e.g. during search and pre-processing).
     */
    @NotNull private final ConnIdOperationsListener globalConnIdOperationsListener;

    /**
     * Number of buckets announced to the activity tree state overview. Kept here to eliminate redundant updates.
     */
    private Integer numberOfBucketsAnnounced;

    public IterativeActivityRun(@NotNull ActivityRunInstantiationContext<WD, AH> context, @NotNull String shortName) {
        super(context);
        this.transientRunStatistics = new TransientActivityRunStatistics();
        this.shortName = shortName;
        this.contextDescription = "";
        this.beans = taskRun.getBeans();
        this.errorHandlingStrategyExecutor = new ErrorHandlingStrategyExecutor(getActivity(), getRunningTask(),
                getDefaultErrorAction(), beans);
        this.globalConnIdOperationsListener = new GlobalConnIdOperationsListener();

        getReportingDefinition().applyDefaults(reportingCharacteristics);
    }

    protected final @NotNull ActivityRunResult runLocally(OperationResult result)
            throws ActivityRunException, CommonException {

        LOGGER.trace("{}: Starting with local coordinator task {}", shortName, getRunningTask());

        String originalChannel = getRunningTask().getChannel();
        try {
            enableGlobalConnIdOperationsListener();
            overrideTaskChannelIfNeeded();

            transientRunStatistics.recordRunStart(getStartTimestampRequired());

            beforeRun(result);
            setTaskObjectRef(result); // this method is intentionally run after "beforeRun" (we need the resource ref)

            doRun(result);

            afterRun(result);

            ActivityRunResult runResult = createRunResult();

            LOGGER.trace("{} run finished (task {}, run result {})", shortName, getRunningTask(),
                    runResult);

            return runResult;

        } finally {
            disableGlobalConnIdOperationsListener();
            cancelTaskChannelOverride(originalChannel);
            getActivityState().getConnIdOperationsReport().flush(getRunningTask(), result);
        }
    }

    private void cancelTaskChannelOverride(String originalChannel) {
        getRunningTask().setChannel(originalChannel);
    }

    private void overrideTaskChannelIfNeeded() {
        String channelOverride = getChannelOverride();
        if (channelOverride != null) {
            getRunningTask().setChannel(channelOverride);
        }
    }

    /** Channel URI that should be set into the task during this activity run. (If not null.) */
    protected @Nullable String getChannelOverride() {
        return null;
    }

    /**
     * Bucketed version of the run.
     */
    private void doRun(OperationResult result)
            throws ActivityRunException, CommonException {

        RunningTask task = taskRun.getRunningTask();
        boolean initialRun = true;

        bucketingSituation = determineBucketingSituation();

        setExpectedTotal(result);

        for (; task.canRun(); initialRun = false) {

            bucket = getWorkBucket(initialRun, result);
            if (bucket == null) {
                LOGGER.trace("No (next) work bucket within {}, exiting", task);
                break;
            }

            boolean complete = false;
            try {
                if (!task.canRun()) {
                    break;
                }

                complete = processOrAnalyzeOrSkipSingleBucket(result);
                pruneResult(result);

                if (!complete) {
                    break;
                }

            } finally {
                if (!complete) {
                    // This is either when the task was stopped (canRun is false or there's an stopping exception)
                    // or an unhandled exception occurred.
                    //
                    // This most probably means that the task is going to be suspended. So let us release the buckets
                    // to allow their processing by other workers.
                    releaseAllBucketsWhenWorker(result);
                }
            }
        }
    }

    /**
     * Keeps the result of reasonable size:
     *
     * 1. removes successful minor subresults
     * 2. summarizes operations (if there is a lot of buckets - see MID-7830)
     *
     * We catch all exceptions here, because we don't want the task to fail on these checks.
     * We also want to execute the summarization even if the cleanup fails.
     */
    private void pruneResult(OperationResult result) {
        try {
<<<<<<< HEAD
            result.cleanupResultDeeply();
=======
            // We cannot clean up the current (root) result, as it is not closed yet. So we do that on subresults.
            // (This means that minor subresult of the current root result will survive, but let's them be.
            // Hopefully they will be eliminated later e.g. when the result is finally stored into the task.)
            result.getSubresults().forEach(
                    OperationResult::cleanupResultDeeply);
>>>>>>> 04deb49f
        } catch (Exception e) {
            LoggingUtils.logUnexpectedException(LOGGER, "Couldn't clean up the operation result in {}", e, this);
        }

        try {
            result.summarize();
        } catch (Exception e) {
            LoggingUtils.logUnexpectedException(LOGGER, "Couldn't summarize the operation result in {}", e, this);
        }
    }

    private boolean shouldProcessBucket(OperationResult result) {
        ExpressionType condition = getActivity().getControlFlowDefinition().getBucketProcessingCondition();
        if (condition == null) {
            return true;
        }

        VariablesMap variables = new VariablesMap();
        variables.put(ExpressionConstants.VAR_BUCKET, bucket, WorkBucketType.class);

        try {
            return ExpressionUtil.evaluateConditionDefaultTrue(variables, condition, null,
                    beans.expressionFactory, "bucket condition expression", getRunningTask(), result);
        } catch (CommonException e) {
            throw new SystemException("Couldn't evaluate bucket processing condition: " + e.getMessage(), e);
        }
    }

    @NotNull
    private ActivityItemProcessingStatistics getLiveItemProcessing() {
        return activityState.getLiveStatistics().getLiveItemProcessing();
    }

    private WorkBucketType getWorkBucket(boolean initialRun, OperationResult result)
            throws ActivityRunException {

        RunningTask task = taskRun.getRunningTask();

        Holder<BucketProgressOverviewType> bucketProgressHolder = new Holder<>();

        WorkBucketType bucket;
        try {
            GetBucketOperationOptions options = GetBucketOperationOptionsBuilder.anOptions()
                    .withDistributionDefinition(activity.getDefinition().getDistributionDefinition())
                    .withFreeBucketWaitTime(FREE_BUCKET_WAIT_TIME)
                    .withCanRun(task::canRun)
                    .withExecuteInitialWait(initialRun)
                    .withImplicitSegmentationResolver(this)
                    .withIsScavenger(isScavenger(task))
                    .withBucketProgressConsumer(bucketProgressHolder)
                    .build();
            bucket = beans.bucketingManager.getWorkBucket(bucketingSituation.coordinatorTaskOid,
                    bucketingSituation.workerTaskOid, activity.getPath(), options, getLiveBucketManagementStatistics(), result);
            task.refresh(result); // We want to have the most current state of the running task.
        } catch (InterruptedException e) {
            LOGGER.trace("InterruptedExecution in getWorkBucket for {}", task);
            if (!task.canRun()) {
                return null;
            } else {
                LoggingUtils.logUnexpectedException(LOGGER, "Unexpected InterruptedException in {}", e, task);
                throw new SystemException("Unexpected InterruptedException: " + e.getMessage(), e);
            }
        } catch (Throwable t) {
            LoggingUtils.logUnexpectedException(LOGGER, "Couldn't allocate a work bucket for task {}", t, task);
            throw new SystemException("Couldn't allocate a work bucket for task: " + t.getMessage(), t);
        }

        announceNumberOfBuckets(bucketProgressHolder.getValue(), result);
        return bucket;
    }

    private void announceNumberOfBuckets(BucketProgressOverviewType bucketProgress, OperationResult result)
            throws ActivityRunException {
        if (bucketProgress != null && !Objects.equals(bucketProgress.getTotalBuckets(), numberOfBucketsAnnounced)) {
            getTreeStateOverview().updateBucketAndItemProgress(this, bucketProgress, result);
            numberOfBucketsAnnounced = bucketProgress.getTotalBuckets();
        }
    }

    private boolean isScavenger(RunningTask task) {
        return BucketingUtil.isScavenger(task.getActivitiesStateOrClone(), getActivityPath());
    }

    private void releaseAllBucketsWhenWorker(OperationResult result) throws SchemaException, ObjectNotFoundException {
        if (bucketingSituation.workerTaskOid != null) {
            beans.bucketingManager.releaseAllWorkBucketsFromWorker(bucketingSituation.coordinatorTaskOid,
                    bucketingSituation.workerTaskOid, getActivityPath(), getLiveBucketManagementStatistics(), result);
        }
    }

    private void completeWorkBucketAndUpdateStatistics(OperationResult result) throws ActivityRunException {
        try {

            Holder<BucketProgressOverviewType> bucketProgressHolder = new Holder<>();
            beans.bucketingManager.completeWorkBucket(bucketingSituation.coordinatorTaskOid, bucketingSituation.workerTaskOid,
                    getActivityPath(), bucket.getSequentialNumber(), getLiveBucketManagementStatistics(),
                    bucketProgressHolder, result);

            activityState.getLiveProgress().onCommitPoint();
            activityState.updateProgressAndStatisticsNoCommit();

            // Note that we do not need to call the following method when bucket is not complete:
            // in such cases the activity finishes, so the task stats are updated on activity run end.
            getRunningTask()
                    .updateAndStoreStatisticsIntoRepository(true, result); // Contains implicit task flush

            getTreeStateOverview()
                    .updateBucketAndItemProgress(this, bucketProgressHolder.getValue(), result);

        } catch (CommonException e) {
            throw new ActivityRunException("Couldn't complete work bucket", FATAL_ERROR, PERMANENT_ERROR, e);
        }
    }

    private ActivityBucketManagementStatistics getLiveBucketManagementStatistics() {
        return activityState.getLiveStatistics().getLiveBucketManagement();
    }

    /**
     * Execute or analyze or skip a single bucket.
     *
     * @return true if the bucket was completed
     */
    private boolean processOrAnalyzeOrSkipSingleBucket(OperationResult result) throws ActivityRunException, CommonException {
        if (!shouldProcessBucket(result)) {
            return skipSingleBucket(result);
        }

        prepareItemSourceForCurrentBucket(result);

        if (isBucketAnalysis()) {
            return analyzeSingleBucket(result);
        } else {
            return processSingleBucket(result);
        }
    }

    private boolean skipSingleBucket(OperationResult result) throws ActivityRunException {
        LOGGER.debug("Skipping bucket {} because bucket processing condition evaluated to false", bucket);
        // Actually we could go without committing progress, but it does no harm, so we keep it here.
        completeWorkBucketAndUpdateStatistics(result);
        return true;
    }

    private boolean analyzeSingleBucket(OperationResult result) throws CommonException, ActivityRunException {
        Integer bucketSize = determineCurrentBucketSize(result);
        if (bucketSize != null) {
            LOGGER.info("Bucket size is {} for {}", bucketSize, bucket);
        } else {
            LOGGER.warn("Couldn't determine bucket size while analyzing bucket {}", bucket);
        }

        reportBucketAnalyzed(bucketSize, result);

        // Actually we could go without committing progress, but it does no harm, so we keep it here.
        completeWorkBucketAndUpdateStatistics(result);

        return true;
    }

    /**
     * @return true if the bucket was completed
     */
    private boolean processSingleBucket(OperationResult result) throws ActivityRunException, CommonException {

        BucketProcessingRecord record = new BucketProcessingRecord(getLiveItemProcessing());

        beforeBucketProcessing(result);

        setExpectedInCurrentBucket(result);

        coordinator = setupCoordinatorAndWorkerThreads();
        try {
            iterateOverItemsInBucket(result);
        } finally {
            // This is redundant in the case of live sync event handling (because the handler gets a notification when all
            // items are submitted, and must stop the threads in order to allow provisioning to update the token).
            //
            // But overall, it is necessary to do this here in order to avoid endless waiting if any exception occurs.
            coordinator.finishProcessing(result);
        }

        afterBucketProcessing(result);

        boolean complete = canRun() && !errorState.wasStoppingExceptionEncountered();

        new StatisticsLogger(this)
                .logBucketCompletion(complete);

        if (complete) {
            record.end(getLiveItemProcessing());

            completeWorkBucketAndUpdateStatistics(result);

            // We want to report bucket as completed only after it's really marked as completed.
            reportBucketCompleted(record, result);
        }

        return complete;
    }

    /**
     * Prepares the item source. E.g. for search-iterative tasks we prepare object type, query, and options here.
     *
     * Iterative activities delegate this method fully to the plugin. However, search-based activities provide
     * their own default implementation.
     */
    abstract protected void prepareItemSourceForCurrentBucket(OperationResult result)
            throws ActivityRunException, CommonException;

    private ActivityRunResult createRunResult() {
        if (!canRun()) {
            return ActivityRunResult.interrupted();
        }

        Throwable stoppingException = errorState.getStoppingException();
        if (stoppingException != null) {
            // TODO In the future we should distinguish between permanent and temporary errors here.
            return ActivityRunResult.exception(FATAL_ERROR, PERMANENT_ERROR, stoppingException);
        } else if (transientRunStatistics.getErrors() > 0) {
            return ActivityRunResult
                    .finished(PARTIAL_ERROR)
                    .message(transientRunStatistics.getLastErrorMessage());
        } else {
            return ActivityRunResult.success();
        }
    }

    private void setExpectedTotal(OperationResult result) throws CommonException, ActivityRunException {
        Integer knownExpectedTotal = activityState.getLiveProgress().getExpectedTotal();

        Integer expectedTotal;
        if (isWorker()) {
            LOGGER.trace("Expected total progress is not supported for worker tasks yet.");
            // We'd need something executed before distributing activity creates the workers.
            expectedTotal = null;
        } else if (!shouldDetermineOverallSize(result)) {
            expectedTotal = null;
        } else if (getReportingDefinition().isCacheOverallSize()) {
            if (knownExpectedTotal != null) {
                return; // no need to set anything
            } else {
                this.expectedTotal = expectedTotal = determineOverallSize(result);
            }
        } else {
            this.expectedTotal = expectedTotal = determineOverallSize(result);
        }

        if (!Objects.equals(expectedTotal, knownExpectedTotal)) {
            activityState.getLiveProgress().setExpectedTotal(expectedTotal);
            activityState.updateProgressNoCommit();
            activityState.flushPendingTaskModificationsChecked(result);
        }
    }

    private boolean shouldDetermineOverallSize(OperationResult result) throws ActivityRunException, CommonException {
        ActivityOverallItemCountingOptionType option = getReportingDefinition().getDetermineOverallSize();
        switch (option) {
            case ALWAYS:
                return true;
            case NEVER:
                return false;
            case WHEN_IN_REPOSITORY:
                return isInRepository(result);
            default:
                throw new AssertionError(option);
        }
    }

    private void setExpectedInCurrentBucket(OperationResult result) throws CommonException, ActivityRunException {
        Integer bucketSize;
        if (expectedTotal != null && isNotBucketed()) {
            bucketSize = expectedTotal;
            LOGGER.trace("Determined bucket size from expected progress obtained earlier in this run: {}", bucketSize);
        } else if (shouldDetermineBucketSize(result)) {
            bucketSize = determineCurrentBucketSize(result);
            LOGGER.trace("Determined bucket size: {}", bucketSize);
        } else {
            bucketSize = null;
        }

        activityState.getLiveProgress().setExpectedInCurrentBucket(bucketSize);
        activityState.updateProgressNoCommit();
        activityState.flushPendingTaskModificationsChecked(result);
    }

    private boolean shouldDetermineBucketSize(OperationResult result) throws ActivityRunException, CommonException {
        ActivityItemCountingOptionType option = getReportingDefinition().getDetermineBucketSize();
        switch (option) {
            case ALWAYS:
                return true;
            case NEVER:
                return false;
            case WHEN_NOT_BUCKETED:
                return isNotBucketed();
            case WHEN_IN_REPOSITORY:
                return isInRepository(result);
            case WHEN_IN_REPOSITORY_AND_NOT_BUCKETED:
                return isInRepository(result) && isNotBucketed();
            default:
                throw new AssertionError(option);
        }
    }

    /**
     * BEWARE! assumes that bucket is already set. So use this method only in {@link #processSingleBucket(OperationResult)}!
     */
    private boolean isNotBucketed() {
        assert bucket != null;
        return !BucketingUtil.hasLimitations(bucket);
    }

    /** Do we execute over items in repository? (Maybe the name should be changed.) */
    protected abstract boolean isInRepository(OperationResult result) throws ActivityRunException, CommonException;

    /**
     * Determines expected progress (overall size) for the activity.
     * E.g. for search-based activities we count the objects here (overall).
     *
     * @return null if no value could be determined or is not applicable
     */
    public @Nullable Integer determineOverallSize(OperationResult result)
            throws CommonException, ActivityRunException {
        return null;
    }

    /**
     * Determines the current bucket size.
     * E.g. for search-based activities we count the objects here (in current bucket).
     *
     * @return null if no value could be determined or is not applicable
     */
    public @Nullable Integer determineCurrentBucketSize(OperationResult result) throws CommonException {
        return null;
    }

    /**
     * Starts the item source (e.g. `searchObjectsIterative` call or `synchronize` call) and begins processing items
     * generated by it. Returns when the source finishes.
     *
     * For example:
     *
     * - for search-based tasks, this call returns immediately after the iterative search is over;
     * - for live sync task, this returns after all changes were fetched and acknowledged, and the resulting token was written;
     * - for async update task, this returns also after all changes were fetched and acknowledged and confirmed to the source.
     */
    protected abstract void iterateOverItemsInBucket(OperationResult result) throws CommonException;

    /**
     * Creates the processing coordinator and worker threads.
     */
    private ProcessingCoordinator<I> setupCoordinatorAndWorkerThreads() {
        ProcessingCoordinator<I> coordinator = new ProcessingCoordinator<>(getWorkerThreadsCount(), this);
        coordinator.createWorkerThreads();
        return coordinator;
    }

    public final long getStartTimeMillis() {
        return transientRunStatistics.startTimeMillis;
    }

    public final boolean isMultithreaded() {
        return coordinator.isMultithreaded();
    }

    private Integer getWorkerThreadsCount() {
        return getActivity().getDistributionDefinition().getWorkerThreads();
    }

    /**
     * Fails if worker threads are defined. To be used in tasks that do not support multithreading.
     */
    protected final void ensureNoWorkerThreads() {
        int threads = getWorkerThreadsCount();
        if (threads != 0) {
            throw new UnsupportedOperationException("Unsupported number of worker threads: " + threads +
                    ". This task cannot be run with worker threads. Please remove workerThreads task "
                    + "extension property and/or workerThreads distribution definition item or set its value to 0.");
        }
    }

    public final @NotNull String getShortName() {
        return shortName;
    }

    public final @NotNull String getShortNameUncapitalized() {
        return StringUtils.uncapitalize(shortName);
    }

    public final @NotNull String getContextDescription() {
        return contextDescription;
    }

    /**
     * Inserts a space before context description if it's not empty.
     */
    public final @NotNull String getContextDescriptionSpaced() {
        return !contextDescription.isEmpty() ? " " + contextDescription : "";
    }

    public final void setContextDescription(String value) {
        this.contextDescription = ObjectUtils.defaultIfNull(value, "");
    }

    public final ErrorHandlingStrategyExecutor.FollowUpAction handleError(@NotNull OperationResultStatus status,
            @NotNull Throwable exception, ItemProcessingRequest<?> request, OperationResult result) {
        return errorHandlingStrategyExecutor.handleError(status, exception, request.getObjectOidToRecordRetryTrigger(), result);
    }

    /**
     * @return Default error action if no policy is specified or if no policy entry matches.
     */
    protected @NotNull abstract ErrorHandlingStrategyExecutor.FollowUpAction getDefaultErrorAction();

    public final @NotNull String getRootTaskOid() {
        return getRunningTask().getRootTaskOid();
    }

    protected final @NotNull Task getRootTask(OperationResult result) throws SchemaException {
        String rootTaskOid = getRootTaskOid();
        RunningTask task = getRunningTask();
        if (task.getOid().equals(rootTaskOid)) {
            return task;
        } else {
            try {
                return beans.taskManager.getTaskPlain(rootTaskOid, result);
            } catch (ObjectNotFoundException e) {
                // This is quite unexpected so it can be rethrown as SystemException
                throw new SystemException("The root task was not found", e);
            }
        }
    }

    /**
     * Updates statistics in the coordinator task (including TL if it's safe to do so).
     *
     * If needed, also updates the statistics in the repository.
     *
     * Statistics updated in the task:
     *  - task.operationStats,
     *  - progress (both activity-based and legacy),
     *  - activity statistics: items, synchronization, actions executed, bucketing operations
     *
     * Note that using modifyObjectDynamically would be perhaps better, but the current use of last update timestamp
     * ensures that there will not be concurrent updates of the coordinator coming from its worker threads.
     */
    public void updateStatistics(boolean updateThreadLocalStatistics, OperationResult result)
            throws SchemaException, ObjectNotFoundException{
        RunningTask coordinatorTask = getRunningTask();

        coordinatorTask.updateOperationStatsInTaskPrism(
                updateThreadLocalStatistics && canUpdateThreadLocalStatistics());
        coordinatorTask.storeStatisticsIntoRepositoryIfTimePassed(getActivityStatUpdater(), result);
    }

    /**
     * Returns true if it's safe to update TL statistics in coordinator. Normally, it is so.
     * A notable exception is asynchronous update using AMQP (an experimental feature for now).
     * The reason is that the message handling occurs in a thread different from the task thread.
     * See MID-7464.
     */
    protected boolean canUpdateThreadLocalStatistics() {
        return true;
    }

    private Runnable getActivityStatUpdater() {
        return () -> {
            try {
                activityState.updateProgressAndStatisticsNoCommit();
            } catch (ActivityRunException e) {
                LoggingUtils.logUnexpectedException(LOGGER, "Couldn't update activity statistics in the task {}", e,
                        getRunningTask());
                // Ignoring the exception
            }
        };
    }

    @NotNull public final TransientActivityRunStatistics getTransientRunStatistics() {
        return transientRunStatistics;
    }

    public abstract boolean processItem(@NotNull ItemProcessingRequest<I> request, @NotNull RunningTask workerTask,
            OperationResult result) throws ActivityRunException, CommonException;

    @Override
    protected final @NotNull ActivityState determineActivityStateForCounters(@NotNull OperationResult result)
            throws SchemaException, ObjectNotFoundException {

        ActivityState explicit = useOtherActivityStateForCounters(result);
        if (explicit != null) {
            return explicit;
        }

        if (isWorker()) {
            return getCoordinatorActivityState();
        } else {
            return activityState;
        }
    }

    /** Returns fresh activity state of the coordinator task. Assuming we are in worker task. */
    @SuppressWarnings("unused") // but may be helpful in the future
    private ActivityState getFreshCoordinatorActivityState(@NotNull OperationResult result)
            throws SchemaException, ObjectNotFoundException {
        return activityState.getCurrentActivityStateInParentTask(true,
                getActivityStateDefinition().getWorkStateTypeName(), result);
    }

    @NotNull
    public final ItemsReport getItemsReport() {
        return activityState.getItemsReport();
    }

    @NotNull
    public final ConnIdOperationsReport getConnIdOperationsReport() {
        return activityState.getConnIdOperationsReport();
    }

    private void reportBucketCompleted(BucketProcessingRecord processingRecord, OperationResult result) {
        if (shouldReportBuckets()) {
            activityState.getBucketsReport().recordBucketCompleted(
                    new BucketProcessingRecordType()
                            .sequentialNumber(bucket.getSequentialNumber())
                            .content(bucket.getContent())
                            .size(processingRecord.getTotalSize())
                            .itemsSuccessfullyProcessed(processingRecord.success)
                            .itemsFailed(processingRecord.failure)
                            .itemsSkipped(processingRecord.skip)
                            .startTimestamp(XmlTypeConverter.createXMLGregorianCalendar(processingRecord.startTimestamp))
                            .endTimestamp(XmlTypeConverter.createXMLGregorianCalendar(processingRecord.endTimestamp))
                            .duration(processingRecord.getDuration()),
                    getRunningTask(), result);
        }
    }

    private void reportBucketAnalyzed(Integer size, OperationResult result) {
        if (shouldReportBuckets()) {
            activityState.getBucketsReport().recordBucketCompleted(
                    new BucketProcessingRecordType()
                            .sequentialNumber(bucket.getSequentialNumber())
                            .content(bucket.getContent())
                            .size(size),
                    getRunningTask(), result);
        }
    }

    private boolean shouldReportBuckets() {
        return activityState.getBucketsReport().isEnabled();
    }

    public final boolean shouldReportItems() {
        return activityState.getItemsReport().isEnabled();
    }

    public final boolean shouldReportConnIdOperations() {
        return activityState.getConnIdOperationsReport().isEnabled();
    }

    public final boolean shouldReportInternalOperations() {
        return activityState.getInternalOperationsReport().isEnabled();
    }

    public final WorkBucketType getBucket() {
        return bucket;
    }

    private @NotNull BucketingSituation determineBucketingSituation() {
        if (getActivityState().isWorker()) {
            return BucketingSituation.worker(getRunningTask());
        } else {
            return BucketingSituation.standalone(getRunningTask());
        }
    }

    public final void enableGlobalConnIdOperationsListener() {
        if (shouldReportConnIdOperations()) {
            getRunningTask().registerConnIdOperationsListener(globalConnIdOperationsListener);
        }
    }

    public final void disableGlobalConnIdOperationsListener() {
        if (shouldReportConnIdOperations()) {
            getRunningTask().unregisterConnIdOperationsListener(globalConnIdOperationsListener);
        }
    }

    public @NotNull ErrorState getErrorState() {
        return errorState;
    }

    private static class BucketingSituation {
        @NotNull private final String coordinatorTaskOid;
        @Nullable private final String workerTaskOid;

        private BucketingSituation(@NotNull String coordinatorTaskOid, @Nullable String workerTaskOid) {
            this.coordinatorTaskOid = coordinatorTaskOid;
            this.workerTaskOid = workerTaskOid;
        }

        public static BucketingSituation worker(RunningTask worker) {
            return new BucketingSituation(
                    Objects.requireNonNull(
                            worker.getParentTask(),
                            "No parent task for worker " + worker)
                            .getOid(),
                    worker.getOid());
        }

        public static BucketingSituation standalone(RunningTask task) {
            return new BucketingSituation(task.getOid(), null);
        }
    }

    /** Contains data needed to create a bucket completion record for the sake of reporting. */

    private static class BucketProcessingRecord {

        private final long startTimestamp;
        private long endTimestamp;

        private final int successAtStart;
        private final int failureAtStart;
        private final int skipAtStart;

        private int success;
        private int failure;
        private int skip;

        BucketProcessingRecord(@NotNull ActivityItemProcessingStatistics startStats) {
            startTimestamp = System.currentTimeMillis();
            ActivityItemProcessingStatisticsType statsBean = startStats.getValueCopy();
            successAtStart = getItemsProcessedWithSuccess(statsBean);
            failureAtStart = getItemsProcessedWithFailure(statsBean);
            skipAtStart = getItemsProcessedWithSkip(statsBean);
        }

        public void end(@NotNull ActivityItemProcessingStatistics endStats) {
            endTimestamp = System.currentTimeMillis();
            ActivityItemProcessingStatisticsType statsBean = endStats.getValueCopy();
            success = getItemsProcessedWithSuccess(statsBean) - successAtStart;
            failure = getItemsProcessedWithFailure(statsBean) - failureAtStart;
            skip = getItemsProcessedWithSkip(statsBean) - skipAtStart;
        }

        private int getTotalSize() {
            return success + failure + skip;
        }

        private long getDuration() {
            return endTimestamp - startTimestamp;
        }
    }

    /**
     * Listener for ConnId operations outside item processing.
     */
    private class GlobalConnIdOperationsListener implements ConnIdOperationsListener {

        @Override
        public void onConnIdOperationEnd(@NotNull ConnIdOperation operation) {
            getConnIdOperationsReport().addRecord(
                    operation.toOperationRecordBean()
                            .bucketSequentialNumber(bucket != null ? bucket.getSequentialNumber() : null));
        }
    }
}<|MERGE_RESOLUTION|>--- conflicted
+++ resolved
@@ -276,15 +276,11 @@
      */
     private void pruneResult(OperationResult result) {
         try {
-<<<<<<< HEAD
-            result.cleanupResultDeeply();
-=======
             // We cannot clean up the current (root) result, as it is not closed yet. So we do that on subresults.
             // (This means that minor subresult of the current root result will survive, but let's them be.
             // Hopefully they will be eliminated later e.g. when the result is finally stored into the task.)
             result.getSubresults().forEach(
                     OperationResult::cleanupResultDeeply);
->>>>>>> 04deb49f
         } catch (Exception e) {
             LoggingUtils.logUnexpectedException(LOGGER, "Couldn't clean up the operation result in {}", e, this);
         }
