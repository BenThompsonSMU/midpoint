/*
 * Copyright (c) 2010-2018 Evolveum
 *
 * Licensed under the Apache License, Version 2.0 (the "License");
 * you may not use this file except in compliance with the License.
 * You may obtain a copy of the License at
 *
 *     http://www.apache.org/licenses/LICENSE-2.0
 *
 * Unless required by applicable law or agreed to in writing, software
 * distributed under the License is distributed on an "AS IS" BASIS,
 * WITHOUT WARRANTIES OR CONDITIONS OF ANY KIND, either express or implied.
 * See the License for the specific language governing permissions and
 * limitations under the License.
 */

package com.evolveum.midpoint.task.quartzimpl.handlers;

import com.evolveum.midpoint.prism.Containerable;
import com.evolveum.midpoint.prism.PrismContainer;
import com.evolveum.midpoint.prism.PrismContext;
import com.evolveum.midpoint.prism.delta.ItemDelta;
import com.evolveum.midpoint.prism.delta.ItemDeltaCollectionsUtil;
import com.evolveum.midpoint.prism.util.CloneUtil;
import com.evolveum.midpoint.schema.result.OperationResult;
import com.evolveum.midpoint.task.api.*;
import com.evolveum.midpoint.task.api.TaskPartitionsDefinition.TaskPartitionDefinition;
import com.evolveum.midpoint.task.api.TaskRunResult.TaskRunResultStatus;
import com.evolveum.midpoint.task.quartzimpl.TaskManagerQuartzImpl;
import com.evolveum.midpoint.util.TemplateUtil;
import com.evolveum.midpoint.util.exception.ObjectAlreadyExistsException;
import com.evolveum.midpoint.util.exception.ObjectNotFoundException;
import com.evolveum.midpoint.util.exception.SchemaException;
import com.evolveum.midpoint.util.logging.LoggingUtils;
import com.evolveum.midpoint.util.logging.Trace;
import com.evolveum.midpoint.util.logging.TraceManager;
import com.evolveum.midpoint.xml.ns._public.common.common_3.*;
import com.evolveum.prism.xml.ns._public.types_3.PolyStringType;

import java.util.*;
import java.util.function.Function;
import java.util.stream.Collectors;

/**
 * Task that partitions the work into subtasks.
 * Partitioning is driven by a TaskPartitionsDefinition.
 *
 * @author mederly
 */
public class PartitioningTaskHandler implements TaskHandler {

	private static final transient Trace LOGGER = TraceManager.getTrace(PartitioningTaskHandler.class);

	private static final String DEFAULT_HANDLER_URI = "{masterTaskHandlerUri}#{index}";

	private TaskManagerQuartzImpl taskManager;
	private Function<Task, TaskPartitionsDefinition> partitionsDefinitionSupplier;

	public PartitioningTaskHandler(TaskManagerQuartzImpl taskManager, Function<Task, TaskPartitionsDefinition> partitionsDefinitionSupplier) {
		this.taskManager = taskManager;
		this.partitionsDefinitionSupplier = partitionsDefinitionSupplier;
	}

	@Override
<<<<<<< HEAD
	public TaskRunResult run(Task masterTask, TaskPartitionDefinitionType partition) {
=======
	public TaskRunResult run(RunningTask masterTask) {
>>>>>>> 7fbc3312
		
		OperationResult opResult = new OperationResult(PartitioningTaskHandler.class.getName()+".run");
		TaskRunResult runResult = new TaskRunResult();
		runResult.setProgress(masterTask.getProgress());
		runResult.setOperationResult(opResult);

		try {
			setOrCheckTaskKind(masterTask, opResult);

			List<Task> subtasks = checkSubtasksClosed(masterTask, opResult, runResult);

			boolean subtasksPresent;
			TaskPartitionsDefinition partitionsDefinition = partitionsDefinitionSupplier.apply(masterTask);
			boolean durablePartitions = partitionsDefinition.isDurablePartitions(masterTask);
			if (durablePartitions) {
				subtasksPresent = !subtasks.isEmpty();
				if (subtasksPresent) {
					checkSubtasksCorrect(subtasks, partitionsDefinition, masterTask, opResult, runResult);
				}
			} else {
				// subtasks cleanup
				taskManager.suspendAndDeleteTasks(TaskUtil.tasksToOids(subtasks), TaskManager.DO_NOT_WAIT, true, opResult);
				subtasksPresent = false;
			}

			if (!subtasksPresent) {     // either not durable, or durable but no subtasks (yet)
				createAndStartSubtasks(partitionsDefinition, masterTask, opResult);
			} else {
				scheduleSubtasksNow(subtasks, masterTask, opResult);
			}
		} catch (SchemaException | ObjectNotFoundException | ObjectAlreadyExistsException e) {
			LoggingUtils.logUnexpectedException(LOGGER, "Couldn't (re)create/restart partitioned subtasks for {}", e, masterTask);
			opResult.recordFatalError("Couldn't (re)create/restart partitioned subtasks", e);
			runResult.setRunResultStatus(TaskRunResultStatus.PERMANENT_ERROR);
			return runResult;
		} catch (ExitHandlerException e) {
			return e.getRunResult();
		}
		runResult.setProgress(runResult.getProgress() + 1);
		opResult.computeStatusIfUnknown();
		runResult.setRunResultStatus(TaskRunResultStatus.IS_WAITING);
		return runResult;
	}

	private void setOrCheckTaskKind(Task masterTask, OperationResult opResult)
			throws SchemaException, ObjectAlreadyExistsException, ObjectNotFoundException {
		TaskKindType taskKind = masterTask.getWorkManagement() != null ? masterTask.getWorkManagement().getTaskKind() : null;
		if (taskKind == null) {
			ItemDelta<?, ?> itemDelta = getPrismContext().deltaFor(TaskType.class)
					.item(TaskType.F_WORK_MANAGEMENT, TaskWorkManagementType.F_TASK_KIND)
					.replace(TaskKindType.PARTITIONED_MASTER)
					.asItemDelta();
			masterTask.modifyAndFlush(itemDelta, opResult);
		} else if (taskKind != TaskKindType.PARTITIONED_MASTER) {
			throw new IllegalStateException("Partitioned task has incompatible task kind: " + masterTask.getWorkManagement() + " in " + masterTask);
		}
	}

	/**
	 * Just a basic check of the subtasks - in the future, we could check them completely.
	 */
	private void checkSubtasksCorrect(List<Task> subtasks, TaskPartitionsDefinition partitionsDefinition, Task masterTask,
			OperationResult opResult, TaskRunResult runResult) throws ExitHandlerException {
		int expectedCount = partitionsDefinition.getCount(masterTask);
		if (subtasks.size() != expectedCount) {
			String message = "Couldn't restart subtasks tasks because their number (" + subtasks.size() +
					") does not match expected count (" + expectedCount + "): " + masterTask;
			LOGGER.warn("{}", message);
			opResult.recordFatalError(message);
			runResult.setRunResultStatus(TaskRunResultStatus.TEMPORARY_ERROR);
			throw new ExitHandlerException(runResult);
		}
	}

	private void createAndStartSubtasks(TaskPartitionsDefinition partitionsDefinition, Task masterTask,
			OperationResult opResult) throws SchemaException, ObjectAlreadyExistsException, ObjectNotFoundException {
		List<Task> subtasksCreated;
		try {
			subtasksCreated = createSubtasks(partitionsDefinition, masterTask, opResult);
		} catch (Throwable t) {
			List<Task> subtasksToRollback = masterTask.listSubtasks(opResult);
			taskManager.suspendAndDeleteTasks(TaskUtil.tasksToOids(subtasksToRollback), TaskManager.DO_NOT_WAIT, true,
					opResult);
			throw t;
		}
		masterTask.makeWaiting(TaskWaitingReason.OTHER_TASKS, TaskUnpauseActionType.RESCHEDULE);  // i.e. close for single-run tasks
		masterTask.flushPendingModifications(opResult);
		List<Task> subtasksToResume = subtasksCreated.stream()
				.filter(t -> t.getExecutionStatus() == TaskExecutionStatus.SUSPENDED)
				.collect(Collectors.toList());
		taskManager.resumeTasks(TaskUtil.tasksToOids(subtasksToResume), opResult);
		LOGGER.info("Partitioned subtasks were successfully created and started for master {}", masterTask);
	}

	private List<Task> checkSubtasksClosed(Task masterTask, OperationResult opResult, TaskRunResult runResult)
			throws SchemaException, ExitHandlerException {
		List<Task> subtasks = masterTask.listSubtasks(opResult);
		List<Task> subtasksNotClosed = subtasks.stream()
				.filter(w -> w.getExecutionStatus() != TaskExecutionStatus.CLOSED)
				.collect(Collectors.toList());
		if (!subtasksNotClosed.isEmpty()) {
			LOGGER.warn("Couldn't (re)create/restart subtasks tasks because the following ones are not closed yet: {}", subtasksNotClosed);
			opResult.recordFatalError("Couldn't (re)create/restart subtasks because the following ones are not closed yet: " + subtasksNotClosed);
			runResult.setRunResultStatus(TaskRunResultStatus.TEMPORARY_ERROR);
			throw new ExitHandlerException(runResult);
		}
		return subtasks;
	}

	private void scheduleSubtasksNow(List<Task> subtasks, Task masterTask, OperationResult opResult) throws SchemaException,
			ObjectAlreadyExistsException, ObjectNotFoundException {
		masterTask.makeWaiting(TaskWaitingReason.OTHER_TASKS, TaskUnpauseActionType.RESCHEDULE);  // i.e. close for single-run tasks
		masterTask.flushPendingModifications(opResult);

		Set<String> dependents = getDependentTasksIdentifiers(subtasks);
		// first set dependents to waiting, and only after that start runnables
		for (Task subtask : subtasks) {
			if (dependents.contains(subtask.getTaskIdentifier())) {
				subtask.makeWaiting(TaskWaitingReason.OTHER_TASKS, TaskUnpauseActionType.EXECUTE_IMMEDIATELY);
				subtask.flushPendingModifications(opResult);
			}
		}
		for (Task subtask : subtasks) {
			if (!dependents.contains(subtask.getTaskIdentifier())) {
				taskManager.scheduleTaskNow(subtask, opResult);
			}
		}
	}

	private Set<String> getDependentTasksIdentifiers(List<Task> subtasks) {
		Set<String> rv = new HashSet<>();
		for (Task subtask : subtasks) {
			rv.addAll(subtask.getDependents());
		}
		return rv;
	}

	/**
	 * Creates subtasks: either suspended (these will be resumed after everything is prepared) or waiting (if they
	 * have dependencies).
	 */
	private List<Task> createSubtasks(TaskPartitionsDefinition partitionsDefinition,
			Task masterTask, OperationResult opResult)
			throws SchemaException, ObjectAlreadyExistsException, ObjectNotFoundException {
		boolean sequential = partitionsDefinition.isSequentialExecution(masterTask);
		List<String> subtaskOids = new ArrayList<>();
		int count = partitionsDefinition.getCount(masterTask);
		for (int i = 1; i <= count; i++) {
			subtaskOids.add(createSubtask(i, partitionsDefinition, sequential, masterTask, opResult));
		}
		List<Task> subtasks = new ArrayList<>(subtaskOids.size());
		for (String subtaskOid : subtaskOids) {
			subtasks.add(taskManager.getTask(subtaskOid, opResult));
		}
		for (int i = 1; i <= count; i++) {
			Task subtask = subtasks.get(i - 1);
			TaskPartitionDefinition partition = partitionsDefinition.getPartition(masterTask, i);
			Collection<Integer> dependents = new HashSet<>(partition.getDependents());
			if (sequential && i < count) {
				dependents.add(i + 1);
			}
			for (Integer dependentIndex : dependents) {
				Task dependent = subtasks.get(dependentIndex - 1);
				subtask.addDependent(dependent.getTaskIdentifier());
				if (dependent.getExecutionStatus() == TaskExecutionStatus.SUSPENDED) {
					dependent.makeWaiting(TaskWaitingReason.OTHER_TASKS, TaskUnpauseActionType.EXECUTE_IMMEDIATELY);
					dependent.flushPendingModifications(opResult);
				}
			}
			subtask.flushPendingModifications(opResult);
		}
		return subtasks;
	}

	private String createSubtask(int index, TaskPartitionsDefinition partitionsDefinition,
			boolean sequential, Task masterTask, OperationResult opResult) throws SchemaException, ObjectAlreadyExistsException {
		Map<String, String> replacements = new HashMap<>();
		replacements.put("index", String.valueOf(index));
		replacements.put("masterTaskName", String.valueOf(masterTask.getName().getOrig()));
		replacements.put("masterTaskHandlerUri", masterTask.getHandlerUri());

		TaskPartitionDefinition partition = partitionsDefinition.getPartition(masterTask, index);

		TaskType subtask = new TaskType(getPrismContext());

		String nameTemplate = applyDefaults(
				p -> p.getName(masterTask),
				ps -> ps.getName(masterTask),
				"{masterTaskName} ({index})", partition, partitionsDefinition);
		String name = TemplateUtil.replace(nameTemplate, replacements);
		subtask.setName(PolyStringType.fromOrig(name));

		TaskWorkManagementType workManagement = applyDefaults(
				p -> p.getWorkManagement(masterTask),
				ps -> ps.getWorkManagement(masterTask),
				null, partition, partitionsDefinition);
		// work management is updated and stored into subtask later

		String handlerUriTemplate = applyDefaults(
				p -> p.getHandlerUri(masterTask),
				ps -> ps.getHandlerUri(masterTask),
				null,
				partition, partitionsDefinition);
		String handlerUri = TemplateUtil.replace(handlerUriTemplate, replacements);
		if (handlerUri == null) {
			// The default for coordinator-based partitions is to put default handler into workers configuration
			// - but only if both partition and workers handler URIs are null. This is to be revisited some day.
			if (isCoordinator(workManagement)) {
				handlerUri = TaskConstants.WORKERS_CREATION_TASK_HANDLER_URI;
				if (workManagement.getWorkers() != null && workManagement.getWorkers().getHandlerUri() == null) {
					workManagement = workManagement.clone();
					workManagement.getWorkers().setHandlerUri(TemplateUtil.replace(DEFAULT_HANDLER_URI, replacements));
				}
			} else {
				handlerUri = TemplateUtil.replace(DEFAULT_HANDLER_URI, replacements);
			}
		}
		subtask.setHandlerUri(handlerUri);
		subtask.setWorkManagement(workManagement);

		subtask.setExecutionStatus(TaskExecutionStatusType.SUSPENDED);
		subtask.setOwnerRef(CloneUtil.clone(masterTask.getOwnerRef()));
		subtask.setCategory(masterTask.getCategory());
		subtask.setObjectRef(CloneUtil.clone(masterTask.getObjectRef()));
		subtask.setRecurrence(TaskRecurrenceType.SINGLE);
		subtask.setParent(masterTask.getTaskIdentifier());
		boolean copyMasterExtension = applyDefaults(
				p -> p.isCopyMasterExtension(masterTask),
				ps -> ps.isCopyMasterExtension(masterTask),
				false, partition, partitionsDefinition);
		if (copyMasterExtension) {
			PrismContainer<?> masterExtension = masterTask.getExtensionClone();
			if (masterExtension != null) {
				subtask.asPrismObject().add(masterExtension);
			}
		}

		applyDeltas(subtask, partition.getOtherDeltas(masterTask));
		applyDeltas(subtask, partitionsDefinition.getOtherDeltas(masterTask));

		if (sequential) {
			if (subtask.getWorkManagement() == null) {
				subtask.setWorkManagement(new TaskWorkManagementType(getPrismContext()));
			}
			subtask.getWorkManagement().setPartitionSequentialNumber(index);
		}
		LOGGER.debug("Partitioned subtask to be created:\n{}", subtask.asPrismObject().debugDumpLazily());

		return taskManager.addTask(subtask.asPrismObject(), opResult);
	}

	private boolean isCoordinator(TaskWorkManagementType workManagement) {
		return workManagement != null && workManagement.getTaskKind() == TaskKindType.COORDINATOR;
	}

	private <T> T applyDefaults(Function<TaskPartitionDefinition, T> localGetter, Function<TaskPartitionsDefinition, T> globalGetter,
			T defaultValue, TaskPartitionDefinition localDef, TaskPartitionsDefinition globalDef) {
		T localValue = localGetter.apply(localDef);
		if (localValue != null) {
			return localValue;
		}
		T globalValue = globalGetter.apply(globalDef);
		if (globalValue != null) {
			return globalValue;
		}
		return defaultValue;
	}

	private PrismContext getPrismContext() {
		return taskManager.getPrismContext();
	}

	private void applyDeltas(TaskType subtask, Collection<ItemDelta<?, ?>> deltas) throws SchemaException {
		ItemDeltaCollectionsUtil.applyTo(deltas, subtask.asPrismContainerValue());
	}

    @Override
    public String getCategoryName(Task task) {
        return TaskCategory.UTIL;
    }
}<|MERGE_RESOLUTION|>--- conflicted
+++ resolved
@@ -62,11 +62,7 @@
 	}
 
 	@Override
-<<<<<<< HEAD
-	public TaskRunResult run(Task masterTask, TaskPartitionDefinitionType partition) {
-=======
-	public TaskRunResult run(RunningTask masterTask) {
->>>>>>> 7fbc3312
+	public TaskRunResult run(RunningTask masterTask, TaskPartitionDefinitionType partition) {
 		
 		OperationResult opResult = new OperationResult(PartitioningTaskHandler.class.getName()+".run");
 		TaskRunResult runResult = new TaskRunResult();
