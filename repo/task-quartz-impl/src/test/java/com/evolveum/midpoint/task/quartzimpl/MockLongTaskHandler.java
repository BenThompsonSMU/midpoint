--- conflicted
+++ resolved
@@ -41,11 +41,7 @@
 	}
 
 	@Override
-<<<<<<< HEAD
-	public TaskRunResult run(Task task, TaskPartitionDefinitionType partition) {
-=======
-	public TaskRunResult run(RunningTask task) {
->>>>>>> 7fbc3312
+	public TaskRunResult run(RunningTask task, TaskPartitionDefinitionType partition) {
 		LOGGER.info("MockLong.run starting (id = {}, progress = {})", id, task.getProgress());
 
 		OperationResult opResult = new OperationResult(MockLongTaskHandler.class.getName()+".run");
