--- conflicted
+++ resolved
@@ -1094,7 +1094,6 @@
 CREATE INDEX iCaseTypeCloseTimestamp ON m_case(closeTimestamp);
 
 CREATE TABLE m_case_wi (
-<<<<<<< HEAD
   id INTEGER NOT NULL,
   owner_oid UUID NOT NULL,
   closeTimestamp TIMESTAMPTZ,
@@ -1109,22 +1108,7 @@
   performerRefRelationId INTEGER REFERENCES m_uri(id),
   stageNumber INTEGER,
   PRIMARY KEY (owner_oid, id)
-=======
-  id                                INTEGER        NOT NULL,
-  ownerOid                         UUID NOT NULL,
-  closeTimestamp                    TIMESTAMPTZ,
-  createTimestamp                   TIMESTAMPTZ,
-  deadline                          TIMESTAMPTZ,
-  originalAssigneeRef_relation      VARCHAR(157),
-  originalAssigneeRefTargetOid     UUID,
-  originalAssigneeRefTargetType    INTEGER,
-  outcome                           TEXT,
-  performerRef_relation             VARCHAR(157),
-  performerRefTargetOid            UUID,
-  performerRefTargetType           INTEGER,
-  stageNumber                       INTEGER,
-  PRIMARY KEY (ownerOid, id)
->>>>>>> ed889fc1
+
 );
 
 ALTER TABLE m_case_wi
