--- conflicted
+++ resolved
@@ -2403,7 +2403,6 @@
 		return null; // not reached
 	}
 	
-<<<<<<< HEAD
 	protected void assertApproxNumberOfAllResults(SearchResultMetadata searchMetadata, Integer expectedNumber) {
 		if (expectedNumber == null) {
 			if (searchMetadata == null) {
@@ -2422,7 +2421,7 @@
 	protected void assertEqualTime(String message, ZonedDateTime expectedTime, ZonedDateTime actualTime) {
 		assertTrue(message+"; expected "+expectedTime+", but was "+actualTime, expectedTime.isEqual(actualTime));
 	}
-=======
+
 	protected XMLGregorianCalendar getTimestamp(String duration) {
 		return XmlTypeConverter.addDuration(clock.currentTimeXMLGregorianCalendar(), duration);
 	}
@@ -2475,5 +2474,4 @@
         assertSuccess(result);
 	}
 	
->>>>>>> 342678f7
 }