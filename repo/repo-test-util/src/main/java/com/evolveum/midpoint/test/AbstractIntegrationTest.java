/*
 * Copyright (C) 2010-2020 Evolveum and contributors
 *
 * This work is dual-licensed under the Apache License 2.0
 * and European Union Public License. See LICENSE file for details.
 */
package com.evolveum.midpoint.test;

import static com.evolveum.midpoint.test.IntegrationTestTools.waitFor;
import static com.evolveum.midpoint.util.MiscUtil.or0;

import static com.evolveum.midpoint.xml.ns._public.common.common_3.ItemProcessingOutcomeType.SUCCESS;

import static org.apache.commons.lang3.ObjectUtils.defaultIfNull;
import static org.assertj.core.api.Assertions.assertThat;
import static org.testng.AssertJUnit.*;

import static com.evolveum.midpoint.test.PredefinedTestMethodTracing.OFF;

import java.io.File;
import java.io.IOException;
import java.io.RandomAccessFile;
import java.math.BigInteger;
import java.security.KeyStore;
import java.security.KeyStoreException;
import java.security.NoSuchAlgorithmException;
import java.security.cert.X509Certificate;
import java.time.ZonedDateTime;
import java.util.*;
import java.util.Objects;
import java.util.function.BiConsumer;
import java.util.function.Consumer;
import java.util.stream.Collectors;
import javax.annotation.PostConstruct;
import javax.net.ssl.TrustManager;
import javax.net.ssl.TrustManagerFactory;
import javax.net.ssl.X509TrustManager;
import javax.xml.bind.JAXBElement;
import javax.xml.datatype.Duration;
import javax.xml.datatype.XMLGregorianCalendar;
import javax.xml.namespace.QName;

import ch.qos.logback.classic.Level;
import ch.qos.logback.classic.Logger;
import ch.qos.logback.classic.LoggerContext;

import com.evolveum.midpoint.schema.util.task.TaskOperationStatsUtil;
import com.evolveum.midpoint.schema.util.task.TaskProgressUtil;
import com.evolveum.midpoint.schema.util.task.TaskWorkStateUtil;
import com.evolveum.midpoint.task.api.TaskDebugUtil;

import org.apache.commons.lang.SystemUtils;
import org.jetbrains.annotations.NotNull;
import org.jetbrains.annotations.Nullable;
import org.opends.server.types.Entry;
import org.opends.server.types.SearchResultEntry;
import org.slf4j.LoggerFactory;
import org.springframework.beans.factory.annotation.Autowired;
import org.springframework.beans.factory.annotation.Qualifier;
import org.springframework.security.crypto.password.LdapShaPasswordEncoder;
import org.springframework.test.context.support.DependencyInjectionTestExecutionListener;
import org.springframework.test.context.web.ServletTestExecutionListener;
import org.testng.Assert;
import org.testng.AssertJUnit;
import org.testng.ITestResult;
import org.testng.annotations.AfterMethod;
import org.testng.annotations.BeforeMethod;
import org.testng.annotations.Listeners;
import org.w3c.dom.Element;

import com.evolveum.icf.dummy.resource.DummyResource;
import com.evolveum.midpoint.common.Clock;
import com.evolveum.midpoint.common.LocalizationService;
import com.evolveum.midpoint.common.LocalizationServiceImpl;
import com.evolveum.midpoint.common.crypto.CryptoUtil;
import com.evolveum.midpoint.common.refinery.RefinedAttributeDefinition;
import com.evolveum.midpoint.common.refinery.RefinedObjectClassDefinition;
import com.evolveum.midpoint.common.refinery.RefinedResourceSchema;
import com.evolveum.midpoint.common.refinery.RefinedResourceSchemaImpl;
import com.evolveum.midpoint.prism.*;
import com.evolveum.midpoint.prism.crypto.EncryptionException;
import com.evolveum.midpoint.prism.crypto.Protector;
import com.evolveum.midpoint.prism.delta.*;
import com.evolveum.midpoint.prism.delta.builder.S_ItemEntry;
import com.evolveum.midpoint.prism.match.MatchingRule;
import com.evolveum.midpoint.prism.match.MatchingRuleRegistry;
import com.evolveum.midpoint.prism.path.ItemName;
import com.evolveum.midpoint.prism.path.ItemPath;
import com.evolveum.midpoint.prism.polystring.PolyString;
import com.evolveum.midpoint.prism.query.ObjectFilter;
import com.evolveum.midpoint.prism.query.ObjectQuery;
import com.evolveum.midpoint.prism.query.QueryConverter;
import com.evolveum.midpoint.prism.query.builder.S_FilterEntryOrEmpty;
import com.evolveum.midpoint.prism.util.PrismAsserts;
import com.evolveum.midpoint.prism.util.PrismTestUtil;
import com.evolveum.midpoint.prism.xml.XmlTypeConverter;
import com.evolveum.midpoint.repo.api.RepoAddOptions;
import com.evolveum.midpoint.repo.api.RepositoryService;
import com.evolveum.midpoint.repo.sql.testing.SqlRepoTestUtil;
import com.evolveum.midpoint.repo.sql.testing.TestQueryListener;
import com.evolveum.midpoint.schema.*;
import com.evolveum.midpoint.schema.constants.ConnectorTestOperation;
import com.evolveum.midpoint.schema.constants.MidPointConstants;
import com.evolveum.midpoint.schema.constants.ObjectTypes;
import com.evolveum.midpoint.schema.constants.SchemaConstants;
import com.evolveum.midpoint.schema.internals.CachingStatistics;
import com.evolveum.midpoint.schema.internals.InternalCounters;
import com.evolveum.midpoint.schema.internals.InternalMonitor;
import com.evolveum.midpoint.schema.internals.InternalsConfig;
import com.evolveum.midpoint.schema.processor.ObjectFactory;
import com.evolveum.midpoint.schema.processor.*;
import com.evolveum.midpoint.schema.result.CompiledTracingProfile;
import com.evolveum.midpoint.schema.result.OperationResult;
import com.evolveum.midpoint.schema.result.OperationResultStatus;
import com.evolveum.midpoint.schema.util.*;
import com.evolveum.midpoint.task.api.Task;
import com.evolveum.midpoint.task.api.TaskManager;
import com.evolveum.midpoint.task.api.Tracer;
import com.evolveum.midpoint.test.asserter.AbstractAsserter;
import com.evolveum.midpoint.test.asserter.ResourceAsserter;
import com.evolveum.midpoint.test.asserter.ShadowAsserter;
import com.evolveum.midpoint.test.asserter.prism.PolyStringAsserter;
import com.evolveum.midpoint.test.asserter.prism.PrismObjectAsserter;
import com.evolveum.midpoint.test.asserter.refinedschema.RefinedResourceSchemaAsserter;
import com.evolveum.midpoint.test.ldap.OpenDJController;
import com.evolveum.midpoint.test.util.*;
import com.evolveum.midpoint.tools.testng.CurrentTestResultHolder;
import com.evolveum.midpoint.tools.testng.MidpointTestContext;
import com.evolveum.midpoint.tools.testng.TestMonitor;
import com.evolveum.midpoint.util.*;
import com.evolveum.midpoint.util.exception.*;
import com.evolveum.midpoint.util.statistics.OperationsPerformanceMonitor;
import com.evolveum.midpoint.xml.ns._public.common.common_3.*;
import com.evolveum.prism.xml.ns._public.types_3.PolyStringType;
import com.evolveum.prism.xml.ns._public.types_3.ProtectedStringType;
import com.evolveum.prism.xml.ns._public.types_3.RawType;

/**
 * @author Radovan Semancik
 */
@Listeners({ CurrentTestResultHolder.class })
public abstract class AbstractIntegrationTest extends AbstractSpringTest
        implements InfraTestMixin {

    protected static final String USER_ADMINISTRATOR_USERNAME = "administrator";

    public static final String COMMON_DIR_NAME = "common";
    public static final File COMMON_DIR = new File(MidPointTestConstants.TEST_RESOURCES_DIR, COMMON_DIR_NAME);

    protected static final String DEFAULT_INTENT = "default";

    protected static final String OPENDJ_PEOPLE_SUFFIX = "ou=people,dc=example,dc=com";
    protected static final String OPENDJ_GROUPS_SUFFIX = "ou=groups,dc=example,dc=com";

    protected static final Random RND = new Random();

    private static final String MACRO_TEST_NAME_TRACER_PARAM = "testName";
    private static final String MACRO_TEST_NAME_SHORT_TRACER_PARAM = "testNameShort";

    private static final float FLOAT_EPSILON = 0.001f;

    // TODO make configurable. Due to a race condition there can be a small number of unoptimized complete buckets
    //  (it should not exceed the number of workers ... at least not by much)
    private static final int OPTIMIZED_BUCKETS_THRESHOLD = 8;

    // Values used to check if something is unchanged or changed properly

    protected LdapShaPasswordEncoder ldapShaPasswordEncoder = new LdapShaPasswordEncoder();

    private final Map<InternalCounters, Long> lastCountMap = new HashMap<>();

    private CachingStatistics lastResourceCacheStats;

    @Autowired
    @Qualifier("cacheRepositoryService")
    protected RepositoryService repositoryService;

    private long lastDummyResourceGroupMembersReadCount;
    private long lastDummyResourceWriteOperationCount;

    @Autowired protected Tracer tracer;

    /**
     * Task manager can be used directly in subclasses but prefer various provided methods
     * like {@link #getTestTask()}, {@link #createPlainTask}, etc.
     */
    @Autowired protected TaskManager taskManager;

    @Autowired protected Protector protector;
    @Autowired protected Clock clock;
    @Autowired protected PrismContext prismContext;
    @Autowired protected SchemaService schemaService;
    @Autowired protected MatchingRuleRegistry matchingRuleRegistry;
    @Autowired protected LocalizationService localizationService;
    @Autowired protected TestQueryListener queryListener;

    @Autowired(required = false)
    @Qualifier("repoSimpleObjectResolver")
    protected SimpleObjectResolver repoSimpleObjectResolver;

    // Controllers for embedded OpenDJ. The abstract test will configure it, but
    // it will not start only tests that need OpenDJ should start it.
    protected static OpenDJController openDJController = new OpenDJController();

    /**
     * Fast and simple way how to enable tracing of test methods.
     * (Assuming that auto task management is enabled.)
     */
    protected PredefinedTestMethodTracing predefinedTestMethodTracing;

    private volatile boolean initSystemExecuted = false;

    /**
     * With TestNG+Spring we can use {@code PostConstruct} for class-wide initialization.
     * All test methods run on a single instance (unlike with JUnit).
     * Using {@code BeforeClass} is not good as the Spring wiring happens later.
     * <p>
     * There is still danger that annotation processor will run this multiple times
     * for web/servlet-based tests, see text context attributes
     * {@link DependencyInjectionTestExecutionListener#REINJECT_DEPENDENCIES_ATTRIBUTE}
     * and {@link ServletTestExecutionListener#RESET_REQUEST_CONTEXT_HOLDER_ATTRIBUTE} for more.
     * That's why we start with the guard enforcing once-only initSystem execution.
     */
    @PostConstruct
    public void initSystem() throws Exception {
        displayTestTitle("Initializing TEST CLASS: " + getClass().getName());
        if (initSystemExecuted) {
            logger.trace("initSystem: already called for class {} - IGNORING", getClass().getName());
            return;
        }
        initSystemExecuted = true;

        // Check whether we are already initialized
        assertNotNull("Repository is not wired properly", repositoryService);
        assertNotNull("Task manager is not wired properly", taskManager);
        PrettyPrinter.setDefaultNamespacePrefix(MidPointConstants.NS_MIDPOINT_PUBLIC_PREFIX);
        PrismTestUtil.setPrismContext(prismContext);
        Task initTask = createPlainTask("INIT");
        initTask.setChannel(SchemaConstants.CHANNEL_INIT_URI);
        OperationResult result = initTask.getResult();

        InternalMonitor.reset();
        InternalsConfig.setPrismMonitoring(true);
        prismContext.setMonitor(new InternalMonitor());

        ((LocalizationServiceImpl) localizationService).setOverrideLocale(Locale.US);

        initSystem(initTask, result);
        postInitSystem(initTask, result);

        result.computeStatus();
        IntegrationTestTools.display("initSystem result", result);
        TestUtil.assertSuccessOrWarning("initSystem failed (result)", result, 1);
    }

    @Override
    @Nullable
    public MidpointTestContext getTestContext() {
        return MidpointTestContextWithTask.get();
    }

    /**
     * Test class initialization.
     */
    protected void initSystem(Task task, OperationResult initResult) throws Exception {
        // nothing by default
    }

    /**
     * May be used to clean up initialized objects as all of the initialized objects should be
     * available at this time.
     */
    protected void postInitSystem(Task initTask, OperationResult initResult) throws Exception {
        // Nothing to do by default
    }

    /**
     * Creates test method context which includes customized {@link Task}
     * (see {@link #createTask(String)}) and other test related info wrapped as
     * {@link MidpointTestContextWithTask} and stores it in thread-local variable for future access.
     * This implementation fully overrides version from {@link AbstractSpringTest}.
     */
    @BeforeMethod
    public void startTestContext(ITestResult testResult) throws SchemaException {
        Class<?> testClass = testResult.getMethod().getTestClass().getRealClass();
        String testMethodName = testResult.getMethod().getMethodName();
        String testName = testClass.getSimpleName() + "." + testMethodName;
        displayTestTitle(testName);

        Task task = createTask(testMethodName);
        TracingProfileType tracingProfile = getTestMethodTracingProfile();
        if (tracingProfile != null) {
            CompiledTracingProfile compiledTracingProfile = tracer.compileProfile(tracingProfile, task.getResult());
            task.getResult().tracingProfile(compiledTracingProfile);
        }

        MidpointTestContextWithTask.create(testClass, testMethodName, task, task.getResult());
        tracer.setTemplateParametersCustomizer(params -> {
            params.put(MACRO_TEST_NAME_TRACER_PARAM, testName);
            params.put(MACRO_TEST_NAME_SHORT_TRACER_PARAM, testMethodName);
        });
    }

    /**
     * Finish and destroy the test context, output duration and store the operation trace.
     * This implementation fully overrides (without use) the one from {@link AbstractSpringTest}.
     */
    @AfterMethod
    public void finishTestContext(ITestResult testResult) {
        MidpointTestContextWithTask context = MidpointTestContextWithTask.get();
        displayTestFooter(context.getTestName(), testResult);
        MidpointTestContextWithTask.destroy(); // let's destroy it before anything else in this method

        Task task = context.getTask();
        if (task != null) {
            OperationResult result = context.getResult();
            if (result != null) {
                result.computeStatusIfUnknown();
                if (result.isTraced()) {
                    display("Storing the trace.");
                    tracer.storeTrace(task, result, null);
                }
                task.getResult().computeStatusIfUnknown();
            }
        }
    }

    /** Called only by performance tests. */
    @Override
    public TestMonitor createTestMonitor() {
        OperationsPerformanceMonitor.INSTANCE.clearGlobalPerformanceInformation();
        queryListener.clear();

        return super.createTestMonitor()
                .addReportCallback(TestReportUtil::reportGlobalPerfData)
                .addReportCallback(SqlRepoTestUtil.createReportCallback(queryListener));
    }

    protected TracingProfileType getTestMethodTracingProfile() {
        if (predefinedTestMethodTracing == null || predefinedTestMethodTracing == OFF) {
            return null;
        } else {
            TracingProfileType profile;
            switch (predefinedTestMethodTracing) {
                case MODEL_LOGGING:
                    profile = createModelLoggingTracingProfile();
                    break;
                case MODEL_WORKFLOW_LOGGING:
                    profile = createModelAndWorkflowLoggingTracingProfile();
                    break;
                case MODEL_PROVISIONING_LOGGING:
                    profile = createModelAndProvisioningLoggingTracingProfile();
                    break;
                default:
                    throw new AssertionError(predefinedTestMethodTracing.toString());
            }
            return profile
                    .fileNamePattern(TEST_METHOD_TRACING_FILENAME_PATTERN);
        }
    }

    public PredefinedTestMethodTracing getPredefinedTestMethodTracing() {
        return predefinedTestMethodTracing;
    }

    public void setPredefinedTestMethodTracing(PredefinedTestMethodTracing predefinedTestMethodTracing) {
        this.predefinedTestMethodTracing = predefinedTestMethodTracing;
    }

    /**
     * Returns default pre-created test-method-scoped {@link Task}.
     * This fails if test-method context is not available.
     */
    protected Task getTestTask() {
        return MidpointTestContextWithTask.get().getTask();
    }

    /**
     * Creates new {@link Task} with operation name prefixed with {@link #contextName()}.
     * For many tests this is not necessary and the default test-method-scoped task
     * that can be obtained with {@link #getTestTask()} should be enough.
     * If more tasks are needed this method creates plain task without customization, see
     * also {@link #createTask} for customized task.
     * <p>
     * This is useful for multi-threaded tests where we need local task.
     * It is recommended to include method name and/or other info into parameter as only
     * the current class name will be available as default contextual information - even
     * this may be name of a inner class (e.g. anonymous runnable).
     */
    protected Task createPlainTask(String operationName) {
        String rootOpName = operationName != null
                ? contextName() + "." + operationName
                : contextName();
        return taskManager.createTaskInstance(rootOpName);
    }

    /**
     * Creates new {@link Task} with {@link #contextName()} as root operation name.
     */
    protected Task createPlainTask() {
        return createPlainTask(null);
    }

    /**
     * Just like {@link #createPlainTask(String)} but also calls overridable {@link #customizeTask}.
     */
    protected Task createTask(String operationName) {
        Task task = createPlainTask(operationName);
        customizeTask(task);
        return task;
    }

    /**
     * Just like {@link #createPlainTask()} but also calls overridable {@link #customizeTask}.
     */
    protected Task createTask() {
        return createPlainTask(null);
    }

    /**
     * Subclasses may override this if test task needs additional customization.
     * Each task used or created by the test is customized - this applies to default
     * method-scoped task and also to any task created by {@link #createTask(String)}.
     */
    protected void customizeTask(Task task) {
        // nothing by default
    }

    /**
     * Creates new subresult for default pre-created test-method-scoped {@link Task}.
     */
    protected OperationResult createSubresult(String subresultSuffix) {
        return getTestOperationResult().createSubresult(getTestNameShort() + "." + subresultSuffix);
    }

    /**
     * Returns default {@link OperationResult} for pre-created test-method-scoped {@link Task}.
     * This result can be freely used in test for some "main scope", it is not asserted in any
     * after method, only displayed.
     */
    protected OperationResult getTestOperationResult() {
        return MidpointTestContextWithTask.get().getResult();
    }

    public <C extends Containerable> S_ItemEntry deltaFor(Class<C> objectClass) throws SchemaException {
        return prismContext.deltaFor(objectClass);
    }

    protected <T extends ObjectType> PrismObject<T> repoAddObjectFromFile(String filePath,
            OperationResult parentResult) throws SchemaException, ObjectAlreadyExistsException, EncryptionException, IOException {
        return repoAddObjectFromFile(new File(filePath), parentResult);
    }

    protected <T extends ObjectType> PrismObject<T> repoAddObjectFromFile(File file,
            OperationResult parentResult) throws SchemaException, ObjectAlreadyExistsException, EncryptionException, IOException {
        return repoAddObjectFromFile(file, false, parentResult);
    }

    protected <T extends ObjectType> PrismObject<T> repoAdd(TestResource<T> resource, OperationResult parentResult)
            throws SchemaException, ObjectAlreadyExistsException, IOException, EncryptionException {
        PrismObject<T> object = repoAddObjectFromFile(resource.file, parentResult);
        resource.object = object;
        return object;
    }

    protected Task taskAdd(TestResource<TaskType> resource, OperationResult parentResult)
            throws SchemaException, ObjectAlreadyExistsException, IOException, EncryptionException, ObjectNotFoundException {
        PrismObject<TaskType> task = prismContext.parseObject(resource.file);
        String oid = taskManager.addTask(task, parentResult);
        return taskManager.getTaskPlain(oid, parentResult);
    }

    protected <T extends ObjectType> PrismObject<T> repoAddObjectFromFile(
            File file, @SuppressWarnings("unused") Class<T> type, OperationResult parentResult)
            throws SchemaException, ObjectAlreadyExistsException, EncryptionException, IOException {

        return repoAddObjectFromFile(file, false, parentResult);
    }

    protected <T extends ObjectType> PrismObject<T> repoAddObjectFromFile(
            File file, @SuppressWarnings("unused") Class<T> type, boolean metadata, OperationResult parentResult)
            throws SchemaException, ObjectAlreadyExistsException, EncryptionException, IOException {

        return repoAddObjectFromFile(file, metadata, parentResult);
    }

    protected <T extends ObjectType> PrismObject<T> repoAddObjectFromFile(
            File file, boolean metadata, OperationResult parentResult)
            throws SchemaException, ObjectAlreadyExistsException, EncryptionException, IOException {
        return repoAddObjectFromFile(file, (RepoAddOptions) null, metadata, parentResult);
    }

    protected <T extends ObjectType> PrismObject<T> repoAddObjectFromFile(
            File file, RepoAddOptions options, boolean metadata, OperationResult parentResult)
            throws SchemaException, ObjectAlreadyExistsException, EncryptionException, IOException {

        OperationResult result = parentResult.createSubresult(AbstractIntegrationTest.class.getName()
                + ".repoAddObjectFromFile");
        result.addParam("file", file.getPath());
        logger.debug("addObjectFromFile: {}", file);
        PrismObject<T> object;
        try {
            object = prismContext.parseObject(file);
        } catch (SchemaException e) {
            throw new SchemaException("Error parsing file " + file.getPath() + ": " + e.getMessage(), e);
        }

        if (metadata) {
            addBasicMetadata(object);
        }

        logger.trace("Adding object:\n{}", object.debugDump());
        repoAddObject(object, "from file " + file, options, result);
        result.recordSuccess();
        return object;
    }

    protected PrismObject<ShadowType> repoAddShadowFromFile(File file, OperationResult parentResult)
            throws SchemaException, ObjectAlreadyExistsException, EncryptionException, IOException {

        OperationResult result = parentResult.createSubresult(AbstractIntegrationTest.class.getName()
                + ".repoAddShadowFromFile");
        result.addParam("file", file.getPath());
        logger.debug("addShadowFromFile: {}", file);
        PrismObject<ShadowType> object = prismContext.parseObject(file);

        PrismContainer<Containerable> attrCont = object.findContainer(ShadowType.F_ATTRIBUTES);
        for (PrismProperty<?> attr : attrCont.getValue().getProperties()) {
            if (attr.getDefinition() == null) {
                ResourceAttributeDefinition<String> attrDef = ObjectFactory.createResourceAttributeDefinition(attr.getElementName(),
                        DOMUtil.XSD_STRING, prismContext);
                attr.setDefinition((PrismPropertyDefinition) attrDef);
            }
        }

        addBasicMetadata(object);

        logger.trace("Adding object:\n{}", object.debugDump());
        repoAddObject(object, "from file " + file, result);
        result.recordSuccess();
        return object;
    }

    protected <T extends ObjectType> void addBasicMetadata(PrismObject<T> object) {
        // Add at least the very basic meta-data
        MetadataType metaData = new MetadataType();
        metaData.setCreateTimestamp(clock.currentTimeXMLGregorianCalendar());
        object.asObjectable().setMetadata(metaData);
    }

    protected <T extends ObjectType> void repoAddObject(
            PrismObject<T> object, OperationResult result)
            throws SchemaException, ObjectAlreadyExistsException, EncryptionException {
        repoAddObject(object, null, result);
    }

    protected <T extends ObjectType> void repoAddObject(
            PrismObject<T> object, String contextDesc, OperationResult result)
            throws SchemaException, ObjectAlreadyExistsException, EncryptionException {
        repoAddObject(object, contextDesc, null, result);
    }

    protected <T extends ObjectType> void repoAddObject(
            PrismObject<T> object, String contextDesc, RepoAddOptions options, OperationResult result)
            throws SchemaException, ObjectAlreadyExistsException, EncryptionException {
        if (object.canRepresent(TaskType.class)) {
            Assert.assertNotNull(taskManager, "Task manager is not initialized");
            try {
                taskManager.addTask((PrismObject<TaskType>) object, options, result);
            } catch (ObjectAlreadyExistsException | SchemaException ex) {
                result.recordFatalError(ex.getMessage(), ex);
                throw ex;
            }
        } else {
            Assert.assertNotNull(repositoryService, "Repository service is not initialized");
            try {
                CryptoUtil.encryptValues(protector, object);
                String oid = repositoryService.addObject(object, options, result);
                object.setOid(oid);
            } catch (ObjectAlreadyExistsException | SchemaException | EncryptionException ex) {
                result.recordFatalError(ex.getMessage() + " while adding " + object + (contextDesc == null ? "" : " " + contextDesc), ex);
                throw ex;
            }
        }
    }

    protected <T extends ObjectType> List<PrismObject<T>> repoAddObjectsFromFile(
            String filePath, Class<T> type, OperationResult parentResult)
            throws SchemaException, ObjectAlreadyExistsException, IOException, EncryptionException {
        return repoAddObjectsFromFile(new File(filePath), type, parentResult);
    }

    protected <T extends ObjectType> List<PrismObject<T>> repoAddObjectsFromFile(
            File file, Class<T> type, OperationResult parentResult)
            throws SchemaException, ObjectAlreadyExistsException, IOException, EncryptionException {
        return repoAddObjectsFromFile(file, type, null, parentResult);
    }

    protected <T extends ObjectType> List<PrismObject<T>> repoAddObjectsFromFile(
            File file, Class<T> type, RepoAddOptions options, OperationResult parentResult)
            throws SchemaException, ObjectAlreadyExistsException, IOException, EncryptionException {

        OperationResult result = parentResult.createSubresult(AbstractIntegrationTest.class.getName()
                + ".addObjectsFromFile");
        result.addParam("file", file.getPath());
        logger.trace("addObjectsFromFile: {}", file);
        List<PrismObject<T>> objects = (List) prismContext.parserFor(file).parseObjects();
        for (PrismObject<T> object : objects) {
            try {
                repoAddObject(object, null, options, result);
            } catch (ObjectAlreadyExistsException e) {
                throw new ObjectAlreadyExistsException(e.getMessage() + " while adding " + object + " from file " + file, e);
            } catch (SchemaException e) {
                throw new SchemaException(e.getMessage() + " while adding " + object + " from file " + file, e);
            } catch (EncryptionException e) {
                throw new EncryptionException(e.getMessage() + " while adding " + object + " from file " + file, e);
            }
        }
        result.recordSuccess();
        return objects;
    }

    // these objects can be of various types
    protected List<PrismObject> repoAddObjectsFromFile(File file, OperationResult parentResult)
            throws SchemaException, ObjectAlreadyExistsException, IOException, EncryptionException {

        OperationResult result = parentResult.createSubresult(
                AbstractIntegrationTest.class.getName() + ".addObjectsFromFile");
        result.addParam("file", file.getPath());
        logger.trace("addObjectsFromFile: {}", file);
        List<PrismObject> objects = (List) prismContext.parserFor(file).parseObjects();
        for (PrismObject object : objects) {
            try {
                repoAddObject(object, result);
            } catch (ObjectAlreadyExistsException e) {
                throw new ObjectAlreadyExistsException(e.getMessage() + " while adding " + object + " from file " + file, e);
            } catch (SchemaException e) {
                throw new SchemaException(e.getMessage() + " while adding " + object + " from file " + file, e);
            } catch (EncryptionException e) {
                throw new EncryptionException(e.getMessage() + " while adding " + object + " from file " + file, e);
            }
        }
        result.recordSuccess();
        return objects;
    }

    protected <T extends ObjectType> T parseObjectTypeFromFile(String fileName, Class<T> clazz) throws SchemaException, IOException {
        return parseObjectType(new File(fileName), clazz);
    }

    protected <T extends ObjectType> T parseObjectType(File file) throws SchemaException, IOException {
        PrismObject<T> prismObject = prismContext.parseObject(file);
        return prismObject.asObjectable();
    }

    /**
     * Just like {@link #parseObject(File)}, but helps with typing when another method is called
     * on the returned value (with version without class, local variable is needed).
     */
    @SuppressWarnings("unused")
    protected <T extends ObjectType> T parseObjectType(File file, Class<T> clazz)
            throws SchemaException, IOException {
        return parseObjectType(file);
    }

    protected static <T> T unmarshalValueFromFile(File file)
            throws IOException, SchemaException {
        return PrismTestUtil.parseAnyValue(file);
    }

    /**
     * Version of {@link #unmarshalValueFromFile} with type inference if another method is chained.
     */
    protected static <T> T unmarshalValueFromFile(File file, Class<T> clazz)
            throws IOException, SchemaException {
        return PrismTestUtil.parseAnyValue(file);
    }

    protected PrismObject<ResourceType> addResourceFromFile(
            File file, String connectorType, OperationResult result)
            throws SchemaException, ObjectAlreadyExistsException, EncryptionException, IOException {
        return addResourceFromFile(file, connectorType, false, result);
    }

    protected PrismObject<ResourceType> addResourceFromFile(
            File file, String connectorType, boolean overwrite, OperationResult result)
            throws SchemaException, ObjectAlreadyExistsException, EncryptionException, IOException {
        return addResourceFromFile(file, Collections.singletonList(connectorType), overwrite, result);
    }

    protected PrismObject<ResourceType> addResourceFromFile(
            File file, List<String> connectorTypes, boolean overwrite, OperationResult result)
            throws SchemaException, ObjectAlreadyExistsException, EncryptionException, IOException {
        logger.trace("addObjectFromFile: {}, connector types {}", file, connectorTypes);
        PrismObject<ResourceType> resource = prismContext.parseObject(file);
        return addResourceFromObject(resource, connectorTypes, overwrite, result);
    }

    @NotNull
    protected PrismObject<ResourceType> addResourceFromObject(PrismObject<ResourceType> resource, List<String> connectorTypes,
            boolean overwrite, OperationResult result)
            throws SchemaException, EncryptionException,
            ObjectAlreadyExistsException {
        for (int i = 0; i < connectorTypes.size(); i++) {
            String type = connectorTypes.get(i);
            if (i == 0) {
                fillInConnectorRef(resource, type, result);
            } else {
                fillInAdditionalConnectorRef(resource, i - 1, type, result);
            }
        }
        CryptoUtil.encryptValues(protector, resource);
        display("Adding resource ", resource);
        RepoAddOptions options = null;
        if (overwrite) {
            options = RepoAddOptions.createOverwrite();
        }
        String oid = repositoryService.addObject(resource, options, result);
        resource.setOid(oid);
        return resource;
    }

    protected PrismObject<ConnectorType> findConnectorByType(String connectorType, OperationResult result)
            throws SchemaException {
        ObjectQuery query = prismContext.queryFor(ConnectorType.class)
                .item(ConnectorType.F_CONNECTOR_TYPE).eq(connectorType)
                .build();
        List<PrismObject<ConnectorType>> connectors = repositoryService.searchObjects(ConnectorType.class, query, null, result);
        if (connectors.size() != 1) {
            throw new IllegalStateException("Cannot find connector type " + connectorType + ", got " + connectors);
        }
        return connectors.get(0);
    }

    protected PrismObject<ConnectorType> findConnectorByTypeAndVersion(String connectorType, String connectorVersion, OperationResult result)
            throws SchemaException {
        ObjectQuery query = prismContext.queryFor(ConnectorType.class)
                .item(ConnectorType.F_CONNECTOR_TYPE).eq(connectorType)
                .and().item(ConnectorType.F_CONNECTOR_VERSION).eq(connectorVersion)
                .build();
        List<PrismObject<ConnectorType>> connectors = repositoryService.searchObjects(ConnectorType.class, query, null, result);
        if (connectors.size() != 1) {
            throw new IllegalStateException("Cannot find connector type " + connectorType + ", version " + connectorVersion + ", got "
                    + connectors);
        }
        return connectors.get(0);
    }

    protected void fillInConnectorRef(PrismObject<ResourceType> resource, String connectorType, OperationResult result)
            throws SchemaException {
        ResourceType resourceType = resource.asObjectable();
        PrismObject<ConnectorType> connector = findConnectorByType(connectorType, result);
        if (resourceType.getConnectorRef() == null) {
            resourceType.setConnectorRef(new ObjectReferenceType());
        }
        resourceType.getConnectorRef().setOid(connector.getOid());
        resourceType.getConnectorRef().setType(ObjectTypes.CONNECTOR.getTypeQName());
    }

    protected void fillInAdditionalConnectorRef(PrismObject<ResourceType> resource,
            String connectorName, String connectorType, OperationResult result)
            throws SchemaException {
        ResourceType resourceType = resource.asObjectable();
        PrismObject<ConnectorType> connectorPrism = findConnectorByType(connectorType, result);
        for (ConnectorInstanceSpecificationType additionalConnector : resourceType.getAdditionalConnector()) {
            if (connectorName.equals(additionalConnector.getName())) {
                ObjectReferenceType ref = new ObjectReferenceType().oid(connectorPrism.getOid());
                additionalConnector.setConnectorRef(ref);
            }
        }
    }

    protected void fillInAdditionalConnectorRef(PrismObject<ResourceType> resource, int connectorIndex, String connectorType, OperationResult result)
            throws SchemaException {
        ResourceType resourceType = resource.asObjectable();
        PrismObject<ConnectorType> connectorPrism = findConnectorByType(connectorType, result);
        ConnectorInstanceSpecificationType additionalConnector = resourceType.getAdditionalConnector().get(connectorIndex);
        ObjectReferenceType ref = new ObjectReferenceType().oid(connectorPrism.getOid());
        additionalConnector.setConnectorRef(ref);
    }

    protected SystemConfigurationType getSystemConfiguration() throws SchemaException {
        OperationResult result = new OperationResult(AbstractIntegrationTest.class.getName() + ".getSystemConfiguration");
        try {
            PrismObject<SystemConfigurationType> sysConf = repositoryService.getObject(SystemConfigurationType.class, SystemObjectsType.SYSTEM_CONFIGURATION.value(), null, result);
            result.computeStatus();
            TestUtil.assertSuccess("getObject(systemConfig) not success", result);
            return sysConf.asObjectable();
        } catch (ObjectNotFoundException e) {
            // No big deal
            return null;
        }
    }

    protected void assumeAssignmentPolicy(AssignmentPolicyEnforcementType policy) throws ObjectNotFoundException, SchemaException, ObjectAlreadyExistsException {
        SystemConfigurationType systemConfiguration = getSystemConfiguration();
        AssignmentPolicyEnforcementType currentPolicy = getAssignmentPolicyEnforcementType(systemConfiguration);
        if (currentPolicy == policy) {
            return;
        }
        ProjectionPolicyType syncSettings = new ProjectionPolicyType();
        syncSettings.setAssignmentPolicyEnforcement(policy);
        applySyncSettings(SystemConfigurationType.class, SystemObjectsType.SYSTEM_CONFIGURATION.value(), SchemaConstants.C_SYSTEM_CONFIGURATION_GLOBAL_ACCOUNT_SYNCHRONIZATION_SETTINGS, syncSettings);
    }

    // very limited approach -- assumes that we set conflict resolution on a global level only
    protected void assumeConflictResolutionAction(ConflictResolutionActionType action) throws ObjectNotFoundException, SchemaException, ObjectAlreadyExistsException {
        SystemConfigurationType systemConfiguration = getSystemConfiguration();
        List<ObjectPolicyConfigurationType> current = new ArrayList<>();
        List<ObjectPolicyConfigurationType> currentForTasks = new ArrayList<>();
        final ConflictResolutionActionType actionForTasks = ConflictResolutionActionType.NONE;
        for (ObjectPolicyConfigurationType c : systemConfiguration.getDefaultObjectPolicyConfiguration()) {
            if (c.getType() == null && c.getSubtype() == null && c.getConflictResolution() != null) {
                current.add(c);
            } else if (QNameUtil.match(c.getType(), TaskType.COMPLEX_TYPE) && c.getSubtype() == null && c.getConflictResolution() != null) {
                currentForTasks.add(c);
            }
        }
        List<ItemDelta<?, ?>> itemDeltas = new ArrayList<>();
        if (current.size() != 1 || current.get(0).getConflictResolution().getAction() != action) {
            ObjectPolicyConfigurationType newPolicy = new ObjectPolicyConfigurationType(prismContext)
                    .beginConflictResolution()
                    .action(action)
                    .end();
            itemDeltas.add(prismContext.deltaFor(SystemConfigurationType.class)
                    .item(SystemConfigurationType.F_DEFAULT_OBJECT_POLICY_CONFIGURATION)
                    .add(newPolicy)
                    .deleteRealValues(current)
                    .asItemDelta());
        }
        if (currentForTasks.size() != 1 || currentForTasks.get(0).getConflictResolution().getAction() != actionForTasks) {
            ObjectPolicyConfigurationType newPolicyForTasks = new ObjectPolicyConfigurationType(prismContext)
                    .type(TaskType.COMPLEX_TYPE)
                    .beginConflictResolution()
                    .action(actionForTasks)
                    .end();
            itemDeltas.add(prismContext.deltaFor(SystemConfigurationType.class)
                    .item(SystemConfigurationType.F_DEFAULT_OBJECT_POLICY_CONFIGURATION)
                    .add(newPolicyForTasks)
                    .deleteRealValues(currentForTasks)
                    .asItemDelta());
        }
        if (!itemDeltas.isEmpty()) {
            OperationResult result = new OperationResult("assumeConflictResolutionAction");
            repositoryService.modifyObject(SystemConfigurationType.class, SystemObjectsType.SYSTEM_CONFIGURATION.value(), itemDeltas, result);
            invalidateSystemObjectsCache();
            display("Applying conflict resolution action result", result);
            result.computeStatus();
            TestUtil.assertSuccess("Applying conflict resolution action failed (result)", result);
        }
    }

    protected void assumeResourceAssigmentPolicy(
            String resourceOid, AssignmentPolicyEnforcementType policy, boolean legalize)
            throws ObjectNotFoundException, SchemaException, ObjectAlreadyExistsException {
        ProjectionPolicyType syncSettings = new ProjectionPolicyType();
        syncSettings.setAssignmentPolicyEnforcement(policy);
        syncSettings.setLegalize(legalize);
        applySyncSettings(ResourceType.class, resourceOid, ResourceType.F_PROJECTION, syncSettings);
    }

    protected void deleteResourceAssigmentPolicy(
            String oid, AssignmentPolicyEnforcementType policy, boolean legalize)
            throws ObjectNotFoundException, SchemaException, ObjectAlreadyExistsException {
        ProjectionPolicyType syncSettings = new ProjectionPolicyType();
        syncSettings.setAssignmentPolicyEnforcement(policy);
        syncSettings.setLegalize(legalize);
        ContainerDelta<ProjectionPolicyType> deleteAssigmentEnforcement = prismContext.deltaFactory().container()
                .createModificationDelete(ResourceType.F_PROJECTION, ResourceType.class,
                        syncSettings.clone());

        Collection<ItemDelta<?, ?>> modifications = new ArrayList<>();
        modifications.add(deleteAssigmentEnforcement);

        OperationResult result = createOperationResult("Applying sync settings");

        repositoryService.modifyObject(ResourceType.class, oid, modifications, result);
        display("Applying sync settings result", result);
        result.computeStatus();
        TestUtil.assertSuccess("Applying sync settings failed (result)", result);
    }

    protected AssignmentPolicyEnforcementType getAssignmentPolicyEnforcementType(SystemConfigurationType systemConfiguration) {
        ProjectionPolicyType globalAccountSynchronizationSettings = systemConfiguration.getGlobalAccountSynchronizationSettings();
        if (globalAccountSynchronizationSettings == null) {
            return null;
        }
        return globalAccountSynchronizationSettings.getAssignmentPolicyEnforcement();
    }

    protected void applySyncSettings(Class clazz, String oid, ItemName itemName, ProjectionPolicyType syncSettings)
            throws ObjectNotFoundException, SchemaException, ObjectAlreadyExistsException {

        PrismObjectDefinition<?> objectDefinition = prismContext.getSchemaRegistry()
                .findObjectDefinitionByCompileTimeClass(clazz);

        Collection<? extends ItemDelta<?, ?>> modifications = prismContext.deltaFactory().container()
                .createModificationReplaceContainerCollection(itemName, objectDefinition, syncSettings.asPrismContainerValue());

        OperationResult result = new OperationResult("Applying sync settings");

        repositoryService.modifyObject(clazz, oid, modifications, result);
        invalidateSystemObjectsCache();
        display("Applying sync settings result", result);
        result.computeStatus();
        TestUtil.assertSuccess("Applying sync settings failed (result)", result);
    }

    protected void invalidateSystemObjectsCache() {
        // Nothing to do here. For subclasses in model-common and higher components.
    }

    protected void assertNoChanges(ObjectDelta<?> delta) {
        assertNull("Unexpected changes: " + delta, delta);
    }

    protected void assertNoChanges(String desc, ObjectDelta<?> delta) {
        assertNull("Unexpected changes in " + desc + ": " + delta, delta);
    }

    protected <F extends FocusType> void assertEffectiveActivation(PrismObject<F> focus, ActivationStatusType expected) {
        ActivationType activationType = focus.asObjectable().getActivation();
        assertNotNull("No activation in " + focus, activationType);
        assertEquals("Wrong effectiveStatus in activation in " + focus, expected, activationType.getEffectiveStatus());
    }

    protected <F extends FocusType> void assertEffectiveActivation(AssignmentType assignmentType, ActivationStatusType expected) {
        ActivationType activationType = assignmentType.getActivation();
        assertNotNull("No activation in " + assignmentType, activationType);
        assertEquals("Wrong effectiveStatus in activation in " + assignmentType, expected, activationType.getEffectiveStatus());
    }

    protected <F extends FocusType> void assertValidityStatus(PrismObject<F> focus, TimeIntervalStatusType expected) {
        ActivationType activationType = focus.asObjectable().getActivation();
        assertNotNull("No activation in " + focus, activationType);
        assertEquals("Wrong validityStatus in activation in " + focus, expected, activationType.getValidityStatus());
    }

    protected ResourceAsserter<Void> assertResource(PrismObject<ResourceType> resource, String message) {
        ResourceAsserter<Void> asserter = ResourceAsserter.forResource(resource, message);
        initializeAsserter(asserter);
        asserter.display();
        return asserter;
    }

    protected void assertUser(PrismObject<UserType> user, String oid, String name, String fullName, String givenName, String familyName) {
        assertUser(user, oid, name, fullName, givenName, familyName, null);
    }

    protected void assertUser(PrismObject<UserType> user, String oid, String name, String fullName, String givenName, String familyName, String location) {
        new PrismObjectAsserter<>((PrismObject<? extends ObjectType>) user)
                .assertSanity();
        UserType userType = user.asObjectable();
        if (oid != null) {
            assertEquals("Wrong " + user + " OID (prism)", oid, user.getOid());
            assertEquals("Wrong " + user + " OID (jaxb)", oid, userType.getOid());
        }
        PrismAsserts.assertEqualsPolyString("Wrong " + user + " name", name, userType.getName());
        PrismAsserts.assertEqualsPolyString("Wrong " + user + " fullName", fullName, userType.getFullName());
        PrismAsserts.assertEqualsPolyString("Wrong " + user + " givenName", givenName, userType.getGivenName());
        PrismAsserts.assertEqualsPolyString("Wrong " + user + " familyName", familyName, userType.getFamilyName());

        if (location != null) {
            PrismAsserts.assertEqualsPolyString("Wrong " + user + " location", location,
                    userType.getLocality());
        }
    }

    protected <O extends ObjectType> void assertSubtype(PrismObject<O> object, String subtype) {
        assertTrue("Object " + object + " does not have subtype " + subtype, FocusTypeUtil.hasSubtype(object, subtype));
    }

    protected void assertShadowCommon(PrismObject<ShadowType> accountShadow, String oid, String username, ResourceType resourceType, QName objectClass) throws SchemaException {
        assertShadowCommon(accountShadow, oid, username, resourceType, objectClass, null, false);
    }

    protected void assertAccountShadowCommon(PrismObject<ShadowType> accountShadow, String oid, String username, ResourceType resourceType) throws SchemaException {
        assertShadowCommon(accountShadow, oid, username, resourceType, getAccountObjectClass(resourceType), null, false);
    }

    protected void assertAccountShadowCommon(PrismObject<ShadowType> accountShadow, String oid, String username, ResourceType resourceType,
            MatchingRule<String> nameMatchingRule, boolean requireNormalizedIdentfiers) throws SchemaException {
        assertShadowCommon(accountShadow, oid, username, resourceType, getAccountObjectClass(resourceType), nameMatchingRule, requireNormalizedIdentfiers);
    }

    protected QName getAccountObjectClass(ResourceType resourceType) {
        return new QName(ResourceTypeUtil.getResourceNamespace(resourceType), "AccountObjectClass");
    }

    protected QName getGroupObjectClass(ResourceType resourceType) {
        return new QName(ResourceTypeUtil.getResourceNamespace(resourceType), "GroupObjectClass");
    }

    protected void assertShadowCommon(PrismObject<ShadowType> shadow, String oid, String username, ResourceType resourceType,
            QName objectClass, MatchingRule<String> nameMatchingRule, boolean requireNormalizedIdentifiers) throws SchemaException {
        assertShadowCommon(shadow, oid, username, resourceType, objectClass, nameMatchingRule, requireNormalizedIdentifiers, false);
    }

    protected void assertShadowCommon(PrismObject<ShadowType> shadow, String oid, String username, ResourceType resourceType,
            QName objectClass, final MatchingRule<String> nameMatchingRule, boolean requireNormalizedIdentifiers, boolean useMatchingRuleForShadowName) throws SchemaException {
        new PrismObjectAsserter<>((PrismObject<? extends ObjectType>) shadow)
                .assertSanity();
        if (oid != null) {
            assertEquals("Shadow OID mismatch (prism)", oid, shadow.getOid());
        }
        ShadowType resourceObjectShadowType = shadow.asObjectable();
        if (oid != null) {
            assertEquals("Shadow OID mismatch (jaxb)", oid, resourceObjectShadowType.getOid());
        }
        assertEquals("Shadow objectclass", objectClass, resourceObjectShadowType.getObjectClass());
        assertEquals("Shadow resourceRef OID", resourceType.getOid(), shadow.asObjectable().getResourceRef().getOid());
        PrismContainer<Containerable> attributesContainer = shadow.findContainer(ShadowType.F_ATTRIBUTES);
        assertNotNull("Null attributes in shadow for " + username, attributesContainer);
        assertFalse("Empty attributes in shadow for " + username, attributesContainer.isEmpty());

        if (useMatchingRuleForShadowName) {
            MatchingRule<PolyString> polyMatchingRule = new MatchingRule<PolyString>() {

                @Override
                public QName getName() {
                    return nameMatchingRule.getName();
                }

                @Override
                public boolean supports(QName xsdType) {
                    return nameMatchingRule.supports(xsdType);
                }

                @Override
                public boolean match(PolyString a, PolyString b) throws SchemaException {
                    return nameMatchingRule.match(a.getOrig(), b.getOrig());
                }

                @Override
                public boolean matchRegex(PolyString a, String regex) throws SchemaException {
                    return nameMatchingRule.matchRegex(a.getOrig(), regex);
                }

                @Override
                public PolyString normalize(PolyString original) throws SchemaException {
                    return new PolyString(nameMatchingRule.normalize(original.getOrig()));
                }

            };
            PrismAsserts.assertPropertyValueMatch(shadow, ShadowType.F_NAME, polyMatchingRule, PrismTestUtil.createPolyString(username));
        } else {
            PrismAsserts.assertPropertyValue(shadow, ShadowType.F_NAME, PrismTestUtil.createPolyString(username));
        }

        RefinedResourceSchema rSchema = RefinedResourceSchemaImpl.getRefinedSchema(resourceType);
        ObjectClassComplexTypeDefinition ocDef = rSchema.findObjectClassDefinition(objectClass);
        if (ocDef.getSecondaryIdentifiers().isEmpty()) {
            ResourceAttributeDefinition idDef = ocDef.getPrimaryIdentifiers().iterator().next();
            PrismProperty<String> idProp = attributesContainer.findProperty(idDef.getItemName());
            assertNotNull("No primary identifier (" + idDef.getItemName() + ") attribute in shadow for " + username, idProp);
            if (nameMatchingRule == null) {
                assertEquals("Unexpected primary identifier in shadow for " + username, username, idProp.getRealValue());
            } else {
                if (requireNormalizedIdentifiers) {
                    assertEquals("Unexpected primary identifier in shadow for " + username, nameMatchingRule.normalize(username), idProp.getRealValue());
                } else {
                    PrismAsserts.assertEquals("Unexpected primary identifier in shadow for " + username, nameMatchingRule, username, idProp.getRealValue());
                }
            }
        } else {
            boolean found = false;
            String expected = username;
            if (requireNormalizedIdentifiers && nameMatchingRule != null) {
                expected = nameMatchingRule.normalize(username);
            }
            List<String> wasValues = new ArrayList<>();
            for (ResourceAttributeDefinition idSecDef : ocDef.getSecondaryIdentifiers()) {
                PrismProperty<String> idProp = attributesContainer.findProperty(idSecDef.getItemName());
                wasValues.addAll(idProp.getRealValues());
                assertNotNull("No secondary identifier (" + idSecDef.getItemName() + ") attribute in shadow for " + username, idProp);
                if (nameMatchingRule == null) {
                    if (username.equals(idProp.getRealValue())) {
                        found = true;
                        break;
                    }
                } else {
                    if (requireNormalizedIdentifiers) {
                        if (expected.equals(idProp.getRealValue())) {
                            found = true;
                            break;
                        }
                    } else if (nameMatchingRule.match(username, idProp.getRealValue())) {
                        found = true;
                        break;
                    }
                }
            }
            if (!found) {
                fail("Unexpected secondary identifier in shadow for " + username + ", expected " + expected + " but was " + wasValues);
            }
        }
    }

    protected void assertShadowSecondaryIdentifier(PrismObject<ShadowType> shadow, String expectedIdentifier, ResourceType resourceType, MatchingRule<String> nameMatchingRule) throws SchemaException {
        RefinedResourceSchema rSchema = RefinedResourceSchemaImpl.getRefinedSchema(resourceType);
        ObjectClassComplexTypeDefinition ocDef = rSchema.findObjectClassDefinition(shadow.asObjectable().getObjectClass());
        ResourceAttributeDefinition idSecDef = ocDef.getSecondaryIdentifiers().iterator().next();
        PrismContainer<Containerable> attributesContainer = shadow.findContainer(ShadowType.F_ATTRIBUTES);
        PrismProperty<String> idProp = attributesContainer.findProperty(idSecDef.getItemName());
        assertNotNull("No secondary identifier (" + idSecDef.getItemName() + ") attribute in shadow for " + expectedIdentifier, idProp);
        if (nameMatchingRule == null) {
            assertEquals("Unexpected secondary identifier in shadow for " + expectedIdentifier, expectedIdentifier, idProp.getRealValue());
        } else {
            PrismAsserts.assertEquals("Unexpected secondary identifier in shadow for " + expectedIdentifier, nameMatchingRule, expectedIdentifier, idProp.getRealValue());
        }

    }

    protected void assertShadowName(PrismObject<ShadowType> shadow, String expectedName) {
        PrismAsserts.assertEqualsPolyString("Shadow name is wrong in " + shadow, expectedName, shadow.asObjectable().getName());
    }

    protected void assertShadowName(ShadowType shadowType, String expectedName) {
        assertShadowName(shadowType.asPrismObject(), expectedName);
    }

    protected void assertShadowRepo(String oid, String username, ResourceType resourceType, QName objectClass) throws ObjectNotFoundException, SchemaException {
        OperationResult result = new OperationResult(AbstractIntegrationTest.class.getName() + ".assertShadowRepo");
        PrismObject<ShadowType> shadow = repositoryService.getObject(ShadowType.class, oid, null, result);
        result.computeStatus();
        TestUtil.assertSuccess(result);
        assertShadowRepo(shadow, oid, username, resourceType, objectClass);
    }

    protected void assertAccountShadowRepo(String oid, String username, ResourceType resourceType) throws ObjectNotFoundException, SchemaException {
        assertShadowRepo(oid, username, resourceType, getAccountObjectClass(resourceType));
    }

    protected void assertShadowRepo(PrismObject<ShadowType> accountShadow, String oid, String username, ResourceType resourceType,
            QName objectClass) throws SchemaException {
        assertShadowRepo(accountShadow, oid, username, resourceType, objectClass, null);
    }

    protected void assertAccountShadowRepo(PrismObject<ShadowType> accountShadow, String oid, String username, ResourceType resourceType) throws SchemaException {
        assertShadowRepo(accountShadow, oid, username, resourceType, getAccountObjectClass(resourceType), null);
    }

    protected void assertAccountShadowRepo(PrismObject<ShadowType> accountShadow, String oid, String username, ResourceType resourceType, MatchingRule<String> matchingRule) throws SchemaException {
        assertShadowRepo(accountShadow, oid, username, resourceType, getAccountObjectClass(resourceType), matchingRule);
    }

    protected void assertShadowRepo(PrismObject<ShadowType> accountShadow, String oid, String username, ResourceType resourceType,
            QName objectClass, MatchingRule<String> nameMatchingRule) throws SchemaException {
        assertShadowRepo(accountShadow, oid, username, resourceType, objectClass, nameMatchingRule, true, false);
    }

    protected void assertShadowRepo(PrismObject<ShadowType> accountShadow, String oid, String username, ResourceType resourceType,
            QName objectClass, MatchingRule<String> nameMatchingRule, boolean requireNormalizedIdentifiers,
            boolean useMatchingRuleForShadowName) throws SchemaException {
        assertShadowCommon(accountShadow, oid, username, resourceType, objectClass, nameMatchingRule, requireNormalizedIdentifiers, useMatchingRuleForShadowName);
        PrismContainer<Containerable> attributesContainer = accountShadow.findContainer(ShadowType.F_ATTRIBUTES);
        Collection<Item<?, ?>> attributes = attributesContainer.getValue().getItems();
        RefinedResourceSchema refinedSchema = null;
        try {
            refinedSchema = RefinedResourceSchemaImpl.getRefinedSchema(resourceType);
        } catch (SchemaException e) {
            AssertJUnit.fail(e.getMessage());
        }
        ObjectClassComplexTypeDefinition objClassDef = refinedSchema.getRefinedDefinition(objectClass);
        Collection secIdentifiers = objClassDef.getSecondaryIdentifiers();
        // repo shadow should contains all secondary identifiers + ICF_UID
        assertRepoShadowAttributes(attributes, secIdentifiers.size() + 1);
    }

    protected void assertRepoShadowAttributes(Collection<Item<?, ?>> attributes, int expectedNumberOfIdentifiers) {
        assertEquals("Unexpected number of attributes in repo shadow", expectedNumberOfIdentifiers, attributes.size());
    }

    protected String getIcfUid(PrismObject<ShadowType> shadow) {
        PrismContainer<Containerable> attributesContainer = shadow.findContainer(ShadowType.F_ATTRIBUTES);
        assertNotNull("Null attributes in " + shadow, attributesContainer);
        assertFalse("Empty attributes in " + shadow, attributesContainer.isEmpty());
        PrismProperty<String> icfUidProp = attributesContainer.findProperty(new ItemName(SchemaConstants.NS_ICF_SCHEMA, "uid"));
        assertNotNull("No ICF name attribute in " + shadow, icfUidProp);
        return icfUidProp.getRealValue();
    }

    protected void rememberCounter(InternalCounters counter) {
        lastCountMap.put(counter, InternalMonitor.getCount(counter));
    }

    protected long getLastCount(InternalCounters counter) {
        Long lastCount = lastCountMap.get(counter);
        if (lastCount == null) {
            return 0;
        } else {
            return lastCount;
        }
    }

    protected long getCounterIncrement(InternalCounters counter) {
        return InternalMonitor.getCount(counter) - getLastCount(counter);
    }

    protected void assertCounterIncrement(InternalCounters counter, int expectedIncrement) {
        long currentCount = InternalMonitor.getCount(counter);
        long actualIncrement = currentCount - getLastCount(counter);
        assertEquals("Unexpected increment in " + counter.getLabel(), expectedIncrement, actualIncrement);
        lastCountMap.put(counter, currentCount);
    }

    protected void assertCounterIncrement(InternalCounters counter, int expectedIncrementMin, int expectedIncrementMax) {
        long currentCount = InternalMonitor.getCount(counter);
        long actualIncrement = currentCount - getLastCount(counter);
        assertTrue("Unexpected increment in " + counter.getLabel() + ". Expected "
                        + expectedIncrementMin + "-" + expectedIncrementMax + " but was " + actualIncrement,
                actualIncrement >= expectedIncrementMin && actualIncrement <= expectedIncrementMax);
        lastCountMap.put(counter, currentCount);
    }

    protected void rememberResourceCacheStats() {
        lastResourceCacheStats = InternalMonitor.getResourceCacheStats().clone();
    }

    protected void assertResourceCacheHitsIncrement(int expectedIncrement) {
        assertCacheHits(lastResourceCacheStats, InternalMonitor.getResourceCacheStats(), "resource cache", expectedIncrement);
    }

    protected void assertResourceCacheMissesIncrement(int expectedIncrement) {
        assertCacheMisses(lastResourceCacheStats, InternalMonitor.getResourceCacheStats(), "resource cache", expectedIncrement);
    }

    protected void assertCacheHits(CachingStatistics lastStats, CachingStatistics currentStats, String desc, int expectedIncrement) {
        long actualIncrement = currentStats.getHits() - lastStats.getHits();
        assertEquals("Unexpected increment in " + desc + " hit count", expectedIncrement, actualIncrement);
        lastStats.setHits(currentStats.getHits());
    }

    protected void assertCacheMisses(CachingStatistics lastStats, CachingStatistics currentStats, String desc, int expectedIncrement) {
        long actualIncrement = currentStats.getMisses() - lastStats.getMisses();
        assertEquals("Unexpected increment in " + desc + " miss count", expectedIncrement, actualIncrement);
        lastStats.setMisses(currentStats.getMisses());
    }

    protected void assertSteadyResources() {
        assertCounterIncrement(InternalCounters.RESOURCE_REPOSITORY_READ_COUNT, 0);
        assertCounterIncrement(InternalCounters.RESOURCE_REPOSITORY_MODIFY_COUNT, 0);
        assertCounterIncrement(InternalCounters.RESOURCE_SCHEMA_FETCH_COUNT, 0);
        assertCounterIncrement(InternalCounters.RESOURCE_SCHEMA_PARSE_COUNT, 0);
        assertCounterIncrement(InternalCounters.CONNECTOR_CAPABILITIES_FETCH_COUNT, 0);
        assertCounterIncrement(InternalCounters.CONNECTOR_INSTANCE_INITIALIZATION_COUNT, 0);
        assertCounterIncrement(InternalCounters.CONNECTOR_INSTANCE_CONFIGURATION_COUNT, 0);
        assertCounterIncrement(InternalCounters.CONNECTOR_SCHEMA_PARSE_COUNT, 0);
    }

    protected void rememberSteadyResources() {
        rememberCounter(InternalCounters.RESOURCE_REPOSITORY_READ_COUNT);
        rememberCounter(InternalCounters.RESOURCE_REPOSITORY_MODIFY_COUNT);
        rememberCounter(InternalCounters.RESOURCE_SCHEMA_FETCH_COUNT);
        rememberCounter(InternalCounters.RESOURCE_SCHEMA_PARSE_COUNT);
        rememberCounter(InternalCounters.CONNECTOR_CAPABILITIES_FETCH_COUNT);
        rememberCounter(InternalCounters.CONNECTOR_INSTANCE_INITIALIZATION_COUNT);
        rememberCounter(InternalCounters.CONNECTOR_INSTANCE_CONFIGURATION_COUNT);
        rememberCounter(InternalCounters.CONNECTOR_SCHEMA_PARSE_COUNT);
    }

    protected void rememberDummyResourceGroupMembersReadCount(String instanceName) {
        lastDummyResourceGroupMembersReadCount = DummyResource.getInstance(instanceName).getGroupMembersReadCount();
    }

    protected void assertDummyResourceGroupMembersReadCountIncrement(String instanceName, int expectedIncrement) {
        long currentDummyResourceGroupMembersReadCount = DummyResource.getInstance(instanceName).getGroupMembersReadCount();
        long actualIncrement = currentDummyResourceGroupMembersReadCount - lastDummyResourceGroupMembersReadCount;
        assertEquals("Unexpected increment in group members read count in dummy resource '" + instanceName + "'", expectedIncrement, actualIncrement);
        lastDummyResourceGroupMembersReadCount = currentDummyResourceGroupMembersReadCount;
    }

    protected void rememberDummyResourceWriteOperationCount(String instanceName) {
        lastDummyResourceWriteOperationCount = DummyResource.getInstance(instanceName).getWriteOperationCount();
    }

    protected void assertDummyResourceWriteOperationCountIncrement(String instanceName, int expectedIncrement) {
        long currentCount = DummyResource.getInstance(instanceName).getWriteOperationCount();
        long actualIncrement = currentCount - lastDummyResourceWriteOperationCount;
        assertEquals("Unexpected increment in write operation count in dummy resource '" + instanceName + "'", expectedIncrement, actualIncrement);
        lastDummyResourceWriteOperationCount = currentCount;
    }

    protected PrismObject<ShadowType> createShadow(PrismObject<ResourceType> resource, String id) throws SchemaException {
        return createShadow(resource, id, id);
    }

    protected PrismObject<ShadowType> createShadowNameOnly(PrismObject<ResourceType> resource, String name) throws SchemaException {
        return createShadow(resource, null, name);
    }

    protected PrismObject<ShadowType> createShadow(PrismObject<ResourceType> resource, String uid, String name) throws SchemaException {
        PrismObject<ShadowType> shadow = getShadowDefinition().instantiate();
        ShadowType shadowType = shadow.asObjectable();
        if (name != null) {
            shadowType.setName(PrismTestUtil.createPolyStringType(name));
        }
        ObjectReferenceType resourceRef = new ObjectReferenceType();
        resourceRef.setOid(resource.getOid());
        shadowType.setResourceRef(resourceRef);
        shadowType.setKind(ShadowKindType.ACCOUNT);
        RefinedResourceSchema refinedSchema = RefinedResourceSchemaImpl.getRefinedSchema(resource);
        RefinedObjectClassDefinition objectClassDefinition = refinedSchema.getDefaultRefinedDefinition(ShadowKindType.ACCOUNT);
        shadowType.setObjectClass(objectClassDefinition.getTypeName());
        ResourceAttributeContainer attrContainer = ShadowUtil.getOrCreateAttributesContainer(shadow, objectClassDefinition);
        if (uid != null) {
            RefinedAttributeDefinition<String> uidAttrDef = objectClassDefinition.findAttributeDefinition(new QName(SchemaConstants.NS_ICF_SCHEMA, "uid"));
            ResourceAttribute<String> uidAttr = uidAttrDef.instantiate();
            uidAttr.setRealValue(uid);
            attrContainer.add(uidAttr);
        }
        if (name != null) {
            RefinedAttributeDefinition<String> nameAttrDef = objectClassDefinition.findAttributeDefinition(new QName(SchemaConstants.NS_ICF_SCHEMA, "name"));
            ResourceAttribute<String> nameAttr = nameAttrDef.instantiate();
            nameAttr.setRealValue(name);
            attrContainer.add(nameAttr);
        }
        return shadow;
    }

    @SafeVarargs
    protected final <T> void addAttributeValue(PrismObject<ResourceType> resource, PrismObject<ShadowType> shadow,
            QName attributeName, T... values) throws SchemaException {
        ShadowType shadowBean = shadow.asObjectable();
        RefinedResourceSchema refinedSchema = RefinedResourceSchemaImpl.getRefinedSchema(resource);
        RefinedObjectClassDefinition objectClassDefinition = refinedSchema.getDefaultRefinedDefinition(shadowBean.getKind());
        shadowBean.setObjectClass(objectClassDefinition.getTypeName());
        ResourceAttributeContainer attrContainer = ShadowUtil.getOrCreateAttributesContainer(shadow, objectClassDefinition);
        RefinedAttributeDefinition<T> attrDef = Objects.requireNonNull(
                objectClassDefinition.findAttributeDefinition(attributeName),
                () -> "No attribute " + attributeName + " in " + objectClassDefinition);
        ResourceAttribute<T> attr = attrDef.instantiate();
        attr.addRealValues(values);
        attrContainer.add(attr);
    }

    protected PrismObject<ShadowType> findAccountShadowByUsername(
            String username, PrismObject<ResourceType> resource, OperationResult result)
            throws SchemaException {
        ObjectQuery query = createAccountShadowQuerySecondaryIdentifier(username, resource);
        List<PrismObject<ShadowType>> accounts = repositoryService.searchObjects(ShadowType.class, query, null, result);
        if (accounts.isEmpty()) {
            return null;
        }
        assert accounts.size() == 1 : "Too many accounts found for username " + username + " on " + resource + ": " + accounts;
        return accounts.iterator().next();
    }

    protected PrismObject<ShadowType> findShadowByName(ShadowKindType kind, String intent, String name, PrismObject<ResourceType> resource, OperationResult result) throws SchemaException {
        RefinedResourceSchema rSchema = RefinedResourceSchemaImpl.getRefinedSchema(resource);
        RefinedObjectClassDefinition rOcDef = rSchema.getRefinedDefinition(kind, intent);
        ObjectQuery query = createShadowQuerySecondaryIdentifier(rOcDef, name, resource);
        List<PrismObject<ShadowType>> shadows = repositoryService.searchObjects(ShadowType.class, query, null, result);
        if (shadows.isEmpty()) {
            return null;
        }
        assert shadows.size() == 1 : "Too many shadows found for name " + name + " on " + resource + ": " + shadows;
        return shadows.iterator().next();
    }

    protected PrismObject<ShadowType> findShadowByName(QName objectClass, String name, PrismObject<ResourceType> resource, OperationResult result) throws SchemaException {
        RefinedResourceSchema rSchema = RefinedResourceSchemaImpl.getRefinedSchema(resource);
        RefinedObjectClassDefinition rOcDef = rSchema.getRefinedDefinition(objectClass);
        ObjectQuery query = createShadowQuerySecondaryIdentifier(rOcDef, name, resource);
        List<PrismObject<ShadowType>> shadows = repositoryService.searchObjects(ShadowType.class, query, null, result);
        if (shadows.isEmpty()) {
            return null;
        }
        assert shadows.size() == 1 : "Too many shadows found for name " + name + " on " + resource + ": " + shadows;
        return shadows.iterator().next();
    }

    protected PrismObject<ShadowType> findShadowByPrismName(String name, PrismObject<ResourceType> resource, OperationResult result) throws SchemaException {
        ObjectQuery query = prismContext.queryFor(ShadowType.class)
                .item(ShadowType.F_NAME).eqPoly(name)
                .and().item(ShadowType.F_RESOURCE_REF).ref(resource.getOid())
                .build();

        List<PrismObject<ShadowType>> shadows = repositoryService.searchObjects(ShadowType.class, query, null, result);
        if (shadows.isEmpty()) {
            return null;
        }
        assert shadows.size() == 1 : "Too many shadows found for name " + name + " on " + resource + ": " + shadows;
        return shadows.iterator().next();
    }

    protected ObjectQuery createAccountShadowQuery(String identifier, PrismObject<ResourceType> resource) throws SchemaException {
        RefinedResourceSchema rSchema = RefinedResourceSchemaImpl.getRefinedSchema(resource);
        RefinedObjectClassDefinition rAccount = rSchema.getDefaultRefinedDefinition(ShadowKindType.ACCOUNT);
        Collection<? extends ResourceAttributeDefinition> identifierDefs = rAccount.getPrimaryIdentifiers();
        assert identifierDefs.size() == 1 : "Unexpected identifier set in " + resource + " refined schema: " + identifierDefs;
        ResourceAttributeDefinition identifierDef = identifierDefs.iterator().next();
        //TODO: set matching rule instead of null
        return prismContext.queryFor(ShadowType.class)
                .itemWithDef(identifierDef, ShadowType.F_ATTRIBUTES, identifierDef.getItemName()).eq(identifier)
                .and().item(ShadowType.F_OBJECT_CLASS).eq(rAccount.getObjectClassDefinition().getTypeName())
                .and().item(ShadowType.F_RESOURCE_REF).ref(resource.getOid())
                .build();
    }

    protected ObjectQuery createAccountShadowQuerySecondaryIdentifier(
            String identifier, PrismObject<ResourceType> resource) throws SchemaException {
        RefinedResourceSchema rSchema = RefinedResourceSchemaImpl.getRefinedSchema(resource);
        RefinedObjectClassDefinition rAccount = rSchema.getDefaultRefinedDefinition(ShadowKindType.ACCOUNT);
        assertThat(rAccount)
                .withFailMessage("No RefinedObjectClassDefinition for %s", rSchema)
                .isNotNull();
        return createShadowQuerySecondaryIdentifier(rAccount, identifier, resource);
    }

    protected ObjectQuery createShadowQuerySecondaryIdentifier(
            ObjectClassComplexTypeDefinition rAccount, String identifier, PrismObject<ResourceType> resource) {
        Collection<? extends ResourceAttributeDefinition> identifierDefs = rAccount.getSecondaryIdentifiers();
        assert identifierDefs.size() == 1 : "Unexpected identifier set in " + resource + " refined schema: " + identifierDefs;
        ResourceAttributeDefinition identifierDef = identifierDefs.iterator().next();
        //TODO: set matching rule instead of null
        return prismContext.queryFor(ShadowType.class)
                .itemWithDef(identifierDef, ShadowType.F_ATTRIBUTES, identifierDef.getItemName()).eq(identifier)
                .and().item(ShadowType.F_OBJECT_CLASS).eq(rAccount.getTypeName())
                .and().item(ShadowType.F_RESOURCE_REF).ref(resource.getOid())
                .build();
    }

    protected ObjectQuery createAccountShadowQueryByAttribute(String attributeName, String attributeValue, PrismObject<ResourceType> resource) throws SchemaException {
        RefinedResourceSchema rSchema = RefinedResourceSchemaImpl.getRefinedSchema(resource);
        RefinedObjectClassDefinition rAccount = rSchema.getDefaultRefinedDefinition(ShadowKindType.ACCOUNT);
        return createShadowQueryByAttribute(rAccount, attributeName, attributeValue, resource);
    }

    protected ObjectQuery createShadowQueryByAttribute(ObjectClassComplexTypeDefinition rAccount, String attributeName, String attributeValue, PrismObject<ResourceType> resource) {
        ResourceAttributeDefinition<Object> attrDef = rAccount.findAttributeDefinition(attributeName);
        return prismContext.queryFor(ShadowType.class)
                .itemWithDef(attrDef, ShadowType.F_ATTRIBUTES, attrDef.getItemName()).eq(attributeValue)
                .and().item(ShadowType.F_OBJECT_CLASS).eq(rAccount.getTypeName())
                .and().item(ShadowType.F_RESOURCE_REF).ref(resource.getOid())
                .build();
    }

    protected ObjectQuery createOrgSubtreeQuery(String orgOid) {
        return queryFor(ObjectType.class)
                .isChildOf(orgOid)
                .build();
    }

    protected <O extends ObjectType> PrismObjectDefinition<O> getObjectDefinition(Class<O> type) {
        return prismContext.getSchemaRegistry().findObjectDefinitionByCompileTimeClass(type);
    }

    protected PrismObjectDefinition<UserType> getUserDefinition() {
        return getObjectDefinition(UserType.class);
    }

    protected PrismObjectDefinition<RoleType> getRoleDefinition() {
        return getObjectDefinition(RoleType.class);
    }

    protected PrismObjectDefinition<ShadowType> getShadowDefinition() {
        return getObjectDefinition(ShadowType.class);
    }

    // objectClassName may be null
    protected <T> RefinedAttributeDefinition<T> getAttributeDefinition(ResourceType resourceType,
            ShadowKindType kind, QName objectClassName, String attributeLocalName)
            throws SchemaException {
        RefinedResourceSchema refinedResourceSchema = RefinedResourceSchemaImpl.getRefinedSchema(resourceType);
        RefinedObjectClassDefinition refinedObjectClassDefinition =
                refinedResourceSchema.findRefinedDefinitionByObjectClassQName(kind, objectClassName);
        return refinedObjectClassDefinition.findAttributeDefinition(attributeLocalName);
    }

    protected void assertPassword(ShadowType shadow, String expectedPassword) throws SchemaException, EncryptionException {
        CredentialsType credentials = shadow.getCredentials();
        assertNotNull("No credentials in " + shadow, credentials);
        PasswordType password = credentials.getPassword();
        assertNotNull("No password in " + shadow, password);
        ProtectedStringType passwordValue = password.getValue();
        assertNotNull("No password value in " + shadow, passwordValue);
        protector.decrypt(passwordValue);
        assertEquals("Wrong password in " + shadow, expectedPassword, passwordValue.getClearValue());
    }

    protected void assertPasswordDelta(ObjectDelta<ShadowType> shadowDelta) {
        ItemDelta<PrismValue, ItemDefinition> passwordDelta = shadowDelta.findItemDelta(SchemaConstants.PATH_PASSWORD_VALUE);
        assertNotNull("No password delta in " + shadowDelta, passwordDelta);

    }

    protected void assertFilter(ObjectFilter filter, Class<? extends ObjectFilter> expectedClass) {
        if (expectedClass == null) {
            assertNull("Expected that filter is null, but it was " + filter, filter);
        } else {
            assertNotNull("Expected that filter is of class " + expectedClass.getName() + ", but it was null", filter);
            if (!(expectedClass.isAssignableFrom(filter.getClass()))) {
                AssertJUnit.fail("Expected that filter is of class " + expectedClass.getName() + ", but it was " + filter);
            }
        }
    }

    protected void assertSyncToken(String syncTaskOid, Object expectedValue) throws ObjectNotFoundException, SchemaException {
        OperationResult result = new OperationResult(AbstractIntegrationTest.class.getName() + ".assertSyncToken");
        Task task = taskManager.getTaskPlain(syncTaskOid, result);
        assertSyncToken(task, expectedValue);
        result.computeStatus();
        TestUtil.assertSuccess(result);
    }

    protected void assertSyncToken(String syncTaskOid, Object expectedValue, OperationResult result) throws ObjectNotFoundException, SchemaException {
        Task task = taskManager.getTaskPlain(syncTaskOid, result);
        assertSyncToken(task, expectedValue);
    }

    protected void assertSyncToken(Task task, Object expectedValue) {
        PrismProperty<Object> syncTokenProperty = task.getExtensionPropertyOrClone(SchemaConstants.SYNC_TOKEN);
        if (expectedValue == null && syncTokenProperty == null) {
            return;
        }
        Object syncTokenPropertyValue = syncTokenProperty.getAnyRealValue();
        if (!MiscUtil.equals(expectedValue, syncTokenPropertyValue)) {
            AssertJUnit.fail("Wrong sync token, expected: " + expectedValue + (expectedValue == null ? "" : (", " + expectedValue.getClass().getName())) +
                    ", was: " + syncTokenPropertyValue + (syncTokenPropertyValue == null ? "" : (", " + syncTokenPropertyValue.getClass().getName())));
        }
    }

    protected void assertShadows(int expected) throws SchemaException {
        OperationResult result = new OperationResult("assertShadows");
        assertShadows(expected, result);
        result.computeStatus();
        TestUtil.assertSuccess(result);
    }

    protected void assertShadows(int expected, OperationResult result) throws SchemaException {
        int actual = repositoryService.countObjects(ShadowType.class, null, null, result);
        if (expected != actual) {
            if (actual > 20) {
                AssertJUnit.fail("Unexpected number of (repository) shadows. Expected " + expected + " but was " + actual + " (too many to display)");
            }
            ResultHandler<ShadowType> handler = (object, parentResult) -> {
                display("found shadow", object);
                return true;
            };
            repositoryService.searchObjectsIterative(ShadowType.class, null, handler, null, true, result);
            AssertJUnit.fail("Unexpected number of (repository) shadows. Expected " + expected + " but was " + actual);
        }
    }

    protected void assertShadowDead(PrismObject<ShadowType> shadow) {
        assertEquals("Shadow not dead: " + shadow, Boolean.TRUE, shadow.asObjectable().isDead());
    }

    protected void assertShadowNotDead(PrismObject<ShadowType> shadow) {
        assertTrue("Shadow not dead, but should not be: " + shadow, shadow.asObjectable().isDead() == null || Boolean.FALSE.equals(shadow.asObjectable().isDead()));
    }

    protected void assertShadowExists(PrismObject<ShadowType> shadow, Boolean expectedValue) {
        assertEquals("Wrong shadow 'exists': " + shadow, expectedValue, shadow.asObjectable().isExists());
    }

    protected void assertActivationAdministrativeStatus(PrismObject<ShadowType> shadow, ActivationStatusType expectedStatus) {
        ActivationType activationType = shadow.asObjectable().getActivation();
        if (activationType == null) {
            if (expectedStatus != null) {
                AssertJUnit.fail("Expected activation administrative status of " + shadow + " to be " + expectedStatus + ", but there was no activation administrative status");
            }
        } else {
            assertEquals("Wrong activation administrative status of " + shadow, expectedStatus, activationType.getAdministrativeStatus());
        }
    }

    protected void assertShadowLockout(PrismObject<ShadowType> shadow, LockoutStatusType expectedStatus) {
        ActivationType activationType = shadow.asObjectable().getActivation();
        if (activationType == null) {
            if (expectedStatus != null) {
                AssertJUnit.fail("Expected lockout status of " + shadow + " to be " + expectedStatus + ", but there was no lockout status");
            }
        } else {
            assertEquals("Wrong lockout status of " + shadow, expectedStatus, activationType.getLockoutStatus());
        }
    }

    protected void assertUserLockout(PrismObject<UserType> user, LockoutStatusType expectedStatus) {
        ActivationType activationType = user.asObjectable().getActivation();
        if (activationType == null) {
            if (expectedStatus != null) {
                AssertJUnit.fail("Expected lockout status of " + user + " to be " + expectedStatus + ", but there was no lockout status");
            }
        } else {
            assertEquals("Wrong lockout status of " + user, expectedStatus, activationType.getLockoutStatus());
        }
    }

    protected PolyString createPolyString(String string) {
        PolyString polyString = new PolyString(string);
        polyString.recompute(prismContext.getDefaultPolyStringNormalizer());
        return polyString;
    }

    protected PolyStringType createPolyStringType(String string) {
        return new PolyStringType(createPolyString(string));
    }

    protected ItemPath getExtensionPath(QName propName) {
        return ItemPath.create(ObjectType.F_EXTENSION, propName);
    }

    protected void assertNumberOfAttributes(PrismObject<ShadowType> shadow, Integer expectedNumberOfAttributes) {
        PrismContainer<Containerable> attributesContainer = shadow.findContainer(ShadowType.F_ATTRIBUTES);
        assertNotNull("No attributes in repo shadow " + shadow, attributesContainer);
        Collection<Item<?, ?>> attributes = attributesContainer.getValue().getItems();

        assertFalse("Empty attributes in repo shadow " + shadow, attributes.isEmpty());
        if (expectedNumberOfAttributes != null) {
            assertEquals("Unexpected number of attributes in repo shadow " + shadow, (int) expectedNumberOfAttributes, attributes.size());
        }
    }

    protected ObjectReferenceType createRoleReference(String oid) {
        return createObjectReference(oid, RoleType.COMPLEX_TYPE, null);
    }

    protected ObjectReferenceType createOrgReference(String oid) {
        return createObjectReference(oid, OrgType.COMPLEX_TYPE, null);
    }

    protected ObjectReferenceType createOrgReference(String oid, QName relation) {
        return createObjectReference(oid, OrgType.COMPLEX_TYPE, relation);
    }

    protected ObjectReferenceType createObjectReference(String oid, QName type, QName relation) {
        ObjectReferenceType ref = new ObjectReferenceType();
        ref.setOid(oid);
        ref.setType(type);
        ref.setRelation(relation);
        return ref;
    }

    protected void assertNotReached() {
        AssertJUnit.fail("Unexpected success");
    }

    protected CredentialsStorageTypeType getPasswordStorageType() {
        return CredentialsStorageTypeType.ENCRYPTION;
    }

    protected CredentialsStorageTypeType getPasswordHistoryStorageType() {
        return CredentialsStorageTypeType.HASHING;
    }

    protected void assertEncryptedUserPassword(String userOid, String expectedClearPassword) throws EncryptionException, ObjectNotFoundException, SchemaException {
        OperationResult result = new OperationResult(AbstractIntegrationTest.class.getName() + ".assertEncryptedUserPassword");
        PrismObject<UserType> user = repositoryService.getObject(UserType.class, userOid, null, result);
        result.computeStatus();
        TestUtil.assertSuccess(result);
        assertEncryptedUserPassword(user, expectedClearPassword);
    }

    protected void assertEncryptedUserPassword(PrismObject<UserType> user, String expectedClearPassword) throws EncryptionException, SchemaException {
        assertUserPassword(user, expectedClearPassword, CredentialsStorageTypeType.ENCRYPTION);
    }

    protected PasswordType assertUserPassword(PrismObject<UserType> user, String expectedClearPassword) throws EncryptionException, SchemaException {
        return assertUserPassword(user, expectedClearPassword, getPasswordStorageType());
    }

    protected PasswordType assertUserPassword(PrismObject<UserType> user, String expectedClearPassword, CredentialsStorageTypeType storageType) throws EncryptionException, SchemaException {
        UserType userType = user.asObjectable();
        CredentialsType creds = userType.getCredentials();
        assertNotNull("No credentials in " + user, creds);
        PasswordType password = creds.getPassword();
        assertNotNull("No password in " + user, password);
        ProtectedStringType protectedActualPassword = password.getValue();
        assertProtectedString("Password for " + user, expectedClearPassword, protectedActualPassword, storageType);
        return password;
    }

    protected void assertUserNoPassword(PrismObject<UserType> user) {
        UserType userType = user.asObjectable();
        CredentialsType creds = userType.getCredentials();
        if (creds != null) {
            PasswordType password = creds.getPassword();
            if (password != null) {
                assertNull("Unexpected password value in " + user, password.getValue());
            }
        }
    }

    protected void assertProtectedString(String message, String expectedClearValue, ProtectedStringType actualValue, CredentialsStorageTypeType storageType) throws EncryptionException, SchemaException {
        IntegrationTestTools.assertProtectedString(message, expectedClearValue, actualValue, storageType, protector);
    }

    protected boolean compareProtectedString(String expectedClearValue, ProtectedStringType actualValue, CredentialsStorageTypeType storageType) throws EncryptionException, SchemaException {
        switch (storageType) {

            case NONE:
                return actualValue == null;

            case ENCRYPTION:
                if (actualValue == null) {
                    return false;
                }
                if (!actualValue.isEncrypted()) {
                    return false;
                }
                String actualClearPassword = protector.decryptString(actualValue);
                return expectedClearValue.equals(actualClearPassword);

            case HASHING:
                if (actualValue == null) {
                    return false;
                }
                if (!actualValue.isHashed()) {
                    return false;
                }
                ProtectedStringType expectedPs = new ProtectedStringType();
                expectedPs.setClearValue(expectedClearValue);
                return protector.compareCleartext(actualValue, expectedPs);

            default:
                throw new IllegalArgumentException("Unknown storage " + storageType);
        }

    }

    protected <F extends FocusType> void assertPasswordHistoryEntries(PrismObject<F> focus, String... changedPasswords) {
        CredentialsType credentials = focus.asObjectable().getCredentials();
        assertNotNull("Null credentials in " + focus, credentials);
        PasswordType passwordType = credentials.getPassword();
        assertNotNull("Null passwordType in " + focus, passwordType);
        assertPasswordHistoryEntries(focus.toString(), passwordType.getHistoryEntry(), getPasswordHistoryStorageType(), changedPasswords);
    }

    protected void assertPasswordHistoryEntries(PasswordType passwordType, String... changedPasswords) {
        assertPasswordHistoryEntries(passwordType.getHistoryEntry(), changedPasswords);
    }

    protected void assertPasswordHistoryEntries(List<PasswordHistoryEntryType> historyEntriesType,
            String... changedPasswords) {
        assertPasswordHistoryEntries(null, historyEntriesType, getPasswordHistoryStorageType(), changedPasswords);
    }

    protected void assertPasswordHistoryEntries(String message, List<PasswordHistoryEntryType> historyEntriesType,
            CredentialsStorageTypeType storageType, String... changedPasswords) {
        if (message == null) {
            message = "";
        } else {
            message = message + ": ";
        }
        if (changedPasswords.length != historyEntriesType.size()) {
            AssertJUnit.fail(message + "Unexpected number of history entries, expected "
                    + Arrays.toString(changedPasswords) + "(" + changedPasswords.length + "), was "
                    + getPasswordHistoryHumanReadable(historyEntriesType) + "(" + historyEntriesType.size() + ")");
        }
        assertEquals(message + "Unexpected number of history entries", changedPasswords.length, historyEntriesType.size());
        for (PasswordHistoryEntryType historyEntry : historyEntriesType) {
            boolean found = false;
            try {
                for (String changedPassword : changedPasswords) {
                    if (compareProtectedString(changedPassword, historyEntry.getValue(), storageType)) {
                        found = true;
                        break;
                    }
                }

                if (!found) {
                    AssertJUnit.fail(message + "Unexpected value saved in between password hisotry entries: "
                            + getHumanReadablePassword(historyEntry.getValue())
                            + ". Expected " + Arrays.toString(changedPasswords) + "(" + changedPasswords.length + "), was "
                            + getPasswordHistoryHumanReadable(historyEntriesType) + "(" + historyEntriesType.size() + "); expected storage type: " + storageType);
                }
            } catch (EncryptionException | SchemaException e) {
                AssertJUnit.fail(message + "Could not encrypt password: " + e.getMessage());
            }

        }
    }

    protected String getPasswordHistoryHumanReadable(List<PasswordHistoryEntryType> historyEntriesType) {
        return historyEntriesType.stream()
                .map(historyEntry -> {
                    try {
                        return getHumanReadablePassword(historyEntry.getValue());
                    } catch (EncryptionException e) {
                        throw new SystemException(e.getMessage(), e);
                    }
                })
                .collect(Collectors.joining(", "));
    }

    protected String getHumanReadablePassword(ProtectedStringType ps) throws EncryptionException {
        if (ps == null) {
            return null;
        }
        if (ps.isEncrypted()) {
            return "[E:" + protector.decryptString(ps) + "]";
        }
        if (ps.isHashed()) {
            return "[H:" + ps.getHashedDataType().getDigestValue().length * 8 + "bit]";
        }
        return ps.getClearValue();
    }

    protected void logTrustManagers() throws NoSuchAlgorithmException, KeyStoreException {
        TrustManagerFactory trustManagerFactory = TrustManagerFactory.getInstance(TrustManagerFactory.getDefaultAlgorithm());
        trustManagerFactory.init((KeyStore) null);
        for (TrustManager trustManager : trustManagerFactory.getTrustManagers()) {
            if (trustManager instanceof X509TrustManager) {
                X509TrustManager x509TrustManager = (X509TrustManager) trustManager;
                logger.debug("TrustManager(X509): {}", x509TrustManager);
                X509Certificate[] acceptedIssuers = x509TrustManager.getAcceptedIssuers();
                if (acceptedIssuers != null) {
                    for (X509Certificate acceptedIssuer : acceptedIssuers) {
                        logger.debug("    acceptedIssuer: {}", acceptedIssuer);
                    }
                }
            } else {
                logger.debug("TrustManager: {}", trustManager);
            }
        }
    }

    protected void setPassword(PrismObject<UserType> user, String password) {
        UserType userType = user.asObjectable();
        CredentialsType creds = userType.getCredentials();
        if (creds == null) {
            creds = new CredentialsType();
            userType.setCredentials(creds);
        }
        PasswordType passwordType = creds.getPassword();
        if (passwordType == null) {
            passwordType = new PasswordType();
            creds.setPassword(passwordType);
        }
        ProtectedStringType ps = new ProtectedStringType();
        ps.setClearValue(password);
        passwordType.setValue(ps);
    }

    protected void assertIncompleteShadowPassword(PrismObject<ShadowType> shadow) {
        PrismProperty<PolyStringType> passValProp = shadow.findProperty(SchemaConstants.PATH_PASSWORD_VALUE);
        assertNotNull("No password value property in " + shadow, passValProp);
        assertTrue("Password value property does not have 'incomplete' flag in " + shadow, passValProp.isIncomplete());
    }

    protected void assertNoShadowPassword(PrismObject<ShadowType> shadow) {
        PrismProperty<PolyStringType> passValProp = shadow.findProperty(SchemaConstants.PATH_PASSWORD_VALUE);
        assertNull("Unexpected password value property in " + shadow + ": " + passValProp, passValProp);
    }

    protected <O extends ObjectType> PrismObject<O> instantiateObject(Class<O> type) throws SchemaException {
        return prismContext.getSchemaRegistry().findObjectDefinitionByCompileTimeClass(type).instantiate();
    }

    protected void assertMetadata(String message, MetadataType metadataType, boolean create, boolean assertRequest,
            XMLGregorianCalendar start, XMLGregorianCalendar end, String actorOid, String channel) {
        assertNotNull("No metadata in " + message, metadataType);
        if (create) {
            assertBetween("Wrong create timestamp in " + message, start, end, metadataType.getCreateTimestamp());
            if (actorOid != null) {
                ObjectReferenceType creatorRef = metadataType.getCreatorRef();
                assertNotNull("No creatorRef in " + message, creatorRef);
                assertEquals("Wrong creatorRef OID in " + message, actorOid, creatorRef.getOid());
                if (assertRequest) {
                    assertBetween("Wrong request timestamp in " + message, start, end, metadataType.getRequestTimestamp());
                    ObjectReferenceType requestorRef = metadataType.getRequestorRef();
                    assertNotNull("No requestorRef in " + message, requestorRef);
                    assertEquals("Wrong requestorRef OID in " + message, actorOid, requestorRef.getOid());
                }
            }
            assertEquals("Wrong create channel in " + message, channel, metadataType.getCreateChannel());
        } else {
            if (actorOid != null) {
                ObjectReferenceType modifierRef = metadataType.getModifierRef();
                assertNotNull("No modifierRef in " + message, modifierRef);
                assertEquals("Wrong modifierRef OID in " + message, actorOid, modifierRef.getOid());
            }
            assertBetween("Wrong password modify timestamp in " + message, start, end, metadataType.getModifyTimestamp());
            assertEquals("Wrong modification channel in " + message, channel, metadataType.getModifyChannel());
        }
    }

    protected void assertShadowPasswordMetadata(PrismObject<ShadowType> shadow, boolean passwordCreated,
            XMLGregorianCalendar startCal, XMLGregorianCalendar endCal, String actorOid, String channel) {
        CredentialsType creds = shadow.asObjectable().getCredentials();
        assertNotNull("No credentials in shadow " + shadow, creds);
        PasswordType password = creds.getPassword();
        assertNotNull("No password in shadow " + shadow, password);
        MetadataType metadata = password.getMetadata();
        assertNotNull("No metadata in shadow " + shadow, metadata);
        assertMetadata("Password metadata in " + shadow, metadata, passwordCreated, false, startCal, endCal, actorOid, channel);
    }

    protected <O extends ObjectType> void assertLastProvisioningTimestamp(
            PrismObject<O> object, XMLGregorianCalendar start, XMLGregorianCalendar end) {
        MetadataType metadata = object.asObjectable().getMetadata();
        assertNotNull("No metadata in " + object, metadata);
        assertBetween("Wrong last provisioning timestamp in " + object, start, end, metadata.getLastProvisioningTimestamp());
    }

    // Convenience

    protected <O extends ObjectType> PrismObject<O> parseObject(File file) throws SchemaException, IOException {
        return prismContext.parseObject(file);
    }

    protected void displayCleanup() {
        TestUtil.displayCleanup(getTestNameShort());
    }

    protected void displaySkip() {
        TestUtil.displaySkip(getTestNameShort());
    }

    /**
     * Used to display string HEREHERE both in test output and in logfiles. This can be used
     * to conveniently correlate a place in the test, output and logfiles.
     */
    @SuppressWarnings("unused")
    protected void displayHEREHERE() {
        display(contextName() + "HEREHERE");
    }

    public static void display(String message, SearchResultEntry response) {
        IntegrationTestTools.display(message, response);
    }

    public static void display(Entry response) {
        IntegrationTestTools.display(response);
    }

    public static void display(String message, Task task) {
        IntegrationTestTools.display(message, task);
    }

    public static void display(String message, ObjectType o) {
        IntegrationTestTools.display(message, o);
    }

    public static void display(String message, Collection<?> collection) {
        IntegrationTestTools.display(message, collection);
    }

    public static void display(String title, Entry entry) {
        IntegrationTestTools.display(title, entry);
    }

    public static void display(String message, PrismContainer<?> propertyContainer) {
        IntegrationTestTools.display(message, propertyContainer);
    }

    public static void display(OperationResult result) {
        IntegrationTestTools.display(result);
    }

    public static void display(String title, OperationResult result) {
        IntegrationTestTools.display(title, result);
    }

    public static void display(String title, OperationResultType result) throws SchemaException {
        IntegrationTestTools.display(title, result);
    }

    public static void display(String title, List<Element> elements) {
        IntegrationTestTools.display(title, elements);
    }

    public void displayValue(String title, Object value) {
        PrismTestUtil.display(title, value);
    }

    public static void display(String title, Containerable value) {
        IntegrationTestTools.display(title, value);
    }

    public static void displayPrismValuesCollection(String message, Collection<? extends PrismValue> collection) {
        IntegrationTestTools.displayPrismValuesCollection(message, collection);
    }

    public static void displayContainerablesCollection(String message, Collection<? extends Containerable> collection) {
        IntegrationTestTools.displayContainerablesCollection(message, collection);
    }

    public static void displayCollection(String message, Collection<? extends DebugDumpable> collection) {
        IntegrationTestTools.displayCollection(message, collection);
    }

    public static void displayMap(String message, Map<?, ? extends DebugDumpable> map) {
        IntegrationTestTools.displayMap(message, map);
    }

    public static void displayObjectTypeCollection(String message, Collection<? extends ObjectType> collection) {
        IntegrationTestTools.displayObjectTypeCollection(message, collection);
    }

    protected void assertBetween(String message, XMLGregorianCalendar start, XMLGregorianCalendar end,
            XMLGregorianCalendar actual) {
        TestUtil.assertBetween(message, start, end, actual);
    }

    protected void assertBetween(String message, Long start, Long end,
            Long actual) {
        TestUtil.assertBetween(message, start, end, actual);
    }

    protected void assertFloat(String message, Integer expectedIntPercentage, Float actualPercentage) {
        assertFloat(message, expectedIntPercentage == null ? null : new Float(expectedIntPercentage), actualPercentage);
    }

    protected void assertFloat(String message, Float expectedPercentage, Float actualPercentage) {
        if (expectedPercentage == null) {
            if (actualPercentage == null) {
                return;
            } else {
                fail(message + ", expected: " + expectedPercentage + ", but was " + actualPercentage);
            }
        }
        //noinspection ConstantConditions
        if (actualPercentage > expectedPercentage + FLOAT_EPSILON || (actualPercentage < (expectedPercentage - FLOAT_EPSILON))) {
            fail(message + ", expected: " + expectedPercentage + ", but was " + actualPercentage);
        }
    }

    protected void setDefaultTracing(Task task) {
        setTracing(task, createDefaultTracingProfile());
    }

    protected void setModelLoggingTracing(Task task) {
        setTracing(task, createModelLoggingTracingProfile());
    }

    protected void setModelAndWorkflowLoggingTracing(Task task) {
        setTracing(task, addWorkflowLogging(createModelLoggingTracingProfile()));
        task.addTracingRequest(TracingRootType.WORKFLOW_OPERATION);
    }

    protected void setModelAndProvisioningLoggingTracing(Task task) {
        setTracing(task, addProvisioningLogging(createModelLoggingTracingProfile()));
    }

    protected void setHibernateLoggingTracing(Task task) {
        setTracing(task, createHibernateLoggingTracingProfile());
    }

    protected void setTracing(Task task, TracingProfileType profile) {
        task.addTracingRequest(TracingRootType.CLOCKWORK_RUN);
        task.setTracingProfile(profile);
    }

    protected static final String TEST_METHOD_TRACING_FILENAME_PATTERN =
            "trace %{timestamp} %{operationNameShort} %{milliseconds}";
    protected static final String DEFAULT_TRACING_FILENAME_PATTERN =
            "trace %{timestamp} %{testNameShort} %{operationNameShort} %{focusName} %{milliseconds}";

    protected TracingProfileType createModelLoggingTracingProfile() {
        return createDefaultTracingProfile()
                .beginLoggingOverride()
                .beginLevelOverride()
                .logger("com.evolveum.midpoint.model")
                .level(LoggingLevelType.TRACE)
                .<LoggingOverrideType>end()
                .end();
    }

    protected TracingProfileType addWorkflowLogging(TracingProfileType profile) {
        return profile.getLoggingOverride()
                .beginLevelOverride()
                .logger("com.evolveum.midpoint.wf")
                .level(LoggingLevelType.TRACE)
                .<LoggingOverrideType>end()
                .end();
    }

    protected TracingProfileType addNotificationsLogging(TracingProfileType profile) {
        return profile.getLoggingOverride()
                .beginLevelOverride()
                .logger("com.evolveum.midpoint.notifications")
                .level(LoggingLevelType.TRACE)
                .<LoggingOverrideType>end()
                .end();
    }

    protected TracingProfileType createModelAndWorkflowLoggingTracingProfile() {
        return addWorkflowLogging(createModelLoggingTracingProfile());
    }

    protected TracingProfileType createModelAndProvisioningLoggingTracingProfile() {
        return addProvisioningLogging(createModelLoggingTracingProfile());
    }

    protected TracingProfileType addProvisioningLogging(TracingProfileType profile) {
        return profile.getLoggingOverride()
                .beginLevelOverride()
                .logger("com.evolveum.midpoint.provisioning")
                .level(LoggingLevelType.TRACE)
                .<LoggingOverrideType>end()
                .end();
    }

    protected TracingProfileType addRepositoryAndSqlLogging(TracingProfileType profile) {
        return profile.getLoggingOverride()
                .beginLevelOverride()
                .logger("com.evolveum.midpoint.repo")
                .logger("org.hibernate.SQL")
                .level(LoggingLevelType.TRACE)
                .<LoggingOverrideType>end()
                .end();
    }

    protected TracingProfileType createHibernateLoggingTracingProfile() {
        return createDefaultTracingProfile()
                .beginLoggingOverride()
                .beginLevelOverride()
                .logger("org.hibernate.SQL")
                .level(LoggingLevelType.TRACE)
                .<LoggingOverrideType>end()
                .beginLevelOverride()
                .logger("org.hibernate.type")
                .level(LoggingLevelType.TRACE)
                .<LoggingOverrideType>end()
                .end();
    }

    protected TracingProfileType createDefaultTracingProfile() {
        return new TracingProfileType()
                .collectLogEntries(true)
                .beginTracingTypeProfile()
                .level(TracingLevelType.NORMAL)
                .<TracingProfileType>end()
                .fileNamePattern(DEFAULT_TRACING_FILENAME_PATTERN);
    }

    protected TracingProfileType createPerformanceTracingProfile() {
        return new TracingProfileType()
                .beginTracingTypeProfile()
                .level(TracingLevelType.MINIMAL)
                .<TracingProfileType>end()
                .fileNamePattern(DEFAULT_TRACING_FILENAME_PATTERN);
    }

    protected Task createTracedTask() {
        return createTracedTask(null);
    }

    protected Task createTracedTask(String operationName) {
        Task task = createTask(operationName);
        task.addTracingRequest(TracingRootType.CLOCKWORK_RUN);
        task.setTracingProfile(new TracingProfileType()
                .collectLogEntries(true)
                .createRepoObject(false)        // to avoid influencing repo statistics
                .beginTracingTypeProfile()
                .level(TracingLevelType.NORMAL)
                .<TracingProfileType>end()
                .fileNamePattern(DEFAULT_TRACING_FILENAME_PATTERN));
        return task;
    }

    protected void assertSuccess(Task task) {
        assertSuccess(task.getResult());
    }

    protected void assertSuccess(OperationResult result) {
        if (result.isUnknown()) {
            result.computeStatus();
        }
        displayValue("Operation " + result.getOperation() + " result status", result.getStatus());
        TestUtil.assertSuccess(result);
    }

    protected void assertInProgressOrSuccess(OperationResult result) {
        if (result.isUnknown()) {
            result.computeStatus();
        }
        displayValue("Operation " + result.getOperation() + " result status", result.getStatus());
        TestUtil.assertInProgressOrSuccess(result);
    }

    protected void assertHandledError(OperationResult result) {
        if (result.isUnknown()) {
            result.computeStatus();
        }
        displayValue("Operation " + result.getOperation() + " result status", result.getStatus());
        TestUtil.assertResultStatus(result, OperationResultStatus.HANDLED_ERROR);
    }

    protected void assertSuccess(OperationResult result, int depth) {
        if (result.isUnknown()) {
            result.computeStatus();
        }
        displayValue("Operation " + result.getOperation() + " result status", result.getStatus());
        TestUtil.assertSuccess(result, depth);
    }

    protected void assertSuccess(String message, OperationResult result) {
        if (result.isUnknown()) {
            result.computeStatus();
        }
        TestUtil.assertSuccess(message, result);
    }

    protected void assertSuccess(String message, OperationResultType resultType) {
        TestUtil.assertSuccess(message, resultType);
    }

    protected void assertResultStatus(OperationResult result, OperationResultStatus expectedStatus) {
        if (result.isUnknown()) {
            result.computeStatus();
        }
        assertEquals("Unexpected operation " + result.getOperation() + " result status", expectedStatus, result.getStatus());
    }

    protected void assertNoMessage(OperationResult result) {
        assertThat(result.getMessage()).as("message in operation result").isNull();
    }

    protected String assertInProgress(OperationResult result) {
        if (result.isUnknown()) {
            result.computeStatus();
        }
        if (!OperationResultStatus.IN_PROGRESS.equals(result.getStatus())) {
            String message = "Expected operation " + result.getOperation() + " status IN_PROGRESS, but result status was " + result.getStatus();
            display(message, result);
            fail(message);
        }
        return result.getAsynchronousOperationReference();
    }

    protected void assertFailure(OperationResult result) {
        if (result.isUnknown()) {
            result.computeStatus();
        }
        TestUtil.assertFailure(result);
    }

    protected void assertFailure(String message, OperationResultType result) {
        TestUtil.assertFailure(message, result);
    }

    protected void assertPartialError(OperationResult result) {
        if (result.isUnknown()) {
            result.computeStatus();
        }
        TestUtil.assertPartialError(result);
    }

    protected void fail(String message) {
        AssertJUnit.fail(message);
    }

    protected OperationResult assertSingleConnectorTestResult(OperationResult testResult) {
        return IntegrationTestTools.assertSingleConnectorTestResult(testResult);
    }

    protected void assertTestResourceSuccess(OperationResult testResult, ConnectorTestOperation operation) {
        IntegrationTestTools.assertTestResourceSuccess(testResult, operation);
    }

    protected void assertTestResourceFailure(OperationResult testResult, ConnectorTestOperation operation) {
        IntegrationTestTools.assertTestResourceFailure(testResult, operation);
    }

    protected void assertTestResourceNotApplicable(OperationResult testResult, ConnectorTestOperation operation) {
        IntegrationTestTools.assertTestResourceNotApplicable(testResult, operation);
    }

    protected <T> void assertAttribute(ShadowType shadow, QName attrQname, T... expectedValues) {
        List<T> actualValues = ShadowUtil.getAttributeValues(shadow, attrQname);
        PrismAsserts.assertSets("attribute " + attrQname + " in " + shadow, actualValues, expectedValues);
    }

    protected <T> void assertAttribute(ResourceType resourceType, ShadowType shadowType, String attrName,
            T... expectedValues) {
        assertAttribute(resourceType.asPrismObject(), shadowType, attrName, expectedValues);
    }

    protected <T> void assertAttribute(PrismObject<ResourceType> resource, ShadowType shadow, String attrName,
            T... expectedValues) {
        QName attrQname = new QName(ResourceTypeUtil.getResourceNamespace(resource), attrName);
        assertAttribute(shadow, attrQname, expectedValues);
    }

    protected <T> void assertAttribute(PrismObject<ResourceType> resource, ShadowType shadow, MatchingRule<T> matchingRule,
            QName attrQname, T... expectedValues) throws SchemaException {
        List<T> actualValues = ShadowUtil.getAttributeValues(shadow, attrQname);
        PrismAsserts.assertSets("attribute " + attrQname + " in " + shadow, matchingRule, actualValues, expectedValues);
    }

    protected void assertNoAttribute(ShadowType shadow, QName attrQname) {
        PrismContainer<?> attributesContainer = shadow.asPrismObject().findContainer(ShadowType.F_ATTRIBUTES);
        if (attributesContainer == null || attributesContainer.isEmpty()) {
            return;
        }
        PrismProperty attribute = attributesContainer.findProperty(ItemName.fromQName(attrQname));
        assertNull("Unexpected attribute " + attrQname + " in " + shadow + ": " + attribute, attribute);
    }

    protected void assertNoAttribute(PrismObject<ResourceType> resource, ShadowType shadow, String attrName) {
        QName attrQname = new QName(ResourceTypeUtil.getResourceNamespace(resource), attrName);
        assertNoAttribute(shadow, attrQname);
    }

    protected void assertNoPendingOperation(PrismObject<ShadowType> shadow) {
        List<PendingOperationType> pendingOperations = shadow.asObjectable().getPendingOperation();
        assertEquals("Wrong number of pending operations in " + shadow, 0, pendingOperations.size());
    }

    protected void assertCaseState(String oid, String expectedState) throws ObjectNotFoundException, SchemaException {
        OperationResult result = new OperationResult("assertCase");
        PrismObject<CaseType> acase = repositoryService.getObject(CaseType.class, oid, null, result);
        display("Case", acase);
        CaseType caseType = acase.asObjectable();
        String realState = caseType.getState();
        if (SchemaConstants.CASE_STATE_OPEN.equals(expectedState)) {
            assertTrue("Wrong state of " + acase + "; expected was open/created, real is " + realState,
                    SchemaConstants.CASE_STATE_OPEN.equals(realState) || SchemaConstants.CASE_STATE_CREATED.equals(realState));
        } else {
            assertEquals("Wrong state of " + acase, expectedState, realState);
        }
    }

    protected void closeCase(String caseOid) throws ObjectNotFoundException, SchemaException, ObjectAlreadyExistsException {
        closeCase(caseOid, OperationResultStatusType.SUCCESS);
    }

    protected void closeCase(String caseOid, OperationResultStatusType outcome) throws ObjectNotFoundException, SchemaException, ObjectAlreadyExistsException {
        OperationResult result = new OperationResult("closeCase");
        Collection modifications = new ArrayList<>(1);

        PrismPropertyDefinition<String> statePropertyDef = prismContext.getSchemaRegistry().findObjectDefinitionByCompileTimeClass(CaseType.class).findPropertyDefinition(CaseType.F_STATE);
        PropertyDelta<String> statusDelta = statePropertyDef.createEmptyDelta(CaseType.F_STATE);
        statusDelta.setRealValuesToReplace(SchemaConstants.CASE_STATE_CLOSED);
        modifications.add(statusDelta);

        PrismPropertyDefinition<String> outcomePropertyDef = prismContext.getSchemaRegistry().findObjectDefinitionByCompileTimeClass(CaseType.class).findPropertyDefinition(CaseType.F_OUTCOME);
        PropertyDelta<String> outcomeDelta = outcomePropertyDef.createEmptyDelta(CaseType.F_OUTCOME);
        outcomeDelta.setRealValuesToReplace(outcome.value());
        modifications.add(outcomeDelta);

        repositoryService.modifyObject(CaseType.class, caseOid, modifications, null, result);

        PrismObject<CaseType> caseClosed = repositoryService.getObject(CaseType.class, caseOid, null, result);
        display("Case closed", caseClosed);
    }

    /**
     * Parses and adds full account into user as an object in linkRef.
     */
    protected void addAccountLinkRef(PrismObject<UserType> user, File accountFile) throws SchemaException, IOException {
        PrismObject<ShadowType> account = PrismTestUtil.parseObject(accountFile);
        ObjectReferenceType linkRef = new ObjectReferenceType();
        linkRef.asReferenceValue().setObject(account);
        user.asObjectable().getLinkRef().add(linkRef);
    }

    protected <F extends FocusType> void assertLiveLinks(PrismObject<F> focus, int expectedNumLinks) {
        PrismReference linkRef = focus.findReference(FocusType.F_LINK_REF);
        if (linkRef == null) {
            assert expectedNumLinks == 0 : "Expected " + expectedNumLinks + " but " + focus + " has no linkRef";
            return;
        }
        long liveLinks = linkRef.getValues().stream()
                .filter(ref -> QNameUtil.match(SchemaConstants.ORG_DEFAULT, ref.getRelation()))
                .count();
        assertEquals("Wrong number of links in " + focus, expectedNumLinks, liveLinks);
    }

    protected void assertLinked(String userOid, String accountOid) throws ObjectNotFoundException, SchemaException {
        assertLinked(UserType.class, userOid, accountOid);
    }

    protected <F extends FocusType> void assertLinked(Class<F> type, String focusOid, String projectionOid)
            throws ObjectNotFoundException, SchemaException {
        OperationResult result = new OperationResult("assertLinked");
        PrismObject<F> user = repositoryService.getObject(type, focusOid, null, result);
        assertLinked(user, projectionOid);
    }

    protected <F extends FocusType> void assertLinked(PrismObject<F> focus, PrismObject<ShadowType> projection) {
        assertLinked(focus, projection.getOid());
    }

    protected <F extends FocusType> void assertLinked(PrismObject<F> focus, String projectionOid) {
        PrismReference linkRef = focus.findReference(FocusType.F_LINK_REF);
        assertNotNull("No linkRefs in " + focus, linkRef);
        boolean found = false;
        for (PrismReferenceValue val : linkRef.getValues()) {
            if (val.getOid().equals(projectionOid)) {
                found = true;
            }
        }
        assertTrue("Focus " + focus + " is not linked to shadow " + projectionOid, found);
    }

    protected void assertNotLinked(String userOid, String accountOid) throws ObjectNotFoundException, SchemaException {
        OperationResult result = new OperationResult("assertLinked");
        PrismObject<UserType> user = repositoryService.getObject(UserType.class, userOid, null, result);
        assertNotLinked(user, accountOid);
    }

    protected <F extends FocusType> void assertNotLinked(PrismObject<F> user, PrismObject<ShadowType> account) {
        assertNotLinked(user, account.getOid());
    }

    protected <F extends FocusType> void assertNotLinked(PrismObject<F> user, String accountOid) {
        PrismReference linkRef = user.findReference(FocusType.F_LINK_REF);
        if (linkRef == null) {
            return;
        }
        boolean found = false;
        for (PrismReferenceValue val : linkRef.getValues()) {
            if (val.getOid().equals(accountOid)) {
                found = true;
            }
        }
        assertFalse("User " + user + " IS linked to account " + accountOid + " but not expecting it", found);
    }

    protected <F extends FocusType> void assertNoLinkedAccount(PrismObject<F> user) {
        PrismReference accountRef = user.findReference(UserType.F_LINK_REF);
        if (accountRef == null) {
            return;
        }
        assert accountRef.isEmpty() : "Expected that " + user + " has no linked account but it has " + accountRef.size() + " linked accounts: "
                + accountRef.getValues();
    }

    protected <F extends FocusType> void assertPersonaLinks(PrismObject<F> focus, int expectedNumLinks) {
        PrismReference linkRef = focus.findReference(FocusType.F_PERSONA_REF);
        if (linkRef == null) {
            assert expectedNumLinks == 0 : "Expected " + expectedNumLinks + " but " + focus + " has no personaRef";
            return;
        }
        assertEquals("Wrong number of persona links in " + focus, expectedNumLinks, linkRef.size());
    }

    protected <F extends FocusType> void removeLinks(PrismObject<F> focus) throws ObjectNotFoundException, SchemaException, ObjectAlreadyExistsException {
        PrismReference linkRef = focus.findReference(FocusType.F_LINK_REF);
        if (linkRef == null) {
            return;
        }
        OperationResult result = new OperationResult("removeLinks");
        ReferenceDelta refDelta = linkRef.createDelta();
        refDelta.addValuesToDelete(linkRef.getClonedValues());
        repositoryService.modifyObject(focus.getCompileTimeClass(),
                focus.getOid(), MiscSchemaUtil.createCollection(refDelta), result);
        assertSuccess(result);
    }

    protected <O extends ObjectType> void assertObjectOids(String message, Collection<PrismObject<O>> objects, String... oids) {
        List<String> objectOids = objects.stream().map(o -> o.getOid()).collect(Collectors.toList());
        PrismAsserts.assertEqualsCollectionUnordered(message, objectOids, oids);
    }

    protected <T> void assertExpression(PrismProperty<T> prop, String evaluatorName) {
        PrismPropertyValue<T> pval = prop.getValue();
        ExpressionWrapper expressionWrapper = pval.getExpression();
        assertNotNull("No expression wrapper in " + prop, expressionWrapper);
        Object expressionObj = expressionWrapper.getExpression();
        assertNotNull("No expression in " + prop, expressionObj);
        assertTrue("Wrong expression type: " + expressionObj.getClass(), expressionObj instanceof ExpressionType);
        ExpressionType expressionType = (ExpressionType) expressionObj;
        JAXBElement<?> evaluatorElement = expressionType.getExpressionEvaluator().iterator().next();
        assertEquals("Wrong expression evaluator name", evaluatorName, evaluatorElement.getName().getLocalPart());
    }

    protected <O extends ObjectType> void assertNoRepoObject(Class<O> type, String oid) throws SchemaException {
        try {
            OperationResult result = createSubresult("assertNoRepoObject");
            PrismObject<O> object = repositoryService.getObject(type, oid, null, result);

            AssertJUnit.fail("Expected that " + object + " does not exist, in repo but it does");
        } catch (ObjectNotFoundException e) {
            // This is expected
        }
    }

    protected void assertAssociation(PrismObject<ShadowType> shadow, QName associationName, String entitlementOid) {
        IntegrationTestTools.assertAssociation(shadow, associationName, entitlementOid);
    }

    protected void assertNoAssociation(PrismObject<ShadowType> shadow, QName associationName, String entitlementOid) {
        IntegrationTestTools.assertNoAssociation(shadow, associationName, entitlementOid);
    }

    protected <F extends FocusType> void assertRoleMembershipRef(PrismObject<F> focus, String... roleOids) {
        List<String> refOids = new ArrayList<>();
        for (ObjectReferenceType ref : focus.asObjectable().getRoleMembershipRef()) {
            refOids.add(ref.getOid());
            assertNotNull("Missing type in roleMembershipRef " + ref.getOid() + " in " + focus, ref.getType());
            // Name is not stored now
//            assertNotNull("Missing name in roleMembershipRef "+ref.getOid()+" in "+focus, ref.getTargetName());
        }
        PrismAsserts.assertSets("Wrong values in roleMembershipRef in " + focus, refOids, roleOids);
    }

    protected <F extends FocusType> void assertRoleMembershipRefs(PrismObject<F> focus, Collection<String> roleOids) {
        List<String> refOids = new ArrayList<>();
        for (ObjectReferenceType ref : focus.asObjectable().getRoleMembershipRef()) {
            refOids.add(ref.getOid());
            assertNotNull("Missing type in roleMembershipRef " + ref.getOid() + " in " + focus, ref.getType());
            // Name is not stored now
//            assertNotNull("Missing name in roleMembershipRef "+ref.getOid()+" in "+focus, ref.getTargetName());
        }
        PrismAsserts.assertSets("Wrong values in roleMembershipRef in " + focus, refOids, roleOids);
    }

    protected <F extends FocusType> void assertRoleMembershipRef(PrismObject<F> focus, QName relation, String... roleOids) {
        if (!MiscUtil.unorderedCollectionEquals(Arrays.asList(roleOids), focus.asObjectable().getRoleMembershipRef(),
                (expectedOid, hasRef) -> {
                    if (!expectedOid.equals(hasRef.getOid())) {
                        return false;
                    }
                    return prismContext.relationMatches(relation, hasRef.getRelation());
                })) {
            AssertJUnit.fail("Wrong values in roleMembershipRef in " + focus
                    + ", expected relation " + relation + ", OIDs " + Arrays.toString(roleOids)
                    + ", but was " + focus.asObjectable().getRoleMembershipRef());
        }
    }

    protected <F extends FocusType> void assertRoleMembershipRefs(PrismObject<F> focus, int expectedNumber) {
        List<ObjectReferenceType> roleMembershipRefs = focus.asObjectable().getRoleMembershipRef();
        assertEquals("Wrong number of roleMembershipRefs in " + focus, expectedNumber, roleMembershipRefs.size());
    }

    protected <F extends FocusType> void assertNoRoleMembershipRef(PrismObject<F> focus) {
        PrismReference memRef = focus.findReference(FocusType.F_ROLE_MEMBERSHIP_REF);
        assertNull("No roleMembershipRef expected in " + focus + ", but found: " + memRef, memRef);
    }

    protected void generateRoles(int numberOfRoles, String nameFormat, String oidFormat, BiConsumer<RoleType, Integer> mutator, OperationResult result) throws Exception {
        generateObjects(RoleType.class, numberOfRoles, nameFormat, oidFormat, mutator, role -> repositoryService.addObject(role, null, result), result);
    }

    protected void generateUsers(int numberOfUsers, String nameFormat, String oidFormat, BiConsumer<UserType, Integer> mutator, OperationResult result) throws Exception {
        generateObjects(UserType.class, numberOfUsers, nameFormat, oidFormat, mutator, user -> repositoryService.addObject(user, null, result), result);
    }

    protected <O extends ObjectType> void generateObjects(Class<O> type, int numberOfObjects, String nameFormat, String oidFormat, BiConsumer<O, Integer> mutator, FailableProcessor<PrismObject<O>> adder, OperationResult result) throws Exception {
        long startMillis = System.currentTimeMillis();

        PrismObjectDefinition<O> objectDefinition = getObjectDefinition(type);
        for (int i = 0; i < numberOfObjects; i++) {
            PrismObject<O> object = objectDefinition.instantiate();
            O objectType = object.asObjectable();
            String name = String.format(nameFormat, i);
            objectType.setName(createPolyStringType(name));
            if (oidFormat != null) {
                String oid = String.format(oidFormat, i);
                objectType.setOid(oid);
            }
            if (mutator != null) {
                mutator.accept(objectType, i);
            }
            logger.info("Adding {}:\n{}", object, object.debugDump(1));
            adder.process(object);
        }

        long endMillis = System.currentTimeMillis();
        long duration = (endMillis - startMillis);
        displayValue(type.getSimpleName() + " import", "import of " + numberOfObjects + " roles took " + (duration / 1000) + " seconds (" + (duration / numberOfObjects) + "ms per object)");
    }

    protected String assignmentSummary(PrismObject<UserType> user) {
        Map<String, Integer> assignmentRelations = new HashMap<>();
        for (AssignmentType assignment : user.asObjectable().getAssignment()) {
            relationToMap(assignmentRelations, assignment.getTargetRef());
        }
        Map<String, Integer> memRelations = new HashMap<>();
        for (ObjectReferenceType ref : user.asObjectable().getRoleMembershipRef()) {
            relationToMap(memRelations, ref);
        }
        Map<String, Integer> parents = new HashMap<>();
        for (ObjectReferenceType ref : user.asObjectable().getParentOrgRef()) {
            relationToMap(parents, ref);
        }
        return "User " + user
                + "\n  " + user.asObjectable().getAssignment().size() + " assignments\n    " + assignmentRelations
                + "\n  " + user.asObjectable().getRoleMembershipRef().size() + " roleMembershipRefs\n    " + memRelations
                + "\n  " + user.asObjectable().getParentOrgRef().size() + " parentOrgRefs\n    " + parents;
    }

    private void relationToMap(Map<String, Integer> map, ObjectReferenceType ref) {
        if (ref != null) {
            String relation = null;
            if (ref.getRelation() != null) {
                relation = ref.getRelation().getLocalPart();
            }
            Integer i = map.get(relation);
            if (i == null) {
                i = 0;
            }
            i++;
            map.put(relation, i);
        }
    }

    protected S_FilterEntryOrEmpty queryFor(Class<? extends Containerable> queryClass) {
        return prismContext.queryFor(queryClass);
    }

    protected void displayCounters(InternalCounters... counters) {
        StringBuilder sb = new StringBuilder();
        for (InternalCounters counter : counters) {
            sb
                    .append("  ")
                    .append(counter.getLabel()).append(": ")
                    .append("+").append(getCounterIncrement(counter))
                    .append(" (").append(InternalMonitor.getCount(counter)).append(")")
                    .append("\n");
        }
        displayValue("Counters", sb.toString());
    }

    protected void assertMessageContains(String message, String string) {
        assert message.contains(string) : "Expected message to contain '" + string + "' but it does not; message: " + message;
    }

    protected void assertExceptionUserFriendly(CommonException e, String expectedMessage) {
        LocalizableMessage userFriendlyMessage = e.getUserFriendlyMessage();
        assertNotNull("No user friendly exception message", userFriendlyMessage);
        assertEquals("Unexpected user friendly exception fallback message", expectedMessage, userFriendlyMessage.getFallbackMessage());
    }

    protected ParallelTestThread[] multithread(MultithreadRunner lambda, int numberOfThreads, Integer randomStartDelayRange) {
        return TestUtil.multithread(lambda, numberOfThreads, randomStartDelayRange);
    }

    protected void randomDelay(Integer range) {
        TestUtil.randomDelay(range);
    }

    protected void waitForThreads(ParallelTestThread[] threads, long timeout) throws InterruptedException {
        TestUtil.waitForThreads(threads, timeout);
    }

    protected ItemPath getMetadataPath(QName propName) {
        return ItemPath.create(ObjectType.F_METADATA, propName);
    }

    protected boolean isOsUnix() {
        return SystemUtils.IS_OS_UNIX;
    }

    protected String getTranslatedMessage(CommonException e) {
        if (e.getUserFriendlyMessage() != null) {
            return localizationService.translate(e.getUserFriendlyMessage(), Locale.US);
        } else {
            return e.getMessage();
        }
    }

    protected void assertMessage(CommonException e, String expectedMessage) {
        String realMessage = getTranslatedMessage(e);
        assertEquals("Wrong message", expectedMessage, realMessage);
    }

    protected ObjectDelta<UserType> createModifyUserReplaceDelta(String userOid, ItemPath propertyName, Object... newRealValue) {
        return prismContext.deltaFactory().object()
                .createModificationReplaceProperty(UserType.class, userOid, propertyName, newRealValue);
    }

    protected ObjectDelta<UserType> createModifyUserAddDelta(String userOid, ItemPath propertyName, Object... newRealValue) {
        return prismContext.deltaFactory().object()
                .createModificationAddProperty(UserType.class, userOid, propertyName, newRealValue);
    }

    protected ObjectDelta<UserType> createModifyUserDeleteDelta(String userOid, ItemPath propertyName, Object... newRealValue) {
        return prismContext.deltaFactory().object()
                .createModificationDeleteProperty(UserType.class, userOid, propertyName, newRealValue);
    }

    protected ObjectDelta<ShadowType> createModifyAccountShadowEmptyDelta(String accountOid) {
        return prismContext.deltaFactory().object().createEmptyModifyDelta(ShadowType.class, accountOid);
    }

    protected ObjectDelta<ShadowType> createModifyAccountShadowReplaceAttributeDelta(String accountOid,
            PrismObject<ResourceType> resource, String attributeName, Object... newRealValue) throws SchemaException {
        return createModifyAccountShadowReplaceAttributeDelta(accountOid, resource, getAttributeQName(resource, attributeName), newRealValue);
    }

    protected ObjectDelta<ShadowType> createModifyAccountShadowReplaceAttributeDelta(String accountOid,
            PrismObject<ResourceType> resource, QName attributeName, Object... newRealValue) throws SchemaException {
        return createModifyAccountShadowReplaceDelta(accountOid, resource, ItemPath.create(ShadowType.F_ATTRIBUTES, attributeName), newRealValue);
    }

    protected ObjectDelta<ShadowType> createModifyAccountShadowReplaceDelta(String accountOid, PrismObject<ResourceType> resource, ItemPath itemPath, Object... newRealValue) throws SchemaException {
        if (itemPath.startsWithName(ShadowType.F_ATTRIBUTES)) {
            PropertyDelta<?> attributeDelta = createAttributeReplaceDelta(resource, ItemPath.toName(itemPath.last()), newRealValue);
            ObjectDelta<ShadowType> accountDelta = prismContext.deltaFactory().object()
                    .createModifyDelta(accountOid, attributeDelta, ShadowType.class);
            return accountDelta;
        } else {
            ObjectDelta<ShadowType> accountDelta = prismContext.deltaFactory().object().createModificationReplaceProperty(
                    ShadowType.class, accountOid, itemPath, newRealValue);
            return accountDelta;
        }
    }

    protected <T> PropertyDelta<T> createAttributeReplaceDelta(PrismObject<ResourceType> resource, String attributeLocalName, T... newRealValue) throws SchemaException {
        return createAttributeReplaceDelta(resource, getAttributeQName(resource, attributeLocalName), newRealValue);
    }

    protected <T> PropertyDelta<T> createAttributeReplaceDelta(PrismObject<ResourceType> resource, QName attributeQName, T... newRealValue) throws SchemaException {
        PrismPropertyDefinition attributeDefinition = getAttributeDefinition(resource, attributeQName);
        if (attributeDefinition == null) {
            throw new SchemaException("No definition for attribute " + attributeQName + " in " + resource);
        }
        return prismContext.deltaFactory().property().createModificationReplaceProperty(ItemPath.create(ShadowType.F_ATTRIBUTES, attributeQName),
                attributeDefinition, newRealValue);
    }

    protected <T> PropertyDelta<T> createAttributeAddDelta(PrismObject<ResourceType> resource, String attributeLocalName, T... newRealValue) throws SchemaException {
        return createAttributeAddDelta(resource, getAttributeQName(resource, attributeLocalName), newRealValue);
    }

    protected <T> PropertyDelta<T> createAttributeAddDelta(PrismObject<ResourceType> resource, QName attributeQName, T... newRealValue) throws SchemaException {
        PrismPropertyDefinition attributeDefinition = getAttributeDefinition(resource, attributeQName);
        if (attributeDefinition == null) {
            throw new SchemaException("No definition for attribute " + attributeQName + " in " + resource);
        }
        return prismContext.deltaFactory().property().createModificationAddProperty(ItemPath.create(ShadowType.F_ATTRIBUTES, attributeQName),
                attributeDefinition, newRealValue);
    }

    protected <T> PropertyDelta<T> createAttributeDeleteDelta(PrismObject<ResourceType> resource, String attributeLocalName, T... newRealValue) throws SchemaException {
        return createAttributeDeleteDelta(resource, getAttributeQName(resource, attributeLocalName), newRealValue);
    }

    protected <T> PropertyDelta<T> createAttributeDeleteDelta(PrismObject<ResourceType> resource, QName attributeQName, T... newRealValue) throws SchemaException {
        PrismPropertyDefinition attributeDefinition = getAttributeDefinition(resource, attributeQName);
        if (attributeDefinition == null) {
            throw new SchemaException("No definition for attribute " + attributeQName + " in " + resource);
        }
        return prismContext.deltaFactory().property().createModificationDeleteProperty(ItemPath.create(ShadowType.F_ATTRIBUTES, attributeQName),
                attributeDefinition, newRealValue);
    }

    protected ResourceAttributeDefinition getAttributeDefinition(PrismObject<ResourceType> resource, QName attributeName) throws SchemaException {
        RefinedResourceSchema refinedSchema = RefinedResourceSchemaImpl.getRefinedSchema(resource);
        if (refinedSchema == null) {
            throw new SchemaException("No refined schema for " + resource);
        }
        RefinedObjectClassDefinition accountDefinition = refinedSchema.getDefaultRefinedDefinition(ShadowKindType.ACCOUNT);
        return accountDefinition.findAttributeDefinition(attributeName);
    }

    protected ObjectDelta<ShadowType> createModifyAccountShadowAddDelta(String accountOid, ItemPath propertyName, Object... newRealValue) {
        return prismContext.deltaFactory().object()
                .createModificationAddProperty(ShadowType.class, accountOid, propertyName, newRealValue);
    }

    protected QName getAttributeQName(PrismObject<ResourceType> resource, String attributeLocalName) {
        String resourceNamespace = ResourceTypeUtil.getResourceNamespace(resource);
        return new QName(resourceNamespace, attributeLocalName);
    }

    protected ItemPath getAttributePath(PrismObject<ResourceType> resource, String attributeLocalName) {
        return ItemPath.create(ShadowType.F_ATTRIBUTES, getAttributeQName(resource, attributeLocalName));
    }

    protected ObjectDelta<ShadowType> createAccountPaswordDelta(String shadowOid, String newPassword, String oldPassword) throws SchemaException {
        ProtectedStringType newPasswordPs = new ProtectedStringType();
        newPasswordPs.setClearValue(newPassword);
        ProtectedStringType oldPasswordPs = null;
        if (oldPassword != null) {
            oldPasswordPs = new ProtectedStringType();
            oldPasswordPs.setClearValue(oldPassword);
        }
        return deltaFor(ShadowType.class)
                .item(SchemaConstants.PATH_PASSWORD_VALUE)
                .oldRealValue(oldPasswordPs)
                .replace(newPasswordPs)
                .asObjectDelta(shadowOid);
    }

    protected PrismObject<ShadowType> getShadowRepo(String shadowOid) throws ObjectNotFoundException, SchemaException {
        OperationResult result = new OperationResult("getShadowRepo");
        // We need to read the shadow as raw, so repo will look for some kind of rudimentary attribute
        // definitions here. Otherwise we will end up with raw values for non-indexed (cached) attributes
        logger.info("Getting repo shadow {}", shadowOid);
        PrismObject<ShadowType> shadow = repositoryService.getObject(ShadowType.class, shadowOid, GetOperationOptions.createRawCollection(), result);
        logger.info("Got repo shadow\n{}", shadow.debugDumpLazily(1));
        assertSuccess(result);
        return shadow;
    }

    protected Collection<ObjectDelta<? extends ObjectType>> createDetlaCollection(ObjectDelta<?>... deltas) {
        return (Collection) MiscUtil.createCollection(deltas);
    }

    public static String getAttributeValue(ShadowType repoShadow, QName name) {
        return IntegrationTestTools.getAttributeValue(repoShadow, name);
    }

    /**
     * Convenience method for shadow values that are read directly from repo (post-3.8).
     * This may ruin the "rawness" of the value. But it is OK for test asserts.
     */
    protected <T> T getAttributeValue(PrismObject<? extends ShadowType> shadow, QName attrName, Class<T> expectedClass) throws SchemaException {
        Object value = ShadowUtil.getAttributeValue(shadow, attrName);
        if (value == null) {
            return (T) value;
        }
        if (expectedClass.isAssignableFrom(value.getClass())) {
            return (T) value;
        }
        if (value instanceof RawType) {
            T parsedRealValue = ((RawType) value).getParsedRealValue(expectedClass);
            return parsedRealValue;
        }
        fail("Expected that attribute " + attrName + " is " + expectedClass + ", but it was " + value.getClass() + ": " + value);
        return null; // not reached
    }

    protected void assertApproxNumberOfAllResults(SearchResultMetadata searchMetadata, Integer expectedNumber) {
        if (expectedNumber == null) {
            if (searchMetadata == null) {
                return;
            }
            assertNull("Unexpected approximate number of search results in search metadata, expected null but was " + searchMetadata.getApproxNumberOfAllResults(), searchMetadata.getApproxNumberOfAllResults());
        } else {
            assertEquals("Wrong approximate number of search results in search metadata", expectedNumber, searchMetadata.getApproxNumberOfAllResults());
        }
    }

    protected void assertEqualTime(String message, String isoTime, ZonedDateTime actualTime) {
        assertEqualTime(message, ZonedDateTime.parse(isoTime), actualTime);
    }

    protected void assertEqualTime(String message, ZonedDateTime expectedTime, ZonedDateTime actualTime) {
        assertTrue(message + "; expected " + expectedTime + ", but was " + actualTime, expectedTime.isEqual(actualTime));
    }

    protected XMLGregorianCalendar getTimestamp(String duration) {
        return XmlTypeConverter.addDuration(clock.currentTimeXMLGregorianCalendar(), duration);
    }

    protected void clockForward(String duration) {
        XMLGregorianCalendar before = clock.currentTimeXMLGregorianCalendar();
        clock.overrideDuration(duration);
        XMLGregorianCalendar after = clock.currentTimeXMLGregorianCalendar();
        displayValue("Clock going forward", before + " --[" + duration + "]--> " + after);
    }

    protected void assertRelationDef(List<RelationDefinitionType> relations, QName qname, String expectedLabel) {
        RelationDefinitionType relDef = ObjectTypeUtil.findRelationDefinition(relations, qname);
        assertNotNull("No definition for relation " + qname, relDef);
        assertEquals("Wrong relation " + qname + " label", expectedLabel, relDef.getDisplay().getLabel().getOrig());
    }

    protected void initializeAsserter(AbstractAsserter<?> asserter) {
        asserter.setPrismContext(prismContext);
        asserter.setObjectResolver(repoSimpleObjectResolver);
        asserter.setRepositoryService(repositoryService);
        asserter.setProtector(protector);
        asserter.setClock(clock);
    }

    protected PolyStringAsserter<Void> assertPolyString(PolyString polystring, String desc) {
        PolyStringAsserter<Void> asserter = new PolyStringAsserter<>(polystring, desc);
        initializeAsserter(asserter);
        return asserter;
    }

    protected RefinedResourceSchemaAsserter<Void> assertRefinedResourceSchema(PrismObject<ResourceType> resource, String details) throws SchemaException {
        RefinedResourceSchema refinedSchema = RefinedResourceSchemaImpl.getRefinedSchema(resource, prismContext);
        assertNotNull("No refined schema for " + resource + " (" + details + ")", refinedSchema);
        RefinedResourceSchemaAsserter<Void> asserter = new RefinedResourceSchemaAsserter<>(
                refinedSchema, resource.toString() + " (" + details + ")");
        initializeAsserter(asserter);
        return asserter;
    }

    protected ShadowAsserter<Void> assertShadow(PrismObject<ShadowType> shadow, String details) {
        ShadowAsserter<Void> asserter = ShadowAsserter.forShadow(shadow, details);
        initializeAsserter(asserter);
        asserter.display();
        return asserter;
    }

    protected ShadowAsserter<Void> assertRepoShadow(String oid) throws ObjectNotFoundException, SchemaException {
        PrismObject<ShadowType> repoShadow = getShadowRepo(oid);
        ShadowAsserter<Void> asserter = assertShadow(repoShadow, "repository");
        initializeAsserter(asserter);
        asserter.assertBasicRepoProperties();
        return asserter;
    }

    protected void assertNoRepoShadow(String oid) throws SchemaException {
        OperationResult result = new OperationResult("assertNoRepoShadow");
        try {
            PrismObject<ShadowType> shadow = repositoryService.getObject(ShadowType.class, oid, GetOperationOptions.createRawCollection(), result);
            display("Unexpected repo shadow", shadow);
            fail("Expected that shadow " + oid + " will not be in the repo. But it was: " + shadow);
        } catch (ObjectNotFoundException e) {
            // Expected
            assertFailure(result);
        }
    }

    protected void markShadowTombstone(String oid) throws ObjectNotFoundException, SchemaException, ObjectAlreadyExistsException {
        OperationResult result = createSubresult("markShadowTombstone");
        List<ItemDelta<?, ?>> deadModifications = deltaFor(ShadowType.class)
                .item(ShadowType.F_DEAD).replace(true)
                .item(ShadowType.F_EXISTS).replace(false)
                .item(ShadowType.F_PRIMARY_IDENTIFIER_VALUE).replace()
                .asItemDeltas();
        repositoryService.modifyObject(ShadowType.class, oid, deadModifications, result);
        assertSuccess(result);
    }

    protected XMLGregorianCalendar addDuration(XMLGregorianCalendar time, Duration duration) {
        return XmlTypeConverter.addDuration(time, duration);
    }

    protected XMLGregorianCalendar addDuration(XMLGregorianCalendar time, String duration) {
        return XmlTypeConverter.addDuration(time, duration);
    }

    protected void displayCurrentTime() {
        displayValue("Current time", clock.currentTimeXMLGregorianCalendar());
    }

    protected QueryConverter getQueryConverter() {
        return prismContext.getQueryConverter();
    }

    protected Collection<SelectorOptions<GetOperationOptions>> retrieveItemsNamed(Object... items) {
        return schemaService.getOperationOptionsBuilder()
                .items(items).retrieve()
                .build();
    }

    protected GetOperationOptionsBuilder getOperationOptionsBuilder() {
        return schemaService.getOperationOptionsBuilder();
    }

    @NotNull
    protected Collection<SelectorOptions<GetOperationOptions>> retrieveTaskResult() {
        return getOperationOptionsBuilder()
                .item(TaskType.F_RESULT).retrieve()
                .build();
    }

    // use only if necessary (use ItemPath.create instead)
    protected ItemPath path(Object... components) {
        return ItemPath.create(components);
    }

    protected ItemFactory itemFactory() {
        return prismContext.itemFactory();
    }

    protected void setModelAndProvisioningLoggers(Level level) {
        setModelLoggers(level);
        setProvisioningLoggers(level);
    }

    protected void setModelLoggers(Level level) {
        setLoggers(Collections.singletonList("com.evolveum.midpoint.model"), level);
    }

    protected void setProvisioningLoggers(Level level) {
        setLoggers(Collections.singletonList("com.evolveum.midpoint.provisioning"), level);
    }

    protected void setLoggers(List<String> prefixes, Level level) {
        LoggerContext context = (LoggerContext) LoggerFactory.getILoggerFactory();
        int set = 0;
        for (Logger logger : context.getLoggerList()) {
            if (prefixes.stream().anyMatch(prefix -> logger.getName().startsWith(prefix))) {
                logger.setLevel(level);
                set++;
            }
        }
        System.out.println("Loggers set to " + level + ": " + set);
    }

    protected void clearLogFile() {
        try {
            RandomAccessFile file = new RandomAccessFile(new File("target/test.log"), "rw");
            file.setLength(0);
            file.close();
            System.out.println("Log file truncated");
        } catch (IOException e) {
            System.err.println("Couldn't truncate log file");
            e.printStackTrace(System.err);
        }
    }

    protected void setGlobalTracingOverride(@NotNull TracingProfileType profile) {
        List<TracingRootType> roots = Arrays.asList(
                TracingRootType.CLOCKWORK_RUN,
                TracingRootType.ITERATIVE_TASK_OBJECT_PROCESSING,
                TracingRootType.ASYNCHRONOUS_MESSAGE_PROCESSING,
                TracingRootType.LIVE_SYNC_CHANGE_PROCESSING,
                TracingRootType.WORKFLOW_OPERATION
                // RETRIEVED_RESOURCE_OBJECT_PROCESSING is invoked too frequently to be universally enabled
        );
        taskManager.setGlobalTracingOverride(roots, profile);
    }

    protected void setGlobalTracingOverrideAll(@NotNull TracingProfileType profile) {
        taskManager.setGlobalTracingOverride(Arrays.asList(TracingRootType.values()), profile);
    }

    protected void unsetGlobalTracingOverride() {
        taskManager.unsetGlobalTracingOverride();
    }

    protected Consumer<PrismObject<TaskType>> workerThreadsCustomizer(int threads) {
        return taskObject -> {
            if (threads != 0) {
                //noinspection unchecked
                PrismProperty<Integer> workerThreadsProperty = prismContext.getSchemaRegistry()
                        .findPropertyDefinitionByElementName(SchemaConstants.MODEL_EXTENSION_WORKER_THREADS)
                        .instantiate();
                workerThreadsProperty.setRealValue(threads);
                try {
                    taskObject.addExtensionItem(workerThreadsProperty);
                } catch (SchemaException e) {
                    throw new AssertionError(e);
                }
            }
        };
    }

    /**
     * Returns true if the test runs in IntelliJ IDEA.
     * Some tests may behave differently when executed from the IDE.
     */
    protected boolean runsInIdea() {
        return System.getProperty("idea.launcher.bin.path") != null;
    }

    /**
     * Waits a little before asserting task status. This is to enable task manager to write e.g. operationStatus
     * after task operation result status indicates that the handler has finished.
     */
    protected void stabilize() throws InterruptedException {
        Thread.sleep(500);
    }

    protected ShadowAsserter<Void> assertSelectedAccountByName(Collection<PrismObject<ShadowType>> accounts, String name) {
        return assertShadow(selectAccountByName(accounts, name), name);
    }

    protected PrismObject<ShadowType> selectAccountByName(Collection<PrismObject<ShadowType>> accounts, String name) {
        return accounts.stream()
                .filter(a -> name.equals(a.getName().getOrig()))
                .findAny()
                .orElseThrow(() -> new AssertionError("Account '" + name + "' was not found"));
    }

<<<<<<< HEAD
    protected void waitForTaskClose(String taskOid, OperationResult result, long timeoutInterval, long sleepInterval)
            throws CommonException {
        waitFor("Waiting for task to close", () -> {
            Task task = taskManager.getTaskWithResult(taskOid, result);
            IntegrationTestTools.display("Task while waiting for it to close", task);
            return task.getSchedulingState() == TaskSchedulingStateType.CLOSED;
        }, timeoutInterval, sleepInterval);
    }

    protected void waitForTaskSuspend(String taskOid, OperationResult result, long timeoutInterval, long sleepInterval)
            throws CommonException {
        waitFor("Waiting for task to close", () -> {
            Task task = taskManager.getTaskWithResult(taskOid, result);
            IntegrationTestTools.display("Task while waiting for it to close", task);
            return task.getSchedulingState() == TaskSchedulingStateType.SUSPENDED;
        }, timeoutInterval, sleepInterval);
    }

    @SuppressWarnings("SameParameterValue")
    protected void waitForTaskCloseOrDelete(String taskOid, OperationResult result, long timeoutInterval, long sleepInterval)
            throws CommonException {
        waitFor("Waiting for task to close", () -> {
            try {
                Task task = taskManager.getTaskWithResult(taskOid, result);
                IntegrationTestTools.display("Task while waiting for it to close", task);
                return task.getSchedulingState() == TaskSchedulingStateType.CLOSED;
            } catch (ObjectNotFoundException e) {
                return true;
            }
        }, timeoutInterval, sleepInterval);
    }

    @SuppressWarnings("SameParameterValue")
    protected void waitForTaskReady(String taskOid, OperationResult result, long timeoutInterval, long sleepInterval) throws
            CommonException {
        waitFor("Waiting for task to become ready", () -> {
            Task task = taskManager.getTaskWithResult(taskOid, result);
            IntegrationTestTools.display("Task while waiting for it to become ready", task);
            return task.isReady();
        }, timeoutInterval, sleepInterval);
    }

    @SuppressWarnings("SameParameterValue")
    protected void waitForTaskWaiting(String taskOid, OperationResult result, long timeoutInterval, long sleepInterval) throws
            CommonException {
        waitFor("Waiting for task to become waiting", () -> {
            Task task = taskManager.getTaskWithResult(taskOid, result);
            IntegrationTestTools.display("Task while waiting for it to become waiting", task);
            return task.isWaiting();
        }, timeoutInterval, sleepInterval);
    }

    @SuppressWarnings("SameParameterValue")
    protected void waitForTaskCloseCheckingSubtasks(String taskOid, OperationResult result, long timeoutInterval, long sleepInterval) throws
            CommonException {
        waitFor("Waiting for task manager to execute the task", () -> {
            Task task = taskManager.getTaskWithResult(taskOid, result);
            displayValue("Task tree while waiting", TaskDebugUtil.dumpTaskTree(task, result));
            if (task.isClosed()) {
                display("Task is closed, finishing waiting: " + task);
                return true;
            }
            List<? extends Task> subtasks = task.listSubtasksDeeply(result);
            for (Task subtask : subtasks) {
                if (subtask.getResultStatus() == OperationResultStatusType.FATAL_ERROR
                        || subtask.getResultStatus() == OperationResultStatusType.PARTIAL_ERROR) {
                    display("Error detected in subtask, finishing waiting: " + subtask);
                    return true;
                }
            }
            return false;
        }, timeoutInterval, sleepInterval);
    }

    protected void waitForTaskStart(String oid, OperationResult result, long timeoutInterval, long sleepInterval) throws CommonException {
        waitFor("Waiting for task manager to start the task", () -> {
            Task task = taskManager.getTaskWithResult(oid, result);
            IntegrationTestTools.display("Task while waiting for task manager to start the task", task);
            return task.getLastRunStartTimestamp() != null && task.getLastRunStartTimestamp() != 0L;
        }, timeoutInterval, sleepInterval);
    }

    protected void waitForTaskProgress(String taskOid, OperationResult result, long timeoutInterval, long sleepInterval,
            int threshold) throws CommonException {
        waitFor("Waiting for task progress reaching " + threshold, () -> {
            Task task = taskManager.getTaskWithResult(taskOid, result);
            IntegrationTestTools.display("Task while waiting for progress reaching " + threshold, task);
            return task.getProgress() >= threshold;
        }, timeoutInterval, sleepInterval);
    }

    protected void waitForTaskRunFinish(String taskOid, OperationResult result, long timeoutInterval, long sleepInterval,
            long laterThan) throws CommonException {
        waitFor("Waiting for task run finish later than " + laterThan, () -> {
            Task task = taskManager.getTaskWithResult(taskOid, result);
            IntegrationTestTools.display("Task while waiting for run finish later than " + laterThan, task);
            return or0(task.getLastRunFinishTimestamp()) > laterThan;
        }, timeoutInterval, sleepInterval);
    }

    protected void suspendAndDeleteTasks(String... oids) {
        taskManager.suspendAndDeleteTasks(Arrays.asList(oids), 20000L, true, new OperationResult("dummy"));
    }

    protected void sleepChecked(long delay) {
        try {
            Thread.sleep(delay);
        } catch (InterruptedException e) {
            // nothing to do here
        }
    }

    protected void assertTotalSuccessCountInIterativeInfo(int expectedCount, Collection<? extends Task> workers) {
        int successCount = workers.stream()
                .mapToInt(w -> TaskOperationStatsUtil.getItemsProcessedWithSuccess(w.getStoredOperationStatsOrClone()))
                .sum();
        assertThat(successCount).isEqualTo(expectedCount);
    }

    protected void assertTotalSuccessCountInProgress(int expectedClosed, int expectedOpen, Collection<? extends Task> workers) {
        int successClosed = getSuccessClosed(workers);
        assertThat(successClosed).isEqualTo(expectedClosed);
        int successOpen = workers.stream()
                .mapToInt(w -> TaskProgressUtil.getProgressForOutcome(w.getStructuredProgressOrClone(), SUCCESS, true))
                .sum();
        assertThat(successOpen).isEqualTo(expectedOpen);
    }

    private int getSuccessClosed(Collection<? extends Task> workers) {
        return workers.stream()
                .mapToInt(w -> TaskProgressUtil.getProgressForOutcome(w.getStructuredProgressOrClone(), SUCCESS, false))
                .sum();
    }

    protected void assertNoWorkBuckets(TaskPartWorkStateType ws) {
        assertTrue(ws == null || ws.getBucket().isEmpty());
    }

    protected void assertNumericBucket(WorkBucketType bucket, WorkBucketStateType state, int seqNumber, Integer start, Integer end) {
        assertBucket(bucket, state, seqNumber);
        AbstractWorkBucketContentType content = bucket.getContent();
        assertEquals("Wrong bucket content class", NumericIntervalWorkBucketContentType.class, content.getClass());
        NumericIntervalWorkBucketContentType numContent = (NumericIntervalWorkBucketContentType) content;
        assertEquals("Wrong bucket start", toBig(start), numContent.getFrom());
        assertEquals("Wrong bucket end", toBig(end), numContent.getTo());
    }

    protected void assertBucket(WorkBucketType bucket, WorkBucketStateType state, int seqNumber) {
        if (state != null) {
            assertEquals("Wrong bucket state", state, bucket.getState());
        }
        assertBucketWorkerRefSanity(bucket);
        assertEquals("Wrong bucket seq number", seqNumber, bucket.getSequentialNumber());
    }

    private void assertBucketWorkerRefSanity(WorkBucketType bucket) {
        switch (defaultIfNull(bucket.getState(), WorkBucketStateType.READY)) {
            case READY:
                assertNull("workerRef present in " + bucket, bucket.getWorkerRef());
                break;
            case DELEGATED:
                assertNotNull("workerRef not present in " + bucket, bucket.getWorkerRef());
                break;
            case COMPLETE:
                break; // either one is OK
            default:
                fail("Wrong state: " + bucket.getState());
        }
    }

    private BigInteger toBig(Integer integer) {
        return integer != null ? BigInteger.valueOf(integer) : null;
    }

    protected void assertOptimizedCompletedBuckets(Task task) {
        TaskPartWorkStateType partWorkState = TaskWorkStateUtil.getCurrentPartWorkState(task.getWorkState());
        if (partWorkState == null) {
            return;
        }
        long completed = partWorkState.getBucket().stream()
                .filter(b -> b.getState() == WorkBucketStateType.COMPLETE)
                .count();
        if (completed > OPTIMIZED_BUCKETS_THRESHOLD) {
            displayDumpable("Task with more than one completed bucket", task);
            fail("More than one completed bucket found in task: " + completed + " in " + task);
        }
    }

    protected int getTotalItemsProcessed(String coordinatorTaskOid) {
        OperationResult result = new OperationResult("getTotalItemsProcessed");
        try {
            Task coordinatorTask = taskManager.getTaskPlain(coordinatorTaskOid, result);
            List<? extends Task> tasks = coordinatorTask.listSubtasks(result);
            int total = 0;
            for (Task task : tasks) {
                int count = or0(TaskOperationStatsUtil.getItemsProcessed(task.getStoredOperationStatsOrClone()));
                display("Task " + task + ": " + count + " items processed");
                total += count;
            }
            return total;
        } catch (Throwable t) {
            throw new AssertionError("Unexpected exception", t);
        }
    }

    protected int getTotalSuccessClosed(String coordinatorTaskOid) {
        OperationResult result = new OperationResult("getTotalSuccessClosed");
        try {
            Task coordinatorTask = taskManager.getTaskPlain(coordinatorTaskOid, result);
            List<? extends Task> tasks = coordinatorTask.listSubtasks(result);
            int totalSuccessClosed = getSuccessClosed(tasks);
            System.out.println("Total success closed: " + totalSuccessClosed);
            return totalSuccessClosed;
        } catch (Throwable t) {
            throw new AssertionError("Unexpected exception", t);
        }
    }

    protected void assertNumberOfBuckets(Task task, Integer expectedNumber) {
        TaskPartWorkStateType partWorkState = TaskWorkStateUtil.getCurrentPartWorkState(task.getWorkState());
        assert partWorkState != null;
        assertEquals("Wrong # of expected buckets", expectedNumber, partWorkState.getNumberOfBuckets());
    }

    protected void assertCachingProfiles(Task task, String... expectedProfiles) {
        Set<String> realProfiles = getCachingProfiles(task);
        assertEquals("Wrong caching profiles in " + task, new HashSet<>(Arrays.asList(expectedProfiles)), realProfiles);
    }

    private Set<String> getCachingProfiles(Task task) {
        TaskExecutionEnvironmentType env = task.getExecutionEnvironment();
        return env != null ? new HashSet<>(env.getCachingProfile()) : Collections.emptySet();
    }

    protected void assertSchedulingState(Task task, TaskSchedulingStateType expected) {
        assertThat(task.getSchedulingState()).as("task scheduling state").isEqualTo(expected);
=======
    protected void setMaxAttempts(String oid, int number, OperationResult result)
            throws SchemaException, ObjectNotFoundException, ObjectAlreadyExistsException {
        List<ItemDelta<?, ?>> deltas = deltaFor(ResourceType.class)
                .item(ResourceType.F_CONSISTENCY, ResourceConsistencyType.F_OPERATION_RETRY_MAX_ATTEMPTS)
                .replace(number)
                .asItemDeltas();
        repositoryService.modifyObject(ResourceType.class, oid, deltas, result);
>>>>>>> 05ab5b0c
    }
}<|MERGE_RESOLUTION|>--- conflicted
+++ resolved
@@ -3050,7 +3050,6 @@
                 .orElseThrow(() -> new AssertionError("Account '" + name + "' was not found"));
     }
 
-<<<<<<< HEAD
     protected void waitForTaskClose(String taskOid, OperationResult result, long timeoutInterval, long sleepInterval)
             throws CommonException {
         waitFor("Waiting for task to close", () -> {
@@ -3287,7 +3286,8 @@
 
     protected void assertSchedulingState(Task task, TaskSchedulingStateType expected) {
         assertThat(task.getSchedulingState()).as("task scheduling state").isEqualTo(expected);
-=======
+    }
+
     protected void setMaxAttempts(String oid, int number, OperationResult result)
             throws SchemaException, ObjectNotFoundException, ObjectAlreadyExistsException {
         List<ItemDelta<?, ?>> deltas = deltaFor(ResourceType.class)
@@ -3295,6 +3295,5 @@
                 .replace(number)
                 .asItemDeltas();
         repositoryService.modifyObject(ResourceType.class, oid, deltas, result);
->>>>>>> 05ab5b0c
     }
 }