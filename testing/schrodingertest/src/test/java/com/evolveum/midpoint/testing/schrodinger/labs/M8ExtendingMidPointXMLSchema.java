/*
 * Copyright (c) 2010-2019 Evolveum and contributors
 *
 * This work is dual-licensed under the Apache License 2.0
 * and European Union Public License. See LICENSE file for details.
 */
package com.evolveum.midpoint.testing.schrodinger.labs;

import com.codeborne.selenide.Selenide;

import com.evolveum.midpoint.schrodinger.MidPoint;
import com.evolveum.midpoint.schrodinger.component.AssignmentHolderBasicTab;
import com.evolveum.midpoint.schrodinger.component.common.PrismForm;
import com.evolveum.midpoint.schrodinger.component.resource.ResourceAccountsTab;
import com.evolveum.midpoint.schrodinger.page.resource.AccountPage;
import com.evolveum.midpoint.schrodinger.page.resource.ViewResourcePage;
import com.evolveum.midpoint.schrodinger.page.user.UserPage;

import com.evolveum.midpoint.testing.schrodinger.scenarios.ScenariosCommons;

import org.apache.commons.io.FileUtils;
import org.testng.Assert;
import org.testng.annotations.BeforeClass;
import org.testng.annotations.Test;

import java.io.File;
import java.io.IOException;
import java.util.Arrays;
import java.util.List;

/**
 * @author skublik
 */

public class M8ExtendingMidPointXMLSchema extends  AbstractLabTest {

<<<<<<< HEAD
=======

>>>>>>> bc23476c
    @BeforeClass(alwaysRun = true, dependsOnMethods = { "springTestContextPrepareTestInstance" })
    @Override
    public void beforeClass() throws IOException {
        super.beforeClass();

        hrTargetFile = new File(getTestTargetDir(), HR_FILE_SOURCE_NAME);
        FileUtils.copyFile(HR_SOURCE_FILE_7_4_PART_4, hrTargetFile);

        csv3TargetFile = new File(getTestTargetDir(), CSV_3_FILE_SOURCE_NAME);
        FileUtils.copyFile(CSV_3_SOURCE_FILE, csv3TargetFile);

        csv1TargetFile = new File(getTestTargetDir(), CSV_1_FILE_SOURCE_NAME);
        FileUtils.copyFile(CSV_1_SOURCE_FILE, csv1TargetFile);

        csv2TargetFile = new File(getTestTargetDir(), CSV_2_FILE_SOURCE_NAME);
        FileUtils.copyFile(CSV_2_SOURCE_FILE, csv2TargetFile);
    }

    @BeforeClass(alwaysRun = true, dependsOnMethods = { "springTestContextBeforeTestClass" })
    @Override
    protected void springTestContextPrepareTestInstance() throws Exception {
        String home = System.getProperty("midpoint.home");
        File schemaDir = new File(home, "schema");

        if (!schemaDir.mkdir()) {
            if (schemaDir.exists()) {
                FileUtils.cleanDirectory(schemaDir);
            } else {
                throw new IOException("Creation of directory \"" + schemaDir.getAbsolutePath() + "\" unsuccessful");
            }
        }
        File schemaFile = new File(schemaDir, EXTENSION_SCHEMA_NAME);
        FileUtils.copyFile(EXTENSION_SCHEMA_FILE, schemaFile);

        super.springTestContextPrepareTestInstance();
    }

    @Override
    protected List<File> getObjectListToImport(){
        return Arrays.asList(INTERNAL_EMPLOYEE_ROLE_FILE);
    }

    @Test
    public void mod08test01ExtendingMidPointXMLSchema() throws IOException {
        importObject(NUMERIC_PIN_FIRST_NONZERO_POLICY_FILE, true);

        PrismForm<AssignmentHolderBasicTab<UserPage>> form = basicPage.newUser()
                .selectTabBasic()
                    .form();

        form.findProperty("ouNumber");
        form.findProperty("ouPath");
        form.findProperty("isManager");
        form.findProperty("empStatus");

//        showTask("HR Synchronization").clickSuspend();

        importObject(HR_RESOURCE_FILE_8_1, true);
        changeResourceAttribute(HR_RESOURCE_NAME, ScenariosCommons.CSV_RESOURCE_ATTR_FILE_PATH, hrTargetFile.getAbsolutePath(), true);

        importObject(CSV_1_RESOURCE_FILE, true);
        changeResourceAttribute(CSV_1_RESOURCE_NAME, ScenariosCommons.CSV_RESOURCE_ATTR_FILE_PATH, csv1TargetFile.getAbsolutePath(), true);

        importObject(CSV_2_RESOURCE_FILE, true);
        changeResourceAttribute(CSV_2_RESOURCE_NAME, ScenariosCommons.CSV_RESOURCE_ATTR_FILE_PATH, csv2TargetFile.getAbsolutePath(), true);

        importObject(CSV_3_RESOURCE_FILE_8_1, true);
        changeResourceAttribute(CSV_3_RESOURCE_NAME, ScenariosCommons.CSV_RESOURCE_ATTR_FILE_PATH, csv3TargetFile.getAbsolutePath(), true);
        Selenide.sleep(MidPoint.TIMEOUT_DEFAULT_2_S);
        ResourceAccountsTab<ViewResourcePage> accountTab = basicPage.listResources()
                .table()
                    .search()
                        .byName()
                            .inputValue(HR_RESOURCE_NAME)
                            .updateSearch()
                        .and()
                    .clickByName(HR_RESOURCE_NAME)
                        .clickAccountsTab()
                        .clickSearchInResource();
        Selenide.sleep(MidPoint.TIMEOUT_DEFAULT_2_S);
        accountTab.table()
                .selectCheckboxByName("001212")
                        .clickImport()
                    .and()
                .and()
            .feedback()
                .isSuccess();

        form = accountTab.table()
                .clickOnOwnerByName("X001212")
                .selectTabBasic()
                .form();

        Assert.assertTrue(form.compareInputAttributeValue("ouPath", "0300"));
        Assert.assertTrue(form.compareSelectAttributeValue("isManager", "True"));
        Assert.assertTrue(form.compareInputAttributeValue("empStatus", "A"));

        form.and()
                .and()
            .selectTabAssignments()
                .clickAddAssignemnt()
                    .table()
                        .search()
                            .byName()
                                .inputValue("Internal Employee")
                                .updateSearch()
                            .and()
                        .selectCheckboxByName("Internal Employee")
                        .and()
                    .clickAdd()
                .and()
            .clickSave()
                .feedback()
                    .isSuccess();

        AccountPage shadow = showShadow(CSV_1_RESOURCE_NAME, "Login", "jsmith");
        Selenide.sleep(MidPoint.TIMEOUT_DEFAULT_2_S);
        PrismForm<AccountPage> accountForm = shadow.form();
        Selenide.sleep(1000);
        Assert.assertTrue(accountForm.compareInputAttributeValue("dep", "Human Resources"));

        showShadow(CSV_2_RESOURCE_NAME, "Login", "jsmith");
        Assert.assertTrue(accountForm.compareInputAttributeValue("department", "Human Resources"));

        Assert.assertTrue(existShadow(CSV_3_RESOURCE_NAME, "Distinguished Name", "cn=John Smith,ou=0300,ou=ExAmPLE,dc=example,dc=com"));
    }
}<|MERGE_RESOLUTION|>--- conflicted
+++ resolved
@@ -34,10 +34,7 @@
 
 public class M8ExtendingMidPointXMLSchema extends  AbstractLabTest {
 
-<<<<<<< HEAD
-=======
 
->>>>>>> bc23476c
     @BeforeClass(alwaysRun = true, dependsOnMethods = { "springTestContextPrepareTestInstance" })
     @Override
     public void beforeClass() throws IOException {
