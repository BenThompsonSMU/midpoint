<?xml version="1.0" encoding="UTF-8"?>
<project xmlns="http://maven.apache.org/POM/4.0.0"
         xmlns:xsi="http://www.w3.org/2001/XMLSchema-instance"
         xsi:schemaLocation="http://maven.apache.org/POM/4.0.0 http://maven.apache.org/xsd/maven-4.0.0.xsd">
    <parent>
        <artifactId>testing</artifactId>
        <groupId>com.evolveum.midpoint</groupId>
        <version>3.9-SNAPSHOT</version>
    </parent>
    <modelVersion>4.0.0</modelVersion>

    <artifactId>schrodingertest</artifactId>

    <properties>
        <project.starter.module>../../gui/admin-gui</project.starter.module>
        <project.app.package.name>com.evolveum.midpoint.web.boot.MidPointSpringApplication</project.app.package.name>
        <selenium.version>3.6.0</selenium.version>
        <skipTests>false</skipTests>
        <server.port>8090</server.port>
        <midpoint.host>0.0.0.0</midpoint.host>
<<<<<<< HEAD
        <midpoint.home></midpoint.home>
=======
       <midpoint.home></midpoint.home>
>>>>>>> 63d2ba91
        <javax.net.ssl.trustStore></javax.net.ssl.trustStore>
        <javax.net.ssl.trustStoreType></javax.net.ssl.trustStoreType>
    </properties>

    <dependencies>
        <dependency>
            <groupId>commons-io</groupId>
            <artifactId>commons-io</artifactId>
            <version>2.6</version>
        </dependency>
       <dependency>
            <groupId>com.evolveum.midpoint.tools</groupId>
            <artifactId>schrodinger</artifactId>
            <version>3.9-SNAPSHOT</version>
        </dependency>
        <dependency>
            <groupId>org.seleniumhq.selenium</groupId>
            <artifactId>selenium-api</artifactId>
        </dependency>
        <dependency>
            <groupId>com.codeborne</groupId>
            <artifactId>selenide</artifactId>
            <version>4.8</version>
            <exclusions>
                <exclusion>
                    <groupId>io.netty</groupId>
                    <artifactId>netty-all</artifactId>
                </exclusion>
                <exclusion>
                    <groupId>io.netty</groupId>
                    <artifactId>netty-all</artifactId>
                </exclusion>
            </exclusions>
        </dependency>
        <dependency>
            <groupId>org.slf4j</groupId>
            <artifactId>slf4j-api</artifactId>
            <scope>runtime</scope>
        </dependency>

        <dependency>
            <groupId>org.slf4j</groupId>
            <artifactId>log4j-over-slf4j</artifactId>
            <scope>runtime</scope>
        </dependency>
        <dependency>
            <groupId>org.testng</groupId>
            <artifactId>testng</artifactId>
            <scope>test</scope>
        </dependency>
        <dependency>
            <groupId>com.evolveum.midpoint.infra</groupId>
            <artifactId>schema</artifactId>
            <version>${project.version}</version>
            <exclusions>
                <exclusion>
                    <groupId>net.sf.jasperreports</groupId>
                    <artifactId>jasperreports</artifactId>
                </exclusion>
            </exclusions>
            <scope>test</scope>
        </dependency>
    </dependencies>



    <!--possibly some obsolete begin -->
    <dependencyManagement>
        <dependencies>
            <dependency>
                <groupId>org.seleniumhq.selenium</groupId>
                <artifactId>selenium-java</artifactId>
                <version>${selenium.version}</version>
            </dependency>
            <dependency>
                <groupId>org.seleniumhq.selenium</groupId>
                <artifactId>selenium-api</artifactId>
                <version>${selenium.version}</version>
            </dependency>
            <dependency>
                <groupId>org.seleniumhq.selenium</groupId>
                <artifactId>selenium-chrome-driver</artifactId>
                <version>${selenium.version}</version>
            </dependency>
            <dependency>
                <groupId>org.seleniumhq.selenium</groupId>
                <artifactId>selenium-firefox-driver</artifactId>
                <version>${selenium.version}</version>
            </dependency>
            <dependency>
                <groupId>org.seleniumhq.selenium</groupId>
                <artifactId>selenium-ie-driver</artifactId>
                <version>${selenium.version}</version>
            </dependency>
            <dependency>
                <groupId>org.seleniumhq.selenium</groupId>
                <artifactId>selenium-remote-driver</artifactId>
                <version>${selenium.version}</version>
            </dependency>
            <dependency>
                <groupId>org.seleniumhq.selenium</groupId>
                <artifactId>selenium-safari-driver</artifactId>
                <version>${selenium.version}</version>
            </dependency>
            <dependency>
                <groupId>org.seleniumhq.selenium</groupId>
                <artifactId>selenium-support</artifactId>
                <version>${selenium.version}</version>
            </dependency>
            <dependency>
                <groupId>io.netty</groupId>
                <artifactId>netty-all</artifactId>
                <version>4.0.51.Final</version>
                <exclusions>
                    <exclusion>
                        <groupId>ch.qos.logback</groupId>
                        <artifactId>*</artifactId>
                    </exclusion>
                </exclusions>
            </dependency>
            <dependency>
                <groupId>com.google.guava</groupId>
                <artifactId>guava</artifactId>
                <version>23.0</version>
            </dependency>

        </dependencies>
    </dependencyManagement>

    <!--possibly obsolete end -->
    <build>
        <plugins>

            <plugin>
                <groupId>org.apache.maven.plugins</groupId>
                <artifactId>maven-failsafe-plugin</artifactId>
                <version>${failsafe.version}</version>
                <configuration>
                    <suiteXmlFiles>
                        <suiteXmlFile>testng-integration-schrodinger.xml</suiteXmlFile>
                    </suiteXmlFiles>
                    <skipITs>${skipTests}</skipITs>
                </configuration>
                <executions>
                    <execution>
                        <goals>
                            <goal>integration-test</goal>
                            <goal>verify</goal>
                        </goals>
                    </execution>
                </executions>
            </plugin>

            <plugin>
                <artifactId>maven-antrun-plugin</artifactId>
                <version>${antrun.version}</version>
                <executions>
                    <execution>
                        <phase>pre-integration-test</phase>
                        <configuration>
                            <skip>${skipTests}</skip>
                            <target name="Midpoint ${project.version} booting up for integration testing, embedded Tomcat instance configured to listen on port: ${server.port}">
                                <exec dir="." executable="cmd" osfamily="windows"  spawn="true">
                                    <arg value="/c"/>
                                    <arg value="mvn"/>
                                    <arg value="-f"/>
                                    <arg value="${project.starter.module}/pom.xml"/>
                                    <arg value="spring-boot:run"/>
                                    <arg value="-Dmidpoint.home=${midpoint.home}"/>
                                    <arg value="-Dserver.port=${server.port}"/>
                                </exec>
                                <exec dir="." executable="sh" osfamily="unix" spawn="true">
				    <arg line="-c 'mvn -f ${project.starter.module}/pom.xml spring-boot:run -Dmidpoint.home=${midpoint.home} -Dserver.port=${server.port}'"/>
                                </exec>
                                 <waitfor maxwait="600" maxwaitunit="second" checkevery="500" checkeveryunit="millisecond">
                                    <socket server="${midpoint.host}" port="${server.port}"/>
                                </waitfor>
                            </target>
                        </configuration>
                        <goals>
                            <goal>run</goal>
                        </goals>
                    </execution>
                    <execution>
                        <id>Shut-down-process and clean up</id>
                        <phase>post-integration-test</phase>
                        <configuration>
                            <skip>${skipTests}</skip>
                            <target name="Shuting down Midpoint ${project.version} after integration testing, and cleaning up">
                                <exec executable="jps"> <!-- TODO ok?: JDK needed to be referenced on the PATH-->
                                    <arg value="-l" />
                                    <redirector outputproperty="process.pid">
                                        <outputfilterchain>
                                            <linecontains>
                                                <contains value="${project.app.package.name}" />
                                            </linecontains>
                                            <replacestring from="${project.app.package.name}" />
                                        </outputfilterchain>
                                    </redirector>
                                </exec>
                                <exec executable="taskkill" osfamily="windows" failonerror="true">
                                    <arg value="/PID" />
                                    <arg value="${process.pid}" />
                                    <arg value="/F" />  <!-- TODO ok?: Had to force this-->
                                </exec>
                                <exec executable="kill" osfamily="unix" failonerror="true">
                                    <arg value="-15" />
                                    <arg value="${process.pid}" />
                                </exec>
                                <waitfor maxwait="20"  maxwaitunit="second" checkevery="500">
                                <not>
                                    <socket port="${server.port}" server="${midpoint.host}"/>
                                </not>
                                </waitfor>
                                <property environment="env"/>
                                <condition property ="e.home" value="${env.HOMEPATH}\midpoint" else="${env.HOME}/midpoint">
                                    <and>
                                        <os family="windows"/>
                                        <not>
                                            <os family="unix"/>
                                        </not>
                                    </and>
                                </condition>
                                <condition property ="home" value="${midpoint.home}" else="${e.home}">
<<<<<<< HEAD
                                    <and>
=======
                                   <and>
>>>>>>> 63d2ba91
                                    <isset property="midpoint.home"/>
                                        <not>
                                           <length string="${midpoint.home}" trim="true" when="lt" length="1"/>
                                        </not>
                                    </and>
<<<<<<< HEAD
                                </condition>
=======
				</condition>
>>>>>>> 63d2ba91
                                <exec executable="cmd" osfamily="windows" failonerror="true">
                                    <arg line=' /c rmdir "${home}" /S /Q '/>
                                </exec>
                                <exec executable="rm" osfamily="unix" failonerror="true">
                                    <arg line="-rf ${home}"/>
                                </exec>
                            </target>
                            <!--<target name="B" depends="init">-->
                                <!--<property environment="env"/>-->
                                <!--<exec executable="cmd" osfamily="windows">-->
                                    <!--<arg line=' /c rmdir "${env.HOMEPATH}\midpoint" /S /Q '/>-->
                                <!--</exec>-->
                        <!--</target>-->
                            <!--description="####### Post integration tests clean up"-->
                        </configuration>
                        <goals>
                            <goal>run</goal>
                        </goals>
                    </execution>
                </executions>
            </plugin>

        </plugins>
    </build>

</project><|MERGE_RESOLUTION|>--- conflicted
+++ resolved
@@ -18,11 +18,7 @@
         <skipTests>false</skipTests>
         <server.port>8090</server.port>
         <midpoint.host>0.0.0.0</midpoint.host>
-<<<<<<< HEAD
         <midpoint.home></midpoint.home>
-=======
-       <midpoint.home></midpoint.home>
->>>>>>> 63d2ba91
         <javax.net.ssl.trustStore></javax.net.ssl.trustStore>
         <javax.net.ssl.trustStoreType></javax.net.ssl.trustStoreType>
     </properties>
@@ -33,7 +29,7 @@
             <artifactId>commons-io</artifactId>
             <version>2.6</version>
         </dependency>
-       <dependency>
+        <dependency>
             <groupId>com.evolveum.midpoint.tools</groupId>
             <artifactId>schrodinger</artifactId>
             <version>3.9-SNAPSHOT</version>
@@ -195,9 +191,9 @@
                                     <arg value="-Dserver.port=${server.port}"/>
                                 </exec>
                                 <exec dir="." executable="sh" osfamily="unix" spawn="true">
-				    <arg line="-c 'mvn -f ${project.starter.module}/pom.xml spring-boot:run -Dmidpoint.home=${midpoint.home} -Dserver.port=${server.port}'"/>
-                                </exec>
-                                 <waitfor maxwait="600" maxwaitunit="second" checkevery="500" checkeveryunit="millisecond">
+                                    <arg line="-c 'mvn -f ${project.starter.module}/pom.xml spring-boot:run -Dmidpoint.home=${midpoint.home} -Dserver.port=${server.port}'"/>
+                                </exec>
+                                <waitfor maxwait="600" maxwaitunit="second" checkevery="500" checkeveryunit="millisecond">
                                     <socket server="${midpoint.host}" port="${server.port}"/>
                                 </waitfor>
                             </target>
@@ -233,9 +229,9 @@
                                     <arg value="${process.pid}" />
                                 </exec>
                                 <waitfor maxwait="20"  maxwaitunit="second" checkevery="500">
-                                <not>
-                                    <socket port="${server.port}" server="${midpoint.host}"/>
-                                </not>
+                                    <not>
+                                        <socket port="${server.port}" server="${midpoint.host}"/>
+                                    </not>
                                 </waitfor>
                                 <property environment="env"/>
                                 <condition property ="e.home" value="${env.HOMEPATH}\midpoint" else="${env.HOME}/midpoint">
@@ -247,21 +243,13 @@
                                     </and>
                                 </condition>
                                 <condition property ="home" value="${midpoint.home}" else="${e.home}">
-<<<<<<< HEAD
                                     <and>
-=======
-                                   <and>
->>>>>>> 63d2ba91
-                                    <isset property="midpoint.home"/>
+                                        <isset property="midpoint.home"/>
                                         <not>
-                                           <length string="${midpoint.home}" trim="true" when="lt" length="1"/>
+                                            <length string="${midpoint.home}" trim="true" when="lt" length="1"/>
                                         </not>
                                     </and>
-<<<<<<< HEAD
                                 </condition>
-=======
-				</condition>
->>>>>>> 63d2ba91
                                 <exec executable="cmd" osfamily="windows" failonerror="true">
                                     <arg line=' /c rmdir "${home}" /S /Q '/>
                                 </exec>
@@ -270,11 +258,11 @@
                                 </exec>
                             </target>
                             <!--<target name="B" depends="init">-->
-                                <!--<property environment="env"/>-->
-                                <!--<exec executable="cmd" osfamily="windows">-->
-                                    <!--<arg line=' /c rmdir "${env.HOMEPATH}\midpoint" /S /Q '/>-->
-                                <!--</exec>-->
-                        <!--</target>-->
+                            <!--<property environment="env"/>-->
+                            <!--<exec executable="cmd" osfamily="windows">-->
+                            <!--<arg line=' /c rmdir "${env.HOMEPATH}\midpoint" /S /Q '/>-->
+                            <!--</exec>-->
+                            <!--</target>-->
                             <!--description="####### Post integration tests clean up"-->
                         </configuration>
                         <goals>
