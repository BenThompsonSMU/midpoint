--- conflicted
+++ resolved
@@ -75,54 +75,28 @@
 	}
 	 
 	private static void startServer() throws Exception {
-<<<<<<< HEAD
 	     ApplicationContext applicationContext = new ClassPathXmlApplicationContext("ctx-rest-test-main.xml");
-	        LOGGER.info("Spring context initialized.");
-
-	        JAXRSServerFactoryBean sf = (JAXRSServerFactoryBean) applicationContext.getBean("restService");
+	     LOGGER.info("Spring context initialized.");
+
+	     JAXRSServerFactoryBean sf = (JAXRSServerFactoryBean) applicationContext.getBean("restService");
 	        
 	     sf.setAddress(ENDPOINT_ADDRESS);
 	 
 	     server = sf.create();
 	     
 	     repositoryService = (SqlRepositoryServiceImpl) applicationContext.getBean("repositoryService");
-	     
-	     provisioning = (ProvisioningServiceImpl) applicationContext.getBean("provisioningService");
+         provisioning = (ProvisioningServiceImpl) applicationContext.getBean("provisioningService");
+        
+         PrismContext prismContext = (PrismContext) applicationContext.getBean("prismContext");
+         PrismObject<UserType> admin = prismContext.getPrismDomProcessor().parseObject(new File(USER_ADMINISTRATOR_FILENAME));
+         OperationResult parentResult = new OperationResult("add");
+         repositoryService.addObject(admin, RepoAddOptions.createAllowUnencryptedValues(), parentResult);
      
-     
-     PrismContext prismContext = (PrismContext) applicationContext.getBean("prismContext");
-     PrismObject<UserType> admin = prismContext.getPrismDomProcessor().parseObject(new File(USER_ADMINISTRATOR_FILENAME));
-     OperationResult parentResult = new OperationResult("add");
-     repositoryService.addObject(admin, RepoAddOptions.createAllowUnencryptedValues(), parentResult);
-     
-     PrismObject<UserType> sysConfig = prismContext.getPrismDomProcessor().parseObject(new File(SYSTEM_CONFIGURATION_FILENAME));
-     repositoryService.addObject(sysConfig, RepoAddOptions.createAllowUnencryptedValues(), parentResult);
-	}
-	 
-	 
-=======
-		ApplicationContext applicationContext = new ClassPathXmlApplicationContext("ctx-rest-test-main.xml");
-		LOGGER.info("Spring context initialized.");
-		JAXRSServerFactoryBean sf = (JAXRSServerFactoryBean) applicationContext.getBean("restService");
-		sf.setAddress(ENDPOINT_ADDRESS);
-
-		server = sf.create();
-
-		SqlRepositoryServiceImpl repositoryService = (SqlRepositoryServiceImpl) applicationContext
-				.getBean("repositoryService");
-
-		PrismContext prismContext = (PrismContext) applicationContext.getBean("prismContext");
-		PrismObject<UserType> admin = prismContext.getPrismDomProcessor().parseObject(
-				new File(USER_ADMINISTRATOR_FILENAME));
-		OperationResult parentResult = new OperationResult("add");
-		repositoryService.addObject(admin, RepoAddOptions.createAllowUnencryptedValues(), parentResult);
-
-		PrismObject<UserType> sysConfig = prismContext.getPrismDomProcessor().parseObject(
-				new File(SYSTEM_CONFIGURATION_FILENAME));
-		repositoryService.addObject(sysConfig, RepoAddOptions.createAllowUnencryptedValues(), parentResult);
-	}
-	 
->>>>>>> 4ba08e27
+         PrismObject<UserType> sysConfig = prismContext.getPrismDomProcessor().parseObject(new File(SYSTEM_CONFIGURATION_FILENAME));
+         repositoryService.addObject(sysConfig, RepoAddOptions.createAllowUnencryptedValues(), parentResult);
+	}
+	 
+	 
 	 
 	@AfterClass
 	public static void destroy() throws Exception {
@@ -130,14 +104,12 @@
 	   server.destroy();
 	}
 
+
 	public TestRestService() {
 		super();
 	}
-<<<<<<< HEAD
-	
-=======
-
->>>>>>> 4ba08e27
+
+	
 	@Test
 	public void test001getUserAdministrator(){
 		displayTestTile(this, "test001getUserAdministrator");
@@ -146,7 +118,6 @@
 		
 		client.path("/users/"+ SystemObjectsType.USER_ADMINISTRATOR.value());
 		  
-<<<<<<< HEAD
 		  Response response = client.get();
 		  
 		  assertEquals("Expected 200 but got " + response.getStatus(), 200, response.getStatus());
@@ -162,12 +133,16 @@
 		WebClient client = prepareClient(true);
 		
 		client.path("/users/12345");
+	
+	@Test
+	public void test002getNonExistingUser(){
+		displayTestTile(this, "test002getNonExistingUser");
+		
+		WebClient client = prepareClient(true);
+		
+		client.path("/users/12345");
 		  
 		  Response response = client.get();
-=======
-		  ClientConfiguration clientConfig = WebClient.getConfig(client);
-		  clientConfig.getRequestContext().put(LocalConduit.DIRECT_DISPATCH, Boolean.TRUE);
->>>>>>> 4ba08e27
 		  
 		  assertEquals("Expected 404 but got " + response.getStatus(), 404, response.getStatus());
 		  
@@ -201,6 +176,7 @@
 		  LOGGER.info("post starting");
 		  Response response = client.post(new File(SYSTEM_CONFIGURATION_FILENAME));
 		  LOGGER.info("post end");
+//		  Response response = client.get();
 		  LOGGER.info("response : {} ", response.getStatus());
 		  LOGGER.info("response : {} ", response.getStatusInfo().getReasonPhrase());
 		  
@@ -217,7 +193,6 @@
   public void test102addUserTemplate() throws Exception{
 	  displayTestTile(this, "test102addUserTemplate");
 	  
-<<<<<<< HEAD
 	  WebClient client = prepareClient(true);
 	  
 	  client.path("/objectTemplates");
@@ -236,12 +211,6 @@
   @Test
   public void test103addUserBadTargetCollection() throws Exception{
 	  displayTestTile(this, "test103addUserBadTargetCollection");
-=======
-	  ClientConfiguration clientConfig = WebClient.getConfig(client);
-	  clientConfig.getRequestContext().put(LocalConduit.DIRECT_DISPATCH, Boolean.TRUE);
-	  client.accept("application/xml");
-	  client.path("/users");
->>>>>>> 4ba08e27
 	  
 	  WebClient client = prepareClient(true);
 	  
@@ -253,7 +222,6 @@
 	  LOGGER.info("response : {} ", response.getStatus());
 	  LOGGER.info("response : {} ", response.getStatusInfo().getReasonPhrase());
 	  
-<<<<<<< HEAD
 	  assertEquals("Expected 400 but got " + response.getStatus(), 400, response.getStatus());
 	
 	
@@ -284,9 +252,6 @@
 		  //this is OK..we expect objet not found, because accout was added with the raw options which indicates, that it was created only in the repository
 	  }
 	
-=======
-	  AssertJUnit.assertEquals("Ex[ected 200 but got " + response.getStatus(), 201, response.getStatus());
->>>>>>> 4ba08e27
   }
   
 	private WebClient prepareClient(boolean authenticate) {
@@ -306,6 +271,6 @@
 			client.header("Authorization", authorizationHeader);
 		}
 		return client;
-
+	
   }
 }