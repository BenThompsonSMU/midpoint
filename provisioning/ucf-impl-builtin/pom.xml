--- conflicted
+++ resolved
@@ -24,11 +24,7 @@
 	<parent>
 		<artifactId>provisioning</artifactId>
 		<groupId>com.evolveum.midpoint</groupId>
-<<<<<<< HEAD
 		<version>3.8-SNAPSHOT</version>
-=======
-		<version>3.6.1</version>
->>>>>>> 35c8e1ee
 	</parent>
 	<description>Implementation for the built-in midpoint connectors, such as the built-in &quot;manaual connector&quot; capability.</description>
     <scm>
@@ -40,57 +36,37 @@
 		<dependency>
 			<groupId>com.evolveum.midpoint.infra</groupId>
 			<artifactId>util</artifactId>
-<<<<<<< HEAD
 			<version>3.8-SNAPSHOT</version>
-=======
-			<version>3.6.1</version>
->>>>>>> 35c8e1ee
 		</dependency>
   		<dependency>
 			<groupId>com.evolveum.midpoint.infra</groupId>
 			<artifactId>prism</artifactId>
-<<<<<<< HEAD
 			<version>3.8-SNAPSHOT</version>
-=======
-			<version>3.6.1</version>
->>>>>>> 35c8e1ee
 		</dependency>  
  		<dependency>
 			<groupId>com.evolveum.midpoint.infra</groupId>
 			<artifactId>schema</artifactId>
-<<<<<<< HEAD
 			<version>3.8-SNAPSHOT</version>
-=======
-			<version>3.6.1</version>
->>>>>>> 35c8e1ee
 		</dependency>
 		<dependency>
 			<groupId>com.evolveum.midpoint.repo</groupId>
 			<artifactId>repo-api</artifactId>
-<<<<<<< HEAD
 			<version>3.8-SNAPSHOT</version>
-=======
-			<version>3.6.1</version>
 		</dependency>
 		<dependency>
 			<groupId>com.evolveum.midpoint.repo</groupId>
 			<artifactId>task-api</artifactId>
-			<version>3.6.1</version>
->>>>>>> 35c8e1ee
+			<version>3.8-SNAPSHOT</version>
 		</dependency>
 		<dependency>
 			<groupId>com.evolveum.midpoint.provisioning</groupId>
 			<artifactId>ucf-api</artifactId>
-<<<<<<< HEAD
 			<version>3.8-SNAPSHOT</version>
-=======
-			<version>3.6.1</version>
 		</dependency>
 		<dependency>
 			<groupId>com.evolveum.midpoint.infra</groupId>
 			<artifactId>common</artifactId>
-			<version>3.6.1</version>
->>>>>>> 35c8e1ee
+			<version>3.8-SNAPSHOT</version>
 		</dependency>
 		<dependency>
 			<groupId>commons-lang</groupId>
@@ -118,31 +94,19 @@
 		<dependency>
 			<groupId>com.evolveum.midpoint.infra</groupId>
 			<artifactId>test-util</artifactId>
-<<<<<<< HEAD
 			<version>3.8-SNAPSHOT</version>
-=======
-			<version>3.6.1</version>
->>>>>>> 35c8e1ee
 			<scope>test</scope>
 		</dependency>
 		<dependency>
 		    <groupId>com.evolveum.midpoint.repo</groupId>
 		    <artifactId>audit-impl</artifactId>
-<<<<<<< HEAD
 		    <version>3.8-SNAPSHOT</version>
-=======
-		    <version>3.6.1</version>
->>>>>>> 35c8e1ee
 		    <scope>test</scope>
 		</dependency>
 		<dependency>
 			<groupId>com.evolveum.midpoint.repo</groupId>
 			<artifactId>repo-sql-impl-test</artifactId>
-<<<<<<< HEAD
 			<version>3.8-SNAPSHOT</version>
-=======
-			<version>3.6.1</version>
->>>>>>> 35c8e1ee
 			<scope>test</scope>
 		</dependency>
 		<dependency>
@@ -153,31 +117,19 @@
 		<dependency>
 			<groupId>com.evolveum.midpoint.repo</groupId>
 			<artifactId>repo-sql-impl</artifactId>
-<<<<<<< HEAD
 			<version>3.8-SNAPSHOT</version>
-=======
-			<version>3.6.1</version>
->>>>>>> 35c8e1ee
 			<scope>test</scope>
 		</dependency>
 		<dependency>
 			<groupId>com.evolveum.midpoint.repo</groupId>
 			<artifactId>task-quartz-impl</artifactId>
-<<<<<<< HEAD
 			<version>3.8-SNAPSHOT</version>
-=======
-			<version>3.6.1</version>
->>>>>>> 35c8e1ee
 			<scope>test</scope>
 		</dependency>
 		<dependency>
 			<groupId>com.evolveum.midpoint.repo</groupId>
 			<artifactId>security-impl</artifactId>
-<<<<<<< HEAD
 			<version>3.8-SNAPSHOT</version>
-=======
-			<version>3.6.1</version>
->>>>>>> 35c8e1ee
 			<scope>test</scope>
 		</dependency>
 		<dependency>
@@ -188,21 +140,13 @@
 		<dependency>
 			<groupId>com.evolveum.midpoint.tools</groupId>
 			<artifactId>test-ng</artifactId>
-<<<<<<< HEAD
 			<version>3.8-SNAPSHOT</version>
-=======
-			<version>3.6.1</version>
->>>>>>> 35c8e1ee
 			<scope>test</scope>
 		</dependency>
 		<dependency>
 			<groupId>com.evolveum.midpoint.repo</groupId>
 			<artifactId>repo-test-util</artifactId>
-<<<<<<< HEAD
 			<version>3.8-SNAPSHOT</version>
-=======
-			<version>3.6.1</version>
->>>>>>> 35c8e1ee
 			<scope>test</scope>
 		</dependency>
 		<dependency>
@@ -218,11 +162,7 @@
 		<dependency>
 			<groupId>com.evolveum.midpoint.repo</groupId>
 			<artifactId>system-init</artifactId>
-<<<<<<< HEAD
 			<version>3.8-SNAPSHOT</version>
-=======
-			<version>3.6.1</version>
->>>>>>> 35c8e1ee
 			<scope>test</scope>
 		</dependency>
 		<dependency> <!-- needed as runtime dependency otherwise spring won't start --> 
