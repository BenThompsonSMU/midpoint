--- conflicted
+++ resolved
@@ -65,13 +65,8 @@
  *
  */
 @ManagedConnector(type="ManualConnector", version="1.0.0")
-<<<<<<< HEAD
-public class ManualConnectorInstance extends AbstractManualConnectorInstance implements RepositoryAware {
-
-=======
 public class ManualConnectorInstance extends AbstractManualConnectorInstance implements RepositoryAware, CaseManagerAware, TaskManagerAware {
 	
->>>>>>> 35c8e1ee
 	public static final String OPERATION_QUERY_CASE = ".queryCase";
 
 	private static final Trace LOGGER = TraceManager.getTrace(ManualConnectorInstance.class);
@@ -79,15 +74,6 @@
 	private ManualConnectorConfiguration configuration;
 
 	private RepositoryService repositoryService;
-<<<<<<< HEAD
-
-	private boolean connected = false;
-
-	private static int randomDelayRange = 0;
-
-	protected static final Random RND = new Random();
-
-=======
 	private CaseManager caseManager;
 	private TaskManager taskManager;
 	
@@ -101,7 +87,6 @@
 
 	private Clock clock = new Clock();
 	
->>>>>>> 35c8e1ee
 	@ManagedConnectorConfiguration
 	public ManualConnectorConfiguration getConfiguration() {
 		return configuration;
@@ -125,8 +110,6 @@
 		this.repositoryService = repositoryService;
 	}
 
-<<<<<<< HEAD
-=======
 	@Override
 	public void setCaseManager(CaseManager caseManager) {
 		this.caseManager = caseManager;
@@ -146,17 +129,12 @@
 	public TaskManager getTaskManager() {
 		return taskManager;
 	}
->>>>>>> 35c8e1ee
 
 	@Override
 	protected String createTicketAdd(PrismObject<? extends ShadowType> object,
 			Collection<Operation> additionalOperations, OperationResult result) throws CommunicationException,
 			GenericFrameworkException, SchemaException, ObjectAlreadyExistsException, ConfigurationException {
 		LOGGER.debug("Creating case to add account\n{}", object.debugDump(1));
-<<<<<<< HEAD
-		String description = "Please create account:\n"+object.debugDump(1);
-		PrismObject<CaseType> acase = addCase(description, result);
-=======
 		ObjectDelta<? extends ShadowType> objectDelta = ObjectDelta.createAddDelta(object);
 		ObjectDeltaType objectDeltaType = DeltaConvertor.toObjectDeltaType(objectDelta);
 		String shadowName;
@@ -167,7 +145,6 @@
 		}
 		String description = "Please create resource account: "+shadowName;
 		PrismObject<CaseType> acase = addCase(description, ShadowUtil.getResourceOid(object.asObjectable()), shadowName, objectDeltaType, result);
->>>>>>> 35c8e1ee
 		return acase.getOid();
 	}
 
@@ -182,10 +159,6 @@
 				throw new SchemaException("Duplicated changes: "+changes);
 			}
 		}
-<<<<<<< HEAD
-		String description = "Please modify account "+identifiers+":\n"+DebugUtil.debugDump(changes, 1);
-		PrismObject<CaseType> acase = addCase(description, result);
-=======
 		Collection<ItemDelta> changeDeltas = changes.stream()
 				.filter(change -> change != null)
 				.map(change -> ((PropertyModificationOperation)change).getPropertyDelta())
@@ -196,7 +169,6 @@
 		String shadowName = shadow.getName().toString();
 		String description = "Please modify resource account: "+shadowName;
 		PrismObject<CaseType> acase = addCase(description, resourceOid, shadow.getOid(), objectDeltaType, result);
->>>>>>> 35c8e1ee
 		return acase.getOid();
 	}
 
@@ -226,15 +198,9 @@
 		}
 		return acase.getOid();
 	}
-<<<<<<< HEAD
-
-	private PrismObject<CaseType> addCase(String description, OperationResult result) throws SchemaException, ObjectAlreadyExistsException {
-		PrismObject<CaseType> acase = getPrismContext().getSchemaRegistry().findObjectDefinitionByCompileTimeClass(CaseType.class).instantiate();
-=======
 	
 	private PrismObject<CaseType> addCase(String description, String resourceOid, String shadowOid, ObjectDeltaType objectDelta, OperationResult result) throws SchemaException, ObjectAlreadyExistsException {
 		PrismObject<CaseType> acase = getPrismContext().createObject(CaseType.class);
->>>>>>> 35c8e1ee
 		CaseType caseType = acase.asObjectable();
 
 		if (randomDelayRange != 0) {
@@ -248,8 +214,6 @@
 			LOGGER.info("Manual connector wait is over");
 		}
 
-<<<<<<< HEAD
-=======
 		PrismObject<ResourceType> resource;
 		try {
 			resource = repositoryService.getObject(ResourceType.class, resourceOid, null, result);
@@ -267,7 +231,6 @@
 			operators.add(new ObjectReferenceType().oid(DEFAULT_OPERATOR_OID).type(UserType.COMPLEX_TYPE));
 		}
 
->>>>>>> 35c8e1ee
 		String caseOid = OidUtil.generateOid();
 
 		caseType.setOid(caseOid);
@@ -279,8 +242,6 @@
 		// subtype
 		caseType.setState(SchemaConstants.CASE_STATE_OPEN);
 
-<<<<<<< HEAD
-=======
 		caseType.setObjectRef(new ObjectReferenceType().oid(resourceOid).type(ResourceType.COMPLEX_TYPE));
 		caseType.setTargetRef(new ObjectReferenceType().oid(shadowOid).type(ShadowType.COMPLEX_TYPE));
 
@@ -299,7 +260,6 @@
 
 		caseType.beginMetadata().setCreateTimestamp(clock.currentTimeXMLGregorianCalendar());
 
->>>>>>> 35c8e1ee
 		// TODO: case payload
 		// TODO: a lot of other things
 
@@ -374,8 +334,6 @@
 		}
 		connected = true;
 		// Nothing else to do
-<<<<<<< HEAD
-=======
 	}
 
 	private String getShadowIdentifier(Collection<? extends ResourceAttribute<?>> identifiers){
@@ -386,7 +344,6 @@
 		} catch (NullPointerException e){
 			return "";
 		}
->>>>>>> 35c8e1ee
 	}
 
 	@Override
@@ -400,19 +357,11 @@
 			connectionResult.recordFatalError("No repository service");
 			return;
 		}
-<<<<<<< HEAD
-
-		if (!connected && InternalsConfig.isSanityChecks()) {
-			throw new IllegalStateException("Attempt to test non-connected connector instance "+this);
-		}
-
-=======
 		
 		if (!connected && InternalsConfig.isSanityChecks()) {
 			throw new IllegalStateException("Attempt to test non-connected connector instance "+this);
 		}
 		
->>>>>>> 35c8e1ee
 		connectionResult.recordSuccess();
 	}
 
