/*
 * Copyright (c) 2010-2019 Evolveum
 *
 * Licensed under the Apache License, Version 2.0 (the "License");
 * you may not use this file except in compliance with the License.
 * You may obtain a copy of the License at
 *
 *     http://www.apache.org/licenses/LICENSE-2.0
 *
 * Unless required by applicable law or agreed to in writing, software
 * distributed under the License is distributed on an "AS IS" BASIS,
 * WITHOUT WARRANTIES OR CONDITIONS OF ANY KIND, either express or implied.
 * See the License for the specific language governing permissions and
 * limitations under the License.
 */

package com.evolveum.midpoint.provisioning.ucf.impl.builtin.async;

import com.evolveum.midpoint.prism.Item;
import com.evolveum.midpoint.prism.ItemDefinition;
import com.evolveum.midpoint.prism.PrismContainerValue;
import com.evolveum.midpoint.prism.PrismContext;
import com.evolveum.midpoint.prism.delta.ObjectDelta;
import com.evolveum.midpoint.prism.path.ItemName;
import com.evolveum.midpoint.provisioning.ucf.api.AsyncUpdateMessageListener;
import com.evolveum.midpoint.provisioning.ucf.api.Change;
import com.evolveum.midpoint.provisioning.ucf.api.ChangeListener;
import com.evolveum.midpoint.schema.DeltaConvertor;
import com.evolveum.midpoint.schema.SchemaConstantsGenerated;
import com.evolveum.midpoint.schema.expression.VariablesMap;
import com.evolveum.midpoint.schema.processor.ObjectClassComplexTypeDefinition;
import com.evolveum.midpoint.schema.processor.ResourceAttribute;
import com.evolveum.midpoint.schema.processor.ResourceAttributeDefinition;
import com.evolveum.midpoint.schema.processor.ResourceSchema;
import com.evolveum.midpoint.security.api.SecurityContextManager;
import com.evolveum.midpoint.util.QNameUtil;
import com.evolveum.midpoint.util.exception.*;
import com.evolveum.midpoint.util.logging.Trace;
import com.evolveum.midpoint.util.logging.TraceManager;
import com.evolveum.midpoint.xml.ns._public.common.common_3.*;
import com.evolveum.prism.xml.ns._public.types_3.ChangeTypeType;
import com.evolveum.prism.xml.ns._public.types_3.ObjectDeltaType;
import org.jetbrains.annotations.NotNull;
import org.jetbrains.annotations.Nullable;
import org.springframework.security.core.Authentication;

import javax.xml.namespace.QName;
import java.nio.charset.StandardCharsets;
import java.util.*;
import java.util.stream.Collectors;

import static com.evolveum.midpoint.schema.util.ObjectTypeUtil.toPrismObject;
import static com.evolveum.midpoint.util.MiscUtil.emptyIfNull;

/**
 *  Transforms AsyncUpdateMessageType objects to Change ones (via UcfChangeType intermediary).
 *
 *  Also prepares appropriately authenticated security context. (In the future we might factor this out to a separate class.)
 */
public class TransformationalAsyncUpdateMessageListener implements AsyncUpdateMessageListener {

	private static final Trace LOGGER = TraceManager.getTrace(TransformationalAsyncUpdateMessageListener.class);

	private static final String VAR_MESSAGE = "message";

	@NotNull private final ChangeListener changeListener;
	@Nullable private final Authentication authentication;
	@NotNull private final AsyncUpdateConnectorInstance connectorInstance;

	TransformationalAsyncUpdateMessageListener(@NotNull ChangeListener changeListener,
			@Nullable Authentication authentication,
			@NotNull AsyncUpdateConnectorInstance connectorInstance) {
		this.changeListener = changeListener;
		this.authentication = authentication;
		this.connectorInstance = connectorInstance;
	}

	@Override
	public boolean onMessage(AsyncUpdateMessageType message) throws SchemaException {
		LOGGER.trace("Got {}", message);
<<<<<<< HEAD
		VariablesMap variables = new VariablesMap();
		variables.put(VAR_MESSAGE, message, AsyncUpdateMessageType.class);
		List<UcfChangeType> changeBeans;
=======
		SecurityContextManager securityContextManager = connectorInstance.getSecurityContextManager();
		Authentication oldAuthentication = securityContextManager.getAuthentication();

>>>>>>> eed74084
		try {
			securityContextManager.setupPreAuthenticatedSecurityContext(authentication);

			Map<QName, Object> variables = new HashMap<>();
			variables.put(VAR_MESSAGE, message);
			List<UcfChangeType> changeBeans;
			try {
				ExpressionType transformExpression = connectorInstance.getTransformExpression();
				if (transformExpression != null) {
					changeBeans = connectorInstance.getUcfExpressionEvaluator().evaluate(transformExpression, variables,
							SchemaConstantsGenerated.C_UCF_CHANGE, "computing UCF change from async update");
				} else {
					changeBeans = unwrapMessage(message);
				}
			} catch (RuntimeException | SchemaException | ObjectNotFoundException | SecurityViolationException | CommunicationException |
					ConfigurationException | ExpressionEvaluationException e) {
				throw new SystemException("Couldn't evaluate message transformation expression: " + e.getMessage(), e);
			}
			boolean ok = true;
			for (UcfChangeType changeBean : changeBeans) {
				// intentionally in this order - to process changes even after failure
				// (if listener wants to fail fast, it can throw an exception)
				ok = changeListener.onChange(createChange(changeBean)) && ok;
			}
			return ok;

		} finally {
			securityContextManager.setupPreAuthenticatedSecurityContext(oldAuthentication);
		}
	}

	/**
	 * Mainly for testing purposes we provide an option to simply unwrap UcfChangeType from "any data" message.
	 */
	private List<UcfChangeType> unwrapMessage(AsyncUpdateMessageType message) throws SchemaException {
		Object data;
		if (message instanceof AnyDataAsyncUpdateMessageType) {
			data = ((AnyDataAsyncUpdateMessageType) message).getData();
		} else if (message instanceof Amqp091MessageType) {
			String text = new String(((Amqp091MessageType) message).getBody(), StandardCharsets.UTF_8);
			data = getPrismContext().parserFor(text).xml().parseRealValue();
		} else {
			throw new SchemaException(
					"Cannot apply trivial message transformation: message is not 'any data' nor AMQP one. Please "
							+ "specify transformExpression parameter");
		}
		if (data instanceof UcfChangeType) {
			return Collections.singletonList((UcfChangeType) data);
		} else {
			throw new SchemaException("Cannot apply trivial message transformation: message does not contain "
					+ "UcfChangeType object (it is " + data.getClass().getName() + " instead). Please specify transformExpression parameter");
		}
	}

	private Change createChange(UcfChangeType changeBean) throws SchemaException {
		QName objectClassName = changeBean.getObjectClass();
		if (objectClassName == null) {
			throw new SchemaException("Object class name is null in " + changeBean);
		}
		ResourceSchema resourceSchema = getResourceSchema();
		if (resourceSchema == null) {
			throw new SchemaException("No resource schema; have you executed the Test Resource operation?");
		}
		ObjectClassComplexTypeDefinition objectClassDef = resourceSchema.findObjectClassDefinition(objectClassName);
		if (objectClassDef == null) {
			throw new SchemaException("Object class " + objectClassName + " not found in " + resourceSchema);
		}
		ObjectDelta<ShadowType> delta;
		ObjectDeltaType deltaBean = changeBean.getObjectDelta();
		if (deltaBean != null) {
			setFromDefaults((ShadowType) deltaBean.getObjectToAdd(), objectClassName);
			if (deltaBean.getObjectType() == null) {
				deltaBean.setObjectType(ShadowType.COMPLEX_TYPE);
			}
			delta = DeltaConvertor.createObjectDelta(deltaBean, getPrismContext(), true);
		} else {
			delta = null;
		}
		setFromDefaults(changeBean.getObject(), objectClassName);
		Collection<ResourceAttribute<?>> identifiers = getIdentifiers(changeBean, objectClassDef);
		Change change = new Change(identifiers, toPrismObject(changeBean.getObject()), null, delta);
		change.setObjectClassDefinition(objectClassDef);
		if (change.getCurrentShadow() == null && change.getObjectDelta() == null) {
			change.setNotificationOnly(true);
		}
		return change;
	}

	private void setFromDefaults(ShadowType object, QName objectClassName) {
		if (object != null) {
			if (object.getObjectClass() == null) {
				object.setObjectClass(objectClassName);
			}
		}
	}

	private Collection<ResourceAttribute<?>> getIdentifiers(UcfChangeType changeBean, ObjectClassComplexTypeDefinition ocDef)
			throws SchemaException {
		Collection<ResourceAttribute<?>> rv = new ArrayList<>();
		PrismContainerValue<ShadowAttributesType> attributesPcv;
		boolean mayContainNonIdentifiers;
		if (changeBean.getIdentifiers() != null) {
			//noinspection unchecked
		    attributesPcv = changeBean.getIdentifiers().asPrismContainerValue();
		    mayContainNonIdentifiers = false;
		} else if (changeBean.getObject() != null) {
			//noinspection unchecked
			attributesPcv = changeBean.getObject().getAttributes().asPrismContainerValue();
			mayContainNonIdentifiers = true;
		} else if (changeBean.getObjectDelta() != null && changeBean.getObjectDelta().getChangeType() == ChangeTypeType.ADD &&
				changeBean.getObjectDelta().getObjectToAdd() instanceof ShadowType) {
			//noinspection unchecked
			attributesPcv = ((ShadowType) changeBean.getObjectDelta().getObjectToAdd()).getAttributes().asPrismContainerValue();
			mayContainNonIdentifiers = true;
		} else {
			throw new SchemaException("Change does not contain identifiers");
		}
		Set<ItemName> identifiers = ocDef.getAllIdentifiers().stream().map(ItemDefinition::getName).collect(Collectors.toSet());
		for (Item<?,?> attribute : emptyIfNull(attributesPcv.getItems())) {
			if (QNameUtil.matchAny(attribute.getElementName(), identifiers)) {
				if (attribute instanceof ResourceAttribute) {
					rv.add(((ResourceAttribute) attribute).clone());
				} else {
					ResourceAttributeDefinition<Object> definition = ocDef
							.findAttributeDefinition(attribute.getElementName());
					if (definition == null) {
						throw new SchemaException("No definition of " + attribute.getElementName() + " in " + ocDef);
					}
					ResourceAttribute<Object> resourceAttribute = definition.instantiate();
					for (Object realValue : attribute.getRealValues()) {
						resourceAttribute.addRealValue(realValue);
					}
					rv.add(resourceAttribute);
				}
			} else {
				if (!mayContainNonIdentifiers) {
					LOGGER.warn("Attribute {} is not an identifier in {} -- ignoring it", attribute, ocDef);
				}
			}
		}
		return rv;
	}

	private PrismContext getPrismContext() {
		return connectorInstance.getPrismContext();
	}

	private ResourceSchema getResourceSchema() {
		return connectorInstance.getResourceSchema();
	}
}<|MERGE_RESOLUTION|>--- conflicted
+++ resolved
@@ -78,20 +78,14 @@
 	@Override
 	public boolean onMessage(AsyncUpdateMessageType message) throws SchemaException {
 		LOGGER.trace("Got {}", message);
-<<<<<<< HEAD
-		VariablesMap variables = new VariablesMap();
-		variables.put(VAR_MESSAGE, message, AsyncUpdateMessageType.class);
-		List<UcfChangeType> changeBeans;
-=======
 		SecurityContextManager securityContextManager = connectorInstance.getSecurityContextManager();
 		Authentication oldAuthentication = securityContextManager.getAuthentication();
 
->>>>>>> eed74084
 		try {
 			securityContextManager.setupPreAuthenticatedSecurityContext(authentication);
 
-			Map<QName, Object> variables = new HashMap<>();
-			variables.put(VAR_MESSAGE, message);
+			VariablesMap variables = new VariablesMap();
+			variables.put(VAR_MESSAGE, message, AsyncUpdateMessageType.class);
 			List<UcfChangeType> changeBeans;
 			try {
 				ExpressionType transformExpression = connectorInstance.getTransformExpression();
