/*
 * Copyright (C) 2010-2020 Evolveum and contributors
 *
 * This work is dual-licensed under the Apache License 2.0
 * and European Union Public License. See LICENSE file for details.
 */
package com.evolveum.midpoint.provisioning.impl.dummy;

import static java.util.Objects.requireNonNull;
import static org.testng.AssertJUnit.*;

import static com.evolveum.midpoint.test.DummyResourceContoller.DUMMY_ACCOUNT_ATTRIBUTE_FULLNAME_NAME;
import static com.evolveum.midpoint.test.DummyResourceContoller.DUMMY_ACCOUNT_ATTRIBUTE_TITLE_NAME;

import java.io.FileNotFoundException;
import java.net.ConnectException;
import java.time.ZonedDateTime;
import java.util.*;
import javax.xml.datatype.XMLGregorianCalendar;
import javax.xml.namespace.QName;

import org.apache.commons.lang.ArrayUtils;
import org.springframework.test.annotation.DirtiesContext;
import org.springframework.test.context.ContextConfiguration;
import org.testng.AssertJUnit;
import org.testng.annotations.Listeners;
import org.testng.annotations.Test;

import com.evolveum.icf.dummy.resource.*;
import com.evolveum.midpoint.common.refinery.RefinedResourceSchemaImpl;
import com.evolveum.midpoint.prism.*;
import com.evolveum.midpoint.prism.delta.*;
import com.evolveum.midpoint.prism.path.ItemPath;
import com.evolveum.midpoint.prism.query.*;
import com.evolveum.midpoint.prism.util.PrismAsserts;
import com.evolveum.midpoint.prism.util.PrismTestUtil;
import com.evolveum.midpoint.prism.xml.XmlTypeConverter;
import com.evolveum.midpoint.provisioning.api.ItemComparisonResult;
import com.evolveum.midpoint.provisioning.api.ProvisioningOperationOptions;
import com.evolveum.midpoint.provisioning.api.ResourceObjectShadowChangeDescription;
import com.evolveum.midpoint.provisioning.impl.ProvisioningTestUtil;
import com.evolveum.midpoint.schema.*;
import com.evolveum.midpoint.schema.constants.SchemaConstants;
import com.evolveum.midpoint.schema.internals.InternalCounters;
import com.evolveum.midpoint.schema.processor.*;
import com.evolveum.midpoint.schema.result.OperationResult;
import com.evolveum.midpoint.schema.util.ObjectQueryUtil;
import com.evolveum.midpoint.schema.util.ResourceTypeUtil;
import com.evolveum.midpoint.schema.util.SchemaTestConstants;
import com.evolveum.midpoint.schema.util.ShadowUtil;
import com.evolveum.midpoint.task.api.Task;
import com.evolveum.midpoint.test.DummyResourceContoller;
import com.evolveum.midpoint.test.IntegrationTestTools;
import com.evolveum.midpoint.test.ObjectChecker;
import com.evolveum.midpoint.test.ProvisioningScriptSpec;
import com.evolveum.midpoint.test.util.TestUtil;
import com.evolveum.midpoint.util.Holder;
import com.evolveum.midpoint.util.exception.ObjectAlreadyExistsException;
import com.evolveum.midpoint.util.exception.*;
import com.evolveum.midpoint.xml.ns._public.common.common_3.*;

/**
 * The test of Provisioning service on the API level. The test is using dummy
 * resource for speed and flexibility.
 *
 * @author Radovan Semancik
 */
@ContextConfiguration(locations = "classpath:ctx-provisioning-test-main.xml")
@DirtiesContext
@Listeners({ com.evolveum.midpoint.tools.testng.AlphabeticalMethodInterceptor.class })
public class TestDummy extends AbstractBasicDummyTest {

    private static final String BLACKBEARD_USERNAME = "BlackBeard";
    private static final String DRAKE_USERNAME = "Drake";
    // Make this ugly by design. it check for some caseExact/caseIgnore cases
    private static final String ACCOUNT_MURRAY_USERNAME = "muRRay";

    static final long VALID_FROM_MILLIS = 12322342345435L;
    static final long VALID_TO_MILLIS = 3454564324423L;

    private static final String GROUP_CORSAIRS_NAME = "corsairs";

    private String drakeAccountOid;

    private String morganIcfUid;
    private String williamIcfUid;
    String piratesIcfUid;
    private String pillageIcfUid;
    private String bargainIcfUid;
    private String leChuckIcfUid;
    private String blackbeardIcfUid;
    private String drakeIcfUid;
    private String corsairsIcfUid;
    private String corsairsShadowOid;
    private String meathookAccountOid;

    protected String getMurrayRepoIcfName() {
        return ACCOUNT_MURRAY_USERNAME;
    }

    protected String getBlackbeardRepoIcfName() {
        return BLACKBEARD_USERNAME;
    }

    protected String getDrakeRepoIcfName() {
        return DRAKE_USERNAME;
    }

    protected ItemComparisonResult getExpectedPasswordComparisonResultMatch() {
        return ItemComparisonResult.NOT_APPLICABLE;
    }

    protected ItemComparisonResult getExpectedPasswordComparisonResultMismatch() {
        return ItemComparisonResult.NOT_APPLICABLE;
    }

    @Override
    public void initSystem(Task initTask, OperationResult initResult) throws Exception {
        super.initSystem(initTask, initResult);
//        InternalMonitor.setTraceConnectorOperation(true);
    }

    // test000-test100 in the superclasses

    @Test
    public void test101AddAccountWithoutName() throws Exception {
        // GIVEN
        Task syncTask = getTestTask();
        OperationResult result = syncTask.getResult();
        syncServiceMock.reset();

        ShadowType account = parseObjectType(ACCOUNT_MORGAN_FILE, ShadowType.class);

        display("Adding shadow", account.asPrismObject());

        // WHEN
        when("add");
        String addedObjectOid = provisioningService.addObject(account.asPrismObject(), null, null, syncTask, result);

        // THEN
        then("add");
        result.computeStatus();
        display("add object result", result);
        TestUtil.assertSuccess("addObject has failed (result)", result);
        assertEquals(ACCOUNT_MORGAN_OID, addedObjectOid);

        ShadowType accountType = getShadowRepo(ACCOUNT_MORGAN_OID).asObjectable();
        PrismAsserts.assertEqualsPolyString("Account name was not generated (repository)", ACCOUNT_MORGAN_NAME, accountType.getName());
        morganIcfUid = getIcfUid(accountType);

        syncServiceMock.assertSingleNotifySuccessOnly();

        // WHEN
        when("get");
        PrismObject<ShadowType> provisioningAccount = provisioningService.getObject(ShadowType.class,
                ACCOUNT_MORGAN_OID, null, syncTask, result);

        // THEN
        then("get");
        display("account from provisioning", provisioningAccount);
        ShadowType provisioningAccountType = provisioningAccount.asObjectable();
        PrismAsserts.assertEqualsPolyString("Account name was not generated (provisioning)", transformNameFromResource(ACCOUNT_MORGAN_NAME),
                provisioningAccountType.getName());
        // MID-4754
        assertAttribute(provisioningAccount,
                DummyResourceContoller.DUMMY_ACCOUNT_ATTRIBUTE_ENLIST_TIMESTAMP_NAME,
                XmlTypeConverter.createXMLGregorianCalendar(ZonedDateTime.parse(ACCOUNT_MORGAN_PASSWORD_ENLIST_TIMESTAMP)));

        assertNull("The _PASSWORD_ attribute sneaked into shadow", ShadowUtil.getAttributeValues(
                provisioningAccountType, new QName(SchemaConstants.NS_ICF_SCHEMA, "password")));

        // Check if the account was created in the dummy resource
        DummyAccount dummyAccount = getDummyAccountAssert(transformNameFromResource(ACCOUNT_MORGAN_NAME), getIcfUid(provisioningAccountType));
        displayDumpable("Dummy account", dummyAccount);
        assertNotNull("No dummy account", dummyAccount);
        assertEquals("Fullname is wrong", "Captain Morgan", dummyAccount.getAttributeValue("fullname"));
        assertTrue("The account is not enabled", dummyAccount.isEnabled());
        assertEquals("Wrong password", ACCOUNT_MORGAN_PASSWORD, dummyAccount.getPassword());
        // MID-4754
        ZonedDateTime enlistTimestamp = dummyAccount.getAttributeValue(DummyResourceContoller.DUMMY_ACCOUNT_ATTRIBUTE_ENLIST_TIMESTAMP_NAME, ZonedDateTime.class);
        assertNotNull("No enlistTimestamp in dummy account", enlistTimestamp);
        assertEqualTime("Wrong enlistTimestamp in dummy account", ACCOUNT_MORGAN_PASSWORD_ENLIST_TIMESTAMP, enlistTimestamp);

        // Check if the shadow is in the repo
        PrismObject<ShadowType> shadowFromRepo = getShadowRepo(addedObjectOid);
        assertNotNull("Shadow was not created in the repository", shadowFromRepo);
        displayValue("Repository shadow", shadowFromRepo.debugDump());

        checkRepoAccountShadow(shadowFromRepo);

        PrismSerializer<String> serializer = prismContext.xmlSerializer().options(SerializationOptions.createSerializeForExport());

        String fromProvisioning = serializer.serialize(provisioningAccount);
        String fromRepo = serializer.serialize(shadowFromRepo);

        //prismContext.xnodeSerializer().serialize(item)

        // MID-4397
        assertRepoShadowCredentials(shadowFromRepo, ACCOUNT_MORGAN_PASSWORD);

        checkUniqueness(account.asPrismObject());

        assertSteadyResource();
    }

    // test102-test106 in the superclasses

    /**
     * Make a native modification to an account and read it with max staleness option.
     * As there is no caching enabled this should throw an error.
     * <p>
     * Note: This test is overridden in TestDummyCaching
     * <p>
     * MID-3481
     */
    @Test
    public void test107AGetModifiedAccountFromCacheMax() throws Exception {
        // GIVEN
        OperationResult result = createOperationResult();
        rememberCounter(InternalCounters.SHADOW_FETCH_OPERATION_COUNT);

        DummyAccount accountWill = getDummyAccountAssert(transformNameFromResource(ACCOUNT_WILL_USERNAME), willIcfUid);
        accountWill.replaceAttributeValue(DummyResourceContoller.DUMMY_ACCOUNT_ATTRIBUTE_TITLE_NAME, "Nice Pirate");
        accountWill.replaceAttributeValue(DummyResourceContoller.DUMMY_ACCOUNT_ATTRIBUTE_SHIP_NAME, "Interceptor");
        accountWill.setEnabled(true);

        Collection<SelectorOptions<GetOperationOptions>> options =
                SelectorOptions.createCollection(GetOperationOptions.createMaxStaleness());

        XMLGregorianCalendar startTs = clock.currentTimeXMLGregorianCalendar();

        // WHEN
        when();

        try {
            provisioningService.getObject(ShadowType.class, ACCOUNT_WILL_OID, options, null, result);

            assertNotReached();
        } catch (ConfigurationException e) {
            then();
            displayExpectedException(e);
            assertFailure(result);
        }

        PrismObject<ShadowType> shadowRepo = getShadowRepo(ACCOUNT_WILL_OID);
        checkRepoAccountShadowWillBasic(shadowRepo, null, startTs, null);

        assertRepoShadowCachedAttributeValue(shadowRepo, DummyResourceContoller.DUMMY_ACCOUNT_ATTRIBUTE_TITLE_NAME, "Pirate");
        assertRepoShadowCachedAttributeValue(shadowRepo, DummyResourceContoller.DUMMY_ACCOUNT_ATTRIBUTE_SHIP_NAME, "Black Pearl");
        assertRepoShadowCachedAttributeValue(shadowRepo, DummyResourceContoller.DUMMY_ACCOUNT_ATTRIBUTE_WEAPON_NAME, "Sword", "LOVE");
        assertRepoShadowCachedAttributeValue(shadowRepo, DummyResourceContoller.DUMMY_ACCOUNT_ATTRIBUTE_LOOT_NAME, 42);
        assertRepoShadowCacheActivation(shadowRepo, ActivationStatusType.DISABLED);

        assertCounterIncrement(InternalCounters.SHADOW_FETCH_OPERATION_COUNT, 0);

        assertSteadyResource();
    }

    /**
     * Make a native modification to an account and read it with high staleness option.
     * In this test there is no caching enabled, so this should return fresh data.
     * <p>
     * Note: This test is overridden in TestDummyCaching
     * <p>
     * MID-3481
     */
    @Test
    public void test107BGetModifiedAccountFromCacheHighStaleness() throws Exception {
        // GIVEN
        OperationResult result = createOperationResult();
        rememberCounter(InternalCounters.SHADOW_FETCH_OPERATION_COUNT);

        DummyAccount accountWill = getDummyAccountAssert(transformNameFromResource(ACCOUNT_WILL_USERNAME), willIcfUid);
        accountWill.replaceAttributeValue(DummyResourceContoller.DUMMY_ACCOUNT_ATTRIBUTE_TITLE_NAME, "Very Nice Pirate");
        accountWill.setEnabled(true);

        Collection<SelectorOptions<GetOperationOptions>> options =
                SelectorOptions.createCollection(GetOperationOptions.createStaleness(1000000L));

        XMLGregorianCalendar startTs = clock.currentTimeXMLGregorianCalendar();

        // WHEN
        when();

        PrismObject<ShadowType> shadow = provisioningService.getObject(ShadowType.class, ACCOUNT_WILL_OID, options, null, result);

        // THEN
        then();
        result.computeStatus();
        display("getObject result", result);
        TestUtil.assertSuccess(result);

        assertAttribute(shadow, DummyResourceContoller.DUMMY_ACCOUNT_ATTRIBUTE_TITLE_NAME, "Very Nice Pirate");

        PrismObject<ShadowType> shadowRepo = getShadowRepo(ACCOUNT_WILL_OID);
        checkRepoAccountShadowWillBasic(shadowRepo, null, startTs, null);

        assertCounterIncrement(InternalCounters.SHADOW_FETCH_OPERATION_COUNT, 1);

        assertSteadyResource();
    }

    /**
     * Incomplete attributes should not be cached.
     */
    @Test
    public void test107CSkipCachingForIncompleteAttributes() throws Exception {
        // overridden in TestDummyCaching
    }

    /**
     * Staleness of one millisecond is too small for the cache to work.
     * Fresh data should be returned - both in case the cache is enabled and disabled.
     * MID-3481
     */
    @Test
    public void test108GetAccountLowStaleness() throws Exception {
        // GIVEN
        OperationResult result = createOperationResult();
        rememberCounter(InternalCounters.SHADOW_FETCH_OPERATION_COUNT);

        Collection<SelectorOptions<GetOperationOptions>> options =
                SelectorOptions.createCollection(GetOperationOptions.createStaleness(1L));

        XMLGregorianCalendar startTs = clock.currentTimeXMLGregorianCalendar();

        // WHEN
        when();
        PrismObject<ShadowType> shadow = provisioningService.getObject(ShadowType.class, ACCOUNT_WILL_OID, options, null, result);

        // THEN
        then();
        result.computeStatus();
        display("getObject result", result);
        TestUtil.assertSuccess(result);
        assertCounterIncrement(InternalCounters.SHADOW_FETCH_OPERATION_COUNT, 1);

        XMLGregorianCalendar endTs = clock.currentTimeXMLGregorianCalendar();

        display("Retrieved account shadow", shadow);

        assertNotNull("No dummy account", shadow);

        checkAccountShadow(shadow, result, true);
        assertAttribute(shadow, DummyResourceContoller.DUMMY_ACCOUNT_ATTRIBUTE_TITLE_NAME, "Very Nice Pirate");
        assertAttribute(shadow, DummyResourceContoller.DUMMY_ACCOUNT_ATTRIBUTE_SHIP_NAME, "Interceptor");
        assertAttribute(shadow, DummyResourceContoller.DUMMY_ACCOUNT_ATTRIBUTE_WEAPON_NAME, "Sword", "LOVE");
        assertAttribute(shadow, DummyResourceContoller.DUMMY_ACCOUNT_ATTRIBUTE_LOOT_NAME, 42);
        Collection<ResourceAttribute<?>> attributes = ShadowUtil.getAttributes(shadow);
        assertEquals("Unexpected number of attributes", 7, attributes.size());

        PrismObject<ShadowType> shadowRepo = getShadowRepo(ACCOUNT_WILL_OID);
        checkRepoAccountShadowWillBasic(shadowRepo, startTs, endTs, null);

        assertRepoShadowCachedAttributeValue(shadowRepo, DummyResourceContoller.DUMMY_ACCOUNT_ATTRIBUTE_TITLE_NAME, "Very Nice Pirate");
        assertRepoShadowCachedAttributeValue(shadowRepo, DummyResourceContoller.DUMMY_ACCOUNT_ATTRIBUTE_SHIP_NAME, "Interceptor");
        assertRepoShadowCachedAttributeValue(shadowRepo, DummyResourceContoller.DUMMY_ACCOUNT_ATTRIBUTE_WEAPON_NAME, "sword", "love");
        assertRepoShadowCachedAttributeValue(shadowRepo, DummyResourceContoller.DUMMY_ACCOUNT_ATTRIBUTE_LOOT_NAME, 42);

        checkUniqueness(shadow);

        assertCachingMetadata(shadow, false, startTs, endTs);

        assertSteadyResource();
    }

    /**
     * Clean up after caching tests so we won't break subsequent tests.
     * MID-3481
     */
    @Test
    public void test109ModifiedAccountCleanup() throws Exception {
        // GIVEN
        OperationResult result = createOperationResult();
        rememberCounter(InternalCounters.SHADOW_FETCH_OPERATION_COUNT);

        DummyAccount accountWill = getDummyAccountAssert(transformNameFromResource(ACCOUNT_WILL_USERNAME), willIcfUid);
        // Modify this back so won't break subsequent tests
        accountWill.replaceAttributeValue(DummyResourceContoller.DUMMY_ACCOUNT_ATTRIBUTE_SHIP_NAME, "Flying Dutchman");
        accountWill.replaceAttributeValues(DummyResourceContoller.DUMMY_ACCOUNT_ATTRIBUTE_TITLE_NAME);
        accountWill.setEnabled(true);

        XMLGregorianCalendar startTs = clock.currentTimeXMLGregorianCalendar();

        // WHEN
        PrismObject<ShadowType> shadow = provisioningService.getObject(ShadowType.class, ACCOUNT_WILL_OID, null, null, result);

        // THEN
        assertSuccess(result);
        assertCounterIncrement(InternalCounters.SHADOW_FETCH_OPERATION_COUNT, 1);

        XMLGregorianCalendar endTs = clock.currentTimeXMLGregorianCalendar();

        display("Retrieved account shadow", shadow);

        assertNotNull("No dummy account", shadow);

        checkAccountWill(shadow, result, startTs, endTs);
        PrismObject<ShadowType> shadowRepo = getShadowRepo(ACCOUNT_WILL_OID);
        checkRepoAccountShadowWill(shadowRepo, startTs, endTs);

        checkUniqueness(shadow);

        assertCachingMetadata(shadow, false, startTs, endTs);

        assertSteadyResource();
    }

    @Test
    public void test110SearchIterative() throws Exception {
        // GIVEN
        OperationResult result = createOperationResult();

        // Make sure there is an account on resource that the provisioning has
        // never seen before, so there is no shadow
        // for it yet.
        DummyAccount newAccount = new DummyAccount("meathook");
        newAccount.addAttributeValues(DummyResourceContoller.DUMMY_ACCOUNT_ATTRIBUTE_FULLNAME_NAME, "Meathook");
        newAccount.addAttributeValues(DummyResourceContoller.DUMMY_ACCOUNT_ATTRIBUTE_SHIP_NAME, "Sea Monkey");
        newAccount.addAttributeValues(DummyResourceContoller.DUMMY_ACCOUNT_ATTRIBUTE_WEAPON_NAME, "hook");
        newAccount.addAttributeValue(DummyResourceContoller.DUMMY_ACCOUNT_ATTRIBUTE_LOOT_NAME, 666);
        newAccount.setEnabled(true);
        newAccount.setPassword("parrotMonster");
        dummyResource.addAccount(newAccount);

        ObjectQuery query = ObjectQueryUtil.createResourceAndObjectClassQuery(RESOURCE_DUMMY_OID,
                new QName(ResourceTypeUtil.getResourceNamespace(resourceType),
                        SchemaConstants.ACCOUNT_OBJECT_CLASS_LOCAL_NAME), prismContext);

        final XMLGregorianCalendar startTs = clock.currentTimeXMLGregorianCalendar();

        final Holder<Boolean> seenMeathookHolder = new Holder<>(false);
        final List<PrismObject<ShadowType>> foundObjects = new ArrayList<>();
        ResultHandler<ShadowType> handler = (object, parentResult) -> {
            foundObjects.add(object);
            display("Found", object);

            XMLGregorianCalendar endTs = clock.currentTimeXMLGregorianCalendar();

            assertTrue(object.canRepresent(ShadowType.class));
            try {
                checkAccountShadow(object, parentResult, true);
            } catch (SchemaException e) {
                throw new SystemException(e.getMessage(), e);
            }

            assertCachingMetadata(object, false, startTs, endTs);

            if (object.asObjectable().getName().getOrig().equals("meathook")) {
                meathookAccountOid = object.getOid();
                seenMeathookHolder.setValue(true);
                try {
                    Integer loot = ShadowUtil.getAttributeValue(object, dummyResourceCtl.getAttributeQName(DummyResourceContoller.DUMMY_ACCOUNT_ATTRIBUTE_LOOT_NAME));
                    assertNotNull(loot);
                    assertEquals("Wrong meathook's loot", 666, (int) loot);
                } catch (SchemaException e) {
                    throw new SystemException(e.getMessage(), e);
                }
            }

            return true;
        };
        rememberCounter(InternalCounters.SHADOW_FETCH_OPERATION_COUNT);

        // WHEN
        provisioningService.searchObjectsIterative(ShadowType.class, query, null, handler, null, result);

        // THEN

        XMLGregorianCalendar endTs = clock.currentTimeXMLGregorianCalendar();
        assertSuccess(result);
        assertCounterIncrement(InternalCounters.SHADOW_FETCH_OPERATION_COUNT, 1);

        assertEquals(4, foundObjects.size());
        checkUniqueness(foundObjects);
        assertProtected(foundObjects, 1);

        PrismObject<ShadowType> shadowWillRepo = getShadowRepo(ACCOUNT_WILL_OID);
        assertRepoShadowCachedAttributeValue(shadowWillRepo,
                DummyResourceContoller.DUMMY_ACCOUNT_ATTRIBUTE_SHIP_NAME, "Flying Dutchman");
        checkRepoAccountShadowWill(shadowWillRepo, startTs, endTs);

        PrismObject<ShadowType> shadowMeathook = getShadowRepo(meathookAccountOid);
        display("Meathook shadow", shadowMeathook);
        assertRepoShadowCachedAttributeValue(shadowMeathook,
                DummyResourceContoller.DUMMY_ACCOUNT_ATTRIBUTE_WEAPON_NAME, "hook");
        assertRepoCachingMetadata(shadowMeathook, startTs, endTs);

        // And again ...

        foundObjects.clear();
        rememberCounter(InternalCounters.SHADOW_FETCH_OPERATION_COUNT);

        XMLGregorianCalendar startTs2 = clock.currentTimeXMLGregorianCalendar();

        // WHEN
        provisioningService.searchObjectsIterative(ShadowType.class, query, null, handler, null, result);

        // THEN

        XMLGregorianCalendar endTs2 = clock.currentTimeXMLGregorianCalendar();
        assertCounterIncrement(InternalCounters.SHADOW_FETCH_OPERATION_COUNT, 1);

        display("Found shadows", foundObjects);

        assertEquals(4, foundObjects.size());
        checkUniqueness(foundObjects);
        assertProtected(foundObjects, 1);

        PrismObject<ShadowType> shadowWillRepo2 = getShadowRepo(ACCOUNT_WILL_OID);
        checkRepoAccountShadowWill(shadowWillRepo2, startTs2, endTs2);

        PrismObject<ShadowType> shadowMeathook2 = getShadowRepo(meathookAccountOid);
        assertRepoShadowCachedAttributeValue(shadowMeathook2,
                DummyResourceContoller.DUMMY_ACCOUNT_ATTRIBUTE_WEAPON_NAME, "hook");
        assertRepoCachingMetadata(shadowMeathook2, startTs2, endTs2);

        assertSteadyResource();
    }

    @Test
    public void test111SearchIterativeNoFetch() throws Exception {
        // GIVEN
        OperationResult result = createOperationResult();

        ObjectQuery query = ObjectQueryUtil.createResourceAndObjectClassQuery(RESOURCE_DUMMY_OID,
                new QName(ResourceTypeUtil.getResourceNamespace(resourceType),
                        SchemaConstants.ACCOUNT_OBJECT_CLASS_LOCAL_NAME), prismContext);

        final XMLGregorianCalendar startTs = clock.currentTimeXMLGregorianCalendar();

        final List<PrismObject<ShadowType>> foundObjects = new ArrayList<>();
        ResultHandler<ShadowType> handler = (shadow, parentResult) -> {
            foundObjects.add(shadow);

            assertTrue(shadow.canRepresent(ShadowType.class));
            try {
                checkCachedAccountShadow(shadow, parentResult, false, null, startTs);
            } catch (SchemaException e) {
                throw new SystemException(e.getMessage(), e);
            }

            assertRepoCachingMetadata(shadow, null, startTs);

            if (shadow.asObjectable().getName().getOrig().equals("meathook")) {
                assertRepoShadowCachedAttributeValue(shadow, DummyResourceContoller.DUMMY_ACCOUNT_ATTRIBUTE_SHIP_NAME, "Sea Monkey");
            }

            return true;
        };

        Collection<SelectorOptions<GetOperationOptions>> options =
                SelectorOptions.createCollection(GetOperationOptions.createNoFetch());

        rememberCounter(InternalCounters.SHADOW_FETCH_OPERATION_COUNT);

        // WHEN
        provisioningService.searchObjectsIterative(ShadowType.class, query, options, handler, null, result);

        // THEN
        assertSuccess(result);
        assertCounterIncrement(InternalCounters.SHADOW_FETCH_OPERATION_COUNT, 0);

        display("Found shadows", foundObjects);

        assertEquals(4, foundObjects.size());
        checkUniqueness(foundObjects);
        assertProtected(foundObjects, 1); // MID-1640

        assertSteadyResource();
    }

    @Test
    public void test112SearchIterativeKindIntent() throws Exception {
        // GIVEN
        OperationResult result = createOperationResult();

        ObjectQuery query = ObjectQueryUtil.createResourceAndKindIntent(RESOURCE_DUMMY_OID,
                ShadowKindType.ACCOUNT, "default", prismContext);
        displayDumpable("query", query);

        List<PrismObject<ShadowType>> foundObjects = new ArrayList<>();

        rememberCounter(InternalCounters.SHADOW_FETCH_OPERATION_COUNT);

        // WHEN
        provisioningService.searchObjectsIterative(ShadowType.class, query, null,
                (object, parentResult) -> {
                    foundObjects.add(object);
                    return true;
                },
                null, result);

        // THEN
        result.computeStatus();
        display("searchObjectsIterative result", result);
        TestUtil.assertSuccess(result);
        assertCounterIncrement(InternalCounters.SHADOW_FETCH_OPERATION_COUNT, 1);

        display("Found shadows", foundObjects);

        assertEquals(4, foundObjects.size());
        checkUniqueness(foundObjects);
        assertProtected(foundObjects, 1); // MID-1640

        assertSteadyResource();
    }

    protected <T extends ShadowType> void assertProtected(List<PrismObject<T>> shadows, int expectedNumberOfProtectedShadows) {
        int actual = countProtected(shadows);
        assertEquals("Unexpected number of protected shadows", expectedNumberOfProtectedShadows, actual);
    }

    private <T extends ShadowType> int countProtected(List<PrismObject<T>> shadows) {
        return (int) shadows.stream()
                .filter(shadow -> Boolean.TRUE.equals(shadow.asObjectable().isProtectedObject()))
                .count();
    }

    @Test
    public void test113SearchAllShadowsInRepository() throws Exception {
        // GIVEN
        OperationResult result = createOperationResult();
        ObjectQuery query = IntegrationTestTools.createAllShadowsQuery(resourceType, prismContext);
        displayDumpable("All shadows query", query);

        when();
        List<PrismObject<ShadowType>> allShadows = repositoryService.searchObjects(ShadowType.class,
                query, null, result);

        then();
        assertSuccess(result);

        display("Found " + allShadows.size() + " shadows");
        display("Found shadows", allShadows);

        assertFalse("No shadows found", allShadows.isEmpty());
        assertEquals("Wrong number of results", 4, allShadows.size());

        assertSteadyResource();
    }

    @Test
    public void test114SearchAllAccounts() throws Exception {
        given();
        OperationResult result = createOperationResult();
        ObjectQuery query = IntegrationTestTools.createAllShadowsQuery(resourceType,
                SchemaTestConstants.ICF_ACCOUNT_OBJECT_CLASS_LOCAL_NAME, prismContext);
        displayDumpable("All shadows query", query);

        when();
        List<PrismObject<ShadowType>> allShadows = provisioningService.searchObjects(ShadowType.class,
                query, null, null, result);

        then();
        assertSuccess(result);

        display("Found " + allShadows.size() + " shadows");

        assertFalse("No shadows found", allShadows.isEmpty());
        assertEquals("Wrong number of results", 4, allShadows.size());

        checkUniqueness(allShadows);
        assertProtected(allShadows, 1);

        assertSteadyResource();
    }

    @Test
    public void test115CountAllAccounts() throws Exception {
        given();
        OperationResult result = createOperationResult();
        ObjectQuery query = IntegrationTestTools.createAllShadowsQuery(resourceType,
                SchemaTestConstants.ICF_ACCOUNT_OBJECT_CLASS_LOCAL_NAME, prismContext);
        displayDumpable("All shadows query", query);

        when();
        Integer count = provisioningService.countObjects(ShadowType.class, query, null, null, result);

        then();
        assertSuccess(result);

        display("Found " + count + " shadows");

        assertEquals("Wrong number of count results", getTest115ExpectedCount(), count);

        assertSteadyResource();
    }

    protected Integer getTest115ExpectedCount() {
        return 4;
    }

    @Test
    public void test116SearchNullQueryResource() throws Exception {
        given();
        OperationResult result = createOperationResult();

        when();
        List<PrismObject<ResourceType>> allResources = provisioningService.searchObjects(ResourceType.class,
                null, null, null, result);

        then();
        assertSuccess(result);

        display("Found " + allResources.size() + " resources");

        assertFalse("No resources found", allResources.isEmpty());
        assertEquals("Wrong number of results", 1, allResources.size());

        assertSteadyResource();
    }

    @Test
    public void test117CountNullQueryResource() throws Exception {
        given();
        OperationResult result = createOperationResult();

        when();
        int count = provisioningService.countObjects(ResourceType.class, null, null, null, result);

        then();
        assertSuccess(result);

        display("Counted " + count + " resources");

        assertEquals("Wrong count", 1, count);

        assertSteadyResource();
    }

    /**
     * Search for all accounts with long staleness option. This is a search,
     * so we cannot evaluate whether our data are fresh enough. Therefore
     * search on resource will always be performed.
     * MID-3481
     */
    @Test
    public void test118SearchAllAccountsLongStaleness() throws Exception {
        given();
        OperationResult result = createOperationResult();
        ObjectQuery query = IntegrationTestTools.createAllShadowsQuery(resourceType,
                SchemaTestConstants.ICF_ACCOUNT_OBJECT_CLASS_LOCAL_NAME, prismContext);
        displayDumpable("All shadows query", query);

        rememberCounter(InternalCounters.SHADOW_FETCH_OPERATION_COUNT);

        Collection<SelectorOptions<GetOperationOptions>> options =
                SelectorOptions.createCollection(GetOperationOptions.createStaleness(1000000L));

        when();
        List<PrismObject<ShadowType>> allShadows = provisioningService.searchObjects(ShadowType.class,
                query, options, null, result);

        then();
        assertSuccess(result);

        display("Found " + allShadows.size() + " shadows");

        assertFalse("No shadows found", allShadows.isEmpty());
        assertEquals("Wrong number of results", 4, allShadows.size());

        assertCounterIncrement(InternalCounters.SHADOW_FETCH_OPERATION_COUNT, 1);

        checkUniqueness(allShadows);
        assertProtected(allShadows, 1);

        assertSteadyResource();
    }

    /**
     * Search for all accounts with maximum staleness option.
     * This is supposed to return only cached data. Therefore
     * repo search is performed. But as caching is
     * not enabled in this test only errors will be returned.
     * <p>
     * Note: This test is overridden in TestDummyCaching
     * <p>
     * MID-3481
     */
    @Test
    public void test119SearchAllAccountsMaxStaleness() throws Exception {
        given();
        OperationResult result = createOperationResult();
        ObjectQuery query = IntegrationTestTools.createAllShadowsQuery(resourceType,
                SchemaTestConstants.ICF_ACCOUNT_OBJECT_CLASS_LOCAL_NAME, prismContext);
        displayDumpable("All shadows query", query);

        rememberCounter(InternalCounters.SHADOW_FETCH_OPERATION_COUNT);

        Collection<SelectorOptions<GetOperationOptions>> options =
                SelectorOptions.createCollection(GetOperationOptions.createMaxStaleness());

        when();
        List<PrismObject<ShadowType>> allShadows = provisioningService.searchObjects(ShadowType.class,
                query, options, null, result);

        then();
        assertFailure(result);

        display("Found " + allShadows.size() + " shadows");

        assertFalse("No shadows found", allShadows.isEmpty());
        assertEquals("Wrong number of results", 4, allShadows.size());

        for (PrismObject<ShadowType> shadow : allShadows) {
            display("Found shadow (error expected)", shadow);
            OperationResultType fetchResult = shadow.asObjectable().getFetchResult();
            assertNotNull("No fetch result status in " + shadow, fetchResult);
            assertEquals("Wrong fetch result status in " + shadow, OperationResultStatusType.FATAL_ERROR, fetchResult.getStatus());
        }

        assertCounterIncrement(InternalCounters.SHADOW_FETCH_OPERATION_COUNT, 0);

        assertProtected(allShadows, 1);

        assertSteadyResource();
    }

    @Test
    public void test120ModifyWillReplaceFullname() throws Exception {
        Task task = getTestTask();
        OperationResult result = task.getResult();
        syncServiceMock.reset();

        ObjectDelta<ShadowType> delta = prismContext.deltaFactory().object().createModificationReplaceProperty(ShadowType.class,
                ACCOUNT_WILL_OID, dummyResourceCtl.getAttributeFullnamePath(), "Pirate Will Turner");
        displayDumpable("ObjectDelta", delta);
        delta.checkConsistence();

        // WHEN
        when();
        provisioningService.modifyObject(ShadowType.class, delta.getOid(), delta.getModifications(),
                new OperationProvisioningScriptsType(), null, task, result);

        // THEN
        then();
        assertSuccess(result);

        delta.checkConsistence();
        assertDummyAccount(transformNameFromResource(ACCOUNT_WILL_USERNAME), willIcfUid)
                .assertAttribute(DummyResourceContoller.DUMMY_ACCOUNT_ATTRIBUTE_FULLNAME_NAME, "Pirate Will Turner");

        syncServiceMock.assertSingleNotifySuccessOnly();

        assertSteadyResource();
    }

    @Test
    public void test121ModifyObjectAddPirate() throws Exception {
        Task task = getTestTask();
        OperationResult result = task.getResult();
        syncServiceMock.reset();

        ObjectDelta<ShadowType> delta = prismContext.deltaFactory().object().createModificationAddProperty(ShadowType.class,
                ACCOUNT_WILL_OID,
                dummyResourceCtl.getAttributePath(DUMMY_ACCOUNT_ATTRIBUTE_TITLE_NAME),
                "Pirate");
        displayDumpable("ObjectDelta", delta);
        delta.checkConsistence();

        // WHEN
        when();
        provisioningService.modifyObject(ShadowType.class, delta.getOid(), delta.getModifications(),
                new OperationProvisioningScriptsType(), null, task, result);

        // THEN
        then();
        assertSuccess(result);

        delta.checkConsistence();
        // check if attribute was changed
        assertDummyAccountAttributeValues(transformNameFromResource(ACCOUNT_WILL_USERNAME), willIcfUid,
                DUMMY_ACCOUNT_ATTRIBUTE_TITLE_NAME, "Pirate");

        syncServiceMock.assertSingleNotifySuccessOnly();

        assertSteadyResource();
    }

    @Test
    public void test122ModifyObjectAddCaptain() throws Exception {
        Task task = getTestTask();
        OperationResult result = task.getResult();
        syncServiceMock.reset();

        ObjectDelta<ShadowType> delta = prismContext.deltaFactory().object().createModificationAddProperty(ShadowType.class,
                ACCOUNT_WILL_OID,
                dummyResourceCtl.getAttributePath(DUMMY_ACCOUNT_ATTRIBUTE_TITLE_NAME),
                "Captain");
        displayDumpable("ObjectDelta", delta);
        delta.checkConsistence();

        // WHEN
        when();
        provisioningService.modifyObject(ShadowType.class, delta.getOid(), delta.getModifications(),
                new OperationProvisioningScriptsType(), null, task, result);

        // THEN
        then();
        assertSuccess(result);

        delta.checkConsistence();
        // check if attribute was changed
        assertDummyAccountAttributeValues(transformNameFromResource(ACCOUNT_WILL_USERNAME), willIcfUid,
                DUMMY_ACCOUNT_ATTRIBUTE_TITLE_NAME, "Pirate", "Captain");

        syncServiceMock.assertSingleNotifySuccessOnly();

        assertSteadyResource();
    }

    @Test
    public void test123ModifyObjectDeletePirate() throws Exception {
        Task task = getTestTask();
        OperationResult result = task.getResult();
        syncServiceMock.reset();

        ObjectDelta<ShadowType> delta = prismContext.deltaFactory().object().createModificationDeleteProperty(ShadowType.class,
                ACCOUNT_WILL_OID, dummyResourceCtl.getAttributePath(DUMMY_ACCOUNT_ATTRIBUTE_TITLE_NAME),
                "Pirate");
        displayDumpable("ObjectDelta", delta);
        delta.checkConsistence();

        // WHEN
        when();
        provisioningService.modifyObject(ShadowType.class, delta.getOid(), delta.getModifications(),
                new OperationProvisioningScriptsType(), null, task, result);

        // THEN
        then();
        assertSuccess(result);

        delta.checkConsistence();
        // check if attribute was changed
        assertDummyAccountAttributeValues(transformNameFromResource(ACCOUNT_WILL_USERNAME), willIcfUid,
                DUMMY_ACCOUNT_ATTRIBUTE_TITLE_NAME, "Captain");

        syncServiceMock.assertSingleNotifySuccessOnly();

        assertSteadyResource();
    }

    /**
     * Try to add the same value that the account attribute already has. Resources that do not tolerate this will fail
     * unless the mechanism to compensate for this works properly.
     */
    @Test
    public void test124ModifyAccountWillAddCaptainAgain() throws Exception {
        Task task = getTestTask();
        OperationResult result = task.getResult();
        syncServiceMock.reset();

        ObjectDelta<ShadowType> delta = prismContext.deltaFactory().object().createModificationAddProperty(ShadowType.class,
                ACCOUNT_WILL_OID, dummyResourceCtl.getAttributePath(DUMMY_ACCOUNT_ATTRIBUTE_TITLE_NAME),
                "Captain");
        displayDumpable("ObjectDelta", delta);
        delta.checkConsistence();

        // WHEN
        when();
        provisioningService.modifyObject(ShadowType.class, delta.getOid(), delta.getModifications(),
                new OperationProvisioningScriptsType(), null, task, result);

        // THEN
        then();
        assertSuccess(result);

        delta.checkConsistence();
        // check if attribute was changed
        assertDummyAccountAttributeValues(transformNameFromResource(ACCOUNT_WILL_USERNAME), willIcfUid,
                DUMMY_ACCOUNT_ATTRIBUTE_TITLE_NAME, "Captain");

        syncServiceMock.assertSingleNotifySuccessOnly();

        assertSteadyResource();
    }

    /**
     * MID-4397
     */
    @Test
    public void test125CompareAccountWillPassword() throws Exception {
        testComparePassword("match", ACCOUNT_WILL_OID, accountWillCurrentPassword, getExpectedPasswordComparisonResultMatch());
        testComparePassword("mismatch", ACCOUNT_WILL_OID, "I woulD NeVeR ever USE this PASSword", getExpectedPasswordComparisonResultMismatch());

        assertSteadyResource();
    }

    /**
     * MID-4397
     */
    @Test
    public void test126ModifyAccountWillPassword() throws Exception {
        Task task = getTestTask();
        OperationResult result = task.getResult();
        syncServiceMock.reset();

        ObjectDelta<ShadowType> delta = createAccountPaswordDelta(ACCOUNT_WILL_OID, ACCOUNT_WILL_PASSWORD_123, null);
        displayDumpable("ObjectDelta", delta);

        // WHEN
        when();
        provisioningService.modifyObject(ShadowType.class, delta.getOid(), delta.getModifications(),
                new OperationProvisioningScriptsType(), null, task, result);

        // THEN
        then();
        assertSuccess(result);

        assertDummyAccount(transformNameFromResource(ACCOUNT_WILL_USERNAME), willIcfUid)
                .assertPassword(ACCOUNT_WILL_PASSWORD_123)
                .assertLastModifier(null);

        accountWillCurrentPassword = ACCOUNT_WILL_PASSWORD_123;

        // Check if the shadow is in the repo
        PrismObject<ShadowType> repoShadow = getShadowRepo(ACCOUNT_WILL_OID);
        assertNotNull("Shadow was not created in the repository", repoShadow);
        display("Repository shadow", repoShadow);

        checkRepoAccountShadow(repoShadow);
        assertRepoShadowCredentials(repoShadow, ACCOUNT_WILL_PASSWORD_123);

        syncServiceMock.assertSingleNotifySuccessOnly();

        assertSteadyResource();
    }

    /**
     * MID-4397
     */
    @Test
    public void test127CompareAccountWillPassword() throws Exception {
        testComparePassword("match", ACCOUNT_WILL_OID, accountWillCurrentPassword, getExpectedPasswordComparisonResultMatch());
        testComparePassword("mismatch old password", ACCOUNT_WILL_OID, ACCOUNT_WILL_PASSWORD, getExpectedPasswordComparisonResultMismatch());
        testComparePassword("mismatch", ACCOUNT_WILL_OID, "I woulD NeVeR ever USE this PASSword", getExpectedPasswordComparisonResultMismatch());

        assertSteadyResource();
    }

    protected void testComparePassword(String label, String shadowOid,
            String expectedPassword, ItemComparisonResult expectedResult) throws Exception {
        Task task = getTestTask();
        OperationResult result = task.getResult();
        syncServiceMock.reset();

        // WHEN (match)
        when();
        ItemComparisonResult comparisonResult = provisioningService.compare(ShadowType.class, shadowOid, SchemaConstants.PATH_PASSWORD_VALUE,
                expectedPassword, task, result);

        // THEN (match)
        then();
        assertSuccess(result);

        displayValue("Comparison result (" + label + ")", comparisonResult);
        assertEquals("Wrong comparison result (" + label + ")", expectedResult, comparisonResult);

        syncServiceMock.assertNoNotifcations();
    }

    /**
     * Set a null value to the (native) dummy attribute. The UCF layer should filter that out.
     */
    @Test
    public void test129NullAttributeValue() throws Exception {
        Task task = getTestTask();
        OperationResult result = task.getResult();
        syncServiceMock.reset();

        DummyAccount willDummyAccount = getDummyAccountAssert(transformNameFromResource(ACCOUNT_WILL_USERNAME), willIcfUid);
        willDummyAccount.replaceAttributeValue(DUMMY_ACCOUNT_ATTRIBUTE_TITLE_NAME, null);

        when();
        PrismObject<ShadowType> accountWill = provisioningService.getObject(ShadowType.class, ACCOUNT_WILL_OID, null, task, result);

        then();
        assertSuccess(result);

        ResourceAttributeContainer attributesContainer = ShadowUtil.getAttributesContainer(accountWill);
        ResourceAttribute<Object> titleAttribute = attributesContainer.findAttribute(new QName(ResourceTypeUtil.getResourceNamespace(resourceType), DUMMY_ACCOUNT_ATTRIBUTE_TITLE_NAME));
        assertNull("Title attribute sneaked in", titleAttribute);

        accountWill.checkConsistence();

        assertSteadyResource();
    }

    @Test
    public void test131AddScript() throws Exception {
        given();
        Task task = getTestTask();
        OperationResult result = task.getResult();
        syncServiceMock.reset();
        dummyResource.purgeScriptHistory();

        ShadowType account = parseObjectType(ACCOUNT_SCRIPT_FILE, ShadowType.class);
        display("Account before add", account);

        OperationProvisioningScriptsType scriptsType = unmarshalValueFromFile(SCRIPTS_FILE);
        displayValue("Provisioning scripts", PrismTestUtil.serializeAnyDataWrapped(scriptsType));

        when();
        String addedObjectOid = provisioningService.addObject(account.asPrismObject(), scriptsType, null, task, result);

        then();
        assertSuccess("addObject has failed (result)", result);
        assertEquals(ACCOUNT_NEW_SCRIPT_OID, addedObjectOid);

        ShadowType repoShadow = getShadowRepo(ACCOUNT_NEW_SCRIPT_OID).asObjectable();
        assertShadowName(repoShadow, "william");

        syncServiceMock.assertSingleNotifySuccessOnly();

        ShadowType provisioningShadow = provisioningService.getObject(ShadowType.class,
                ACCOUNT_NEW_SCRIPT_OID, null, task, result).asObjectable();
        PrismAsserts.assertEqualsPolyString("Wrong name", transformNameFromResource("william"), provisioningShadow.getName());
        williamIcfUid = getIcfUid(repoShadow);

        // Check if the account was created in the dummy resource

        DummyAccount dummyAccount = getDummyAccountAssert(transformNameFromResource("william"), williamIcfUid);
        assertNotNull("No dummy account", dummyAccount);
        assertEquals("Fullname is wrong", "William Turner", dummyAccount.getAttributeValue("fullname"));
        assertTrue("The account is not enabled", dummyAccount.isEnabled());
        assertEquals("Wrong password", "3lizab3th123", dummyAccount.getPassword());

        ProvisioningScriptSpec beforeScript = new ProvisioningScriptSpec("In the beginning ...");
        beforeScript.addArgSingle("HOMEDIR", "jbond");
        ProvisioningScriptSpec afterScript = new ProvisioningScriptSpec("Hello World");
        afterScript.addArgSingle("which", "this");
        afterScript.addArgSingle("when", "now");
        IntegrationTestTools.assertScripts(dummyResource.getScriptHistory(), beforeScript, afterScript);

        assertSteadyResource();
    }

    // MID-1113
    @Test
    public void test132ModifyScript() throws Exception {
        given();
        Task task = getTestTask();
        OperationResult result = task.getResult();
        syncServiceMock.reset();
        dummyResource.purgeScriptHistory();

        OperationProvisioningScriptsType scripts = unmarshalValueFromFile(SCRIPTS_FILE);
        displayValue("Provisioning scripts", PrismTestUtil.serializeAnyDataWrapped(scripts));

        ObjectDelta<ShadowType> delta = prismContext.deltaFactory().object().createModificationReplaceProperty(ShadowType.class,
                ACCOUNT_NEW_SCRIPT_OID, dummyResourceCtl.getAttributeFullnamePath(), "Will Turner");
        displayDumpable("ObjectDelta", delta);
        delta.checkConsistence();

        when();
        provisioningService.modifyObject(ShadowType.class, ACCOUNT_NEW_SCRIPT_OID, delta.getModifications(),
                scripts, null, task, result);

        then();
        assertSuccess(result);
        syncServiceMock.assertSingleNotifySuccessOnly();

        // Check if the account was modified in the dummy resource

        DummyAccount dummyAccount = getDummyAccountAssert("william", williamIcfUid);
        assertNotNull("No dummy account", dummyAccount);
        assertEquals("Fullname is wrong", "Will Turner", dummyAccount.getAttributeValue("fullname"));
        assertTrue("The account is not enabled", dummyAccount.isEnabled());
        assertEquals("Wrong password", "3lizab3th123", dummyAccount.getPassword());

        ProvisioningScriptSpec beforeScript = new ProvisioningScriptSpec("Where am I?");
        ProvisioningScriptSpec afterScript = new ProvisioningScriptSpec("Still here");
        afterScript.addArgMulti("status", "dead", "alive");
        IntegrationTestTools.assertScripts(dummyResource.getScriptHistory(), beforeScript, afterScript);

        assertSteadyResource();
    }

    /**
     * This test modifies account shadow property that does NOT result in account modification
     * on resource. The scripts must not be executed.
     */
    @Test
    public void test133ModifyScriptNoExec() throws Exception {
        given();
        Task task = getTestTask();
        OperationResult result = task.getResult();
        syncServiceMock.reset();
        dummyResource.purgeScriptHistory();

        OperationProvisioningScriptsType scripts = unmarshalValueFromFile(SCRIPTS_FILE);
        displayValue("Provisioning scripts", PrismTestUtil.serializeAnyDataWrapped(scripts));

        ObjectDelta<ShadowType> delta = prismContext.deltaFactory().object().createModificationReplaceProperty(ShadowType.class,
                ACCOUNT_NEW_SCRIPT_OID, ShadowType.F_DESCRIPTION, "Blah blah");
        displayDumpable("ObjectDelta", delta);
        delta.checkConsistence();

        when();
        provisioningService.modifyObject(ShadowType.class, ACCOUNT_NEW_SCRIPT_OID, delta.getModifications(),
                scripts, null, task, result);

        then();
        assertSuccess("modifyObject has failed (result)", result);
        syncServiceMock.assertSingleNotifySuccessOnly();

        // Check if the account was modified in the dummy resource

        DummyAccount dummyAccount = getDummyAccountAssert("william", williamIcfUid);
        assertNotNull("No dummy account", dummyAccount);
        assertEquals("Fullname is wrong", "Will Turner", dummyAccount.getAttributeValue("fullname"));
        assertTrue("The account is not enabled", dummyAccount.isEnabled());
        assertEquals("Wrong password", "3lizab3th123", dummyAccount.getPassword());

        IntegrationTestTools.assertScripts(dummyResource.getScriptHistory());

        assertSteadyResource();
    }

    @Test
    public void test134DeleteScript() throws Exception {
        given();
        Task task = getTestTask();
        OperationResult result = task.getResult();
        syncServiceMock.reset();
        dummyResource.purgeScriptHistory();

        OperationProvisioningScriptsType scriptsType = unmarshalValueFromFile(SCRIPTS_FILE);
        displayValue("Provisioning scripts", PrismTestUtil.serializeAnyDataWrapped(scriptsType));

        when();
        provisioningService.deleteObject(ShadowType.class, ACCOUNT_NEW_SCRIPT_OID, null, scriptsType,
                task, result);

        then();
        assertSuccess("modifyObject has failed (result)", result);
        syncServiceMock.assertSingleNotifySuccessOnly();

        // Check if the account was modified in the dummy resource

        DummyAccount dummyAccount = getDummyAccount("william", williamIcfUid);
        assertNull("Dummy account not gone", dummyAccount);

        ProvisioningScriptSpec beforeScript = new ProvisioningScriptSpec("Goodbye World");
        beforeScript.addArgMulti("what", "cruel");
        ProvisioningScriptSpec afterScript = new ProvisioningScriptSpec("R.I.P.");
        IntegrationTestTools.assertScripts(dummyResource.getScriptHistory(), beforeScript, afterScript);

        assertSteadyResource();
    }

    @Test
    public void test135ExecuteScript() throws Exception {
        given();
        Task task = getTestTask();
        OperationResult result = task.getResult();
        syncServiceMock.reset();
        dummyResource.purgeScriptHistory();

        OperationProvisioningScriptsType scripts = unmarshalValueFromFile(SCRIPTS_FILE);
        displayValue("Provisioning scripts", PrismTestUtil.serializeAnyDataWrapped(scripts));

        ProvisioningScriptType script = scripts.getScript().get(0);

        when();
        provisioningService.executeScript(RESOURCE_DUMMY_OID, script, task, result);

        then();
        assertSuccess("executeScript has failed (result)", result);

        ProvisioningScriptSpec expectedScript = new ProvisioningScriptSpec("Where to go now?");
        expectedScript.addArgMulti("direction", "left", "right");
        IntegrationTestTools.assertScripts(dummyResource.getScriptHistory(), expectedScript);

        assertSteadyResource();
    }

    @Test
    public void test150DisableAccount() throws Exception {
        given();
        Task task = getTestTask();
        OperationResult result = task.getResult();

        ShadowType accountType = provisioningService.getObject(ShadowType.class, ACCOUNT_WILL_OID, null, task,
                result).asObjectable();
        assertNotNull(accountType);

        display("Retrieved account shadow", accountType);

        DummyAccount dummyAccountBefore = getDummyAccountAssert(transformNameFromResource(ACCOUNT_WILL_USERNAME), willIcfUid);
        assertTrue(dummyAccountBefore.isEnabled());

        syncServiceMock.reset();

        ObjectDelta<ShadowType> delta = prismContext.deltaFactory().object().createModificationReplaceProperty(ShadowType.class,
                ACCOUNT_WILL_OID, SchemaConstants.PATH_ACTIVATION_ADMINISTRATIVE_STATUS,
                ActivationStatusType.DISABLED);
        displayDumpable("ObjectDelta", delta);
        delta.checkConsistence();

        when();
        provisioningService.modifyObject(ShadowType.class, delta.getOid(),
                delta.getModifications(), new OperationProvisioningScriptsType(), null, task, result);

        then();
        assertSuccess(result);

        delta.checkConsistence();
        // check if activation was changed
        DummyAccount dummyAccountAfter = getDummyAccountAssert(transformNameFromResource(ACCOUNT_WILL_USERNAME), willIcfUid);
        assertFalse("Dummy account " + transformNameFromResource(ACCOUNT_WILL_USERNAME) + " is enabled, expected disabled", dummyAccountAfter.isEnabled());

        syncServiceMock.assertSingleNotifySuccessOnly();

        assertSteadyResource();
    }

    @Test
    public void test151SearchDisabledAccounts() throws Exception {
        given();
        Task task = getTestTask();
        OperationResult result = task.getResult();

        ObjectQuery query = ObjectQueryUtil.createResourceAndObjectClassQuery(RESOURCE_DUMMY_OID, ProvisioningTestUtil.getDefaultAccountObjectClass(resourceType), prismContext);
        ObjectQueryUtil.filterAnd(query.getFilter(),
                prismContext.queryFor(ShadowType.class)
                        .item(ShadowType.F_ACTIVATION, ActivationType.F_ADMINISTRATIVE_STATUS).eq(ActivationStatusType.DISABLED)
                        .buildFilter(), prismContext);

        syncServiceMock.reset();

        when();
        SearchResultList<PrismObject<ShadowType>> resultList = provisioningService.searchObjects(ShadowType.class, query, null, null, result);

        then();
        result.computeStatus();
        display(result);
        TestUtil.assertSuccess(result);

        assertEquals("Unexpected number of search results", 1, resultList.size());
        PrismObject<ShadowType> shadow = resultList.get(0);
        display("Shadow", shadow);
        assertActivationAdministrativeStatus(shadow, ActivationStatusType.DISABLED);

        assertSteadyResource();
    }

    @Test
    public void test152ActivationStatusUndefinedAccount() throws Exception {
        given();
        Task task = getTestTask();
        OperationResult result = task.getResult();

        ShadowType accountType = provisioningService.getObject(ShadowType.class, ACCOUNT_WILL_OID, null, task,
                result).asObjectable();
        assertNotNull(accountType);
        display("Retrieved account shadow", accountType);

        DummyAccount dummyAccountBefore = getDummyAccountAssert(transformNameFromResource(ACCOUNT_WILL_USERNAME), willIcfUid);
        assertFalse("Account is not disabled", dummyAccountBefore.isEnabled());

        syncServiceMock.reset();

        ObjectDelta<ShadowType> delta = prismContext.deltaFactory().object().createModificationDeleteProperty(ShadowType.class,
                ACCOUNT_WILL_OID, SchemaConstants.PATH_ACTIVATION_ADMINISTRATIVE_STATUS,
                ActivationStatusType.DISABLED);
        displayDumpable("ObjectDelta", delta);
        delta.checkConsistence();

        when();
        provisioningService.modifyObject(ShadowType.class, delta.getOid(), delta.getModifications(),
                new OperationProvisioningScriptsType(), null, task, result);

        then();
        result.computeStatus();
        display("modifyObject result", result);
        TestUtil.assertSuccess(result);

        delta.checkConsistence();
        // check if activation was changed
        DummyAccount dummyAccountAfter = getDummyAccountAssert(transformNameFromResource(ACCOUNT_WILL_USERNAME), willIcfUid);
        assertNull("Wrong dummy account " + transformNameFromResource(ACCOUNT_WILL_USERNAME) + " enabled flag",
                dummyAccountAfter.isEnabled());

        syncServiceMock.assertSingleNotifySuccessOnly();

        assertSteadyResource();
    }

    @Test
    public void test154EnableAccount() throws Exception {
        given();
        Task task = getTestTask();
        OperationResult result = task.getResult();

        ShadowType accountType = provisioningService.getObject(ShadowType.class, ACCOUNT_WILL_OID, null, task,
                result).asObjectable();
        assertNotNull(accountType);
        display("Retrieved account shadow", accountType);

        DummyAccount dummyAccountBefore = getDummyAccountAssert(transformNameFromResource(ACCOUNT_WILL_USERNAME), willIcfUid);
        assertNull("Wrong dummy account enabled flag", dummyAccountBefore.isEnabled());

        syncServiceMock.reset();

        ObjectDelta<ShadowType> delta = prismContext.deltaFactory().object().createModificationReplaceProperty(ShadowType.class,
                ACCOUNT_WILL_OID, SchemaConstants.PATH_ACTIVATION_ADMINISTRATIVE_STATUS,
                ActivationStatusType.ENABLED);
        displayDumpable("ObjectDelta", delta);
        delta.checkConsistence();

        when();
        provisioningService.modifyObject(ShadowType.class, delta.getOid(), delta.getModifications(),
                new OperationProvisioningScriptsType(), null, task, result);

        then();
        assertSuccess(result);

        delta.checkConsistence();
        // check if activation was changed
        DummyAccount dummyAccountAfter = getDummyAccountAssert(transformNameFromResource(ACCOUNT_WILL_USERNAME), willIcfUid);
        assertTrue("Dummy account " + transformNameFromResource(ACCOUNT_WILL_USERNAME) + " is disabled, expected enabled", dummyAccountAfter.isEnabled());

        syncServiceMock.assertSingleNotifySuccessOnly();

        assertSteadyResource();
    }

    @Test
    public void test155SearchDisabledAccounts() throws Exception {
        given();
        Task task = getTestTask();
        OperationResult result = task.getResult();

        ObjectQuery query = ObjectQueryUtil.createResourceAndObjectClassQuery(RESOURCE_DUMMY_OID, ProvisioningTestUtil.getDefaultAccountObjectClass(resourceType), prismContext);
        ObjectQueryUtil.filterAnd(query.getFilter(),
                prismContext.queryFor(ShadowType.class)
                        .item(ShadowType.F_ACTIVATION, ActivationType.F_ADMINISTRATIVE_STATUS).eq(ActivationStatusType.DISABLED)
                        .buildFilter(), prismContext);

        syncServiceMock.reset();

        when();
        SearchResultList<PrismObject<ShadowType>> resultList = provisioningService.searchObjects(ShadowType.class, query, null, null, result);

        then();
        assertSuccess(result);

        assertEquals("Unexpected number of search results", 0, resultList.size());

        assertSteadyResource();
    }

    @Test
    public void test156SetValidFrom() throws Exception {
        given();
        Task task = getTestTask();
        OperationResult result = task.getResult();

        ShadowType accountType = provisioningService.getObject(ShadowType.class, ACCOUNT_WILL_OID, null, task,
                result).asObjectable();
        assertNotNull(accountType);

        display("Retrieved account shadow", accountType);

        DummyAccount dummyAccount = getDummyAccountAssert(transformNameFromResource(ACCOUNT_WILL_USERNAME), willIcfUid);
        assertTrue(dummyAccount.isEnabled());

        syncServiceMock.reset();

        ObjectDelta<ShadowType> delta = prismContext.deltaFactory().object().createModificationReplaceProperty(ShadowType.class,
                ACCOUNT_WILL_OID, SchemaConstants.PATH_ACTIVATION_VALID_FROM,
                XmlTypeConverter.createXMLGregorianCalendar(VALID_FROM_MILLIS));
        delta.checkConsistence();

        when();
        provisioningService.modifyObject(ShadowType.class, delta.getOid(),
                delta.getModifications(), new OperationProvisioningScriptsType(), null, task, result);

        then();
        assertSuccess(result);

        delta.checkConsistence();
        // check if activation was changed
        dummyAccount = getDummyAccountAssert(transformNameFromResource(ACCOUNT_WILL_USERNAME), willIcfUid);
        assertEquals("Wrong account validFrom in account " + transformNameFromResource(ACCOUNT_WILL_USERNAME), new Date(VALID_FROM_MILLIS), dummyAccount.getValidFrom());
        assertTrue("Dummy account " + transformNameFromResource(ACCOUNT_WILL_USERNAME) + " is disabled, expected enabled", dummyAccount.isEnabled());

        syncServiceMock.assertSingleNotifySuccessOnly();

        assertSteadyResource();
    }

    @Test
    public void test157SetValidTo() throws Exception {
        given();
        Task task = getTestTask();
        OperationResult result = task.getResult();

        ShadowType accountType = provisioningService.getObject(ShadowType.class, ACCOUNT_WILL_OID, null, task,
                result).asObjectable();
        assertNotNull(accountType);

        display("Retrieved account shadow", accountType);

        DummyAccount dummyAccount = getDummyAccountAssert(transformNameFromResource(ACCOUNT_WILL_USERNAME), willIcfUid);
        assertTrue(dummyAccount.isEnabled());

        syncServiceMock.reset();

        ObjectDelta<ShadowType> delta = prismContext.deltaFactory().object().createModificationReplaceProperty(ShadowType.class,
                ACCOUNT_WILL_OID, SchemaConstants.PATH_ACTIVATION_VALID_TO,
                XmlTypeConverter.createXMLGregorianCalendar(VALID_TO_MILLIS));
        delta.checkConsistence();

        when();
        provisioningService.modifyObject(ShadowType.class, delta.getOid(),
                delta.getModifications(), new OperationProvisioningScriptsType(), null, task, result);

        then();
        result.computeStatus();
        display("modifyObject result", result);
        TestUtil.assertSuccess(result);

        delta.checkConsistence();
        // check if activation was changed
        dummyAccount = getDummyAccountAssert(transformNameFromResource(ACCOUNT_WILL_USERNAME), willIcfUid);
        assertEquals("Wrong account validFrom in account " + transformNameFromResource(ACCOUNT_WILL_USERNAME), new Date(VALID_FROM_MILLIS), dummyAccount.getValidFrom());
        assertEquals("Wrong account validTo in account " + transformNameFromResource(ACCOUNT_WILL_USERNAME), new Date(VALID_TO_MILLIS), dummyAccount.getValidTo());
        assertTrue("Dummy account " + transformNameFromResource(ACCOUNT_WILL_USERNAME) + " is disabled, expected enabled", dummyAccount.isEnabled());

        syncServiceMock.assertSingleNotifySuccessOnly();

        assertSteadyResource();
    }

    @Test
    public void test158DeleteValidToValidFrom() throws Exception {
        // GIVEN
        Task task = getTestTask();
        OperationResult result = task.getResult();

        ShadowType accountType = provisioningService.getObject(ShadowType.class, ACCOUNT_WILL_OID, null, task,
                result).asObjectable();
        assertNotNull(accountType);

        display("Retrieved account shadow", accountType);

        DummyAccount dummyAccount = getDummyAccountAssert(transformNameFromResource(ACCOUNT_WILL_USERNAME), willIcfUid);
        assertTrue(dummyAccount.isEnabled());

        syncServiceMock.reset();

//        long millis = VALID_TO_MILLIS;

        ObjectDelta<ShadowType> delta = prismContext.deltaFactory().object().createModificationDeleteProperty(ShadowType.class,
                ACCOUNT_WILL_OID, SchemaConstants.PATH_ACTIVATION_VALID_TO,
                XmlTypeConverter.createXMLGregorianCalendar(VALID_TO_MILLIS));
        PrismObjectDefinition<ShadowType> def = accountType.asPrismObject().getDefinition();
        PropertyDelta<XMLGregorianCalendar> validFromDelta = prismContext.deltaFactory().property().createModificationDeleteProperty(
                SchemaConstants.PATH_ACTIVATION_VALID_FROM,
                def.findPropertyDefinition(SchemaConstants.PATH_ACTIVATION_VALID_FROM),
                XmlTypeConverter.createXMLGregorianCalendar(VALID_FROM_MILLIS));
        delta.addModification(validFromDelta);
        delta.checkConsistence();

        // WHEN
        when();
        provisioningService.modifyObject(ShadowType.class, delta.getOid(),
                delta.getModifications(), new OperationProvisioningScriptsType(), null, task, result);

        // THEN
        then();
        result.computeStatus();
        display("modifyObject result", result);
        TestUtil.assertSuccess(result);

        delta.checkConsistence();
        // check if activation was changed
        dummyAccount = getDummyAccountAssert(transformNameFromResource(ACCOUNT_WILL_USERNAME), willIcfUid);
        assertNull("Unexpected account validTo in account " + transformNameFromResource(ACCOUNT_WILL_USERNAME) + ": " + dummyAccount.getValidTo(), dummyAccount.getValidTo());
        assertNull("Unexpected account validFrom in account " + transformNameFromResource(ACCOUNT_WILL_USERNAME) + ": " + dummyAccount.getValidFrom(), dummyAccount.getValidFrom());
        assertTrue("Dummy account " + transformNameFromResource(ACCOUNT_WILL_USERNAME) + " is disabled, expected enabled", dummyAccount.isEnabled());

        syncServiceMock.assertSingleNotifySuccessOnly();

        assertSteadyResource();
    }

    @Test
    public void test159GetLockedoutAccount() throws Exception {
        // GIVEN
        OperationResult result = createOperationResult();

        DummyAccount dummyAccount = getDummyAccountAssert(transformNameFromResource(ACCOUNT_WILL_USERNAME), willIcfUid);
        dummyAccount.setLockout(true);

        XMLGregorianCalendar startTs = clock.currentTimeXMLGregorianCalendar();

        // WHEN
        when();
        PrismObject<ShadowType> shadow = provisioningService.getObject(ShadowType.class, ACCOUNT_WILL_OID, null, null, result);

        // THEN
        then();
        result.computeStatus();
        display("getObject result", result);
        TestUtil.assertSuccess(result);

        XMLGregorianCalendar endTs = clock.currentTimeXMLGregorianCalendar();

        display("Retrieved account shadow", shadow);

        assertNotNull("No dummy account", shadow);

        if (supportsActivation()) {
            PrismAsserts.assertPropertyValue(shadow, SchemaConstants.PATH_ACTIVATION_LOCKOUT_STATUS,
                    LockoutStatusType.LOCKED);
        } else {
            PrismAsserts.assertNoItem(shadow, SchemaConstants.PATH_ACTIVATION_LOCKOUT_STATUS);
        }

        checkAccountWill(shadow, result, startTs, endTs);

        checkUniqueness(shadow);

        assertSteadyResource();
    }

    @Test
    public void test160SearchLockedAccounts() throws Exception {
        // GIVEN
        Task task = getTestTask();
        OperationResult result = task.getResult();

        ObjectQuery query = ObjectQueryUtil.createResourceAndObjectClassQuery(RESOURCE_DUMMY_OID, ProvisioningTestUtil.getDefaultAccountObjectClass(resourceType), prismContext);
        ObjectQueryUtil.filterAnd(query.getFilter(),
                prismContext.queryFor(ShadowType.class)
                        .item(ShadowType.F_ACTIVATION, ActivationType.F_LOCKOUT_STATUS).eq(LockoutStatusType.LOCKED)
                        .buildFilter(), prismContext);

        syncServiceMock.reset();

        // WHEN
        SearchResultList<PrismObject<ShadowType>> resultList = provisioningService.searchObjects(ShadowType.class, query, null, null, result);

        // THEN
        result.computeStatus();
        display(result);
        TestUtil.assertSuccess(result);

        assertEquals("Unexpected number of search results", 1, resultList.size());
        PrismObject<ShadowType> shadow = resultList.get(0);
        display("Shadow", shadow);
        assertShadowLockout(shadow, LockoutStatusType.LOCKED);

        assertSteadyResource();
    }

    @Test
    public void test162UnlockAccount() throws Exception {
        // GIVEN
        Task task = getTestTask();
        OperationResult result = task.getResult();

        ShadowType accountType = provisioningService.getObject(ShadowType.class, ACCOUNT_WILL_OID, null, task,
                result).asObjectable();
        assertNotNull(accountType);
        display("Retrieved account shadow", accountType);

        DummyAccount dummyAccount = getDummyAccountAssert(transformNameFromResource(ACCOUNT_WILL_USERNAME), willIcfUid);
        assertTrue("Account is not locked", dummyAccount.isLockout());

        syncServiceMock.reset();

        ObjectDelta<ShadowType> delta = prismContext.deltaFactory().object().createModificationReplaceProperty(ShadowType.class,
                ACCOUNT_WILL_OID, SchemaConstants.PATH_ACTIVATION_LOCKOUT_STATUS,
                LockoutStatusType.NORMAL);
        displayDumpable("ObjectDelta", delta);
        delta.checkConsistence();

        // WHEN
        when();
        provisioningService.modifyObject(ShadowType.class, delta.getOid(), delta.getModifications(),
                new OperationProvisioningScriptsType(), null, task, result);

        // THEN
        then();
        result.computeStatus();
        display("modifyObject result", result);
        TestUtil.assertSuccess(result);

        delta.checkConsistence();
        // check if activation was changed
        dummyAccount = getDummyAccountAssert(transformNameFromResource(ACCOUNT_WILL_USERNAME), willIcfUid);
        assertFalse("Dummy account " + transformNameFromResource(ACCOUNT_WILL_USERNAME) + " is locked, expected unlocked", dummyAccount.isLockout());

        syncServiceMock.assertSingleNotifySuccessOnly();

        assertSteadyResource();
    }

    @Test
    public void test163GetAccount() throws Exception {
        // GIVEN
        OperationResult result = createOperationResult();

        XMLGregorianCalendar startTs = clock.currentTimeXMLGregorianCalendar();

        // WHEN
        PrismObject<ShadowType> shadow = provisioningService.getObject(ShadowType.class, ACCOUNT_WILL_OID, null, null, result);

        // THEN
        result.computeStatus();
        display("getObject result", result);
        TestUtil.assertSuccess(result);

        XMLGregorianCalendar endTs = clock.currentTimeXMLGregorianCalendar();

        display("Retrieved account shadow", shadow);

        assertNotNull("No dummy account", shadow);

        if (supportsActivation()) {
            PrismAsserts.assertPropertyValue(shadow, SchemaConstants.PATH_ACTIVATION_ADMINISTRATIVE_STATUS,
                    ActivationStatusType.ENABLED);
            PrismAsserts.assertPropertyValue(shadow, SchemaConstants.PATH_ACTIVATION_LOCKOUT_STATUS,
                    LockoutStatusType.NORMAL);
        } else {
            PrismAsserts.assertNoItem(shadow, SchemaConstants.PATH_ACTIVATION_ADMINISTRATIVE_STATUS);
            PrismAsserts.assertNoItem(shadow, SchemaConstants.PATH_ACTIVATION_LOCKOUT_STATUS);
        }

        checkAccountWill(shadow, result, startTs, endTs);

        checkUniqueness(shadow);

        assertSteadyResource();
    }

    @Test
    public void test163SearchLockedAccounts() throws Exception {
        // GIVEN
        Task task = getTestTask();
        OperationResult result = task.getResult();

        ObjectQuery query = ObjectQueryUtil.createResourceAndObjectClassQuery(RESOURCE_DUMMY_OID, ProvisioningTestUtil.getDefaultAccountObjectClass(resourceType), prismContext);
        ObjectQueryUtil.filterAnd(query.getFilter(),
                prismContext.queryFor(ShadowType.class)
                        .item(ShadowType.F_ACTIVATION, ActivationType.F_LOCKOUT_STATUS).eq(LockoutStatusType.LOCKED)
                        .buildFilter(), prismContext);

        syncServiceMock.reset();

        // WHEN
        SearchResultList<PrismObject<ShadowType>> resultList = provisioningService.searchObjects(ShadowType.class, query, null, null, result);

        // THEN
        result.computeStatus();
        display(result);
        TestUtil.assertSuccess(result);

        assertEquals("Unexpected number of search results", 0, resultList.size());

        assertSteadyResource();
    }

    @Test
    public void test170SearchNull() throws Exception {
        testSearchIterative(null, null, true, true, false,
                "meathook", "daemon", transformNameFromResource("morgan"), transformNameFromResource("Will"));
    }

    @Test
    public void test171SearchShipSeaMonkey() throws Exception {
        testSearchIterativeSingleAttrFilter(
                DummyResourceContoller.DUMMY_ACCOUNT_ATTRIBUTE_SHIP_NAME, "Sea Monkey", null, true,
                "meathook");
    }

    // See MID-1460
    @Test
    public void test172SearchShipNull() throws Exception {
        testSearchIterativeSingleAttrFilter(
                DummyResourceContoller.DUMMY_ACCOUNT_ATTRIBUTE_SHIP_NAME, null, null, true,
                "daemon");
    }

    @Test
    public void test173SearchWeaponCutlass() throws Exception {
        // Make sure there is an account on resource that the provisioning has
        // never seen before, so there is no shadow
        // for it yet.
        DummyAccount newAccount = new DummyAccount("carla");
        newAccount.addAttributeValues(DummyResourceContoller.DUMMY_ACCOUNT_ATTRIBUTE_FULLNAME_NAME, "Carla");
        newAccount.addAttributeValues(DummyResourceContoller.DUMMY_ACCOUNT_ATTRIBUTE_SHIP_NAME, "Sea Monkey");
        newAccount.addAttributeValues(DummyResourceContoller.DUMMY_ACCOUNT_ATTRIBUTE_WEAPON_NAME, "cutlass");
        newAccount.setEnabled(true);
        dummyResource.addAccount(newAccount);

        IntegrationTestTools.display("dummy", dummyResource.debugDump());

        testSearchIterativeSingleAttrFilter(
                DummyResourceContoller.DUMMY_ACCOUNT_ATTRIBUTE_WEAPON_NAME, "cutlass", null, true,
                transformNameFromResource("morgan"), "carla");
    }

    @Test
    public void test175SearchUidExact() throws Exception {
        dummyResource.setDisableNameHintChecks(true);
        testSearchIterativeSingleAttrFilter(
                SchemaConstants.ICFS_UID, willIcfUid, null, true,
                transformNameFromResource("Will"));
        dummyResource.setDisableNameHintChecks(false);
    }

    @Test
    public void test176SearchUidExactNoFetch() throws Exception {
        testSearchIterativeSingleAttrFilter(SchemaConstants.ICFS_UID, willIcfUid,
                GetOperationOptions.createNoFetch(), false,
                transformNameFromResource("Will"));
    }

    @Test
    public void test177SearchIcfNameRepoized() throws Exception {
        testSearchIterativeSingleAttrFilter(
                SchemaConstants.ICFS_NAME, getWillRepoIcfName(), null, true,
                transformNameFromResource(ACCOUNT_WILL_USERNAME));
    }

    @Test
    public void test180SearchNullPagingOffset0Size3() throws Exception {
        ObjectPaging paging = prismContext.queryFactory().createPaging(0, 3);
        paging.setOrdering(createAttributeOrdering(SchemaConstants.ICFS_NAME));
        SearchResultMetadata searchMetadata = testSearchIterativePaging(null, paging, null,
                getSortedUsernames18x(0, 3));
        assertApproxNumberOfAllResults(searchMetadata, getTest18xApproxNumberOfSearchResults());
    }

    /**
     * Reverse sort order, so we are sure that this thing is really sorting
     * and not just returning data in alphabetical order by default.
     */
    @Test
    public void test181SearchNullPagingOffset0Size3Desc() throws Exception {
        ObjectPaging paging = prismContext.queryFactory().createPaging(0, 3);
        paging.setOrdering(createAttributeOrdering(SchemaConstants.ICFS_NAME, OrderDirection.DESCENDING));
        SearchResultMetadata searchMetadata = testSearchIterativePaging(null, paging, null,
                getSortedUsernames18xDesc(0, 3));
        assertApproxNumberOfAllResults(searchMetadata, getTest18xApproxNumberOfSearchResults());
    }

    @Test
    public void test182SearchNullPagingOffset1Size2() throws Exception {
        ObjectPaging paging = prismContext.queryFactory().createPaging(1, 2);
        paging.setOrdering(createAttributeOrdering(SchemaConstants.ICFS_NAME));
        SearchResultMetadata searchMetadata = testSearchIterativePaging(null, paging, null,
                getSortedUsernames18x(1, 2));
        assertApproxNumberOfAllResults(searchMetadata, getTest18xApproxNumberOfSearchResults());
    }

    @Test
    public void test183SearchNullPagingOffset2Size3Desc() throws Exception {
        ObjectPaging paging = prismContext.queryFactory().createPaging(2, 3);
        paging.setOrdering(createAttributeOrdering(SchemaConstants.ICFS_NAME, OrderDirection.DESCENDING));
        SearchResultMetadata searchMetadata = testSearchIterativePaging(null, paging, null,
                getSortedUsernames18xDesc(2, 3));
        assertApproxNumberOfAllResults(searchMetadata, getTest18xApproxNumberOfSearchResults());
    }

    protected Integer getTest18xApproxNumberOfSearchResults() {
        return 5;
    }

    private String[] getSortedUsernames18x(int offset, int pageSize) {
        return Arrays.copyOfRange(getSortedUsernames18x(), offset, offset + pageSize);
    }

    @SuppressWarnings("SameParameterValue")
    private String[] getSortedUsernames18xDesc(int offset, int pageSize) {
        String[] usernames = getSortedUsernames18x();
        ArrayUtils.reverse(usernames);
        return Arrays.copyOfRange(usernames, offset, offset + pageSize);
    }

    protected String[] getSortedUsernames18x() {
        return new String[] { transformNameFromResource("Will"), "carla", "daemon", "meathook", transformNameFromResource("morgan") };
    }

    @SuppressWarnings("SameParameterValue")
    private ObjectOrdering createAttributeOrdering(QName attrQname) {
        return createAttributeOrdering(attrQname, OrderDirection.ASCENDING);
    }

    private ObjectOrdering createAttributeOrdering(QName attrQname, OrderDirection direction) {
        return prismContext.queryFactory().createOrdering(ItemPath.create(ShadowType.F_ATTRIBUTES, attrQname), direction);
    }

    @Test
    public void test194SearchIcfNameRepoizedNoFetch() throws Exception {
        testSearchIterativeSingleAttrFilter(SchemaConstants.ICFS_NAME, getWillRepoIcfName(),
                GetOperationOptions.createNoFetch(), false,
                transformNameFromResource(ACCOUNT_WILL_USERNAME));
    }

    @Test
    public void test195SearchIcfNameExact() throws Exception {
        testSearchIterativeSingleAttrFilter(
                SchemaConstants.ICFS_NAME, transformNameFromResource(ACCOUNT_WILL_USERNAME), null, true,
                transformNameFromResource(ACCOUNT_WILL_USERNAME));
    }

    @Test
    public void test196SearchIcfNameExactNoFetch() throws Exception {
        testSearchIterativeSingleAttrFilter(SchemaConstants.ICFS_NAME, transformNameFromResource(ACCOUNT_WILL_USERNAME),
                GetOperationOptions.createNoFetch(), false,
                transformNameFromResource(ACCOUNT_WILL_USERNAME));
    }

    @Test
    public void test197SearchIcfNameAndUidExactNoFetch() throws Exception {
        testSearchIterativeAlternativeAttrFilter(SchemaConstants.ICFS_NAME, transformNameFromResource(ACCOUNT_WILL_USERNAME),
                SchemaConstants.ICFS_UID, willIcfUid,
                GetOperationOptions.createNoFetch(), false,
                transformNameFromResource(ACCOUNT_WILL_USERNAME));
    }

    @Test
    public void test198SearchNone() throws Exception {
        ObjectFilter attrFilter = FilterCreationUtil.createNone(prismContext);
        testSearchIterative(attrFilter, null, true, true, false);
    }

    /**
     * Search with query that queries both the repository and the resource.
     * We cannot do this. This should fail.
     * MID-2822
     */
    @Test
    public void test199SearchOnAndOffResource() throws Exception {
        given();
        Task task = getTestTask();
        OperationResult result = task.getResult();

        ObjectQuery query = createOnOffQuery();

        ResultHandler<ShadowType> handler = (object, parentResult) -> {
            AssertJUnit.fail("Handler called: " + object);
            return false;
        };

        when();
        try {
            provisioningService.searchObjectsIterative(ShadowType.class, query,
                    null, handler, task, result);

            AssertJUnit.fail("unexpected success");

        } catch (SchemaException e) {
            displayExpectedException(e);
        }

        then();
        assertFailure(result);
    }

    /**
     * Search with query that queries both the repository and the resource.
     * NoFetch. This should go OK.
     * MID-2822
     */
    @Test
    public void test196SearchOnAndOffResourceNoFetch() throws Exception {
        given();
        Task task = getTestTask();
        OperationResult result = task.getResult();

        ObjectQuery query = createOnOffQuery();

        ResultHandler<ShadowType> handler = (object, parentResult) -> {
            AssertJUnit.fail("Handler called: " + object);
            return false;
        };

        when();
        provisioningService.searchObjectsIterative(ShadowType.class, query,
                SelectorOptions.createCollection(GetOperationOptions.createNoFetch()),
                handler, task, result);

        then();
        assertSuccess(result);
    }

    private ObjectQuery createOnOffQuery() throws SchemaException {
        ResourceSchema resourceSchema = RefinedResourceSchemaImpl.getResourceSchema(resource, prismContext);
        assertNotNull(resourceSchema);
        ObjectClassComplexTypeDefinition objectClassDef = resourceSchema.findObjectClassDefinition(SchemaTestConstants.ACCOUNT_OBJECT_CLASS_LOCAL_NAME);
        ResourceAttributeDefinition<String> attrDef = objectClassDef.findAttributeDefinition(
                dummyResourceCtl.getAttributeQName(DummyResourceContoller.DUMMY_ACCOUNT_ATTRIBUTE_SHIP_NAME));
        assertNotNull(attrDef);

        ObjectQuery query = prismContext.queryFor(ShadowType.class)
                .item(ShadowType.F_RESOURCE_REF).ref(RESOURCE_DUMMY_OID)
                .and().item(ShadowType.F_OBJECT_CLASS).eq(new QName(ResourceTypeUtil.getResourceNamespace(resourceType), SchemaConstants.ACCOUNT_OBJECT_CLASS_LOCAL_NAME))
                .and().itemWithDef(attrDef, ShadowType.F_ATTRIBUTES, attrDef.getItemName()).eq("Sea Monkey")
                .and().item(ShadowType.F_DEAD).eq(true)
                .build();
        displayDumpable("Query", query);
        return query;
    }

    @SuppressWarnings("SameParameterValue")
    private <T> void testSearchIterativeSingleAttrFilter(String attrName, T attrVal,
            GetOperationOptions rootOptions, boolean fullShadow, String... expectedAccountIds) throws Exception {
        testSearchIterativeSingleAttrFilter(dummyResourceCtl.getAttributeQName(attrName), attrVal,
                rootOptions, fullShadow, expectedAccountIds);
    }

    <T> void testSearchIterativeSingleAttrFilter(QName attrQName, T attrVal,
            GetOperationOptions rootOptions, boolean fullShadow, String... expectedAccountNames) throws Exception {
        ResourceSchema resourceSchema = requireNonNull(RefinedResourceSchemaImpl.getResourceSchema(resource, prismContext));
        ObjectClassComplexTypeDefinition objectClassDef = resourceSchema.findObjectClassDefinition(SchemaTestConstants.ACCOUNT_OBJECT_CLASS_LOCAL_NAME);
        ResourceAttributeDefinition<T> attrDef = requireNonNull(objectClassDef.findAttributeDefinition(attrQName));
        ObjectFilter filter = prismContext.queryFor(ShadowType.class)
                .itemWithDef(attrDef, ShadowType.F_ATTRIBUTES, attrDef.getItemName()).eq(attrVal)
                .buildFilter();
        testSearchIterative(filter, rootOptions, fullShadow, true, false, expectedAccountNames);
    }

    @SuppressWarnings("SameParameterValue")
    private <T> void testSearchIterativeAlternativeAttrFilter(QName attr1QName, T attr1Val,
            QName attr2QName, T attr2Val,
            GetOperationOptions rootOptions, boolean fullShadow, String... expectedAccountNames) throws Exception {
        ResourceSchema resourceSchema = requireNonNull(RefinedResourceSchemaImpl.getResourceSchema(resource, prismContext));
        ObjectClassComplexTypeDefinition objectClassDef = resourceSchema.findObjectClassDefinition(SchemaTestConstants.ACCOUNT_OBJECT_CLASS_LOCAL_NAME);
        ResourceAttributeDefinition<T> attr1Def = requireNonNull(objectClassDef.findAttributeDefinition(attr1QName));
        ResourceAttributeDefinition<T> attr2Def = requireNonNull(objectClassDef.findAttributeDefinition(attr2QName));
        ObjectFilter filter = prismContext.queryFor(ShadowType.class)
                .itemWithDef(attr1Def, ShadowType.F_ATTRIBUTES, attr1Def.getItemName()).eq(attr1Val)
                .or().itemWithDef(attr2Def, ShadowType.F_ATTRIBUTES, attr2Def.getItemName()).eq(attr2Val)
                .buildFilter();
        testSearchIterative(filter, rootOptions, fullShadow, false, true, expectedAccountNames);
    }

    @SuppressWarnings("UnusedReturnValue")
    private SearchResultMetadata testSearchIterative(
            ObjectFilter attrFilter, GetOperationOptions rootOptions, final boolean fullShadow,
            boolean useObjectClassFilter, final boolean useRepo, String... expectedAccountNames)
            throws Exception {
        OperationResult result = createOperationResult();

        ObjectQuery query;
        if (useObjectClassFilter) {
            query = ObjectQueryUtil.createResourceAndObjectClassQuery(RESOURCE_DUMMY_OID, new QName(ResourceTypeUtil.getResourceNamespace(resourceType),
                    SchemaConstants.ACCOUNT_OBJECT_CLASS_LOCAL_NAME), prismContext);
            if (attrFilter != null) {
                AndFilter filter = (AndFilter) query.getFilter();
                filter.getConditions().add(attrFilter);
            }
        } else {
            query = ObjectQueryUtil.createResourceQuery(RESOURCE_DUMMY_OID, prismContext);
            if (attrFilter != null) {
                query.setFilter(prismContext.queryFactory().createAnd(query.getFilter(), attrFilter));
            }
        }

        displayDumpable("Query", query);

        final List<PrismObject<ShadowType>> foundObjects = new ArrayList<>();
        ResultHandler<ShadowType> handler = (shadow, parentResult) -> {
            foundObjects.add(shadow);

            assertTrue(shadow.canRepresent(ShadowType.class));
            if (!useRepo) {
                try {
                    checkAccountShadow(shadow, parentResult, fullShadow);
                } catch (SchemaException e) {
                    throw new SystemException(e.getMessage(), e);
                }
            }
            return true;
        };

        Collection<SelectorOptions<GetOperationOptions>> options = SelectorOptions.createCollection(rootOptions);

        when();
        SearchResultMetadata searchMetadata;
        if (useRepo) {
            searchMetadata = repositoryService.searchObjectsIterative(ShadowType.class, query, handler, null, true, result);
        } else {
            searchMetadata = provisioningService.searchObjectsIterative(ShadowType.class, query, options, handler, null, result);
        }

        then();
        assertSuccess(result);

        display("found shadows", foundObjects);

        for (String expectedAccountId : expectedAccountNames) {
            boolean found = false;
            for (PrismObject<ShadowType> foundObject : foundObjects) {
                if (expectedAccountId.equals(foundObject.asObjectable().getName().getOrig())) {
                    found = true;
                    break;
                }
            }
            if (!found) {
                AssertJUnit.fail("Account " + expectedAccountId + " was expected to be found but it was not found (found " + foundObjects.size() + ", expected " + expectedAccountNames.length + ")");
            }
        }

        assertEquals("Wrong number of found objects (" + foundObjects + "): " + foundObjects, expectedAccountNames.length, foundObjects.size());
        if (!useRepo) {
            checkUniqueness(foundObjects);
        }
        assertSteadyResource();

        return searchMetadata;
    }

    // This has to be a different method than ordinary search. We care about ordering here.
    // Also, paged search without sorting does not make much sense anyway.
    @SuppressWarnings("SameParameterValue")
    private SearchResultMetadata testSearchIterativePaging(ObjectFilter attrFilter,
            ObjectPaging paging, GetOperationOptions rootOptions, String... expectedAccountNames)
            throws Exception {
        OperationResult result = createOperationResult();

        ObjectQuery query = ObjectQueryUtil.createResourceAndObjectClassQuery(RESOURCE_DUMMY_OID, new QName(ResourceTypeUtil.getResourceNamespace(resourceType),
                SchemaConstants.ACCOUNT_OBJECT_CLASS_LOCAL_NAME), prismContext);
        if (attrFilter != null) {
            AndFilter filter = (AndFilter) query.getFilter();
            filter.getConditions().add(attrFilter);
        }
        query.setPaging(paging);

        displayDumpable("Query", query);

        final List<PrismObject<ShadowType>> foundObjects = new ArrayList<>();
        ResultHandler<ShadowType> handler = (shadow, parentResult) -> {
            foundObjects.add(shadow);

            assertTrue(shadow.canRepresent(ShadowType.class));
            try {
                checkAccountShadow(shadow, parentResult, true);
            } catch (SchemaException e) {
                throw new SystemException(e.getMessage(), e);
            }
            return true;
        };

        Collection<SelectorOptions<GetOperationOptions>> options = SelectorOptions.createCollection(rootOptions);

        when();
        SearchResultMetadata searchMetadata = provisioningService.searchObjectsIterative(ShadowType.class, query, options, handler, null, result);

        then();
        assertSuccess(result);

        display("found shadows", foundObjects);

        int i = 0;
        for (String expectedAccountId : expectedAccountNames) {
            PrismObject<ShadowType> foundObject = foundObjects.get(i);
            if (!expectedAccountId.equals(foundObject.asObjectable().getName().getOrig())) {
                fail("Account " + expectedAccountId + " was expected to be found on " + i + " position, but it was not found (found " + foundObject.asObjectable().getName().getOrig() + ")");
            }
            i++;
        }

        assertEquals("Wrong number of found objects (" + foundObjects + "): " + foundObjects, expectedAccountNames.length, foundObjects.size());
        checkUniqueness(foundObjects);
        assertSteadyResource();

        return searchMetadata;
    }

    @Test
    public void test200AddGroup() throws Exception {
        // GIVEN
        Task task = getTestTask();
        OperationResult result = task.getResult();
        syncServiceMock.reset();

        PrismObject<ShadowType> group = prismContext.parseObject(GROUP_PIRATES_FILE);
        group.checkConsistence();

        rememberDummyResourceGroupMembersReadCount(null);

        display("Adding group", group);

        // WHEN
        String addedObjectOid = provisioningService.addObject(group, null, null, task, result);

        // THEN
        assertSuccess("addObject has failed (result)", result);
        assertEquals(GROUP_PIRATES_OID, addedObjectOid);

        group.checkConsistence();
        assertDummyResourceGroupMembersReadCountIncrement(null, 0);

        ShadowType groupRepoType = getShadowRepo(GROUP_PIRATES_OID).asObjectable();
        display("group from repo", groupRepoType);
        PrismAsserts.assertEqualsPolyString("Name not equal.", GROUP_PIRATES_NAME, groupRepoType.getName());
        assertEquals("Wrong kind (repo)", ShadowKindType.ENTITLEMENT, groupRepoType.getKind());

        syncServiceMock.assertSingleNotifySuccessOnly();
        assertDummyResourceGroupMembersReadCountIncrement(null, 0);

        PrismObject<ShadowType> groupProvisioning = provisioningService.getObject(ShadowType.class, GROUP_PIRATES_OID, null, task, result);
        display("group from provisioning", groupProvisioning);
        checkGroupPirates(groupProvisioning, result);
        piratesIcfUid = getIcfUid(groupRepoType);

        assertDummyResourceGroupMembersReadCountIncrement(null, 0);

        // Check if the group was created in the dummy resource

        DummyGroup dummyGroup = getDummyGroupAssert(GROUP_PIRATES_NAME, piratesIcfUid);
        assertNotNull("No dummy group " + GROUP_PIRATES_NAME, dummyGroup);
        assertEquals("Description is wrong", "Scurvy pirates", dummyGroup.getAttributeValue("description"));
        assertTrue("The group is not enabled", dummyGroup.isEnabled());

        // Check if the shadow is still in the repo (e.g. that the consistency or sync haven't removed it)
        PrismObject<ShadowType> shadowFromRepo = getShadowRepo(addedObjectOid);
        assertNotNull("Shadow was not created in the repository", shadowFromRepo);
        displayValue("Repository shadow", shadowFromRepo.debugDump());

        checkRepoEntitlementShadow(shadowFromRepo);

        assertDummyResourceGroupMembersReadCountIncrement(null, 0);
        checkUniqueness(group);
        assertDummyResourceGroupMembersReadCountIncrement(null, 0);
        assertSteadyResource();
    }

    @Test
    public void test202GetGroup() throws Exception {
        // GIVEN
        OperationResult result = createOperationResult();

        rememberDummyResourceGroupMembersReadCount(null);

        // WHEN
        PrismObject<ShadowType> shadow = provisioningService.getObject(ShadowType.class, GROUP_PIRATES_OID, null, null, result);

        // THEN
        assertSuccess(result);

        display("Retrieved group shadow", shadow);

        assertNotNull("No dummy group", shadow);

        assertDummyResourceGroupMembersReadCountIncrement(null, 0);

        checkGroupPirates(shadow, result);

        checkUniqueness(shadow);

        assertSteadyResource();
    }

    private void checkGroupPirates(PrismObject<ShadowType> shadow, OperationResult result) throws SchemaException {
        checkGroupShadow(shadow, result);
        PrismAsserts.assertEqualsPolyString("Name not equal.", transformNameFromResource(GROUP_PIRATES_NAME), shadow.getName());
        assertEquals("Wrong kind (provisioning)", ShadowKindType.ENTITLEMENT, shadow.asObjectable().getKind());
        assertAttribute(shadow, DummyResourceContoller.DUMMY_GROUP_ATTRIBUTE_DESCRIPTION, "Scurvy pirates");
        Collection<ResourceAttribute<?>> attributes = ShadowUtil.getAttributes(shadow);
        assertEquals("Unexpected number of attributes", 3, attributes.size());

        assertNull("The _PASSWORD_ attribute sneaked into shadow", ShadowUtil.getAttributeValues(
                shadow, new QName(SchemaConstants.NS_ICF_SCHEMA, "password")));
    }

    @Test
    public void test203GetGroupNoFetch() throws Exception {
        // GIVEN
        OperationResult result = createOperationResult();

        GetOperationOptions rootOptions = new GetOperationOptions();
        rootOptions.setNoFetch(true);
        Collection<SelectorOptions<GetOperationOptions>> options = SelectorOptions.createCollection(rootOptions);

        rememberDummyResourceGroupMembersReadCount(null);

        // WHEN
        PrismObject<ShadowType> shadow = provisioningService.getObject(ShadowType.class, GROUP_PIRATES_OID, options, null, result);

        // THEN
        assertSuccess(result);

        display("Retrieved group shadow", shadow);

        assertNotNull("No dummy group", shadow);

        assertDummyResourceGroupMembersReadCountIncrement(null, 0);

        checkGroupShadow(shadow, result, false);

        checkUniqueness(shadow);

        assertSteadyResource();
    }

    @Test
    public void test205ModifyGroupReplace() throws Exception {
        Task task = getTestTask();
        OperationResult result = task.getResult();

        rememberDummyResourceGroupMembersReadCount(null);
        syncServiceMock.reset();

        ObjectDelta<ShadowType> delta = prismContext.deltaFactory().object().createModificationReplaceProperty(ShadowType.class,
                GROUP_PIRATES_OID,
                dummyResourceCtl.getAttributePath(DummyResourceContoller.DUMMY_GROUP_ATTRIBUTE_DESCRIPTION),
                "Bloodthirsty pirates");
        displayDumpable("ObjectDelta", delta);
        delta.checkConsistence();

        // WHEN
        provisioningService.modifyObject(ShadowType.class, delta.getOid(), delta.getModifications(),
                new OperationProvisioningScriptsType(), null, task, result);

        // THEN
        assertSuccess(result);

        delta.checkConsistence();
        DummyGroup group = getDummyGroupAssert(GROUP_PIRATES_NAME, piratesIcfUid);
        assertDummyAttributeValues(group, DummyResourceContoller.DUMMY_GROUP_ATTRIBUTE_DESCRIPTION, "Bloodthirsty pirates");

        if (isPreFetchResource()) {
            assertDummyResourceGroupMembersReadCountIncrement(null, 1);
        } else {
            assertDummyResourceGroupMembersReadCountIncrement(null, 0);
        }

        syncServiceMock.assertSingleNotifySuccessOnly();
        assertSteadyResource();
    }

    @Test
    public void test210AddPrivilege() throws Exception {
        // GIVEN
        Task task = getTestTask();
        OperationResult result = task.getResult();
        syncServiceMock.reset();

        PrismObject<ShadowType> priv = prismContext.parseObject(PRIVILEGE_PILLAGE_FILE);
        priv.checkConsistence();

        display("Adding priv", priv);

        // WHEN
        String addedObjectOid = provisioningService.addObject(priv, null, null, task, result);

        // THEN
        assertSuccess("addObject has failed (result)", result);
        assertEquals(PRIVILEGE_PILLAGE_OID, addedObjectOid);

        priv.checkConsistence();

        ShadowType groupRepoType = getShadowRepo(PRIVILEGE_PILLAGE_OID).asObjectable();
        PrismAsserts.assertEqualsPolyString("Name not equal.", PRIVILEGE_PILLAGE_NAME, groupRepoType.getName());
        assertEquals("Wrong kind (repo)", ShadowKindType.ENTITLEMENT, groupRepoType.getKind());

        syncServiceMock.assertSingleNotifySuccessOnly();

        PrismObject<ShadowType> privProvisioning = provisioningService.getObject(ShadowType.class,
                PRIVILEGE_PILLAGE_OID, null, task, result);
        display("priv from provisioning", privProvisioning);
        checkPrivPillage(privProvisioning, result);
        pillageIcfUid = getIcfUid(privProvisioning);

        // Check if the priv was created in the dummy resource

        DummyPrivilege dummyPriv = getDummyPrivilegeAssert(PRIVILEGE_PILLAGE_NAME, pillageIcfUid);
        assertNotNull("No dummy priv " + PRIVILEGE_PILLAGE_NAME, dummyPriv);
        assertEquals("Wrong privilege power", (Integer) 100, dummyPriv.getAttributeValue(DummyResourceContoller.DUMMY_PRIVILEGE_ATTRIBUTE_POWER, Integer.class));

        // Check if the shadow is still in the repo (e.g. that the consistency or sync haven't removed it)
        PrismObject<ShadowType> shadowFromRepo = getShadowRepo(addedObjectOid);
        assertNotNull("Shadow was not created in the repository", shadowFromRepo);
        displayValue("Repository shadow", shadowFromRepo.debugDump());

        checkRepoEntitlementShadow(shadowFromRepo);

        checkUniqueness(priv);
        assertSteadyResource();
    }

    @Test
    public void test212GetPriv() throws Exception {
        // GIVEN
        OperationResult result = createOperationResult();

        // WHEN
        PrismObject<ShadowType> shadow = provisioningService.getObject(ShadowType.class, PRIVILEGE_PILLAGE_OID, null, null, result);

        // THEN
        assertSuccess(result);

        display("Retrieved priv shadow", shadow);

        assertNotNull("No dummy priv", shadow);

        checkPrivPillage(shadow, result);

        checkUniqueness(shadow);

        assertSteadyResource();
    }

    private void checkPrivPillage(PrismObject<ShadowType> shadow, OperationResult result) throws SchemaException {
        checkEntitlementShadow(shadow, result, OBJECTCLASS_PRIVILEGE_LOCAL_NAME, true);
        assertShadowName(shadow, PRIVILEGE_PILLAGE_NAME);
        assertEquals("Wrong kind (provisioning)", ShadowKindType.ENTITLEMENT, shadow.asObjectable().getKind());
        Collection<ResourceAttribute<?>> attributes = ShadowUtil.getAttributes(shadow);
        assertEquals("Unexpected number of attributes", 3, attributes.size());
        assertAttribute(shadow, DummyResourceContoller.DUMMY_PRIVILEGE_ATTRIBUTE_POWER, 100);

        assertNull("The _PASSWORD_ attribute sneaked into shadow", ShadowUtil.getAttributeValues(
                shadow, new QName(SchemaConstants.NS_ICF_SCHEMA, "password")));
    }

    @Test
    public void test214AddPrivilegeBargain() throws Exception {
        // GIVEN
        Task task = getTestTask();
        OperationResult result = task.getResult();
        syncServiceMock.reset();

        PrismObject<ShadowType> priv = prismContext.parseObject(PRIVILEGE_BARGAIN_FILE);
        priv.checkConsistence();

        rememberDummyResourceGroupMembersReadCount(null);

        display("Adding priv", priv);

        // WHEN
        String addedObjectOid = provisioningService.addObject(priv, null, null, task, result);

        // THEN
        assertSuccess("addObject has failed (result)", result);
        assertEquals(PRIVILEGE_BARGAIN_OID, addedObjectOid);

        priv.checkConsistence();
        assertDummyResourceGroupMembersReadCountIncrement(null, 0);

        ShadowType groupRepoType = getShadowRepo(PRIVILEGE_BARGAIN_OID).asObjectable();
        PrismAsserts.assertEqualsPolyString("Name not equal.", PRIVILEGE_BARGAIN_NAME, groupRepoType.getName());
        assertEquals("Wrong kind (repo)", ShadowKindType.ENTITLEMENT, groupRepoType.getKind());

        syncServiceMock.assertSingleNotifySuccessOnly();
        assertDummyResourceGroupMembersReadCountIncrement(null, 0);

        PrismObject<ShadowType> privProvisioningType = provisioningService.getObject(ShadowType.class,
                PRIVILEGE_BARGAIN_OID, null, task, result);
        display("priv from provisioning", privProvisioningType);
        checkPrivBargain(privProvisioningType, result);
        bargainIcfUid = getIcfUid(privProvisioningType);

        assertDummyResourceGroupMembersReadCountIncrement(null, 0);

        // Check if the group was created in the dummy resource

        DummyPrivilege dummyPriv = getDummyPrivilegeAssert(PRIVILEGE_BARGAIN_NAME, bargainIcfUid);
        assertNotNull("No dummy priv " + PRIVILEGE_BARGAIN_NAME, dummyPriv);

        // Check if the shadow is still in the repo (e.g. that the consistency or sync haven't removed it)
        PrismObject<ShadowType> shadowFromRepo = getShadowRepo(addedObjectOid);
        assertNotNull("Shadow was not created in the repository", shadowFromRepo);
        displayValue("Repository shadow", shadowFromRepo.debugDump());

        checkRepoEntitlementShadow(shadowFromRepo);

        checkUniqueness(priv);
        assertDummyResourceGroupMembersReadCountIncrement(null, 0);
        assertSteadyResource();
    }

    private void checkPrivBargain(PrismObject<ShadowType> shadow, OperationResult result) throws SchemaException {
        checkEntitlementShadow(shadow, result, OBJECTCLASS_PRIVILEGE_LOCAL_NAME, true);
        assertShadowName(shadow, PRIVILEGE_BARGAIN_NAME);
        assertEquals("Wrong kind (provisioning)", ShadowKindType.ENTITLEMENT, shadow.asObjectable().getKind());
        Collection<ResourceAttribute<?>> attributes = ShadowUtil.getAttributes(shadow);
        assertEquals("Unexpected number of attributes", 2, attributes.size());

        assertNull("The _PASSWORD_ attribute sneaked into shadow", ShadowUtil.getAttributeValues(
                shadow, new QName(SchemaConstants.NS_ICF_SCHEMA, "password")));
    }

    @Test
    public void test220EntitleAccountWillPirates() throws Exception {
        Task task = getTestTask();
        OperationResult result = task.getResult();

        rememberDummyResourceGroupMembersReadCount(null);
        syncServiceMock.reset();

        ObjectDelta<ShadowType> delta = IntegrationTestTools.createEntitleDelta(ACCOUNT_WILL_OID,
                dummyResourceCtl.getAttributeQName(DummyResourceContoller.DUMMY_ENTITLEMENT_GROUP_NAME),
                GROUP_PIRATES_OID, prismContext);
        displayDumpable("ObjectDelta", delta);
        delta.checkConsistence();

        when();
        provisioningService.modifyObject(ShadowType.class, delta.getOid(), delta.getModifications(),
                new OperationProvisioningScriptsType(), null, task, result);

        then();
        assertSuccess(result);

        delta.checkConsistence();
        if (isPreFetchResource()) {
            assertDummyResourceGroupMembersReadCountIncrement(null, 1);
        } else {
            assertDummyResourceGroupMembersReadCountIncrement(null, 0);
        }

        DummyGroup group = getDummyGroupAssert(GROUP_PIRATES_NAME, piratesIcfUid);
        assertMember(group, transformNameToResource(ACCOUNT_WILL_USERNAME));

        syncServiceMock.assertSingleNotifySuccessOnly();
        assertDummyResourceGroupMembersReadCountIncrement(null, 0);
        assertSteadyResource();
    }

    /**
     * Reads the will accounts, checks that the entitlement is there.
     */
    @Test
    public void test221GetPirateWill() throws Exception {
        Task task = getTestTask();
        OperationResult result = task.getResult();

        rememberDummyResourceGroupMembersReadCount(null);
        syncServiceMock.reset();

        // WHEN
        PrismObject<ShadowType> account = provisioningService.getObject(ShadowType.class, ACCOUNT_WILL_OID, null, task, result);

        // THEN
        display("Account", account);
        assertSuccess(result);

        assertDummyResourceGroupMembersReadCountIncrement(null, 0);
        assertEntitlementGroup(account, GROUP_PIRATES_OID);

        // Just make sure nothing has changed
        DummyGroup group = getDummyGroupAssert(GROUP_PIRATES_NAME, piratesIcfUid);
        assertMember(group, transformNameToResource(ACCOUNT_WILL_USERNAME));

        assertDummyResourceGroupMembersReadCountIncrement(null, 0);
        assertSteadyResource();
    }

    @Test
    public void test222EntitleAccountWillPillage() throws Exception {
        Task task = getTestTask();
        OperationResult result = task.getResult();

        rememberDummyResourceGroupMembersReadCount(null);
        syncServiceMock.reset();

        ObjectDelta<ShadowType> delta = IntegrationTestTools.createEntitleDelta(ACCOUNT_WILL_OID,
                ASSOCIATION_PRIV_NAME, PRIVILEGE_PILLAGE_OID, prismContext);
        displayDumpable("ObjectDelta", delta);
        delta.checkConsistence();

        // WHEN
        provisioningService.modifyObject(ShadowType.class, delta.getOid(), delta.getModifications(),
                new OperationProvisioningScriptsType(), null, task, result);

        // THEN
        assertSuccess(result);

        assertDummyResourceGroupMembersReadCountIncrement(null, 0);

        DummyAccount dummyAccount = getDummyAccountAssert(transformNameFromResource(ACCOUNT_WILL_USERNAME), willIcfUid);
        assertNotNull("Account will is gone!", dummyAccount);
        Set<String> accountPrivileges = dummyAccount.getAttributeValues(DummyAccount.ATTR_PRIVILEGES_NAME, String.class);
        PrismAsserts.assertSets("account privileges", accountPrivileges, PRIVILEGE_PILLAGE_NAME);

        assertDummyResourceGroupMembersReadCountIncrement(null, 0);

        // Make sure that privilege object is still there
        DummyPrivilege priv = getDummyPrivilegeAssert(PRIVILEGE_PILLAGE_NAME, pillageIcfUid);
        assertNotNull("Privilege object is gone!", priv);

        delta.checkConsistence();
        assertDummyResourceGroupMembersReadCountIncrement(null, 0);

        // Make sure that the groups is still there and will is a member
        DummyGroup group = getDummyGroupAssert(GROUP_PIRATES_NAME, piratesIcfUid);
        assertMember(group, transformNameToResource(ACCOUNT_WILL_USERNAME));

        syncServiceMock.assertSingleNotifySuccessOnly();
        assertDummyResourceGroupMembersReadCountIncrement(null, 0);

        PrismObject<ShadowType> shadow = provisioningService.getObject(ShadowType.class, ACCOUNT_WILL_OID, null, task, result);
        display("Shadow after", shadow);
        assertEntitlementGroup(shadow, GROUP_PIRATES_OID);
        assertEntitlementPriv(shadow, PRIVILEGE_PILLAGE_OID);

        assertSteadyResource();
    }

    @Test
    public void test223EntitleAccountWillBargain() throws Exception {
        Task task = getTestTask();
        OperationResult result = task.getResult();

        syncServiceMock.reset();

        ObjectDelta<ShadowType> delta = IntegrationTestTools.createEntitleDelta(ACCOUNT_WILL_OID,
                ASSOCIATION_PRIV_NAME, PRIVILEGE_BARGAIN_OID, prismContext);
        displayDumpable("ObjectDelta", delta);
        delta.checkConsistence();

        // WHEN
        provisioningService.modifyObject(ShadowType.class, delta.getOid(), delta.getModifications(),
                new OperationProvisioningScriptsType(), null, task, result);

        // THEN
        assertSuccess(result);

        DummyAccount dummyAccount = getDummyAccountAssert(transformNameFromResource(ACCOUNT_WILL_USERNAME), willIcfUid);
        assertNotNull("Account will is gone!", dummyAccount);
        Set<String> accountPrivileges = dummyAccount.getAttributeValues(DummyAccount.ATTR_PRIVILEGES_NAME, String.class);
        PrismAsserts.assertSets("account privileges", accountPrivileges, PRIVILEGE_PILLAGE_NAME, PRIVILEGE_BARGAIN_NAME);

        // Make sure that privilege object is still there
        DummyPrivilege priv = getDummyPrivilegeAssert(PRIVILEGE_PILLAGE_NAME, pillageIcfUid);
        assertNotNull("Privilege object (pillage) is gone!", priv);
        DummyPrivilege priv2 = getDummyPrivilegeAssert(PRIVILEGE_BARGAIN_NAME, bargainIcfUid);
        assertNotNull("Privilege object (bargain) is gone!", priv2);

        delta.checkConsistence();

        // Make sure that the groups is still there and will is a member
        DummyGroup group = getDummyGroupAssert(GROUP_PIRATES_NAME, piratesIcfUid);
        assertMember(group, transformNameToResource(ACCOUNT_WILL_USERNAME));

        syncServiceMock.assertSingleNotifySuccessOnly();

        assertSteadyResource();
    }

    /**
     * Reads the will accounts, checks that both entitlements are there.
     */
    @Test
    public void test224GetPillagingPirateWill() throws Exception {
        Task task = getTestTask();
        OperationResult result = task.getResult();

        rememberDummyResourceGroupMembersReadCount(null);
        syncServiceMock.reset();

        // WHEN
        PrismObject<ShadowType> account = provisioningService.getObject(ShadowType.class, ACCOUNT_WILL_OID, null, task, result);

        // THEN
        display("Account", account);
        assertSuccess(result);

        assertEntitlementGroup(account, GROUP_PIRATES_OID);
        assertEntitlementPriv(account, PRIVILEGE_PILLAGE_OID);
        assertEntitlementPriv(account, PRIVILEGE_BARGAIN_OID);

        assertDummyResourceGroupMembersReadCountIncrement(null, 0);

        // Just make sure nothing has changed
        DummyAccount dummyAccount = getDummyAccountAssert(transformNameFromResource(ACCOUNT_WILL_USERNAME), willIcfUid);
        assertNotNull("Account will is gone!", dummyAccount);
        Set<String> accountPrivileges = dummyAccount.getAttributeValues(DummyAccount.ATTR_PRIVILEGES_NAME, String.class);
        PrismAsserts.assertSets("Wrong account privileges", accountPrivileges, PRIVILEGE_PILLAGE_NAME, PRIVILEGE_BARGAIN_NAME);

        assertDummyResourceGroupMembersReadCountIncrement(null, 0);

        // Make sure that privilege object is still there
        DummyPrivilege priv = getDummyPrivilegeAssert(PRIVILEGE_PILLAGE_NAME, pillageIcfUid);
        assertNotNull("Privilege object is gone!", priv);
        DummyPrivilege priv2 = getDummyPrivilegeAssert(PRIVILEGE_BARGAIN_NAME, bargainIcfUid);
        assertNotNull("Privilege object (bargain) is gone!", priv2);

        DummyGroup group = getDummyGroupAssert(GROUP_PIRATES_NAME, piratesIcfUid);
        assertMember(group, transformNameToResource(ACCOUNT_WILL_USERNAME));

        assertDummyResourceGroupMembersReadCountIncrement(null, 0);
        assertSteadyResource();
    }

    /**
     * Create a fresh group directly on the resource. So we are sure there is no shadow
     * for it yet. Add will to this group. Get will account. Make sure that the group is
     * in the associations.
     */
    @Test
    public void test225GetFoolishPirateWill() throws Exception {
        // GIVEN
        Task task = getTestTask();
        OperationResult result = task.getResult();

        DummyGroup groupFools = new DummyGroup("fools");
        dummyResource.addGroup(groupFools);
        groupFools.addMember(transformNameFromResource(ACCOUNT_WILL_USERNAME));

        syncServiceMock.reset();
        rememberDummyResourceGroupMembersReadCount(null);
        rememberCounter(InternalCounters.CONNECTOR_OPERATION_COUNT);

        // WHEN
        PrismObject<ShadowType> account = provisioningService.getObject(ShadowType.class, ACCOUNT_WILL_OID, null, task, result);

        // THEN
        display("Account", account);
        assertSuccess(result);

        assertCounterIncrement(InternalCounters.CONNECTOR_OPERATION_COUNT, 2);

        assertDummyResourceGroupMembersReadCountIncrement(null, 0);

        PrismObject<ShadowType> foolsShadow = findShadowByName(new QName(RESOURCE_DUMMY_NS, OBJECTCLASS_GROUP_LOCAL_NAME), "fools", resource, result);
        assertNotNull("No shadow for group fools", foolsShadow);

        assertDummyResourceGroupMembersReadCountIncrement(null, 0);

        assertEntitlementGroup(account, GROUP_PIRATES_OID);
        assertEntitlementGroup(account, foolsShadow.getOid());
        assertEntitlementPriv(account, PRIVILEGE_PILLAGE_OID);
        assertEntitlementPriv(account, PRIVILEGE_BARGAIN_OID);

        assertDummyResourceGroupMembersReadCountIncrement(null, 0);

        // Just make sure nothing has changed
        DummyAccount dummyAccount = getDummyAccountAssert(transformNameFromResource(ACCOUNT_WILL_USERNAME), willIcfUid);
        assertNotNull("Account will is gone!", dummyAccount);
        Set<String> accountPrivileges = dummyAccount.getAttributeValues(DummyAccount.ATTR_PRIVILEGES_NAME, String.class);
        PrismAsserts.assertSets("Wrong account privileges", accountPrivileges, PRIVILEGE_PILLAGE_NAME, PRIVILEGE_BARGAIN_NAME);

        // Make sure that privilege object is still there
        DummyPrivilege priv = getDummyPrivilegeAssert(PRIVILEGE_PILLAGE_NAME, pillageIcfUid);
        assertNotNull("Privilege object is gone!", priv);
        DummyPrivilege priv2 = getDummyPrivilegeAssert(PRIVILEGE_BARGAIN_NAME, bargainIcfUid);
        assertNotNull("Privilege object (bargain) is gone!", priv2);

        assertDummyResourceGroupMembersReadCountIncrement(null, 0);

        DummyGroup group = getDummyGroupAssert(GROUP_PIRATES_NAME, piratesIcfUid);
        assertMember(group, transformNameToResource(ACCOUNT_WILL_USERNAME));

        String foolsIcfUid = getIcfUid(foolsShadow);
        groupFools = getDummyGroupAssert("fools", foolsIcfUid);
        assertMember(groupFools, transformNameToResource(ACCOUNT_WILL_USERNAME));

        assertDummyResourceGroupMembersReadCountIncrement(null, 0);
        assertSteadyResource();
    }

    /**
     * Make the account point to a privilege that does not exist.
     * MidPoint should ignore such privilege.
     */
    @Test
    public void test226WillNonsensePrivilege() throws Exception {
        Task task = getTestTask();
        OperationResult result = task.getResult();

        DummyAccount dummyAccount = getDummyAccountAssert(transformNameFromResource(ACCOUNT_WILL_USERNAME), willIcfUid);
        dummyAccount.addAttributeValues(DummyAccount.ATTR_PRIVILEGES_NAME, PRIVILEGE_NONSENSE_NAME);

        syncServiceMock.reset();

        // WHEN
        PrismObject<ShadowType> shadow = provisioningService.getObject(ShadowType.class, ACCOUNT_WILL_OID, null, task, result);

        // THEN
        assertSuccess(result);
        assertCounterIncrement(InternalCounters.CONNECTOR_OPERATION_COUNT, 3);

        assertDummyResourceGroupMembersReadCountIncrement(null, 0);

        PrismObject<ShadowType> foolsShadow = findShadowByName(new QName(RESOURCE_DUMMY_NS, OBJECTCLASS_GROUP_LOCAL_NAME), "fools", resource, result);
        assertNotNull("No shadow for group fools", foolsShadow);

        assertDummyResourceGroupMembersReadCountIncrement(null, 0);

        assertEntitlementGroup(shadow, GROUP_PIRATES_OID);
        assertEntitlementGroup(shadow, foolsShadow.getOid());
        assertEntitlementPriv(shadow, PRIVILEGE_PILLAGE_OID);
        assertEntitlementPriv(shadow, PRIVILEGE_BARGAIN_OID);

        assertDummyResourceGroupMembersReadCountIncrement(null, 0);

        // Just make sure nothing has changed
        dummyAccount = getDummyAccountAssert(transformNameFromResource(ACCOUNT_WILL_USERNAME), willIcfUid);
        assertNotNull("Account will is gone!", dummyAccount);
        Set<String> accountProvileges = dummyAccount.getAttributeValues(DummyAccount.ATTR_PRIVILEGES_NAME, String.class);
        PrismAsserts.assertSets("Wrong account privileges", accountProvileges,
                PRIVILEGE_PILLAGE_NAME, PRIVILEGE_BARGAIN_NAME, PRIVILEGE_NONSENSE_NAME);

        // Make sure that privilege object is still there
        DummyPrivilege priv = getDummyPrivilegeAssert(PRIVILEGE_PILLAGE_NAME, pillageIcfUid);
        assertNotNull("Privilege object is gone!", priv);
        DummyPrivilege priv2 = getDummyPrivilegeAssert(PRIVILEGE_BARGAIN_NAME, bargainIcfUid);
        assertNotNull("Privilege object (bargain) is gone!", priv2);

        assertDummyResourceGroupMembersReadCountIncrement(null, 0);

        DummyGroup group = getDummyGroupAssert(GROUP_PIRATES_NAME, piratesIcfUid);
        assertMember(group, transformNameToResource(ACCOUNT_WILL_USERNAME));

        String foolsIcfUid = getIcfUid(foolsShadow);
        DummyGroup groupFools = getDummyGroupAssert("fools", foolsIcfUid);
        assertMember(groupFools, transformNameToResource(ACCOUNT_WILL_USERNAME));

        assertDummyResourceGroupMembersReadCountIncrement(null, 0);
        assertSteadyResource();
    }

    @Test
    public void test230DetitleAccountWillPirates() throws Exception {
        Task task = getTestTask();
        OperationResult result = task.getResult();

        rememberDummyResourceGroupMembersReadCount(null);
        syncServiceMock.reset();

        ObjectDelta<ShadowType> delta = IntegrationTestTools.createDetitleDelta(ACCOUNT_WILL_OID,
                dummyResourceCtl.getAttributeQName(DummyResourceContoller.DUMMY_ENTITLEMENT_GROUP_NAME),
                GROUP_PIRATES_OID, prismContext);
        displayDumpable("ObjectDelta", delta);
        delta.checkConsistence();

        when();
        provisioningService.modifyObject(ShadowType.class, delta.getOid(), delta.getModifications(),
                new OperationProvisioningScriptsType(), null, task, result);

        then();
        assertSuccess(result);
        delta.checkConsistence();
        assertAccountPiratesDetitled();
    }

    /**
     * Entitle will to pirates. But this time use identifiers instead of OID.
     * Relates to MID-5315
     */
    @Test
    public void test232EntitleAccountWillPiratesIdentifiersName() throws Exception {
        Task task = getTestTask();
        OperationResult result = task.getResult();

        rememberDummyResourceGroupMembersReadCount(null);
        syncServiceMock.reset();

        ObjectDelta<ShadowType> delta = IntegrationTestTools.createEntitleDeltaIdentifiers(ACCOUNT_WILL_OID,
                dummyResourceCtl.getAttributeQName(DummyResourceContoller.DUMMY_ENTITLEMENT_GROUP_NAME),
                SchemaConstants.ICFS_NAME, GROUP_PIRATES_NAME, prismContext);
        displayDumpable("ObjectDelta", delta);
        delta.checkConsistence();

        when();
        provisioningService.modifyObject(ShadowType.class, delta.getOid(), delta.getModifications(),
                new OperationProvisioningScriptsType(), null, task, result);

        then();
        assertSuccess(result);
        delta.checkConsistence();
        assertAccountPiratesEntitled();
    }

    /**
     * Detitle will to pirates. But this time use identifiers instead of OID.
     * MID-5315
     */
    @Test
    public void test233DetitleAccountWillPiratesIdentifiersName() throws Exception {
        Task task = getTestTask();
        OperationResult result = task.getResult();

        rememberDummyResourceGroupMembersReadCount(null);
        syncServiceMock.reset();

        ObjectDelta<ShadowType> delta = IntegrationTestTools.createDetitleDeltaIdentifiers(ACCOUNT_WILL_OID,
                dummyResourceCtl.getAttributeQName(DummyResourceContoller.DUMMY_ENTITLEMENT_GROUP_NAME),
                SchemaConstants.ICFS_NAME, GROUP_PIRATES_NAME, prismContext);
        displayDumpable("ObjectDelta", delta);
        delta.checkConsistence();

        when();
        provisioningService.modifyObject(ShadowType.class, delta.getOid(), delta.getModifications(),
                new OperationProvisioningScriptsType(), null, task, result);

        then();
        assertSuccess(result);
        delta.checkConsistence();
        assertAccountPiratesDetitled();
    }

    /**
     * Entitle will to pirates. But this time use identifiers instead of OID.
     * Relates to MID-5315
     */
    @Test
    public void test234EntitleAccountWillPiratesIdentifiersUid() throws Exception {
        Task task = getTestTask();
        OperationResult result = task.getResult();

        rememberDummyResourceGroupMembersReadCount(null);
        syncServiceMock.reset();

        ObjectDelta<ShadowType> delta = IntegrationTestTools.createEntitleDeltaIdentifiers(ACCOUNT_WILL_OID,
                dummyResourceCtl.getAttributeQName(DummyResourceContoller.DUMMY_ENTITLEMENT_GROUP_NAME),
                SchemaConstants.ICFS_UID, piratesIcfUid, prismContext);
        displayDumpable("ObjectDelta", delta);
        delta.checkConsistence();

        when();
        provisioningService.modifyObject(ShadowType.class, delta.getOid(), delta.getModifications(),
                new OperationProvisioningScriptsType(), null, task, result);

        then();
        assertSuccess(result);
        delta.checkConsistence();
        assertAccountPiratesEntitled();
    }

    /**
     * Detitle will to pirates. But this time use identifiers instead of OID.
     * MID-5315
     */
    @Test
    public void test235DetitleAccountWillPiratesIdentifiersUid() throws Exception {
        Task task = getTestTask();
        OperationResult result = task.getResult();

        rememberDummyResourceGroupMembersReadCount(null);
        syncServiceMock.reset();

        ObjectDelta<ShadowType> delta = IntegrationTestTools.createDetitleDeltaIdentifiers(ACCOUNT_WILL_OID,
                dummyResourceCtl.getAttributeQName(DummyResourceContoller.DUMMY_ENTITLEMENT_GROUP_NAME),
                SchemaConstants.ICFS_UID, piratesIcfUid, prismContext);
        displayDumpable("ObjectDelta", delta);
        delta.checkConsistence();

        when();
        provisioningService.modifyObject(ShadowType.class, delta.getOid(), delta.getModifications(),
                new OperationProvisioningScriptsType(), null, task, result);

        then();
        assertSuccess(result);
        delta.checkConsistence();
        assertAccountPiratesDetitled();
    }

    private void assertAccountPiratesDetitled() throws Exception {
        if (isPreFetchResource()) {
            assertDummyResourceGroupMembersReadCountIncrement(null, 1);
        } else {
            assertDummyResourceGroupMembersReadCountIncrement(null, 0);
        }

        DummyGroup group = getDummyGroupAssert(GROUP_PIRATES_NAME, piratesIcfUid);
        assertNoMember(group, getWillRepoIcfName());

        // Make sure that account is still there and it has the privilege
        DummyAccount dummyAccount = getDummyAccountAssert(transformNameFromResource(ACCOUNT_WILL_USERNAME), willIcfUid);
        assertNotNull("Account will is gone!", dummyAccount);
        Set<String> accountProvileges = dummyAccount.getAttributeValues(DummyAccount.ATTR_PRIVILEGES_NAME, String.class);
        PrismAsserts.assertSets("Wrong account privileges", accountProvileges,
                PRIVILEGE_PILLAGE_NAME, PRIVILEGE_BARGAIN_NAME, PRIVILEGE_NONSENSE_NAME);

        assertDummyResourceGroupMembersReadCountIncrement(null, 0);

        // Make sure that privilege object is still there
        DummyPrivilege priv = getDummyPrivilegeAssert(PRIVILEGE_PILLAGE_NAME, pillageIcfUid);
        assertNotNull("Privilege object is gone!", priv);
        DummyPrivilege priv2 = getDummyPrivilegeAssert(PRIVILEGE_BARGAIN_NAME, bargainIcfUid);
        assertNotNull("Privilege object (bargain) is gone!", priv2);

        assertDummyResourceGroupMembersReadCountIncrement(null, 0);
        syncServiceMock.assertSingleNotifySuccessOnly();

        Task task = getTestTask();
        OperationResult result = task.getResult();
        PrismObject<ShadowType> shadow = provisioningService.getObject(ShadowType.class, ACCOUNT_WILL_OID, null, task, result);
        display("Shadow after", shadow);
        assertEntitlementPriv(shadow, PRIVILEGE_PILLAGE_OID);
        assertEntitlementPriv(shadow, PRIVILEGE_BARGAIN_OID);

        assertSteadyResource();
    }

    private void assertAccountPiratesEntitled() throws Exception {
        if (isPreFetchResource()) {
            assertDummyResourceGroupMembersReadCountIncrement(null, 1);
        } else {
            assertDummyResourceGroupMembersReadCountIncrement(null, 0);
        }

        DummyGroup group = getDummyGroupAssert(GROUP_PIRATES_NAME, piratesIcfUid);
        assertMember(group, transformNameFromResource(ACCOUNT_WILL_USERNAME));

        // Make sure that account is still there and it has the privilege
        DummyAccount dummyAccount = getDummyAccountAssert(transformNameFromResource(ACCOUNT_WILL_USERNAME), willIcfUid);
        assertNotNull("Account will is gone!", dummyAccount);
        Set<String> accountPrivileges = dummyAccount.getAttributeValues(DummyAccount.ATTR_PRIVILEGES_NAME, String.class);
        PrismAsserts.assertSets("Wrong account privileges", accountPrivileges,
                PRIVILEGE_PILLAGE_NAME, PRIVILEGE_BARGAIN_NAME, PRIVILEGE_NONSENSE_NAME);

        assertDummyResourceGroupMembersReadCountIncrement(null, 0);

        // Make sure that privilege object is still there
        DummyPrivilege priv = getDummyPrivilegeAssert(PRIVILEGE_PILLAGE_NAME, pillageIcfUid);
        assertNotNull("Privilege object is gone!", priv);
        DummyPrivilege priv2 = getDummyPrivilegeAssert(PRIVILEGE_BARGAIN_NAME, bargainIcfUid);
        assertNotNull("Privilege object (bargain) is gone!", priv2);

        assertDummyResourceGroupMembersReadCountIncrement(null, 0);
        syncServiceMock.assertSingleNotifySuccessOnly();

        Task task = getTestTask();
        OperationResult result = task.getResult();
        PrismObject<ShadowType> shadow = provisioningService.getObject(ShadowType.class, ACCOUNT_WILL_OID, null, task, result);
        display("Shadow after", shadow);
        assertEntitlementGroup(shadow, GROUP_PIRATES_OID);
        assertEntitlementPriv(shadow, PRIVILEGE_PILLAGE_OID);
        assertEntitlementPriv(shadow, PRIVILEGE_BARGAIN_OID);

        assertSteadyResource();
    }

    @Test
    public void test238DetitleAccountWillPillage() throws Exception {
        Task task = getTestTask();
        OperationResult result = task.getResult();

        syncServiceMock.reset();

        ObjectDelta<ShadowType> delta = IntegrationTestTools.createDetitleDelta(ACCOUNT_WILL_OID,
                ASSOCIATION_PRIV_NAME, PRIVILEGE_PILLAGE_OID, prismContext);
        displayDumpable("ObjectDelta", delta);
        delta.checkConsistence();

        // WHEN
        provisioningService.modifyObject(ShadowType.class, delta.getOid(), delta.getModifications(),
                new OperationProvisioningScriptsType(), null, task, result);

        // THEN
        assertSuccess(result);

        delta.checkConsistence();
        DummyGroup group = getDummyGroupAssert(GROUP_PIRATES_NAME, piratesIcfUid);
        assertNoMember(group, getWillRepoIcfName());

        // Make sure that account is still there and it has the privilege
        DummyAccount dummyAccount = getDummyAccountAssert(transformNameFromResource(ACCOUNT_WILL_USERNAME), willIcfUid);
        assertNotNull("Account will is gone!", dummyAccount);
        Set<String> accountPrivileges = dummyAccount.getAttributeValues(DummyAccount.ATTR_PRIVILEGES_NAME, String.class);
        PrismAsserts.assertSets("Wrong account privileges", accountPrivileges,
                PRIVILEGE_BARGAIN_NAME, PRIVILEGE_NONSENSE_NAME);

        // Make sure that privilege object is still there
        DummyPrivilege priv = getDummyPrivilegeAssert(PRIVILEGE_PILLAGE_NAME, pillageIcfUid);
        assertNotNull("Privilege object is gone!", priv);

        syncServiceMock.assertSingleNotifySuccessOnly();

        PrismObject<ShadowType> shadow = provisioningService.getObject(ShadowType.class, ACCOUNT_WILL_OID, null, task, result);
        display("Shadow after", shadow);
        assertEntitlementPriv(shadow, PRIVILEGE_BARGAIN_OID);

        assertSteadyResource();
    }

    @Test
    public void test239DetitleAccountWillBargain() throws Exception {
        Task task = getTestTask();
        OperationResult result = task.getResult();

        syncServiceMock.reset();

        ObjectDelta<ShadowType> delta = IntegrationTestTools.createDetitleDelta(ACCOUNT_WILL_OID,
                ASSOCIATION_PRIV_NAME, PRIVILEGE_BARGAIN_OID, prismContext);
        displayDumpable("ObjectDelta", delta);
        delta.checkConsistence();

        // WHEN
        provisioningService.modifyObject(ShadowType.class, delta.getOid(), delta.getModifications(),
                new OperationProvisioningScriptsType(), null, task, result);

        // THEN
        assertSuccess(result);

        delta.checkConsistence();
        DummyGroup group = getDummyGroupAssert(GROUP_PIRATES_NAME, piratesIcfUid);
        assertNoMember(group, getWillRepoIcfName());

        // Make sure that account is still there and it has the privilege
        DummyAccount dummyAccount = getDummyAccountAssert(transformNameFromResource(ACCOUNT_WILL_USERNAME), willIcfUid);
        assertNotNull("Account will is gone!", dummyAccount);
        Set<String> accountPrivileges = dummyAccount.getAttributeValues(DummyAccount.ATTR_PRIVILEGES_NAME, String.class);
        PrismAsserts.assertSets("Wrong account privileges", accountPrivileges, PRIVILEGE_NONSENSE_NAME);

        // Make sure that privilege object is still there
        DummyPrivilege priv = getDummyPrivilegeAssert(PRIVILEGE_PILLAGE_NAME, pillageIcfUid);
        assertNotNull("Privilege object is gone!", priv);
        DummyPrivilege priv2 = getDummyPrivilegeAssert(PRIVILEGE_BARGAIN_NAME, bargainIcfUid);
        assertNotNull("Privilege object (bargain) is gone!", priv2);

        syncServiceMock.assertSingleNotifySuccessOnly();
        assertSteadyResource();
    }

    /**
     * LeChuck has both group and priv entitlement. Let's add him together with these entitlements.
     */
    @Test
    public void test260AddAccountLeChuck() throws Exception {
        // GIVEN
        Task task = getTestTask();
        OperationResult result = task.getResult();
        syncServiceMock.reset();

        PrismObject<ShadowType> accountBefore = prismContext.parseObject(ACCOUNT_LECHUCK_FILE);
        accountBefore.checkConsistence();

        display("Adding shadow", accountBefore);

        // WHEN
        String addedObjectOid = provisioningService.addObject(accountBefore, null, null, task, result);

        // THEN
        assertSuccess("addObject has failed (result)", result);
        assertEquals(ACCOUNT_LECHUCK_OID, addedObjectOid);

        accountBefore.checkConsistence();

        PrismObject<ShadowType> shadow = provisioningService.getObject(ShadowType.class, addedObjectOid, null, task, result);
        leChuckIcfUid = getIcfUid(shadow);

        // Check if the account was created in the dummy resource and that it has the entitlements

        DummyAccount dummyAccount = getDummyAccountAssert(ACCOUNT_LECHUCK_NAME, leChuckIcfUid);
        assertNotNull("No dummy account", dummyAccount);
        assertEquals("Fullname is wrong", "LeChuck", dummyAccount.getAttributeValue(DummyAccount.ATTR_FULLNAME_NAME));
        assertTrue("The account is not enabled", dummyAccount.isEnabled());
        assertEquals("Wrong password", "und3ad", dummyAccount.getPassword());

        Set<String> accountPrivileges = dummyAccount.getAttributeValues(DummyAccount.ATTR_PRIVILEGES_NAME, String.class);
        PrismAsserts.assertSets("account privileges", accountPrivileges, PRIVILEGE_PILLAGE_NAME);

        // Make sure that privilege object is still there
        DummyPrivilege priv = getDummyPrivilegeAssert(PRIVILEGE_PILLAGE_NAME, pillageIcfUid);
        assertNotNull("Privilege object is gone!", priv);

        DummyGroup group = getDummyGroupAssert(GROUP_PIRATES_NAME, piratesIcfUid);
        assertMember(group, transformNameFromResource(ACCOUNT_LECHUCK_NAME));

        PrismObject<ShadowType> repoAccount = getShadowRepo(ACCOUNT_LECHUCK_OID);
        assertShadowName(repoAccount, ACCOUNT_LECHUCK_NAME);
        assertEquals("Wrong kind (repo)", ShadowKindType.ACCOUNT, repoAccount.asObjectable().getKind());
        assertAttribute(repoAccount, SchemaConstants.ICFS_NAME, ACCOUNT_LECHUCK_NAME);
        if (isIcfNameUidSame()) {
            assertAttribute(repoAccount, SchemaConstants.ICFS_UID, ACCOUNT_LECHUCK_NAME);
        } else {
            assertAttribute(repoAccount, SchemaConstants.ICFS_UID, dummyAccount.getId());
        }

        syncServiceMock.assertSingleNotifySuccessOnly();

        PrismObject<ShadowType> provisioningAccount = provisioningService.getObject(ShadowType.class,
                ACCOUNT_LECHUCK_OID, null, task, result);
        display("account from provisioning", provisioningAccount);
        assertShadowName(provisioningAccount, ACCOUNT_LECHUCK_NAME);
        assertEquals("Wrong kind (provisioning)", ShadowKindType.ACCOUNT, provisioningAccount.asObjectable().getKind());
        assertAttribute(provisioningAccount, SchemaConstants.ICFS_NAME, transformNameFromResource(ACCOUNT_LECHUCK_NAME));
        if (isIcfNameUidSame()) {
            assertAttribute(provisioningAccount, SchemaConstants.ICFS_UID, transformNameFromResource(ACCOUNT_LECHUCK_NAME));
        } else {
            assertAttribute(provisioningAccount, SchemaConstants.ICFS_UID, dummyAccount.getId());
        }

        assertEntitlementGroup(provisioningAccount, GROUP_PIRATES_OID);
        assertEntitlementPriv(provisioningAccount, PRIVILEGE_PILLAGE_OID);

        assertNull("The _PASSWORD_ attribute sneaked into shadow", ShadowUtil.getAttributeValues(
                provisioningAccount, new QName(SchemaConstants.NS_ICF_SCHEMA, "password")));

        checkUniqueness(provisioningAccount);

        assertSteadyResource();
    }

    /**
     * LeChuck has both group and priv entitlement. If deleted it should be correctly removed from all
     * the entitlements.
     */
    @Test
    public void test265DeleteAccountLeChuck() throws Exception {
        // GIVEN
        Task task = getTestTask();
        OperationResult result = task.getResult();
        syncServiceMock.reset();

        // WHEN
        provisioningService.deleteObject(ShadowType.class, ACCOUNT_LECHUCK_OID, null, null, task, result);

        // THEN
        assertSuccess("addObject has failed (result)", result);
        syncServiceMock.assertSingleNotifySuccessOnly();

        // Check if the account is gone and that group membership is gone as well

        DummyAccount dummyAccount = getDummyAccount(ACCOUNT_LECHUCK_NAME, leChuckIcfUid);
        assertNull("Dummy account is NOT gone", dummyAccount);

        // Make sure that privilege object is still there
        DummyPrivilege priv = getDummyPrivilegeAssert(PRIVILEGE_PILLAGE_NAME, pillageIcfUid);
        assertNotNull("Privilege object is gone!", priv);

        DummyGroup group = getDummyGroupAssert(GROUP_PIRATES_NAME, piratesIcfUid);
        assertNoMember(group, ACCOUNT_LECHUCK_NAME);

        try {
            repositoryService.getObject(ShadowType.class, ACCOUNT_LECHUCK_OID, GetOperationOptions.createRawCollection(), result);

            AssertJUnit.fail("Shadow (repo) is not gone");
        } catch (ObjectNotFoundException e) {
            // This is expected
        }

        try {
            provisioningService.getObject(ShadowType.class, ACCOUNT_LECHUCK_OID, null, task, result);

            AssertJUnit.fail("Shadow (provisioning) is not gone");
        } catch (ObjectNotFoundException e) {
            // This is expected
        }

        assertSteadyResource();
    }

    // test28x in TestDummyCaseIgnore

    @Test
    public void test298DeletePrivPillage() throws Exception {
        Task task = getTestTask();
        OperationResult result = task.getResult();

        syncServiceMock.reset();

        // WHEN
        provisioningService.deleteObject(ShadowType.class, PRIVILEGE_PILLAGE_OID, null, null, task, result);

        // THEN
        assertSuccess(result);

        syncServiceMock.assertSingleNotifySuccessOnly();

        try {
            repositoryService.getObject(ShadowType.class, PRIVILEGE_PILLAGE_OID, GetOperationOptions.createRawCollection(), result);
            AssertJUnit.fail("Priv shadow is not gone (repo)");
        } catch (ObjectNotFoundException e) {
            // This is expected
        }

        try {
            provisioningService.getObject(ShadowType.class, PRIVILEGE_PILLAGE_OID, null, task, result);
            AssertJUnit.fail("Priv shadow is not gone (provisioning)");
        } catch (ObjectNotFoundException e) {
            // This is expected
        }

        DummyPrivilege priv = getDummyPrivilege(PRIVILEGE_PILLAGE_NAME, pillageIcfUid);
        assertNull("Privilege object NOT is gone", priv);

        assertSteadyResource();
    }

    @Test
    public void test299DeleteGroupPirates() throws Exception {
        Task task = getTestTask();
        OperationResult result = task.getResult();

        syncServiceMock.reset();

        // WHEN
        provisioningService.deleteObject(ShadowType.class, GROUP_PIRATES_OID, null, null, task, result);

        // THEN
        assertSuccess(result);

        syncServiceMock.assertSingleNotifySuccessOnly();

        try {
            repositoryService.getObject(ShadowType.class, GROUP_PIRATES_OID, GetOperationOptions.createRawCollection(), result);
            AssertJUnit.fail("Group shadow is not gone (repo)");
        } catch (ObjectNotFoundException e) {
            // This is expected
        }

        try {
            provisioningService.getObject(ShadowType.class, GROUP_PIRATES_OID, null, task, result);
            AssertJUnit.fail("Group shadow is not gone (provisioning)");
        } catch (ObjectNotFoundException e) {
            // This is expected
        }

        DummyGroup dummyAccount = getDummyGroup(GROUP_PIRATES_NAME, piratesIcfUid);
        assertNull("Dummy group '" + GROUP_PIRATES_NAME + "' is not gone from dummy resource", dummyAccount);

        assertSteadyResource();
    }

    @Test
    public void test300AccountRename() throws Exception {
        Task task = getTestTask();
        OperationResult result = task.getResult();

        syncServiceMock.reset();

        ObjectDelta<ShadowType> delta = prismContext.deltaFactory().object().createModificationReplaceProperty(ShadowType.class,
                ACCOUNT_MORGAN_OID, SchemaTestConstants.ICFS_NAME_PATH_PARTS, ACCOUNT_CPTMORGAN_NAME);
        provisioningService.applyDefinition(delta, task, result);
        displayDumpable("ObjectDelta", delta);
        delta.checkConsistence();

        when();
        provisioningService.modifyObject(ShadowType.class, delta.getOid(), delta.getModifications(),
                new OperationProvisioningScriptsType(), null, task, result);

        then();
        assertSuccess(result);

        delta.checkConsistence();
        PrismObject<ShadowType> account = provisioningService.getObject(ShadowType.class, ACCOUNT_MORGAN_OID, null, task, result);
        Collection<ResourceAttribute<?>> identifiers = ShadowUtil.getPrimaryIdentifiers(account);
        assertNotNull("Identifiers must not be null", identifiers);
        assertEquals("Expected one identifier", 1, identifiers.size());

        ResourceAttribute<?> identifier = identifiers.iterator().next();

        String shadowUuid = ACCOUNT_CPTMORGAN_NAME;

        assertDummyAccountAttributeValues(shadowUuid, morganIcfUid,
                DUMMY_ACCOUNT_ATTRIBUTE_FULLNAME_NAME, "Captain Morgan");

        PrismObject<ShadowType> repoShadow = getShadowRepo(ACCOUNT_MORGAN_OID);
        assertAccountShadowRepo(repoShadow, ACCOUNT_MORGAN_OID, ACCOUNT_CPTMORGAN_NAME, resourceType);

        if (!isIcfNameUidSame()) {
            shadowUuid = (String) identifier.getRealValue();
        }
        PrismAsserts.assertPropertyValue(repoShadow, SchemaTestConstants.ICFS_UID_PATH_PARTS, shadowUuid);

        syncServiceMock.assertSingleNotifySuccessOnly();

        assertSteadyResource();
    }

    /**
     * MID-4754
     */
    @Test
    public void test310ModifyMorganEnlistTimestamp() throws Exception {
        Task task = getTestTask();
        OperationResult result = task.getResult();
        syncServiceMock.reset();

        ObjectDelta<ShadowType> delta = prismContext.deltaFactory().object().createModificationReplaceProperty(ShadowType.class,
                ACCOUNT_MORGAN_OID,
                dummyResourceCtl.getAttributePath(DummyResourceContoller.DUMMY_ACCOUNT_ATTRIBUTE_ENLIST_TIMESTAMP_NAME),
                XmlTypeConverter.createXMLGregorianCalendarFromIso8601(ACCOUNT_MORGAN_PASSWORD_ENLIST_TIMESTAMP_MODIFIED));
        displayDumpable("ObjectDelta", delta);
        delta.checkConsistence();

        when();
        provisioningService.modifyObject(ShadowType.class, delta.getOid(), delta.getModifications(),
                new OperationProvisioningScriptsType(), null, task, result);

        then();
        assertSuccess(result);

        delta.checkConsistence();
        // check if attribute was changed
        DummyAccount dummyAccount = getDummyAccount(transformNameFromResource(ACCOUNT_CPTMORGAN_NAME), morganIcfUid);
        displayDumpable("Dummy account", dummyAccount);
        ZonedDateTime enlistTimestamp = dummyAccount.getAttributeValue(DummyResourceContoller.DUMMY_ACCOUNT_ATTRIBUTE_ENLIST_TIMESTAMP_NAME, ZonedDateTime.class);
        assertEqualTime("wrong dummy enlist timestamp", ACCOUNT_MORGAN_PASSWORD_ENLIST_TIMESTAMP_MODIFIED, enlistTimestamp);

        syncServiceMock.assertSingleNotifySuccessOnly();

        assertSteadyResource();
    }

    /**
     * Change password, using runAsAccountOid option.
     * MID-4397
     */
    @Test
    public void test330ModifyAccountWillPasswordSelfService() throws Exception {
        Task task = getTestTask();
        OperationResult result = task.getResult();
        syncServiceMock.reset();

        ObjectDelta<ShadowType> delta = createAccountPaswordDelta(ACCOUNT_WILL_OID, ACCOUNT_WILL_PASSWORD_321, ACCOUNT_WILL_PASSWORD_123);
        displayDumpable("ObjectDelta", delta);

        ProvisioningOperationOptions options = ProvisioningOperationOptions.createRunAsAccountOid(ACCOUNT_WILL_OID);

        when();
        provisioningService.modifyObject(ShadowType.class, delta.getOid(), delta.getModifications(),
                new OperationProvisioningScriptsType(), options, task, result);

        then();
        assertSuccess(result);

        // Check if the account was created in the dummy resource
        assertDummyAccount(transformNameFromResource(ACCOUNT_WILL_USERNAME), willIcfUid)
                .assertPassword(ACCOUNT_WILL_PASSWORD_321)
                .assertLastModifier(getLastModifierName(ACCOUNT_WILL_USERNAME));

        accountWillCurrentPassword = ACCOUNT_WILL_PASSWORD_321;

        // Check if the shadow is in the repo
        PrismObject<ShadowType> repoShadow = getShadowRepo(ACCOUNT_WILL_OID);
        assertNotNull("Shadow was not created in the repository", repoShadow);
        display("Repository shadow", repoShadow);

        checkRepoAccountShadow(repoShadow);
        assertRepoShadowCredentials(repoShadow, ACCOUNT_WILL_PASSWORD_321);

        syncServiceMock.assertSingleNotifySuccessOnly();

        assertSteadyResource();
    }

    private static final String WILL_GOSSIP_AVAST = "Aye! Avast!";
    private static final String WILL_GOSSIP_BLOOD_OF_A_PIRATE = "Blood of a pirate";
    private static final String WILL_GOSSIP_EUNUCH = "Eunuch!";

    /**
     * Gossip is a multivalue attribute. Make sure that replace operations work
     * as expected also for multivalue.
     */
    @Test
    public void test340ModifyWillReplaceGossipBloodAvast() throws Exception {
        Task task = getTestTask();
        OperationResult result = task.getResult();
        syncServiceMock.reset();
        // This turns on recording of the operations
        dummyResourceCtl.setSyncStyle(DummySyncStyle.DUMB);
        dummyResource.clearDeltas();

        List<ItemDelta<?, ?>> mods = getGossipDelta(PlusMinusZero.ZERO, WILL_GOSSIP_BLOOD_OF_A_PIRATE, WILL_GOSSIP_AVAST);

        when();
        provisioningService.modifyObject(ShadowType.class, ACCOUNT_WILL_OID, mods, null, null, task, result);

        then();
        assertSuccess(result);

        assertAccountWillGossip(WILL_GOSSIP_BLOOD_OF_A_PIRATE, WILL_GOSSIP_AVAST);
        assertWillDummyGossipRecord(PlusMinusZero.ZERO, WILL_GOSSIP_BLOOD_OF_A_PIRATE, WILL_GOSSIP_AVAST);

        syncServiceMock.assertSingleNotifySuccessOnly();
        assertSteadyResource();
    }

    /**
     * Gossip is a multivalue attribute. Make sure that replace operations work
     * as expected also for multivalue.
     */
    @Test
    public void test342ModifyWillAddGossipEunuch() throws Exception {
        Task task = getTestTask();
        OperationResult result = task.getResult();
        syncServiceMock.reset();
        // This turns on recording of the operations
        dummyResourceCtl.setSyncStyle(DummySyncStyle.DUMB);
        dummyResource.clearDeltas();

        List<ItemDelta<?, ?>> mods = getGossipDelta(PlusMinusZero.PLUS, WILL_GOSSIP_EUNUCH);

        when();
        provisioningService.modifyObject(ShadowType.class, ACCOUNT_WILL_OID, mods, null, null, task, result);

        then();
        assertSuccess(result);

        assertAccountWillGossip(WILL_GOSSIP_BLOOD_OF_A_PIRATE, WILL_GOSSIP_AVAST, WILL_GOSSIP_EUNUCH);
        assertWillDummyGossipRecord(PlusMinusZero.PLUS, WILL_GOSSIP_EUNUCH);

        syncServiceMock.assertSingleNotifySuccessOnly();
        assertSteadyResource();
    }

    /**
     * Gossip is a multivalue attribute. Make sure that replace operations work
     * as expected also for multivalue.
     */
    @Test
    public void test344ModifyWillDeleteGossipAvast() throws Exception {
        Task task = getTestTask();
        OperationResult result = task.getResult();
        syncServiceMock.reset();
        // This turns on recording of the operations
        dummyResourceCtl.setSyncStyle(DummySyncStyle.DUMB);
        dummyResource.clearDeltas();

        List<ItemDelta<?, ?>> mods = getGossipDelta(PlusMinusZero.MINUS, WILL_GOSSIP_AVAST);

        when();
        provisioningService.modifyObject(ShadowType.class, ACCOUNT_WILL_OID, mods, null, null, task, result);

        then();
        assertSuccess(result);

        assertAccountWillGossip(WILL_GOSSIP_BLOOD_OF_A_PIRATE, WILL_GOSSIP_EUNUCH);
        assertWillDummyGossipRecord(PlusMinusZero.MINUS, WILL_GOSSIP_AVAST);

        syncServiceMock.assertSingleNotifySuccessOnly();
        assertSteadyResource();
    }

    private List<ItemDelta<?, ?>> getGossipDelta(PlusMinusZero plusMinusZero, String... values) throws SchemaException {
        List<ItemDelta<?, ?>> mods = prismContext.deltaFor(ShadowType.class)
                .property(dummyResourceCtl.getAttributePath(DummyResourceContoller.DUMMY_ACCOUNT_ATTRIBUTE_GOSSIP_NAME), null)
                .mod(plusMinusZero, (Object[]) values)
                .asItemDeltas();
        display("Modifications", mods);
        return mods;
    }

    private void assertAccountWillGossip(String... values) throws ConnectException, FileNotFoundException, SchemaViolationException, ConflictException, InterruptedException {
        displayDumpable("Account will", getDummyAccount(transformNameFromResource(ACCOUNT_WILL_USERNAME), willIcfUid));
        assertDummyAccount(transformNameFromResource(ACCOUNT_WILL_USERNAME), willIcfUid)
                .assertAttribute(DummyResourceContoller.DUMMY_ACCOUNT_ATTRIBUTE_GOSSIP_NAME, values);
    }

    protected void assertWillDummyGossipRecord(PlusMinusZero plusminus, String... expectedValues) {
        displayValue("Dummy resource deltas", dummyResource.dumpDeltas());
        List<DummyDelta> dummyDeltas = dummyResource.getDeltas();
        assertFalse("Empty dummy resource deltas", dummyDeltas.isEmpty());
        assertEquals("Too many dummy resource deltas", 1, dummyDeltas.size());
        DummyDelta dummyDelta = dummyDeltas.get(0);
        assertEquals("Wrong dummy resource delta object name", transformNameFromResource(ACCOUNT_WILL_USERNAME), dummyDelta.getObjectName());
        assertEquals("Wrong dummy resource delta type", DummyDeltaType.MODIFY, dummyDelta.getType());
        assertEquals("Wrong dummy resource delta attribute", DummyResourceContoller.DUMMY_ACCOUNT_ATTRIBUTE_GOSSIP_NAME, dummyDelta.getAttributeName());
        Collection<Object> valuesToConsider;
        switch (plusminus) {
            case PLUS:
                valuesToConsider = dummyDelta.getValuesAdded();
                break;
            case MINUS:
                valuesToConsider = dummyDelta.getValuesDeleted();
                break;
            case ZERO:
                valuesToConsider = dummyDelta.getValuesReplaced();
                break;
            default:
                valuesToConsider = null;
        }
        PrismAsserts.assertEqualsCollectionUnordered("Wrong values for " + plusminus + " in dummy resource delta", valuesToConsider, expectedValues);
    }

    @SuppressWarnings("SameParameterValue")
    protected String getLastModifierName(String expected) {
        return transformNameToResource(expected);
    }

    // test4xx reserved for subclasses

    @Test
    public void test500AddProtectedAccount() throws Exception {
        testAddProtectedAccount(ACCOUNT_DAVIEJONES_USERNAME);
    }

    @Test
    public void test501GetProtectedAccountShadow() throws Exception {
        // GIVEN
        Task task = getTestTask();
        OperationResult result = task.getResult();

        // WHEN
        PrismObject<ShadowType> account = provisioningService.getObject(ShadowType.class, ACCOUNT_DAEMON_OID, null, task, result);

        assertEquals("" + account + " is not protected", Boolean.TRUE, account.asObjectable().isProtectedObject());
        checkUniqueness(account);

        assertSuccess(result);
        assertSteadyResource();
    }

    /**
     * Attribute modification should fail.
     */
    @Test
    public void test502ModifyProtectedAccountShadowAttributes() throws Exception {
        // GIVEN
        Task task = getTestTask();
        OperationResult result = task.getResult();
        syncServiceMock.reset();

<<<<<<< HEAD
        Collection<PropertyDelta<?>> modifications = new ArrayList<>(1);
        ResourceSchema resourceSchema = requireNonNull(RefinedResourceSchemaImpl.getResourceSchema(resource, prismContext));
=======
        Collection<PropertyDelta<String>> modifications = new ArrayList<>(1);
        ResourceSchema resourceSchema = RefinedResourceSchemaImpl.getResourceSchema(resource, prismContext);
>>>>>>> aec144df
        ObjectClassComplexTypeDefinition defaultAccountDefinition = resourceSchema.findDefaultObjectClassDefinition(ShadowKindType.ACCOUNT);
        ResourceAttributeDefinition<String> fullnameAttrDef = defaultAccountDefinition.findAttributeDefinition("fullname");
        ResourceAttribute<String> fullnameAttr = fullnameAttrDef.instantiate();
        PropertyDelta<String> fullnameDelta = fullnameAttr.createDelta(ItemPath.create(ShadowType.F_ATTRIBUTES,
                fullnameAttrDef.getItemName()));
        fullnameDelta.setRealValuesToReplace("Good Daemon");
        modifications.add(fullnameDelta);

        // WHEN
        try {
            provisioningService.modifyObject(ShadowType.class, ACCOUNT_DAEMON_OID, modifications, null, null, task, result);
            AssertJUnit.fail("Expected security exception while modifying 'daemon' account");
        } catch (SecurityViolationException e) {
            displayExpectedException(e);
        }

        assertFailure(result);
        syncServiceMock.assertSingleNotifyFailureOnly();

//        checkConsistency();

        assertSteadyResource();
    }

    /**
     * Modification of non-attribute property should go OK.
     */
    @Test
    public void test503ModifyProtectedAccountShadowProperty() throws Exception {
        // GIVEN
        Task task = getTestTask();
        OperationResult result = task.getResult();
        syncServiceMock.reset();

        ObjectDelta<ShadowType> shadowDelta = prismContext.deltaFactory().object()
                .createModificationReplaceProperty(ShadowType.class, ACCOUNT_DAEMON_OID,
                        ShadowType.F_SYNCHRONIZATION_SITUATION, SynchronizationSituationType.DISPUTED);

        // WHEN
        provisioningService.modifyObject(ShadowType.class, ACCOUNT_DAEMON_OID, shadowDelta.getModifications(), null, null, task, result);

        // THEN
        assertSuccess(result);

        syncServiceMock.assertSingleNotifySuccessOnly();

        PrismObject<ShadowType> shadowAfter = provisioningService.getObject(ShadowType.class, ACCOUNT_DAEMON_OID, null, task, result);
        assertEquals("Wrong situation", SynchronizationSituationType.DISPUTED, shadowAfter.asObjectable().getSynchronizationSituation());

        assertSteadyResource();
    }

    @Test
    public void test509DeleteProtectedAccountShadow() throws Exception {
        // GIVEN
        Task task = getTestTask();
        OperationResult result = task.getResult();
        syncServiceMock.reset();

        try {
            when();

            provisioningService.deleteObject(ShadowType.class, ACCOUNT_DAEMON_OID, null, null, task, result);

            AssertJUnit.fail("Expected security exception while deleting 'daemon' account");
        } catch (SecurityViolationException e) {
            then();
            displayExpectedException(e);
        }

        assertFailure(result);

        syncServiceMock.assertSingleNotifyFailureOnly();

//        checkConsistency();

        assertSteadyResource();
    }

    @Test
    public void test510AddProtectedAccounts() throws Exception {
        // GIVEN
        testAddProtectedAccount("Xavier");
        testAddProtectedAccount("Xenophobia");
        testAddProtectedAccount("nobody-adm");
        testAddAccount("abcadm");
        testAddAccount("piXel");
        testAddAccount("supernaturalius");
    }

    @Test
    public void test511AddProtectedAccountCaseIgnore() throws Exception {
        // GIVEN
        testAddAccount("xaxa");
        testAddAccount("somebody-ADM");
    }

    private PrismObject<ShadowType> createAccountShadow(String username) throws SchemaException {
        ResourceSchema resourceSchema = requireNonNull(RefinedResourceSchemaImpl.getResourceSchema(resource, prismContext));
        ObjectClassComplexTypeDefinition defaultAccountDefinition = resourceSchema.findDefaultObjectClassDefinition(ShadowKindType.ACCOUNT);
        ShadowType shadowType = new ShadowType(PrismTestUtil.getPrismContext());
        shadowType.setName(PrismTestUtil.createPolyStringType(username));
        ObjectReferenceType resourceRef = new ObjectReferenceType();
        resourceRef.setOid(resource.getOid());
        shadowType.setResourceRef(resourceRef);
        shadowType.setObjectClass(defaultAccountDefinition.getTypeName());
        PrismObject<ShadowType> shadow = shadowType.asPrismObject();
        PrismContainer<Containerable> attrsCont = shadow.findOrCreateContainer(ShadowType.F_ATTRIBUTES);
        PrismProperty<String> icfsNameProp = attrsCont.findOrCreateProperty(SchemaConstants.ICFS_NAME);
        icfsNameProp.setRealValue(username);
        return shadow;
    }

    protected void testAddProtectedAccount(String username) throws Exception {
        Task task = getTestTask();
        OperationResult result = task.getResult();
        syncServiceMock.reset();

        PrismObject<ShadowType> shadow = createAccountShadow(username);

        // WHEN
        try {
            provisioningService.addObject(shadow, null, null, task, result);
            AssertJUnit.fail("Expected security exception while adding '" + username + "' account");
        } catch (SecurityViolationException e) {
            displayExpectedException(e);
        }

        assertFailure(result);

        syncServiceMock.assertSingleNotifyFailureOnly();

        assertSteadyResource();
    }

    private void testAddAccount(String username) throws Exception {
        OperationResult result = createSubresult("addAccount");
        syncServiceMock.reset();

        PrismObject<ShadowType> shadow = createAccountShadow(username);

        // WHEN
        provisioningService.addObject(shadow, null, null, getTestTask(), result);

        assertSuccess(result);

        syncServiceMock.assertSingleNotifySuccessOnly();

        assertSteadyResource();
    }

    /**
     * Make sure that refresh of the shadow adds missing primaryIdentifierValue
     * to the shadow.
     * This is a test for migration from previous midPoint versions that haven't
     * had primaryIdentifierValue.
     */
    @Test
    public void test520MigrationPrimaryIdentifierValueRefresh() throws Exception {
        // GIVEN
        Task task = getTestTask();
        OperationResult result = task.getResult();
        syncServiceMock.reset();

        PrismObject<ShadowType> shadowBefore = PrismTestUtil.parseObject(ACCOUNT_RELIC_FILE);
        repositoryService.addObject(shadowBefore, null, result);

        when();

        provisioningService.refreshShadow(shadowBefore, null, task, result);

        then();
        assertSuccess(result);

        assertRepoShadow(ACCOUNT_RELIC_OID)
                .assertName(ACCOUNT_RELIC_USERNAME)
                .assertPrimaryIdentifierValue(ACCOUNT_RELIC_USERNAME);

        assertSteadyResource();
    }

    /**
     * Test for proper handling of "already exists" exception. We try to add a shadow.
     * It fails, because there is unknown conflicting object on the resource. But a new
     * shadow for the conflicting object should be created in the repository.
     * MID-3603
     */
    @Test
    public void test600AddAccountAlreadyExist() throws Exception {
        // GIVEN
        Task task = getTestTask();
        OperationResult result = task.getResult();
        syncServiceMock.reset();

        dummyResourceCtl.addAccount(ACCOUNT_MURRAY_USERNAME, ACCOUNT_MURRAY_USERNAME);

        PrismObject<ShadowType> account = createShadowNameOnly(resource, ACCOUNT_MURRAY_USERNAME);
        account.checkConsistence();

        display("Adding shadow", account);

        when();
        try {
            provisioningService.addObject(account, null, null, task, result);

            assertNotReached();
        } catch (ObjectAlreadyExistsException e) {
            then();
            displayExpectedException(e);
        }

        assertFailure(result);

        syncServiceMock.assertNotifyChange();

        // Even though the operation failed a shadow should be created for the conflicting object
        PrismObject<ShadowType> accountRepo = findAccountShadowByUsername(getMurrayRepoIcfName(), resource, result);
        assertNotNull("Shadow for conflicting object was not created in the repository", accountRepo);
        display("Repository shadow", accountRepo);
        checkRepoAccountShadow(accountRepo);

        assertEquals("Wrong ICF NAME in murray (repo) shadow", getMurrayRepoIcfName(), getIcfName(accountRepo));

        assertSteadyResource();
    }

    private static Task syncTokenTask = null;

    @Test
    public void test800LiveSyncInit() throws Exception {
        syncTokenTask = taskManager.createTaskInstance(TestDummy.class.getName() + ".syncTask");

        dummyResource.setSyncStyle(DummySyncStyle.DUMB);
        dummyResource.clearDeltas();
        syncServiceMock.reset();

        OperationResult result = createOperationResult();

        // Dry run to remember the current sync token in the task instance.
        // Otherwise a last sync token would be used and
        // no change would be detected
        ResourceShadowDiscriminator coords = new ResourceShadowDiscriminator(RESOURCE_DUMMY_OID,
                ProvisioningTestUtil.getDefaultAccountObjectClass(resourceType));

        when();
        provisioningService.synchronize(coords, syncTokenTask, null, result);

        then();
        assertSuccess(result);

        // No change, no fun
        syncServiceMock.assertNoNotifyChange();

        checkAllShadows();

        assertSteadyResource();
    }

    @Test
    public void test801LiveSyncAddBlackbeard() throws Exception {
        // GIVEN
        Task task = getTestTask();
        OperationResult result = task.getResult();

        syncServiceMock.reset();
        dummyResource.setSyncStyle(DummySyncStyle.DUMB);
        DummyAccount newAccount = new DummyAccount(BLACKBEARD_USERNAME);
        newAccount.addAttributeValues(DummyResourceContoller.DUMMY_ACCOUNT_ATTRIBUTE_FULLNAME_NAME, "Edward Teach");
        newAccount.addAttributeValue(DummyResourceContoller.DUMMY_ACCOUNT_ATTRIBUTE_LOOT_NAME, 66666);
        newAccount.setEnabled(true);
        newAccount.setPassword("shiverMEtimbers");
        dummyResource.addAccount(newAccount);
        blackbeardIcfUid = newAccount.getId();

        displayValue("Resource before sync", dummyResource.debugDump());

        ResourceShadowDiscriminator coords = new ResourceShadowDiscriminator(RESOURCE_DUMMY_OID,
                ProvisioningTestUtil.getDefaultAccountObjectClass(resourceType));

        when();
        provisioningService.synchronize(coords, syncTokenTask, null, result);

        then();
        assertSuccess("Synchronization result is not OK", result);

        syncServiceMock.assertNotifyChange();

        ResourceObjectShadowChangeDescription lastChange = syncServiceMock.getLastChange();
        displayDumpable("The change", lastChange);

        PrismObject<? extends ShadowType> oldShadow = lastChange.getOldShadow();
        assertNotNull("Old shadow missing", oldShadow);
        assertNotNull("Old shadow does not have an OID", oldShadow.getOid());

        assertNull("Delta present when not expecting it", lastChange.getObjectDelta());
        PrismObject<ShadowType> currentShadow = lastChange.getCurrentShadow();
        assertNotNull("Current shadow missing", lastChange.getCurrentShadow());
        assertTrue("Wrong type of current shadow: " + currentShadow.getClass().getName(),
                currentShadow.canRepresent(ShadowType.class));

        ResourceAttributeContainer attributesContainer = ShadowUtil
                .getAttributesContainer(currentShadow);
        assertNotNull("No attributes container in current shadow", attributesContainer);
        Collection<ResourceAttribute<?>> attributes = attributesContainer.getAttributes();
        assertFalse("Attributes container is empty", attributes.isEmpty());
        assertAttribute(currentShadow,
                DummyResourceContoller.DUMMY_ACCOUNT_ATTRIBUTE_FULLNAME_NAME, "Edward Teach");
        assertAttribute(currentShadow,
                DummyResourceContoller.DUMMY_ACCOUNT_ATTRIBUTE_LOOT_NAME, 66666);
        assertEquals("Unexpected number of attributes", 4, attributes.size());

        PrismObject<ShadowType> accountRepo = findAccountShadowByUsername(getBlackbeardRepoIcfName(), resource, result);
        assertNotNull("Shadow was not created in the repository", accountRepo);
        display("Repository shadow", accountRepo);
        checkRepoAccountShadow(accountRepo);

        checkAllShadows();

        assertSteadyResource();
    }

    @Test
    public void test802LiveSyncModifyBlackbeard() throws Exception {
        // GIVEN
        OperationResult result = createOperationResult();

        syncServiceMock.reset();

        DummyAccount dummyAccount = getDummyAccountAssert(BLACKBEARD_USERNAME, blackbeardIcfUid);
        dummyAccount.replaceAttributeValue("fullname", "Captain Blackbeard");

        displayValue("Resource before sync", dummyResource.debugDump());

        ResourceShadowDiscriminator coords = new ResourceShadowDiscriminator(RESOURCE_DUMMY_OID,
                ProvisioningTestUtil.getDefaultAccountObjectClass(resourceType));

        when();
        provisioningService.synchronize(coords, syncTokenTask, null, result);

        then();
        assertSuccess("Synchronization result is not OK", result);

        syncServiceMock.assertNotifyChange();

        ResourceObjectShadowChangeDescription lastChange = syncServiceMock.getLastChange();
        displayDumpable("The change", lastChange);

        PrismObject<? extends ShadowType> oldShadow = lastChange.getOldShadow();
        assertSyncOldShadow(oldShadow, getBlackbeardRepoIcfName());

        assertNull("Delta present when not expecting it", lastChange.getObjectDelta());
        PrismObject<ShadowType> currentShadow = lastChange.getCurrentShadow();
        assertNotNull("Current shadow missing", lastChange.getCurrentShadow());
        assertTrue("Wrong type of current shadow: " + currentShadow.getClass().getName(),
                currentShadow.canRepresent(ShadowType.class));

        ResourceAttributeContainer attributesContainer = ShadowUtil
                .getAttributesContainer(currentShadow);
        assertNotNull("No attributes container in current shadow", attributesContainer);
        Collection<ResourceAttribute<?>> attributes = attributesContainer.getAttributes();
        assertFalse("Attributes container is empty", attributes.isEmpty());
        assertAttribute(currentShadow,
                DummyResourceContoller.DUMMY_ACCOUNT_ATTRIBUTE_FULLNAME_NAME, "Captain Blackbeard");
        assertAttribute(currentShadow,
                DummyResourceContoller.DUMMY_ACCOUNT_ATTRIBUTE_LOOT_NAME, 66666);
        assertEquals("Unexpected number of attributes", 4, attributes.size());

        PrismObject<ShadowType> accountRepo = findAccountShadowByUsername(getBlackbeardRepoIcfName(), resource, result);
        assertNotNull("Shadow was not created in the repository", accountRepo);
        display("Repository shadow", accountRepo);
        checkRepoAccountShadow(accountRepo);

        checkAllShadows();

        assertSteadyResource();
    }

    @Test
    public void test810LiveSyncAddDrakeDumbObjectClass() throws Exception {
        testLiveSyncAddDrake(DummySyncStyle.DUMB, ProvisioningTestUtil.getDefaultAccountObjectClass(resourceType));
    }

    @Test
    public void test812LiveSyncModifyDrakeDumbObjectClass() throws Exception {
        testLiveSyncModifyDrake(DummySyncStyle.DUMB, ProvisioningTestUtil.getDefaultAccountObjectClass(resourceType));
    }

    @Test
    public void test815LiveSyncAddCorsairsDumbObjectClass() throws Exception {
        testLiveSyncAddCorsairs(DummySyncStyle.DUMB, ProvisioningTestUtil.getDefaultAccountObjectClass(resourceType), false);
    }

    @Test
    public void test817LiveSyncDeleteCorsairsDumbObjectClass() throws Exception {
        testLiveSyncDeleteCorsairs(DummySyncStyle.DUMB, ProvisioningTestUtil.getDefaultAccountObjectClass(resourceType), false);
    }

    @Test
    public void test819LiveSyncDeleteDrakeDumbObjectClass() throws Exception {
        testLiveSyncDeleteDrake(DummySyncStyle.DUMB, ProvisioningTestUtil.getDefaultAccountObjectClass(resourceType));
    }

    @Test
    public void test820LiveSyncAddDrakeSmartObjectClass() throws Exception {
        testLiveSyncAddDrake(DummySyncStyle.SMART, ProvisioningTestUtil.getDefaultAccountObjectClass(resourceType));
    }

    @Test
    public void test822LiveSyncModifyDrakeSmartObjectClass() throws Exception {
        testLiveSyncModifyDrake(DummySyncStyle.SMART, ProvisioningTestUtil.getDefaultAccountObjectClass(resourceType));
    }

    @Test
    public void test825LiveSyncAddCorsairsSmartObjectClass() throws Exception {
        testLiveSyncAddCorsairs(DummySyncStyle.SMART, ProvisioningTestUtil.getDefaultAccountObjectClass(resourceType), false);
    }

    @Test
    public void test827LiveSyncDeleteCorsairsSmartObjectClass() throws Exception {
        testLiveSyncDeleteCorsairs(DummySyncStyle.SMART, ProvisioningTestUtil.getDefaultAccountObjectClass(resourceType), false);
    }

    @Test
    public void test829LiveSyncDeleteDrakeSmartObjectClass() throws Exception {
        testLiveSyncDeleteDrake(DummySyncStyle.SMART, ProvisioningTestUtil.getDefaultAccountObjectClass(resourceType));
    }

    @Test
    public void test830LiveSyncAddDrakeDumbAny() throws Exception {
        testLiveSyncAddDrake(DummySyncStyle.DUMB, null);
    }

    @Test
    public void test832LiveSyncModifyDrakeDumbAny() throws Exception {
        testLiveSyncModifyDrake(DummySyncStyle.DUMB, null);
    }

    @Test
    public void test835LiveSyncAddCorsairsDumbAny() throws Exception {
        testLiveSyncAddCorsairs(DummySyncStyle.DUMB, null, true);
    }

    @Test
    public void test837LiveSyncDeleteCorsairsDumbAny() throws Exception {
        testLiveSyncDeleteCorsairs(DummySyncStyle.DUMB, null, true);
    }

    @Test
    public void test839LiveSyncDeleteDrakeDumbAny() throws Exception {
        testLiveSyncDeleteDrake(DummySyncStyle.DUMB, null);
    }

    @Test
    public void test840LiveSyncAddDrakeSmartAny() throws Exception {
        testLiveSyncAddDrake(DummySyncStyle.SMART, null);
    }

    @Test
    public void test842LiveSyncModifyDrakeSmartAny() throws Exception {
        testLiveSyncModifyDrake(DummySyncStyle.SMART, null);
    }

    @Test
    public void test845LiveSyncAddCorsairsSmartAny() throws Exception {
        testLiveSyncAddCorsairs(DummySyncStyle.SMART, null, true);
    }

    @Test
    public void test847LiveSyncDeleteCorsairsSmartAny() throws Exception {
        testLiveSyncDeleteCorsairs(DummySyncStyle.SMART, null, true);
    }

    @Test
    public void test849LiveSyncDeleteDrakeSmartAny() throws Exception {
        testLiveSyncDeleteDrake(DummySyncStyle.SMART, null);
    }

    private void testLiveSyncAddDrake(DummySyncStyle syncStyle, QName objectClass) throws Exception {
        // GIVEN
        OperationResult result = createOperationResult();

        syncServiceMock.reset();
        dummyResource.setSyncStyle(syncStyle);
        DummyAccount newAccount = new DummyAccount(DRAKE_USERNAME);
        newAccount.addAttributeValues("fullname", "Sir Francis Drake");
        newAccount.setEnabled(true);
        newAccount.setPassword("avast!");
        dummyResource.addAccount(newAccount);
        drakeIcfUid = newAccount.getId();

        displayValue("Resource before sync", dummyResource.debugDump());

        ResourceShadowDiscriminator coords = new ResourceShadowDiscriminator(RESOURCE_DUMMY_OID,
                objectClass);

        when();
        provisioningService.synchronize(coords, syncTokenTask, null, result);

        then();
        assertSuccess("Synchronization result is not OK", result);

        syncServiceMock.assertNotifyChange();

        ResourceObjectShadowChangeDescription lastChange = syncServiceMock.getLastChange();
        displayDumpable("The change", lastChange);

        PrismObject<? extends ShadowType> oldShadow = lastChange.getOldShadow();
        assertNotNull("Old shadow missing", oldShadow);
        assertNotNull("Old shadow does not have an OID", oldShadow.getOid());

        if (syncStyle == DummySyncStyle.DUMB) {
            assertNull("Delta present when not expecting it", lastChange.getObjectDelta());
        } else {
            ObjectDelta<? extends ShadowType> objectDelta = lastChange.getObjectDelta();
            assertNotNull("Delta present when not expecting it", objectDelta);
            assertTrue("Delta is not add: " + objectDelta, objectDelta.isAdd());
        }

        ShadowType currentShadowType = lastChange.getCurrentShadow().asObjectable();
        assertNotNull("Current shadow missing", lastChange.getCurrentShadow());
        PrismAsserts.assertClass("current shadow", ShadowType.class, currentShadowType);

        ResourceAttributeContainer attributesContainer = ShadowUtil
                .getAttributesContainer(currentShadowType);
        assertNotNull("No attributes container in current shadow", attributesContainer);
        Collection<ResourceAttribute<?>> attributes = attributesContainer.getAttributes();
        assertFalse("Attributes container is empty", attributes.isEmpty());
        assertEquals("Unexpected number of attributes", 3, attributes.size());
        ResourceAttribute<?> fullnameAttribute = attributesContainer.findAttribute(new QName(ResourceTypeUtil
                .getResourceNamespace(resourceType), "fullname"));
        assertNotNull("No fullname attribute in current shadow", fullnameAttribute);
        assertEquals("Wrong value of fullname attribute in current shadow", "Sir Francis Drake",
                fullnameAttribute.getRealValue());

        drakeAccountOid = currentShadowType.getOid();
        PrismObject<ShadowType> repoShadow = getShadowRepo(drakeAccountOid);
        display("Drake repo shadow", repoShadow);

        PrismObject<ShadowType> accountRepo = findAccountShadowByUsername(getDrakeRepoIcfName(), resource, result);
        assertNotNull("Shadow was not created in the repository", accountRepo);
        display("Repository shadow", accountRepo);
        checkRepoAccountShadow(accountRepo);

        checkAllShadows();

        assertSteadyResource();
    }

    private void testLiveSyncModifyDrake(DummySyncStyle syncStyle, QName objectClass) throws Exception {
        // GIVEN
        OperationResult result = createOperationResult();

        syncServiceMock.reset();
        dummyResource.setSyncStyle(syncStyle);

        DummyAccount dummyAccount = getDummyAccountAssert(DRAKE_USERNAME, drakeIcfUid);
        dummyAccount.replaceAttributeValue("fullname", "Captain Drake");

        ResourceShadowDiscriminator coords = new ResourceShadowDiscriminator(RESOURCE_DUMMY_OID,
                objectClass);

        when();
        provisioningService.synchronize(coords, syncTokenTask, null, result);

        then();
        result.computeStatus();
        display("Synchronization result", result);
        TestUtil.assertSuccess("Synchronization result is not OK", result);

        syncServiceMock.assertNotifyChange();

        ResourceObjectShadowChangeDescription lastChange = syncServiceMock.getLastChange();
        displayDumpable("The change", lastChange);

        PrismObject<? extends ShadowType> oldShadow = lastChange.getOldShadow();
        assertSyncOldShadow(oldShadow, getDrakeRepoIcfName());

        assertNull("Delta present when not expecting it", lastChange.getObjectDelta());
        PrismObject<ShadowType> currentShadow = lastChange.getCurrentShadow();
        assertNotNull("Current shadow missing", lastChange.getCurrentShadow());
        assertTrue("Wrong type of current shadow: " + currentShadow.getClass().getName(),
                currentShadow.canRepresent(ShadowType.class));

        ResourceAttributeContainer attributesContainer = ShadowUtil
                .getAttributesContainer(currentShadow);
        assertNotNull("No attributes container in current shadow", attributesContainer);
        Collection<ResourceAttribute<?>> attributes = attributesContainer.getAttributes();
        assertFalse("Attributes container is empty", attributes.isEmpty());
        assertAttribute(currentShadow,
                DummyResourceContoller.DUMMY_ACCOUNT_ATTRIBUTE_FULLNAME_NAME, "Captain Drake");
        assertEquals("Unexpected number of attributes", 3, attributes.size());

        PrismObject<ShadowType> accountRepo = findAccountShadowByUsername(getDrakeRepoIcfName(), resource, result);
        assertNotNull("Shadow was not created in the repository", accountRepo);
        display("Repository shadow", accountRepo);
        checkRepoAccountShadow(accountRepo);

        checkAllShadows();

        assertSteadyResource();
    }

    private void testLiveSyncAddCorsairs(
            DummySyncStyle syncStyle, QName objectClass, boolean expectReaction) throws Exception {
        // GIVEN
        OperationResult result = createOperationResult();

        syncServiceMock.reset();
        dummyResource.setSyncStyle(syncStyle);
        DummyGroup newGroup = new DummyGroup(GROUP_CORSAIRS_NAME);
        newGroup.setEnabled(true);
        dummyResource.addGroup(newGroup);
        corsairsIcfUid = newGroup.getId();

        displayValue("Resource before sync", dummyResource.debugDump());

        ResourceShadowDiscriminator coords = new ResourceShadowDiscriminator(RESOURCE_DUMMY_OID,
                objectClass);

        when();
        provisioningService.synchronize(coords, syncTokenTask, null, result);

        then();
        assertSuccess("Synchronization result is not OK", result);

        if (expectReaction) {

            syncServiceMock.assertNotifyChange();

            ResourceObjectShadowChangeDescription lastChange = syncServiceMock.getLastChange();
            displayDumpable("The change", lastChange);

            PrismObject<? extends ShadowType> oldShadow = lastChange.getOldShadow();
            assertNotNull("Old shadow missing", oldShadow);
            assertNotNull("Old shadow does not have an OID", oldShadow.getOid());

            if (syncStyle == DummySyncStyle.DUMB) {
                assertNull("Delta present when not expecting it", lastChange.getObjectDelta());
            } else {
                ObjectDelta<? extends ShadowType> objectDelta = lastChange.getObjectDelta();
                assertNotNull("Delta present when not expecting it", objectDelta);
                assertTrue("Delta is not add: " + objectDelta, objectDelta.isAdd());
            }

            ShadowType currentShadowType = lastChange.getCurrentShadow().asObjectable();
            assertNotNull("Current shadow missing", lastChange.getCurrentShadow());
            PrismAsserts.assertClass("current shadow", ShadowType.class, currentShadowType);

            ResourceAttributeContainer attributesContainer = ShadowUtil
                    .getAttributesContainer(currentShadowType);
            assertNotNull("No attributes container in current shadow", attributesContainer);
            Collection<ResourceAttribute<?>> attributes = attributesContainer.getAttributes();
            assertFalse("Attributes container is empty", attributes.isEmpty());
            assertEquals("Unexpected number of attributes", 2, attributes.size());

            corsairsShadowOid = currentShadowType.getOid();
            PrismObject<ShadowType> repoShadow = getShadowRepo(corsairsShadowOid);
            display("Corsairs repo shadow", repoShadow);

            PrismObject<ShadowType> accountRepo = findShadowByName(new QName(RESOURCE_DUMMY_NS, SchemaConstants.GROUP_OBJECT_CLASS_LOCAL_NAME), GROUP_CORSAIRS_NAME, resource, result);
            assertNotNull("Shadow was not created in the repository", accountRepo);
            display("Repository shadow", accountRepo);
            ProvisioningTestUtil.checkRepoShadow(repoShadow, ShadowKindType.ENTITLEMENT);

        } else {
            syncServiceMock.assertNoNotifyChange();
        }

        checkAllShadows();

        assertSteadyResource();
    }

    private void testLiveSyncDeleteCorsairs(
            DummySyncStyle syncStyle, QName objectClass, boolean expectReaction) throws Exception {
        // GIVEN
        OperationResult result = createOperationResult();

        syncServiceMock.reset();
        dummyResource.setSyncStyle(syncStyle);
        if (isNameUnique()) {
            dummyResource.deleteGroupByName(GROUP_CORSAIRS_NAME);
        } else {
            dummyResource.deleteGroupById(corsairsIcfUid);
        }

        displayValue("Resource before sync", dummyResource.debugDump());

        ResourceShadowDiscriminator coords = new ResourceShadowDiscriminator(RESOURCE_DUMMY_OID,
                objectClass);

        when();
        provisioningService.synchronize(coords, syncTokenTask, null, result);

        then();
        assertSuccess("Synchronization result is not OK", result);

        if (expectReaction) {

            syncServiceMock.assertNotifyChange();

            syncServiceMock
                    .lastNotifyChange()
                    .display()
                    .oldShadow()
                    .assertOid(corsairsShadowOid)
                    .attributes()
                    .assertAttributes(SchemaConstants.ICFS_NAME, SchemaConstants.ICFS_UID)
                    .assertValue(SchemaConstants.ICFS_NAME, GROUP_CORSAIRS_NAME)
                    .end()
                    .end()
                    .delta()
                    .assertChangeType(ChangeType.DELETE)
                    .assertObjectTypeClass(ShadowType.class)
                    .assertOid(corsairsShadowOid)
                    .end()
                    .currentShadow()
                    .assertOid(corsairsShadowOid)
                    .assertTombstone();

            assertRepoShadow(corsairsShadowOid)
                    .assertTombstone();

            // Clean slate for next tests
            repositoryService.deleteObject(ShadowType.class, corsairsShadowOid, result);

        } else {
            syncServiceMock.assertNoNotifyChange();
        }

        checkAllShadows();

        assertSteadyResource();
    }

    private void testLiveSyncDeleteDrake(
            DummySyncStyle syncStyle, QName objectClass) throws Exception {
        // GIVEN
        OperationResult result = createOperationResult();

        syncServiceMock.reset();
        dummyResource.setSyncStyle(syncStyle);
        if (isNameUnique()) {
            dummyResource.deleteAccountByName(DRAKE_USERNAME);
        } else {
            dummyResource.deleteAccountById(drakeIcfUid);
        }

        displayValue("Resource before sync", dummyResource.debugDump());

        ResourceShadowDiscriminator coords = new ResourceShadowDiscriminator(RESOURCE_DUMMY_OID,
                objectClass);

        when();
        provisioningService.synchronize(coords, syncTokenTask, null, result);

        then();
        assertSuccess("Synchronization result is not OK", result);

        syncServiceMock.assertNotifyChange();

        ResourceObjectShadowChangeDescription lastChange = syncServiceMock.getLastChange();
        displayDumpable("The change", lastChange);

        PrismObject<? extends ShadowType> oldShadow = lastChange.getOldShadow();
        assertSyncOldShadow(oldShadow, getDrakeRepoIcfName());

        syncServiceMock
                .lastNotifyChange()
                .delta()
                .assertChangeType(ChangeType.DELETE)
                .assertObjectTypeClass(ShadowType.class)
                .assertOid(drakeAccountOid)
                .end()
                .currentShadow()
                .assertTombstone()
                .assertOid(drakeAccountOid);

        assertRepoShadow(drakeAccountOid)
                .assertTombstone();

        checkAllShadows();

        // Clean slate for next tests
        repositoryService.deleteObject(ShadowType.class, drakeAccountOid, result);

        assertSteadyResource();
    }

    @Test
    public void test890LiveSyncModifyProtectedAccount() throws Exception {
        // GIVEN
        Task syncTask = getTestTask();
        OperationResult result = syncTask.getResult();

        syncServiceMock.reset();

        DummyAccount dummyAccount = getDummyAccountAssert(ACCOUNT_DAEMON_USERNAME, daemonIcfUid);
        dummyAccount.replaceAttributeValue("fullname", "Maxwell deamon");

        ResourceShadowDiscriminator coords = new ResourceShadowDiscriminator(RESOURCE_DUMMY_OID,
                ProvisioningTestUtil.getDefaultAccountObjectClass(resourceType));

        when();
        provisioningService.synchronize(coords, syncTokenTask, null, result);

        then();
        assertSuccess(result);

        ResourceObjectShadowChangeDescription lastChange = syncServiceMock.getLastChange();
        displayDumpable("The change", lastChange);

        syncServiceMock.assertNoNotifyChange();

        checkAllShadows();

        assertSteadyResource();
    }

    @Test
    public void test901FailResourceNotFound() throws Exception {
        // GIVEN
        OperationResult result = createOperationResult();

        // WHEN
        try {
            PrismObject<ResourceType> object = provisioningService.getObject(ResourceType.class, NOT_PRESENT_OID, null, null,
                    result);
            AssertJUnit.fail("Expected ObjectNotFoundException to be thrown, but getObject returned " + object
                    + " instead");
        } catch (ObjectNotFoundException e) {
            // This is expected
        }

        assertFailure(result);

//        assertSteadyResource();
    }

    // test999 shutdown in the superclass

    @SuppressWarnings("SameParameterValue")
    protected void checkCachedAccountShadow(PrismObject<ShadowType> shadowType, OperationResult parentResult, boolean fullShadow, XMLGregorianCalendar startTs,
            XMLGregorianCalendar endTs) throws SchemaException {
        checkAccountShadow(shadowType, parentResult, fullShadow);
    }

    private void checkGroupShadow(PrismObject<ShadowType> shadow, OperationResult parentResult) throws SchemaException {
        checkEntitlementShadow(shadow, parentResult, SchemaTestConstants.ICF_GROUP_OBJECT_CLASS_LOCAL_NAME, true);
    }

    @SuppressWarnings("SameParameterValue")
    private void checkGroupShadow(PrismObject<ShadowType> shadow, OperationResult parentResult, boolean fullShadow) throws SchemaException {
        checkEntitlementShadow(shadow, parentResult, SchemaTestConstants.ICF_GROUP_OBJECT_CLASS_LOCAL_NAME, fullShadow);
    }

    private void checkEntitlementShadow(PrismObject<ShadowType> shadow, OperationResult parentResult, String objectClassLocalName, boolean fullShadow) throws SchemaException {
        ObjectChecker<ShadowType> checker = createShadowChecker(fullShadow);
        ShadowUtil.checkConsistence(shadow, parentResult.getOperation());
        IntegrationTestTools.checkEntitlementShadow(shadow.asObjectable(), resourceType, repositoryService, checker, objectClassLocalName, getUidMatchingRule(), prismContext, parentResult);
    }

    @SuppressWarnings("ConstantConditions")
    private void checkAllShadows() throws SchemaException {
        ObjectChecker<ShadowType> checker = null;
        IntegrationTestTools.checkAllShadows(resourceType, repositoryService, checker, prismContext);
    }

    protected void checkRepoEntitlementShadow(PrismObject<ShadowType> repoShadow) {
        ProvisioningTestUtil.checkRepoEntitlementShadow(repoShadow);
    }

    protected void assertSyncOldShadow(PrismObject<? extends ShadowType> oldShadow, String repoName) {
        assertSyncOldShadow(oldShadow, repoName, 2);
    }

    void assertSyncOldShadow(PrismObject<? extends ShadowType> oldShadow, String repoName, Integer expectedNumberOfAttributes) {
        assertNotNull("Old shadow missing", oldShadow);
        assertNotNull("Old shadow does not have an OID", oldShadow.getOid());
        PrismAsserts.assertClass("old shadow", ShadowType.class, oldShadow);
        ShadowType oldShadowType = oldShadow.asObjectable();
        ResourceAttributeContainer attributesContainer = ShadowUtil
                .getAttributesContainer(oldShadowType);
        assertNotNull("No attributes container in old shadow", attributesContainer);
        Collection<ResourceAttribute<?>> attributes = attributesContainer.getAttributes();
        assertFalse("Attributes container is empty", attributes.isEmpty());
        if (expectedNumberOfAttributes != null) {
            assertEquals("Unexpected number of attributes", (int) expectedNumberOfAttributes, attributes.size());
        }
        ResourceAttribute<?> icfsNameAttribute = attributesContainer.findAttribute(SchemaConstants.ICFS_NAME);
        assertNotNull("No ICF name attribute in old  shadow", icfsNameAttribute);
        assertEquals("Wrong value of ICF name attribute in old  shadow", repoName,
                icfsNameAttribute.getRealValue());
    }
}<|MERGE_RESOLUTION|>--- conflicted
+++ resolved
@@ -3606,13 +3606,8 @@
         OperationResult result = task.getResult();
         syncServiceMock.reset();
 
-<<<<<<< HEAD
-        Collection<PropertyDelta<?>> modifications = new ArrayList<>(1);
-        ResourceSchema resourceSchema = requireNonNull(RefinedResourceSchemaImpl.getResourceSchema(resource, prismContext));
-=======
         Collection<PropertyDelta<String>> modifications = new ArrayList<>(1);
         ResourceSchema resourceSchema = RefinedResourceSchemaImpl.getResourceSchema(resource, prismContext);
->>>>>>> aec144df
         ObjectClassComplexTypeDefinition defaultAccountDefinition = resourceSchema.findDefaultObjectClassDefinition(ShadowKindType.ACCOUNT);
         ResourceAttributeDefinition<String> fullnameAttrDef = defaultAccountDefinition.findAttributeDefinition("fullname");
         ResourceAttribute<String> fullnameAttr = fullnameAttrDef.instantiate();
