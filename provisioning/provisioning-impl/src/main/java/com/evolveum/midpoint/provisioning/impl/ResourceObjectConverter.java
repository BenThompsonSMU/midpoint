--- conflicted
+++ resolved
@@ -247,33 +247,7 @@
 				checkForAddConflicts(ctx, shadow, result);
 			}
 
-<<<<<<< HEAD
-			// Be careful not to apply this to the cloned shadow. This needs to be propagated
-			// outside this method.
-			applyAfterOperationAttributes(shadow, resourceAttributesAfterAdd);
-		} catch (CommunicationException ex) {
-			result.recordFatalError(
-					"Could not create object on the resource. Error communicating with the connector " + connector + ": " + ex.getMessage(), ex);
-			throw new CommunicationException("Error communicating with the connector " + connector + ": "
-					+ ex.getMessage(), ex);
-		} catch (GenericFrameworkException ex) {
-			result.recordFatalError("Could not create object on the resource. Generic error in connector: " + ex.getMessage(), ex);
-			throw new GenericConnectorException("Generic error in connector: " + ex.getMessage(), ex);
-		} catch (ObjectAlreadyExistsException ex){
-			result.recordFatalError("Could not create object on the resource. Object already exists on the resource: " + ex.getMessage(), ex);
-			throw new ObjectAlreadyExistsException("Object already exists on the resource: " + ex.getMessage(), ex);
-		} catch (ConfigurationException | SchemaException | SecurityViolationException | PolicyViolationException | RuntimeException | Error e){
-			result.recordFatalError(e);
-			throw e;
-		}
-		
-		// Execute entitlement modification on other objects (if needed)
-		executeEntitlementChangesAdd(ctx, shadowClone, scripts, connOptions, result);
-		
-		LOGGER.trace("Added resource object {}", shadow.debugDump());
-=======
 			checkForCapability(ctx, CreateCapabilityType.class, result);
->>>>>>> 6192ffba
 
 			Collection<Operation> additionalOperations = new ArrayList<>();
 			addExecuteScriptOperation(additionalOperations, ProvisioningOperationTypeType.ADD, scripts, resource, result);
