/*
 * Copyright (c) 2010-2018 Evolveum
 *
 * Licensed under the Apache License, Version 2.0 (the "License");
 * you may not use this file except in compliance with the License.
 * You may obtain a copy of the License at
 *
 *     http://www.apache.org/licenses/LICENSE-2.0
 *
 * Unless required by applicable law or agreed to in writing, software
 * distributed under the License is distributed on an "AS IS" BASIS,
 * WITHOUT WARRANTIES OR CONDITIONS OF ANY KIND, either express or implied.
 * See the License for the specific language governing permissions and
 * limitations under the License.
 */
package com.evolveum.midpoint.provisioning.impl;

import com.evolveum.midpoint.common.Clock;
import com.evolveum.midpoint.common.crypto.CryptoUtil;
import com.evolveum.midpoint.common.refinery.RefinedAssociationDefinition;
import com.evolveum.midpoint.common.refinery.RefinedObjectClassDefinition;
import com.evolveum.midpoint.common.refinery.ShadowDiscriminatorObjectDelta;
import com.evolveum.midpoint.prism.*;
import com.evolveum.midpoint.prism.crypto.EncryptionException;
import com.evolveum.midpoint.prism.crypto.Protector;
import com.evolveum.midpoint.prism.delta.*;
import com.evolveum.midpoint.prism.match.MatchingRuleRegistry;
import com.evolveum.midpoint.prism.path.*;
import com.evolveum.midpoint.prism.query.*;
import com.evolveum.midpoint.prism.xml.XmlTypeConverter;
import com.evolveum.midpoint.provisioning.api.*;
import com.evolveum.midpoint.provisioning.impl.errorhandling.ErrorHandler;
import com.evolveum.midpoint.provisioning.impl.errorhandling.ErrorHandlerLocator;
import com.evolveum.midpoint.provisioning.ucf.api.Change;
import com.evolveum.midpoint.provisioning.ucf.api.ConnectorInstance;
import com.evolveum.midpoint.provisioning.ucf.api.ConnectorOperationOptions;
import com.evolveum.midpoint.provisioning.ucf.api.GenericFrameworkException;
import com.evolveum.midpoint.provisioning.util.ProvisioningUtil;
import com.evolveum.midpoint.repo.api.PreconditionViolationException;
import com.evolveum.midpoint.repo.api.RepositoryService;
import com.evolveum.midpoint.repo.common.util.RepoCommonUtils;
import com.evolveum.midpoint.schema.*;
import com.evolveum.midpoint.schema.constants.SchemaConstants;
import com.evolveum.midpoint.schema.internals.InternalCounters;
import com.evolveum.midpoint.schema.internals.InternalMonitor;
import com.evolveum.midpoint.schema.internals.InternalsConfig;
import com.evolveum.midpoint.schema.processor.*;
import com.evolveum.midpoint.schema.processor.ObjectFactory;
import com.evolveum.midpoint.schema.result.AsynchronousOperationResult;
import com.evolveum.midpoint.schema.result.AsynchronousOperationReturnValue;
import com.evolveum.midpoint.schema.result.OperationResult;
import com.evolveum.midpoint.schema.result.OperationResultStatus;
import com.evolveum.midpoint.schema.util.ExceptionUtil;
import com.evolveum.midpoint.schema.util.ObjectQueryUtil;
import com.evolveum.midpoint.schema.util.ObjectTypeUtil;
import com.evolveum.midpoint.schema.util.ResourceTypeUtil;
import com.evolveum.midpoint.schema.util.SchemaDebugUtil;
import com.evolveum.midpoint.schema.util.ShadowUtil;
import com.evolveum.midpoint.task.api.RunningTask;
import com.evolveum.midpoint.task.api.Task;
import com.evolveum.midpoint.task.api.TaskManager;
import com.evolveum.midpoint.util.DebugUtil;
import com.evolveum.midpoint.util.Holder;
import com.evolveum.midpoint.util.QNameUtil;
import com.evolveum.midpoint.util.exception.*;
import com.evolveum.midpoint.util.logging.Trace;
import com.evolveum.midpoint.util.logging.TraceManager;
import com.evolveum.midpoint.xml.ns._public.common.common_3.*;
import com.evolveum.midpoint.xml.ns._public.resource.capabilities_3.CountObjectsCapabilityType;
import com.evolveum.midpoint.xml.ns._public.resource.capabilities_3.CountObjectsSimulateType;
import com.evolveum.midpoint.xml.ns._public.resource.capabilities_3.ReadCapabilityType;
import com.evolveum.midpoint.xml.ns._public.resource.capabilities_3.RunAsCapabilityType;
import com.evolveum.prism.xml.ns._public.types_3.ChangeTypeType;
import com.evolveum.prism.xml.ns._public.types_3.ObjectDeltaType;
import com.evolveum.prism.xml.ns._public.types_3.PolyStringType;
import com.evolveum.prism.xml.ns._public.types_3.ProtectedStringType;

import org.apache.commons.lang.StringUtils;
import org.apache.commons.lang.Validate;
import org.jetbrains.annotations.Nullable;
import org.springframework.beans.factory.annotation.Autowired;
import org.springframework.beans.factory.annotation.Qualifier;
import org.springframework.stereotype.Component;

import javax.xml.datatype.DatatypeConstants;
import javax.xml.datatype.Duration;
import javax.xml.datatype.XMLGregorianCalendar;
import javax.xml.namespace.QName;


import java.util.ArrayList;
import java.util.Collection;
import java.util.List;

/**
 * Shadow cache is a facade that covers all the operations with shadows. It
 * takes care of splitting the operations between repository and resource,
 * merging the data back, handling the errors and generally controlling the
 * process.
 * 
 * The two principal classes that do the operations are:
 * ResourceObjectConvertor: executes operations on resource ShadowManager:
 * executes operations in the repository
 * 
 * @author Radovan Semancik
 * @author Katarina Valalikova
 *
 */
@Component
public class ShadowCache {
	
	public static String OP_PROCESS_SYNCHRONIZATION = ShadowCache.class.getName() + ".processSynchronization";
	public static String OP_DELAYED_OPERATION = ShadowCache.class.getName() + ".delayedOperation";
	public static String OP_OPERATION_RETRY = ShadowCache.class.getName() + ".operationRetry";
	public static String OP_RESOURCE_OPERATION = ShadowCache.class.getName() + ".resourceOperation";

	@Autowired
	@Qualifier("cacheRepositoryService")
	private RepositoryService repositoryService;

	@Autowired private ErrorHandlerLocator errorHandlerLocator;
	@Autowired private ResourceManager resourceManager;
	@Autowired private Clock clock;
	@Autowired private PrismContext prismContext;
	@Autowired private SchemaHelper schemaHelper;
	@Autowired private ResourceObjectConverter resouceObjectConverter;
	@Autowired private ShadowCaretaker shadowCaretaker;
	@Autowired private MatchingRuleRegistry matchingRuleRegistry;
	@Autowired private RelationRegistry relationRegistry;
	@Autowired protected ShadowManager shadowManager;
	@Autowired private ChangeNotificationDispatcher operationListener;
	@Autowired private AccessChecker accessChecker;
	@Autowired private TaskManager taskManager;
	@Autowired private ChangeNotificationDispatcher changeNotificationDispatcher;
	@Autowired private ProvisioningContextFactory ctxFactory;
	@Autowired private Protector protector;

	private static final Trace LOGGER = TraceManager.getTrace(ShadowCache.class);

	/**
	 * Get the value of repositoryService.
	 * 
	 * DO NOT USE. Only ShadowManager should access repository
	 * 
	 * @return the value of repositoryService
	 */
	@Deprecated
	public RepositoryService getRepositoryService() {
		return repositoryService;
	}

	public PrismContext getPrismContext() {
		return prismContext;
	}

	public PrismObject<ShadowType> getShadow(String oid, PrismObject<ShadowType> repositoryShadow,
			Collection<SelectorOptions<GetOperationOptions>> options, Task task, OperationResult parentResult)
					throws ObjectNotFoundException, CommunicationException, SchemaException,
					ConfigurationException, SecurityViolationException, ExpressionEvaluationException, EncryptionException {

		Validate.notNull(oid, "Object id must not be null.");

		if (repositoryShadow == null) {
			LOGGER.trace("Start getting object with oid {}", oid);
		} else {
			LOGGER.trace("Start getting object {}", repositoryShadow);
		}

		GetOperationOptions rootOptions = SelectorOptions.findRootOptions(options);

		// We are using parent result directly, not creating subresult.
		// We want to hide the existence of shadow cache from the user.

		// Get the shadow from repository. There are identifiers that we need
		// for accessing the object by UCF.Later, the repository object may 
		// have a fully cached object from the resource.
		if (repositoryShadow == null) {
			repositoryShadow = repositoryService.getObject(ShadowType.class, oid, null, parentResult);
			if (LOGGER.isTraceEnabled()) {
				LOGGER.trace("Got repository shadow object:\n{}", repositoryShadow.debugDump());
			}
		}

		// Sanity check
		if (!oid.equals(repositoryShadow.getOid())) {
			parentResult.recordFatalError("Provided OID is not equal to OID of repository shadow");
			throw new IllegalArgumentException("Provided OID is not equal to OID of repository shadow");
		}

		ProvisioningContext ctx = ctxFactory.create(repositoryShadow, task, parentResult);
		ctx.setGetOperationOptions(options);
		try {
			ctx.assertDefinition();
			shadowCaretaker.applyAttributesDefinition(ctx, repositoryShadow);
		} catch (ObjectNotFoundException | SchemaException | CommunicationException
				| ConfigurationException | ExpressionEvaluationException e) {
			throw e;
		}
		
		ResourceType resource = ctx.getResource();
		XMLGregorianCalendar now = clock.currentTimeXMLGregorianCalendar();
		
		if (GetOperationOptions.isNoFetch(rootOptions) || GetOperationOptions.isRaw(rootOptions)) {
			return processNoFetchGet(ctx, repositoryShadow, options, now, task, parentResult);
		}

		if (!ResourceTypeUtil.isReadCapabilityEnabled(resource)) {
			UnsupportedOperationException e = new UnsupportedOperationException("Resource does not support 'read' operation");
			parentResult.recordFatalError(e);
			throw e;
		}
		
		if (shouldRefreshOnRead(resource, rootOptions)) {
			LOGGER.trace("Refreshing shadow {} before reading", repositoryShadow);
			repositoryShadow = refreshShadow(repositoryShadow, task, parentResult);
			LOGGER.trace("Refreshed repository shadow:\n{}", DebugUtil.debugDumpLazily(repositoryShadow,1));
		}
		if (repositoryShadow == null) {
			// Dead shadow was just removed
			// TODO: is this OK? What about re-appeared objects
			LOGGER.warn("DEAD shadow {} DEAD?", oid);
			ObjectNotFoundException e = new ObjectNotFoundException("Resource object does not exist");
			parentResult.recordFatalError(e);
			throw e;
		}
		
		ShadowState shadowState = shadowCaretaker.determineShadowState(ctx, repositoryShadow, now);
		LOGGER.trace("State of shadow {}: {}", repositoryShadow, shadowState);
		
		if (canImmediatelyReturnCached(options, repositoryShadow, shadowState, resource)) {
			LOGGER.trace("Returning cached (repository) version of shadow {}", repositoryShadow);
			PrismObject<ShadowType> resultShadow = futurizeShadow(ctx, repositoryShadow, null, options, now);
			shadowCaretaker.applyAttributesDefinition(ctx, resultShadow);
			validateShadow(resultShadow, true);
			return resultShadow;
		}
		
		PrismObject<ShadowType> resourceShadow = null;

		Collection<? extends ResourceAttribute<?>> primaryIdentifiers = ShadowUtil.getPrimaryIdentifiers(repositoryShadow);
		if (primaryIdentifiers == null || primaryIdentifiers.isEmpty()) {
			if (ProvisioningUtil.hasPendingAddOperation(repositoryShadow) || ShadowUtil.isDead(repositoryShadow.asObjectable())) {
				if (ProvisioningUtil.isFuturePointInTime(options)) {
					// Get of uncreated or dead shadow, we want to see future state (how the shadow WILL look like).
					// We cannot even try fetch operation here. We do not have the identifiers.
					// But we have quite a good idea how the shadow is going to look like. Therefore we can return it.
					PrismObject<ShadowType> resultShadow = futurizeShadow(ctx, repositoryShadow, null, options, now);
					shadowCaretaker.applyAttributesDefinition(ctx, resultShadow);
					validateShadow(resultShadow, true);
					// NOTE: do NOT re-try add operation here. It will be retried in separate task.
					// re-trying the operation here would not provide big benefits and it will complicate the code.
					return resultShadow;
				} else {
					// Get of uncreated shadow, but we want current state. Therefore we have to throw an error because
					// the object does not exist yet - to our best knowledge. But we cannot really throw ObjectNotFound here.
					// ObjectNotFound is a positive indication that the object does not exist.
					// We do not know that for sure because resource is unavailable. The object might have been created in the meantime.
					throw new GenericConnectorException(
							"Unable to get object from the resource. Probably it has not been created yet because of previous unavailability of the resource.");
				}
			}
			
			// No identifiers found
			SchemaException ex = new SchemaException("No primary identifiers found in the repository shadow "
					+ repositoryShadow + " with respect to " + resource);
			parentResult.recordFatalError("No primary identifiers found in the repository shadow " + repositoryShadow, ex);
			throw ex;
		}
		
		Collection<? extends ResourceAttribute<?>> identifiers = ShadowUtil.getAllIdentifiers(repositoryShadow);
		try {

			
			try {
				
				resourceShadow = resouceObjectConverter.getResourceObject(ctx, identifiers, true, parentResult);
				
			} catch (ObjectNotFoundException e) {
				// This may be OK, e.g. for connectors that have running async add operation.
				if (shadowState == ShadowState.CONCEPTION || shadowState == ShadowState.GESTATION) {
					LOGGER.trace("{} was not found, but we can return cached shadow because it is in {} state", repositoryShadow, shadowState);
					parentResult.deleteLastSubresultIfError();		// we don't want to see 'warning-like' orange boxes in GUI (TODO reconsider this)
					parentResult.recordSuccess();
					
					PrismObject<ShadowType> resultShadow = futurizeShadow(ctx, repositoryShadow, null, options, now);
					shadowCaretaker.applyAttributesDefinition(ctx, resultShadow);
					LOGGER.trace("Returning futurized shadow:\n{}", DebugUtil.debugDumpLazily(resultShadow));
					validateShadow(resultShadow, true);
					return resultShadow;
					
				} else {
					LOGGER.trace("{} was not found, following normal error processing beacuse shadow is in {} state", repositoryShadow, shadowState);
					// This is live shadow that was not found on resource. Just re-throw the exception. It will
					// be caught later and the usual error handlers will bury the shadow.
					throw e;
				}
			}
			
			if (LOGGER.isTraceEnabled()) {
				LOGGER.trace("Shadow returned by ResouceObjectConverter:\n{}", resourceShadow.debugDump(1));
			}

			// Resource shadow may have different auxiliary object classes than
			// the original repo shadow. Make sure we have the definition that 
			// applies to resource shadow. We will fix repo shadow later.
			// BUT we need also information about kind/intent and these information is only
			// in repo shadow, therefore the following 2 lines..
			resourceShadow.asObjectable().setKind(repositoryShadow.asObjectable().getKind());
			resourceShadow.asObjectable().setIntent(repositoryShadow.asObjectable().getIntent());
			ProvisioningContext shadowCtx = ctx.spawn(resourceShadow);

			resourceManager.modifyResourceAvailabilityStatus(resource.asPrismObject(),
					AvailabilityStatusType.UP, parentResult);

			if (LOGGER.isTraceEnabled()) {
				LOGGER.trace("Shadow from repository:\n{}", repositoryShadow.debugDump(1));
				LOGGER.trace("Resource object fetched from resource:\n{}", resourceShadow.debugDump(1));
			}

			repositoryShadow = shadowManager.updateShadow(shadowCtx, resourceShadow, repositoryShadow, shadowState,
					parentResult);
			if (LOGGER.isTraceEnabled()) {
				LOGGER.trace("Repository shadow after update:\n{}", repositoryShadow.debugDump(1));
			}
			// Complete the shadow by adding attributes from the resource object
			PrismObject<ShadowType> resultShadow = completeShadow(shadowCtx, resourceShadow, repositoryShadow, false, parentResult);

			if (LOGGER.isTraceEnabled()) {
				LOGGER.trace("Shadow when assembled:\n{}", resultShadow.debugDump(1));
			}

			resultShadow = futurizeShadow(ctx, repositoryShadow, resultShadow, options, now);
			if (LOGGER.isTraceEnabled()) {
				LOGGER.trace("Futurized assembled shadow:\n{}", resultShadow.debugDump(1));
			}
			parentResult.recordSuccess();
			validateShadow(resultShadow, true);
			return resultShadow;

		} catch (Exception ex) {
			try {
				PrismObject<ShadowType> handledShadow = handleGetError(ctx, repositoryShadow, rootOptions, ex, task, parentResult);
				if (handledShadow == null) {
					throw ex;
				}
				if (parentResult.getStatus() == OperationResultStatus.FATAL_ERROR) {
					// We are going to return an object. Therefore this cannot
					// be fatal error, as at least some information
					// is returned
					parentResult.setStatus(OperationResultStatus.PARTIAL_ERROR);
				}
				handledShadow = futurizeShadow(ctx, handledShadow, null, options, now);
				validateShadow(handledShadow, true);
				return handledShadow;

			} catch (GenericFrameworkException | ObjectAlreadyExistsException | PolicyViolationException e) {
				throw new SystemException(e.getMessage(), e);
			}
		} finally {
			// We need to record the fetch down here. Now it is certain that we
			// are going to fetch from resource
			// (we do not have raw/noFetch option)
			// TODO: is this correct behaviour? don't we really want to record
			// fetch for protected objects?
			if (!ShadowUtil.isProtected(resourceShadow)) {
				InternalMonitor.recordCount(InternalCounters.SHADOW_FETCH_OPERATION_COUNT);

			}
		}
	}

	private boolean shouldRefreshOnRead(ResourceType resource, GetOperationOptions rootOptions) {
		return GetOperationOptions.isForceRefresh(rootOptions) || ResourceTypeUtil.isRefreshOnRead(resource);
	}

	private PrismObject<ShadowType> processNoFetchGet(ProvisioningContext ctx,
			PrismObject<ShadowType> repositoryShadow, Collection<SelectorOptions<GetOperationOptions>> options, 
			XMLGregorianCalendar now, Task task, OperationResult parentResult) 
					throws ObjectNotFoundException, SchemaException, CommunicationException, ConfigurationException, ExpressionEvaluationException, EncryptionException {
		LOGGER.trace("Processing noFetch get for {}", repositoryShadow);

		GetOperationOptions rootOptions = SelectorOptions.findRootOptions(options);
		if (!GetOperationOptions.isRaw(rootOptions)) {
			// Even with noFetch we still want to delete expired pending operations. And even delete
			// the shadow if needed.
			repositoryShadow = refreshShadowQick(ctx, repositoryShadow, now, task, parentResult);
		}

		if (repositoryShadow == null) {
			ObjectNotFoundException e = new ObjectNotFoundException("Resource object not found");
			parentResult.recordFatalError(e);
			throw e;
		}
		
		PrismObject<ShadowType> resultShadow = futurizeShadow(ctx, repositoryShadow, null, options, now);
		shadowCaretaker.applyAttributesDefinition(ctx, resultShadow);
		
		return resultShadow;
	}

	private PrismObject<ShadowType> futurizeShadow(ProvisioningContext ctx, PrismObject<ShadowType> repoShadow, PrismObject<ShadowType> resourceShadow,
			Collection<SelectorOptions<GetOperationOptions>> options, XMLGregorianCalendar now) throws SchemaException, ConfigurationException, ObjectNotFoundException, CommunicationException, ExpressionEvaluationException {
		if (!ProvisioningUtil.isFuturePointInTime(options)) {
			if (resourceShadow == null) {
				return repoShadow;
			} else {
				return resourceShadow;
			}
		}
		return shadowCaretaker.applyPendingOperations(ctx, repoShadow, resourceShadow, false, now);
	}

	private boolean canReturnCachedAfterObjectNotFound(Collection<SelectorOptions<GetOperationOptions>> options, 
			PrismObject<ShadowType> repositoryShadow, ResourceType resource) {
		if (repositoryShadow.asObjectable().getPendingOperation().isEmpty()) {
			return false;
		}
		// TODO: which case is this exactly?
		// Explicitly check the capability of the resource (primary connector), not capabilities of additional connectors
		return ProvisioningUtil.isPrimaryCachingOnly(resource);
	}
	
	private boolean canImmediatelyReturnCached(Collection<SelectorOptions<GetOperationOptions>> options, PrismObject<ShadowType> repositoryShadow, ShadowState shadowState, ResourceType resource) throws ConfigurationException {
		if (ProvisioningUtil.resourceReadIsCachingOnly(resource)) {
			return true;
		}
		if (shadowState == ShadowState.TOMBSTONE) {
			// Once shadow is buried it stays nine feet under. Therefore there is no point in trying to access the resource.
			// NOTE: this is just for tombstone! Schroedinger's shadows (corpse) will still work as if they were alive.
			return true;
		}
		long stalenessOption = GetOperationOptions.getStaleness(SelectorOptions.findRootOptions(options));
		PointInTimeType pit = GetOperationOptions.getPointInTimeType(SelectorOptions.findRootOptions(options));
		if (pit == null) {
			if (stalenessOption > 0) {
				pit = PointInTimeType.CACHED;
			} else {
				pit = PointInTimeType.CURRENT;
			}
		}
		switch (pit) {
			case CURRENT:
				// We need current reliable state. Never return cached data.
				return false;
			case CACHED:
				return isCachedShadowValid(options, repositoryShadow, resource);
			case FUTURE:
				// We could, e.g. if there is a pending create operation. But let's try real get operation first.
				return false;
			default:
				throw new IllegalArgumentException("Unknown point in time: "+pit);
		}
	}
	
	private boolean isCachedShadowValid(Collection<SelectorOptions<GetOperationOptions>> options, PrismObject<ShadowType> repositoryShadow, ResourceType resource) throws ConfigurationException {
		long stalenessOption = GetOperationOptions.getStaleness(SelectorOptions.findRootOptions(options));
		if (stalenessOption == 0L) {
			return false;
		}
		CachingMetadataType cachingMetadata = repositoryShadow.asObjectable().getCachingMetadata();
		if (cachingMetadata == null) {
			if (stalenessOption == Long.MAX_VALUE) {
				// We must return cached version but there is no cached version.
				throw new ConfigurationException("Cached version of "+repositoryShadow+" requested, but there is no cached value");
			}
			return false;
		}
		if (stalenessOption == Long.MAX_VALUE) {
			return true;
		}

		XMLGregorianCalendar retrievalTimestamp = cachingMetadata.getRetrievalTimestamp();
		if (retrievalTimestamp == null) {
			return false;
		}
		long retrievalTimestampMillis = XmlTypeConverter.toMillis(retrievalTimestamp);
		return (clock.currentTimeMillis() - retrievalTimestampMillis < stalenessOption);
	}

	private boolean isCompensate(GetOperationOptions rootOptions) {
		return !GetOperationOptions.isDoNotDiscovery(rootOptions);
	}

	public String addShadow(PrismObject<ShadowType> shadowToAdd, OperationProvisioningScriptsType scripts,
			ResourceType resource, ProvisioningOperationOptions options, Task task,
			OperationResult parentResult) throws CommunicationException, GenericFrameworkException,
					ObjectAlreadyExistsException, SchemaException, ObjectNotFoundException,
					ConfigurationException, SecurityViolationException, PolicyViolationException, ExpressionEvaluationException, EncryptionException {
		Validate.notNull(shadowToAdd, "Object to add must not be null.");

		InternalMonitor.recordCount(InternalCounters.SHADOW_CHANGE_OPERATION_COUNT);

		if (LOGGER.isTraceEnabled()) {
			LOGGER.trace("Start adding shadow object{}:\n{}", getAdditionalOperationDesc(scripts, options), shadowToAdd.debugDump(1));
		}

		ProvisioningContext ctx = ctxFactory.create(shadowToAdd, task, parentResult);
		try {
			ctx.assertDefinition();
		} catch (SchemaException e) {
			parentResult.recordFatalError(e);
			ResourceOperationDescription operationDescription = ProvisioningUtil.createResourceFailureDescription(
					shadowToAdd, ctx.getResource(), shadowToAdd.createAddDelta(), parentResult);
			operationListener.notifyFailure(operationDescription, task, parentResult);
			throw e;
		}
		
		ProvisioningOperationState<AsynchronousOperationReturnValue<PrismObject<ShadowType>>> opState = new ProvisioningOperationState<>();
		
		return addShadowAttempt(ctx, shadowToAdd, scripts, opState, options, task, parentResult);
	}

	private String addShadowAttempt(ProvisioningContext ctx, 
			PrismObject<ShadowType> shadowToAdd, 
			OperationProvisioningScriptsType scripts, 
			ProvisioningOperationState<AsynchronousOperationReturnValue<PrismObject<ShadowType>>> opState, 
			ProvisioningOperationOptions options,
			Task task, 
			OperationResult parentResult) 
					throws CommunicationException, GenericFrameworkException,
					ObjectAlreadyExistsException, SchemaException, ObjectNotFoundException,
					ConfigurationException, SecurityViolationException, PolicyViolationException, ExpressionEvaluationException, EncryptionException {

		PrismContainer<?> attributesContainer = shadowToAdd.findContainer(ShadowType.F_ATTRIBUTES);
		if (attributesContainer == null || attributesContainer.isEmpty()) {
			SchemaException e = new SchemaException("Attempt to add shadow without any attributes: " + shadowToAdd);
			parentResult.recordFatalError(e);
			ResourceOperationDescription operationDescription = ProvisioningUtil.createResourceFailureDescription(
					shadowToAdd, ctx.getResource(), shadowToAdd.createAddDelta(), parentResult);
			operationListener.notifyFailure(operationDescription, task, parentResult);
			throw e;
		}
		if (!(attributesContainer instanceof ResourceAttributeContainer)) {
			shadowCaretaker.applyAttributesDefinition(ctx, shadowToAdd);
			attributesContainer = shadowToAdd.findContainer(ShadowType.F_ATTRIBUTES);
		}
		
//		if (opState.getRepoShadow() != null) {
//			// HACK HACK HACK, not really right solution.
//			// We need this for reliable uniqueness check in preAddChecks() and addResourceObject()
//			// Maybe the right solution would be to pass opState as a parameter to addResourceObject()?
//			// Or maybe addResourceObject() should not check uniqueness and we shoudl check it here?
//			shadowToAdd.setOid(opState.getRepoShadow().getOid());
//		}
		
		preAddChecks(ctx, shadowToAdd, opState, task, parentResult);
		
		shadowManager.addNewProposedShadow(ctx, shadowToAdd, opState, task, parentResult);

		preprocessEntitlements(ctx, shadowToAdd, parentResult);

		shadowCaretaker.applyAttributesDefinition(ctx, shadowToAdd);
		shadowManager.setKindIfNecessary(shadowToAdd.asObjectable(), ctx.getObjectClassDefinition());
		accessChecker.checkAdd(ctx, shadowToAdd, parentResult);
		PrismObject<ShadowType> addedShadow = null;
		OperationResultStatus finalOperationStatus = null;

		if (shouldExecuteResourceOperationDirectly(ctx)) {
			
			ConnectorOperationOptions connOptions = createConnectorOperationOptions(ctx, options, parentResult);
			
			LOGGER.trace("ADD {}: resource operation, execution starting", shadowToAdd);
			
			try {
	
				// RESOURCE OPERATION: add
				AsynchronousOperationReturnValue<PrismObject<ShadowType>> asyncReturnValue = 
						resouceObjectConverter.addResourceObject(ctx, shadowToAdd, scripts, connOptions, false, parentResult);
				opState.processAsyncResult(asyncReturnValue);
				addedShadow = asyncReturnValue.getReturnValue();

			} catch (ObjectAlreadyExistsException e) {
				
				if (LOGGER.isTraceEnabled()) {
					LOGGER.trace("Object already exists error when trying to add {}, exploring the situation", ShadowUtil.shortDumpShadow(shadowToAdd));
				}
			
				// This exception may still be OK in some cases. Such as:
				// We are trying to add a shadow to a semi-manual connector.
				// But the resource object was recently deleted. The object is
				// still in the backing store (CSV file) because of a grace
				// period. Obviously, attempt to add such object would fail.
				// So, we need to handle this case specially. (MID-4414)
				
				OperationResult failedOperationResult = parentResult.getLastSubresult();
				
				if (hasDeadShadowWithDeleteOperation(ctx, shadowToAdd, parentResult)) {
					
					if (failedOperationResult.isError()) {
						failedOperationResult.setStatus(OperationResultStatus.HANDLED_ERROR);
					}
					
					// Try again, this time without explicit uniqueness check
					try {
						
						LOGGER.trace("ADD {}: retrying resource operation without uniquness check (previous dead shadow found), execution starting", shadowToAdd);
						AsynchronousOperationReturnValue<PrismObject<ShadowType>> asyncReturnValue = 
								resouceObjectConverter.addResourceObject(ctx, shadowToAdd, scripts, connOptions, true, parentResult);
						opState.processAsyncResult(asyncReturnValue);
						addedShadow = asyncReturnValue.getReturnValue();
					
					} catch (ObjectAlreadyExistsException innerException) {
						// Mark shadow dead before we handle the error. ADD operation obviously failed. Therefore this particular
						// shadow was not created as resource object. It is dead on the spot. Make sure that error handler won't confuse
						// this shadow with the conflicting shadow that it is going to discover.
						// This may also be a gestation quantum state collapsing to tombstone
						shadowManager.markShadowTombstone(opState.getRepoShadow(), parentResult);
						finalOperationStatus = handleAddError(ctx, shadowToAdd, options, opState, innerException, failedOperationResult, task, parentResult);
					} catch (Exception innerException) {
						finalOperationStatus = handleAddError(ctx, shadowToAdd, options, opState, innerException, parentResult.getLastSubresult(), task, parentResult);
					}
						
				} else {
					// Mark shadow dead before we handle the error. ADD operation obviously failed. Therefore this particular
					// shadow was not created as resource object. It is dead on the spot. Make sure that error handler won't confuse
					// this shadow with the conflicting shadow that it is going to discover.
					// This may also be a gestation quantum state collapsing to tombstone
					shadowManager.markShadowTombstone(opState.getRepoShadow(), parentResult);
					finalOperationStatus = handleAddError(ctx, shadowToAdd, options, opState, e, failedOperationResult, task, parentResult);
				}
				
			} catch (Exception e) {
				finalOperationStatus = handleAddError(ctx, shadowToAdd, options, opState, e, parentResult.getLastSubresult(), task, parentResult);
			}
			
			LOGGER.debug("ADD {}: resource operation executed, operation state: {}", shadowToAdd, opState.shortDumpLazily());
			
		} else {
			opState.setExecutionStatus(PendingOperationExecutionStatusType.EXECUTION_PENDING);
			// Create dummy subresult with IN_PROGRESS state. 
			// This will force the entire result (parent) to be IN_PROGRESS rather than SUCCESS.
			OperationResult delayedSubresult = parentResult.createSubresult(OP_DELAYED_OPERATION);
			delayedSubresult.setStatus(OperationResultStatus.IN_PROGRESS);
			LOGGER.debug("ADD {}: resource operation NOT executed, execution pending", shadowToAdd);
		}

		// REPO OPERATION: add
		// This is where the repo shadow is created or updated (if needed)
		shadowManager.recordAddResult(ctx, shadowToAdd, opState, parentResult);
		
		if (addedShadow == null) {
			addedShadow = shadowToAdd;
		}
		addedShadow.setOid(opState.getRepoShadow().getOid());

		notifyAfterAdd(ctx, addedShadow, opState, task, parentResult);
		
		setParentOperationStatus(parentResult, opState, finalOperationStatus);
		
		return opState.getRepoShadow().getOid();
	}
		
	private void setParentOperationStatus(OperationResult parentResult,
			ProvisioningOperationState<? extends AsynchronousOperationResult> opState,
			OperationResultStatus finalOperationStatus) {
		if (finalOperationStatus != null) {
			parentResult.setStatus(finalOperationStatus);
		} else {
			if (opState.isCompleted()) {
				parentResult.computeStatus();
			} else {
				parentResult.recordInProgress();
			}
		}
		parentResult.setAsynchronousOperationReference(opState.getAsynchronousOperationReference());
	}

	private boolean hasDeadShadowWithDeleteOperation(ProvisioningContext ctx,
			PrismObject<ShadowType> shadowToAdd,
			OperationResult parentResult)
					throws SchemaException, ObjectNotFoundException, CommunicationException, ConfigurationException, ExpressionEvaluationException {
		
		
		Collection<PrismObject<ShadowType>> previousDeadShadows = shadowManager.lookForPreviousDeadShadows(ctx, shadowToAdd, parentResult);
		if (previousDeadShadows.isEmpty()) {
			return false;
		}
		if (LOGGER.isTraceEnabled()) {
			LOGGER.trace("Previous dead shadows:\n{}", DebugUtil.debugDump(previousDeadShadows, 1));
		}
		
		XMLGregorianCalendar now = clock.currentTimeXMLGregorianCalendar();
		for (PrismObject<ShadowType> previousDeadShadow : previousDeadShadows) {
			if (shadowCaretaker.findPreviousPendingLifecycleOperationInGracePeriod(ctx, previousDeadShadow, now) == ChangeTypeType.DELETE) {
				return true;
			}
		}
		return false;
	}
		
	private PrismObject<ShadowType> handleGetError(ProvisioningContext ctx,
			PrismObject<ShadowType> repositoryShadow,
			GetOperationOptions rootOptions,
			Exception cause,
			Task task,
			OperationResult parentResult) throws SchemaException, GenericFrameworkException, CommunicationException, ObjectNotFoundException, ObjectAlreadyExistsException, ConfigurationException, SecurityViolationException, PolicyViolationException, ExpressionEvaluationException {
		ErrorHandler handler = errorHandlerLocator.locateErrorHandler(cause);
		if (handler == null) {
			parentResult.recordFatalError("Error without a handler: " + cause.getMessage(), cause);
			throw new SystemException(cause.getMessage(), cause);
		}
		LOGGER.debug("Handling provisioning GET exception {}: {}", cause.getClass(), cause.getMessage());
		return handler.handleGetError(ctx, repositoryShadow, rootOptions, cause, task, parentResult);
	}

	private OperationResultStatus handleAddError(ProvisioningContext ctx,
			PrismObject<ShadowType> shadowToAdd,
			ProvisioningOperationOptions options,
			ProvisioningOperationState<AsynchronousOperationReturnValue<PrismObject<ShadowType>>> opState,
			Exception cause,
			OperationResult failedOperationResult,
			Task task,
			OperationResult parentResult) 
					throws SchemaException, GenericFrameworkException, CommunicationException, ObjectNotFoundException, ObjectAlreadyExistsException, ConfigurationException, SecurityViolationException, PolicyViolationException, ExpressionEvaluationException {
		
		// TODO: record operationExecution
		
		ErrorHandler handler = errorHandlerLocator.locateErrorHandler(cause);
		if (handler == null) {
			parentResult.recordFatalError("Error without a handler: " + cause.getMessage(), cause);
			throw new SystemException(cause.getMessage(), cause);
		}
		LOGGER.debug("Handling provisioning ADD exception {}: {}", cause.getClass(), cause.getMessage());
		try {
			
			OperationResultStatus finalStatus = handler.handleAddError(ctx, shadowToAdd, options, opState, cause, failedOperationResult, task, parentResult);
			LOGGER.debug("Handled provisioning ADD exception, final status: {}, operation state: {}", finalStatus, opState.shortDumpLazily());
			return finalStatus;
			
		} catch (CommonException e) {
			LOGGER.debug("Handled provisioning ADD exception, final exception: {}, operation state: {}", e, opState.shortDumpLazily());
			ObjectDelta<ShadowType> delta = shadowToAdd.createAddDelta();
			handleErrorHandlerException(ctx, opState, delta, task, parentResult);
			throw e;
		}
		
	}
	
	private void handleErrorHandlerException(ProvisioningContext ctx,
			ProvisioningOperationState<? extends AsynchronousOperationResult> opState,
			ObjectDelta<ShadowType> delta,
			Task task, OperationResult parentResult) throws SchemaException, ConfigurationException, ObjectNotFoundException, CommunicationException, ObjectAlreadyExistsException, ExpressionEvaluationException {
		// Error handler had re-thrown the exception. We will throw the exception later. But first we need to record changes in opState.
		shadowManager.recordOperationException(ctx, opState, delta, parentResult);
		
		PrismObject<ShadowType> shadow = opState.getRepoShadow();
		if (delta.isAdd()) {
			// This is more precise. Besides, there is no repo shadow in some cases (e.g. adding protected shadow).
			shadow = delta.getObjectToAdd();
		}
		ResourceOperationDescription operationDescription = ProvisioningUtil.createResourceFailureDescription(shadow, ctx.getResource(), delta, parentResult);
		operationListener.notifyFailure(operationDescription, task, parentResult);
	}

	private OperationResultStatus handleModifyError(ProvisioningContext ctx,
			PrismObject<ShadowType> repoShadow,
			Collection<? extends ItemDelta> modifications,
			ProvisioningOperationOptions options,
			ProvisioningOperationState<AsynchronousOperationReturnValue<Collection<PropertyDelta<PrismPropertyValue>>>> opState,
			Exception cause,
			OperationResult failedOperationResult,
			Task task,
			OperationResult parentResult) 
					throws SchemaException, GenericFrameworkException, CommunicationException, ObjectNotFoundException, ObjectAlreadyExistsException, ConfigurationException, SecurityViolationException, PolicyViolationException, ExpressionEvaluationException {
		
		// TODO: record operationExecution
		
		ErrorHandler handler = errorHandlerLocator.locateErrorHandler(cause);
		if (handler == null) {
			parentResult.recordFatalError("Error without a handler: " + cause.getMessage(), cause);
			throw new SystemException(cause.getMessage(), cause);
		}
		LOGGER.debug("Handling provisioning MODIFY exception {}: {}", cause.getClass(), cause.getMessage());
		try {
			
			OperationResultStatus finalStatus = handler.handleModifyError(ctx, repoShadow, modifications, options, opState, cause, failedOperationResult, task, parentResult);
			LOGGER.debug("Handled provisioning MODIFY exception, final status: {}, operation state: {}", finalStatus, opState.shortDumpLazily());
			return finalStatus;
			
		} catch (CommonException e) {
			LOGGER.debug("Handled provisioning MODIFY exception, final exception: {}, operation state: {}", e, opState.shortDumpLazily());
			ObjectDelta<ShadowType> delta = repoShadow.createModifyDelta();
			delta.addModifications(modifications);
			handleErrorHandlerException(ctx, opState, delta, task, parentResult);
			throw e;
		}
	}
	
	private OperationResultStatus handleDeleteError(ProvisioningContext ctx,
			PrismObject<ShadowType> repoShadow,
			ProvisioningOperationOptions options,
			ProvisioningOperationState<AsynchronousOperationResult> opState,
			Exception cause,
			OperationResult failedOperationResult,
			Task task,
			OperationResult parentResult) 
					throws SchemaException, GenericFrameworkException, CommunicationException, ObjectNotFoundException, ObjectAlreadyExistsException, ConfigurationException, SecurityViolationException, PolicyViolationException, ExpressionEvaluationException {
				
		ErrorHandler handler = errorHandlerLocator.locateErrorHandler(cause);
		if (handler == null) {
			parentResult.recordFatalError("Error without a handler: " + cause.getMessage(), cause);
			throw new SystemException(cause.getMessage(), cause);
		}
		LOGGER.debug("Handling provisioning DELETE exception {}: {}", cause.getClass(), cause.getMessage());
		try {
			
			OperationResultStatus finalStatus = handler.handleDeleteError(ctx, repoShadow, options, opState, cause, failedOperationResult, task, parentResult);
			LOGGER.debug("Handled provisioning DELETE exception, final status: {}, operation state: {}", finalStatus, opState.shortDumpLazily());
			return finalStatus;
			
		} catch (CommonException e) {
			LOGGER.debug("Handled provisioning DELETE exception, final exception: {}, operation state: {}", e, opState.shortDumpLazily());
			ObjectDelta<ShadowType> delta = repoShadow.createDeleteDelta();
			handleErrorHandlerException(ctx, opState, delta, task, parentResult);
			throw e;
		}
			
	}
	
	private void notifyAfterAdd(
			ProvisioningContext ctx,
			PrismObject<ShadowType> addedShadow,
			ProvisioningOperationState<AsynchronousOperationReturnValue<PrismObject<ShadowType>>> opState,
			Task task,
			OperationResult parentResult)
					throws ObjectNotFoundException, SchemaException, CommunicationException, ConfigurationException, ExpressionEvaluationException {
		ObjectDelta<ShadowType> delta = DeltaFactory.Object.createAddDelta(addedShadow);
		ResourceOperationDescription operationDescription = createSuccessOperationDescription(ctx, addedShadow,
				delta, parentResult);
		
		if (opState.isExecuting()) {
			operationListener.notifyInProgress(operationDescription, task, parentResult);
		} else if (opState.isCompleted()) {
			operationListener.notifySuccess(operationDescription, task, parentResult);
		}
	}

	private void preAddChecks(ProvisioningContext ctx, PrismObject<ShadowType> shadow, ProvisioningOperationState<AsynchronousOperationReturnValue<PrismObject<ShadowType>>> opState, Task task, OperationResult result) throws ObjectNotFoundException, SchemaException, CommunicationException, ConfigurationException, ExpressionEvaluationException, ObjectAlreadyExistsException, SecurityViolationException {
		checkConstraints(ctx, shadow, opState, task, result);
		validateSchema(ctx, shadow, task, result);
	}
		
	private void checkConstraints(ProvisioningContext ctx, PrismObject<ShadowType> shadow, ProvisioningOperationState<AsynchronousOperationReturnValue<PrismObject<ShadowType>>> opState, Task task, OperationResult result) throws ObjectNotFoundException, SchemaException, CommunicationException, ConfigurationException, ExpressionEvaluationException, ObjectAlreadyExistsException, SecurityViolationException {
		ShadowCheckType shadowConstraintsCheck = ResourceTypeUtil.getShadowConstraintsCheck(ctx.getResource());
		if (shadowConstraintsCheck == ShadowCheckType.NONE) {
			return;
		}
		
		String shadowOid = shadow.getOid();
		if (opState.getRepoShadow() != null) {
			shadowOid = opState.getRepoShadow().getOid();
		}
		
		ConstraintsChecker checker = new ConstraintsChecker();
		checker.setRepositoryService(repositoryService);
		checker.setShadowCache(this);
		checker.setPrismContext(prismContext);
		checker.setProvisioningContext(ctx);
		checker.setShadowObject(shadow);
		checker.setShadowOid(shadowOid);
		checker.setConstraintViolationConfirmer(conflictingShadowCandidate -> !Boolean.TRUE.equals(conflictingShadowCandidate.asObjectable().isDead()) );
		checker.setUseCache(false);
		
		ConstraintsCheckingResult retval = checker.check(task, result);
		
		LOGGER.trace("Checked {} constraints, result={}", shadow, retval.isSatisfiesConstraints());
		if (!retval.isSatisfiesConstraints()) {
			throw new ObjectAlreadyExistsException("Conflicting shadow already exists on "+ctx.getResource());
		}
	}
	
	private void validateSchema(ProvisioningContext ctx, PrismObject<ShadowType> shadow, Task task, OperationResult result) throws ObjectNotFoundException, SchemaException, CommunicationException, ConfigurationException, ExpressionEvaluationException {
		if (ResourceTypeUtil.isValidateSchema(ctx.getResource())) {
			ShadowUtil.validateAttributeSchema(shadow, ctx.getObjectClassDefinition());
		}
	}
	
	private boolean shouldExecuteResourceOperationDirectly(ProvisioningContext ctx) throws ObjectNotFoundException, SchemaException, CommunicationException, ConfigurationException, ExpressionEvaluationException {
		if (ctx.isPropagation()) {
			return true;
		}
		ResourceConsistencyType consistency = ctx.getResource().getConsistency();
		if (consistency == null) {
			return true;
		}
		Duration operationGroupingInterval = consistency.getOperationGroupingInterval();
		if (operationGroupingInterval == null) {
			return true;
		}
		return false;
	}

	private ResourceOperationDescription createSuccessOperationDescription(ProvisioningContext ctx,
			PrismObject<ShadowType> shadowType, ObjectDelta delta, OperationResult parentResult)
					throws ObjectNotFoundException, SchemaException, CommunicationException,
					ConfigurationException, ExpressionEvaluationException {
		ResourceOperationDescription operationDescription = new ResourceOperationDescription();
		operationDescription.setCurrentShadow(shadowType);
		operationDescription.setResource(ctx.getResource().asPrismObject());
		if (ctx.getTask() != null) {
			operationDescription.setSourceChannel(ctx.getTask().getChannel());
		}
		operationDescription.setObjectDelta(delta);
		operationDescription.setResult(parentResult);
		return operationDescription;
	}
	
	public String modifyShadow(PrismObject<ShadowType> repoShadow,
			Collection<? extends ItemDelta> modifications, OperationProvisioningScriptsType scripts,
			ProvisioningOperationOptions options, Task task, OperationResult parentResult)
					throws CommunicationException, GenericFrameworkException, ObjectNotFoundException,
					SchemaException, ConfigurationException, SecurityViolationException, PolicyViolationException, ExpressionEvaluationException, EncryptionException, ObjectAlreadyExistsException {

		Validate.notNull(repoShadow, "Object to modify must not be null.");
		Validate.notNull(modifications, "Object modification must not be null.");
		
		if (LOGGER.isTraceEnabled()) {
			LOGGER.trace("Start modifying {}{}:\n{}", repoShadow, getAdditionalOperationDesc(scripts, options), 
					DebugUtil.debugDump(modifications, 1));
		}

		InternalMonitor.recordCount(InternalCounters.SHADOW_CHANGE_OPERATION_COUNT);

		Collection<QName> additionalAuxiliaryObjectClassQNames = new ArrayList<>();
		for (ItemDelta modification : modifications) {
			if (ShadowType.F_AUXILIARY_OBJECT_CLASS.equals(modification.getPath())) {
				PropertyDelta<QName> auxDelta = (PropertyDelta<QName>) modification;
				for (PrismPropertyValue<QName> pval : auxDelta.getValues(QName.class)) {
					additionalAuxiliaryObjectClassQNames.add(pval.getValue());
				}
			}
		}

		ProvisioningContext ctx = ctxFactory.create(repoShadow, additionalAuxiliaryObjectClassQNames, task, parentResult);
		ctx.assertDefinition();
		
		ProvisioningOperationState<AsynchronousOperationReturnValue<Collection<PropertyDelta<PrismPropertyValue>>>> opState = new ProvisioningOperationState<>();
		opState.setRepoShadow(repoShadow);
		
		return modifyShadowAttempt(ctx, modifications, scripts, options, opState, task, parentResult);
	}
		
	private String modifyShadowAttempt(ProvisioningContext ctx,
			Collection<? extends ItemDelta> modifications,
			OperationProvisioningScriptsType scripts,
			ProvisioningOperationOptions options, 
			ProvisioningOperationState<AsynchronousOperationReturnValue<Collection<PropertyDelta<PrismPropertyValue>>>> opState,
			Task task, OperationResult parentResult)
					throws CommunicationException, GenericFrameworkException, ObjectNotFoundException,
					SchemaException, ConfigurationException, SecurityViolationException, PolicyViolationException, ExpressionEvaluationException, EncryptionException, ObjectAlreadyExistsException {
		
		PrismObject<ShadowType> repoShadow = opState.getRepoShadow();
		
		PendingOperationType duplicateOperation = shadowManager.checkAndRecordPendingModifyOperationBeforeExecution(ctx, repoShadow, modifications, opState, task, parentResult);
		if (duplicateOperation != null) {
			parentResult.recordInProgress();
			return repoShadow.getOid();
		}

		shadowCaretaker.applyAttributesDefinition(ctx, repoShadow);

		accessChecker.checkModify(ctx.getResource(), repoShadow, modifications,
				ctx.getObjectClassDefinition(), parentResult);
		
		XMLGregorianCalendar now = clock.currentTimeXMLGregorianCalendar();
		
		preprocessEntitlements(ctx, modifications, "delta for shadow " + repoShadow.getOid(), parentResult);
		
		OperationResultStatus finalOperationStatus = null;
		
		if (shadowManager.isRepositoryOnlyModification(modifications)) {
			opState.setExecutionStatus(PendingOperationExecutionStatusType.COMPLETED);
			LOGGER.debug("MODIFY {}: repository-only modification", repoShadow);
			
		} else {
			if (shouldExecuteResourceOperationDirectly(ctx)) {
				if (LOGGER.isTraceEnabled()) {
					LOGGER.trace("MODIFY {}: resource modification, execution starting\n{}", repoShadow, DebugUtil.debugDump(modifications));
				}

				ConnectorOperationOptions connOptions = createConnectorOperationOptions(ctx, options, parentResult);
				
				try {
				
					AsynchronousOperationReturnValue<Collection<PropertyDelta<PrismPropertyValue>>> asyncReturnValue =
							resouceObjectConverter.modifyResourceObject(ctx, repoShadow, scripts, connOptions, modifications, now, parentResult);
					opState.processAsyncResult(asyncReturnValue);
					
					Collection<PropertyDelta<PrismPropertyValue>> sideEffectChanges = asyncReturnValue.getReturnValue();
					if (sideEffectChanges != null) {
						ItemDeltaCollectionsUtil.addAll(modifications, sideEffectChanges);
					}
					
				} catch (Exception ex) {
					LOGGER.debug("Provisioning exception: {}:{}, attempting to handle it",
							ex.getClass(), ex.getMessage(), ex);
					finalOperationStatus = handleModifyError(ctx, repoShadow, modifications, options, opState, ex, parentResult.getLastSubresult(), task, parentResult);
				}
				
				LOGGER.debug("MODIFY {}: resource operation executed, operation state: {}", repoShadow, opState.shortDumpLazily());
				
			} else {
				opState.setExecutionStatus(PendingOperationExecutionStatusType.EXECUTION_PENDING);
				// Create dummy subresult with IN_PROGRESS state. 
				// This will force the entire result (parent) to be IN_PROGRESS rather than SUCCESS.
				OperationResult delayedSubresult = parentResult.createSubresult(OP_DELAYED_OPERATION);
				delayedSubresult.setStatus(OperationResultStatus.IN_PROGRESS);
				LOGGER.debug("MODIFY {}: Resource operation NOT executed, execution pending", repoShadow);
			}
		}

		shadowManager.recordModifyResult(ctx, repoShadow, modifications, opState, now, parentResult);

		notifyAfterModify(ctx, repoShadow, modifications, opState, task, parentResult);
		
		setParentOperationStatus(parentResult, opState, finalOperationStatus);
		
		return repoShadow.getOid();
	}
	
	private void notifyAfterModify(
			ProvisioningContext ctx, 
			PrismObject<ShadowType> repoShadow,
			Collection<? extends ItemDelta> modifications, 
			ProvisioningOperationState<AsynchronousOperationReturnValue<Collection<PropertyDelta<PrismPropertyValue>>>> opState,
			Task task,
			OperationResult parentResult) 
					throws ObjectNotFoundException, SchemaException, CommunicationException, ConfigurationException, ExpressionEvaluationException {
		
		ObjectDelta<ShadowType> delta = prismContext.deltaFactory().object().createModifyDelta(repoShadow.getOid(), modifications,
				repoShadow.getCompileTimeClass());
		ResourceOperationDescription operationDescription = createSuccessOperationDescription(ctx, repoShadow,
				delta, parentResult);
		
		if (opState.isExecuting()) {
			operationListener.notifyInProgress(operationDescription, task, parentResult);
		} else {
			operationListener.notifySuccess(operationDescription, task, parentResult);
		}
	}
	
	/**
	 * Used to execute delayed operations.
	 * Mostly copy&paste from modifyShadow(). But as consistency (handleError()) branch expects to return immediately
	 * I could not find a more elegant way to structure this without complicating the code too much.
	 */
	private ProvisioningOperationState<AsynchronousOperationReturnValue<Collection<PropertyDelta<PrismPropertyValue>>>> executeResourceModify(
			ProvisioningContext ctx,
			PrismObject<ShadowType> repoShadow,
			Collection<? extends ItemDelta> modifications,
			OperationProvisioningScriptsType scripts,
			ProvisioningOperationOptions options,
			XMLGregorianCalendar now,
			Task task,
			OperationResult parentResult)
			throws SchemaException, GenericFrameworkException, CommunicationException, ObjectNotFoundException,
			ConfigurationException, SecurityViolationException, PolicyViolationException, ExpressionEvaluationException {
		ProvisioningOperationState<AsynchronousOperationReturnValue<Collection<PropertyDelta<PrismPropertyValue>>>> opState = new ProvisioningOperationState<>();
		opState.setRepoShadow(repoShadow);
		
		ConnectorOperationOptions connOptions = createConnectorOperationOptions(ctx, options, parentResult);
		
		try {
			
			if (LOGGER.isTraceEnabled()) {
				LOGGER.trace("Applying change: {}", DebugUtil.debugDump(modifications));
			}

			AsynchronousOperationReturnValue<Collection<PropertyDelta<PrismPropertyValue>>> asyncReturnValue =
					resouceObjectConverter.modifyResourceObject(ctx, repoShadow, scripts, connOptions, modifications, now, parentResult);
			opState.processAsyncResult(asyncReturnValue);
			
			Collection<PropertyDelta<PrismPropertyValue>> sideEffectChanges = asyncReturnValue.getReturnValue();
			if (sideEffectChanges != null) {
				ItemDeltaCollectionsUtil.addAll(modifications, sideEffectChanges);
			}
			
		} catch (Exception ex) {
			LOGGER.debug("Provisioning exception: {}:{}, attempting to handle it",
					ex.getClass(), ex.getMessage(), ex);
			try {
				handleModifyError(ctx, repoShadow, modifications, options, opState, ex, parentResult.getLastSubresult(), task, parentResult);
				parentResult.computeStatus();
			} catch (ObjectAlreadyExistsException e) {
				parentResult.recordFatalError(
						"While compensating communication problem for modify operation got: "
								+ ex.getMessage(),
						ex);
				throw new SystemException(e);
			}

		}
		
		return opState;
	}

	public PrismObject<ShadowType> deleteShadow(PrismObject<ShadowType> repoShadow, ProvisioningOperationOptions options,
			OperationProvisioningScriptsType scripts, Task task, OperationResult parentResult)
					throws CommunicationException, GenericFrameworkException, ObjectNotFoundException,
					SchemaException, ConfigurationException, SecurityViolationException, PolicyViolationException, ExpressionEvaluationException {

		Validate.notNull(repoShadow, "Object to delete must not be null.");
		Validate.notNull(parentResult, "Operation result must not be null.");
		
		if (LOGGER.isTraceEnabled()) {
			LOGGER.trace("Start deleting {}{}", repoShadow, getAdditionalOperationDesc(scripts, options));
		}

		InternalMonitor.recordCount(InternalCounters.SHADOW_CHANGE_OPERATION_COUNT);

		ProvisioningContext ctx = ctxFactory.create(repoShadow, task, parentResult);
		try {
			ctx.assertDefinition();
		} catch (ObjectNotFoundException ex) {
			// if the force option is set, delete shadow from the repo
			// although the resource does not exists..
			if (ProvisioningOperationOptions.isForce(options)) {
				parentResult.muteLastSubresultError();
				shadowManager.deleteShadow(ctx, repoShadow, parentResult);		
				parentResult.recordHandledError(
						"Resource defined in shadow does not exists. Shadow was deleted from the repository.");
				return null;
			} else {
				throw ex;
			}
		}
		
		repoShadow = cancelAllPendingOperations(ctx, repoShadow, task, parentResult);
		
		ProvisioningOperationState<AsynchronousOperationResult> opState = new ProvisioningOperationState<>();
		opState.setRepoShadow(repoShadow);
		
		return deleteShadowAttempt(ctx, options, scripts, opState, task, parentResult);
	}
	

	private PrismObject<ShadowType> deleteShadowAttempt(ProvisioningContext ctx,
			ProvisioningOperationOptions options,
			OperationProvisioningScriptsType scripts,
			ProvisioningOperationState<AsynchronousOperationResult> opState,
			Task task,
			OperationResult parentResult)
					throws CommunicationException, GenericFrameworkException, ObjectNotFoundException,
					SchemaException, ConfigurationException, SecurityViolationException, PolicyViolationException, ExpressionEvaluationException {

		PrismObject<ShadowType> repoShadow = opState.getRepoShadow();
		shadowCaretaker.applyAttributesDefinition(ctx, repoShadow);

		PendingOperationType duplicateOperation = shadowManager.checkAndRecordPendingDeleteOperationBeforeExecution(ctx, repoShadow, opState, task, parentResult);
		if (duplicateOperation != null) {
			parentResult.recordInProgress();
			return repoShadow;
		}
		
		XMLGregorianCalendar now = clock.currentTimeXMLGregorianCalendar();
		ShadowState shadowState = shadowCaretaker.determineShadowState(ctx, repoShadow, now);
		
		LOGGER.trace("Deleting object {} from {}, options={}, shadowState={}", repoShadow, ctx.getResource(), options, shadowState);
		OperationResultStatus finalOperationStatus = null;
		
		if (shouldExecuteResourceOperationDirectly(ctx)) {
			
			if (shadowState == ShadowState.TOMBSTONE) {
			
				// Do not even try to delete resource object for tombstone shadows.
				// There may be dead shadow and live shadow for the resource object with the same identifiers.
				// If we try to delete dead shadow then we might delete existing object by mistake
				LOGGER.trace("DELETE {}: skipping resource deletion on tombstone shadow", repoShadow);
				
				opState.setExecutionStatus(PendingOperationExecutionStatusType.COMPLETED);
				OperationResult delayedSubresult = parentResult.createSubresult(OP_RESOURCE_OPERATION);
				delayedSubresult.setStatus(OperationResultStatus.NOT_APPLICABLE);
				
			} else {
				
				ConnectorOperationOptions connOptions = createConnectorOperationOptions(ctx, options, parentResult);
				
				LOGGER.trace("DELETE {}: resource deletion, execution starting", repoShadow);
				
				try {
					
					AsynchronousOperationResult asyncReturnValue = resouceObjectConverter.deleteResourceObject(ctx, repoShadow, scripts, connOptions, parentResult);
					opState.processAsyncResult(asyncReturnValue);
					
					resourceManager.modifyResourceAvailabilityStatus(ctx.getResource().asPrismObject(),
							AvailabilityStatusType.UP, parentResult);
					
				} catch (Exception ex) {
					try {
						finalOperationStatus = handleDeleteError(ctx, repoShadow, options, opState, ex, parentResult.getLastSubresult(), task, parentResult);
					} catch (ObjectAlreadyExistsException e) {
						parentResult.recordFatalError(e);
						throw new SystemException(e.getMessage(), e);
					}
				}
				
				LOGGER.debug("DELETE {}: resource operation executed, operation state: {}", repoShadow, opState.shortDumpLazily());
			}
						
		} else {
			opState.setExecutionStatus(PendingOperationExecutionStatusType.EXECUTION_PENDING);
			// Create dummy subresult with IN_PROGRESS state. 
			// This will force the entire result (parent) to be IN_PROGRESS rather than SUCCESS.
			OperationResult delayedSubresult = parentResult.createSubresult(OP_DELAYED_OPERATION);
			delayedSubresult.setStatus(OperationResultStatus.IN_PROGRESS);
			LOGGER.debug("DELETE {}: resource operation NOT executed, execution pending", repoShadow);
		}

		now = clock.currentTimeXMLGregorianCalendar();
		
		PrismObject<ShadowType> resultShadow;
		try {
			resultShadow = shadowManager.recordDeleteResult(ctx, repoShadow, opState, options, now, parentResult);			
		} catch (ObjectNotFoundException ex) {
			parentResult.recordFatalError("Can't delete object " + repoShadow + ". Reason: " + ex.getMessage(),
					ex);
			throw new ObjectNotFoundException("An error occured while deleting resource object " + repoShadow
					+ "whith identifiers " + repoShadow + ": " + ex.getMessage(), ex);
		} catch (EncryptionException e) {
			throw new SystemException(e.getMessage(), e);
		}
		
		notifyAfterDelete(ctx, repoShadow, opState, task, parentResult);
		
		setParentOperationStatus(parentResult, opState, finalOperationStatus);
		
		LOGGER.trace("Delete operation for {} finished, result shadow: {}", repoShadow, resultShadow);
		return resultShadow;
	}
	
	private ProvisioningOperationState<AsynchronousOperationResult> executeResourceDelete(
			ProvisioningContext ctx,
			PrismObject<ShadowType> shadow,
			OperationProvisioningScriptsType scripts,
			ProvisioningOperationOptions options,
			Task task,
			OperationResult parentResult) throws SchemaException, GenericFrameworkException, CommunicationException, ObjectNotFoundException, ConfigurationException, SecurityViolationException, PolicyViolationException, ExpressionEvaluationException {
		ProvisioningOperationState<AsynchronousOperationResult> opState = new ProvisioningOperationState<>();
		opState.setRepoShadow(shadow);
		
		if (shadow.asObjectable().getFailedOperationType() == null
				|| (shadow.asObjectable().getFailedOperationType() != null
						&& FailedOperationTypeType.ADD != shadow.asObjectable().getFailedOperationType())) {
			
			ConnectorOperationOptions connOptions = createConnectorOperationOptions(ctx, options, parentResult);
			try {
				
				AsynchronousOperationResult asyncReturnValue = resouceObjectConverter.deleteResourceObject(ctx, shadow, scripts, connOptions , parentResult);
				opState.processAsyncResult(asyncReturnValue);
				
			} catch (Exception ex) {
				try {
					handleDeleteError(ctx, shadow, options, opState, ex, parentResult.getLastSubresult(), task, parentResult);
				} catch (ObjectAlreadyExistsException e) {
					parentResult.recordFatalError(e);
					throw new SystemException(e.getMessage(), e);
				}
			}
		}
		
		return opState;
	}

	private void notifyAfterDelete(
			ProvisioningContext ctx,
			PrismObject<ShadowType> shadow,
			ProvisioningOperationState<AsynchronousOperationResult> opState,
			Task task,
			OperationResult parentResult)
					throws ObjectNotFoundException, SchemaException, CommunicationException, ConfigurationException, ExpressionEvaluationException {
		ObjectDelta<ShadowType> delta = prismContext.deltaFactory().object().createDeleteDelta(shadow.getCompileTimeClass(),
				shadow.getOid());
		ResourceOperationDescription operationDescription = createSuccessOperationDescription(ctx, shadow,
				delta, parentResult);
		
		if (opState.isExecuting()) {
			operationListener.notifyInProgress(operationDescription, task, parentResult);
		} else {
			operationListener.notifySuccess(operationDescription, task, parentResult);
		}
	}
		

	@Nullable
	public PrismObject<ShadowType> refreshShadow(PrismObject<ShadowType> repoShadow, Task task, OperationResult parentResult) throws ObjectNotFoundException, SchemaException, CommunicationException, ConfigurationException, ExpressionEvaluationException, EncryptionException {
		ShadowType shadowType = repoShadow.asObjectable();
		List<PendingOperationType> pendingOperations = shadowType.getPendingOperation();
		boolean isDead = ShadowUtil.isDead(shadowType);
		if (!isDead && pendingOperations.isEmpty()) {
			LOGGER.trace("Skipping refresh of {} because shadow is not dead and there are no pending operations", repoShadow);
			return repoShadow;
		}
		
		LOGGER.trace("Refreshing {}, dead={}, {} pending operations", repoShadow, isDead, pendingOperations.size());
		
		ProvisioningContext ctx = ctxFactory.create(repoShadow, task, parentResult);
		ctx.assertDefinition();
		List<PendingOperationType> sortedOperations = shadowCaretaker.sortPendingOperations(shadowType.getPendingOperation());
		
		repoShadow = refreshShadowAsyncStatus(ctx, repoShadow, sortedOperations, task, parentResult);
		
		repoShadow = refreshShadowRetryOperations(ctx, repoShadow, sortedOperations, task, parentResult);
		
		XMLGregorianCalendar now = clock.currentTimeXMLGregorianCalendar();
		repoShadow = cleanUpDeadShadow(ctx, repoShadow, now, task, parentResult);
		
		return repoShadow;
	}
	
	/**
	 * Used to quickly and efficiently refresh shadow before GET operations. 
	 */
	private PrismObject<ShadowType> refreshShadowQick(ProvisioningContext ctx, 
			PrismObject<ShadowType> repoShadow, 
			XMLGregorianCalendar now, Task task, OperationResult parentResult) throws ObjectNotFoundException, SchemaException, CommunicationException, ConfigurationException, ExpressionEvaluationException, EncryptionException {

		ObjectDelta<ShadowType> shadowDelta = repoShadow.createModifyDelta();
		expirePendingOperations(ctx, repoShadow, shadowDelta, now, parentResult);

		if (!shadowDelta.isEmpty()) {
			shadowManager.modifyShadowAttributes(ctx, repoShadow, shadowDelta.getModifications(), parentResult);
			shadowDelta.applyTo(repoShadow);
		}
		
		repoShadow = cleanUpDeadShadow(ctx, repoShadow, now, task, parentResult);
		
		return repoShadow;
	}
		
	/**
	 * Refresh status of asynchronous operation, e.g. status of manual connector ticket.
	 * This method will get new status from resouceObjectConverter and it will process the
	 * status in case that it has changed.
	 */
	private PrismObject<ShadowType> refreshShadowAsyncStatus(ProvisioningContext ctx, PrismObject<ShadowType> repoShadow, List<PendingOperationType> sortedOperations, Task task, OperationResult parentResult) throws ObjectNotFoundException, SchemaException, CommunicationException, ConfigurationException, ExpressionEvaluationException, EncryptionException {
		ShadowType shadowType = repoShadow.asObjectable();
		Duration gracePeriod = ProvisioningUtil.getGracePeriod(ctx);
		
		List<ObjectDelta<ShadowType>> notificationDeltas = new ArrayList<>();
		
		boolean shadowInception = false;
		ObjectDelta<ShadowType> shadowDelta = repoShadow.createModifyDelta();
		for (PendingOperationType pendingOperation: sortedOperations) {

			if (!needsRefresh(pendingOperation)) {
				continue;
			}
			
			ItemPath containerPath = pendingOperation.asPrismContainerValue().getPath();
			
			String asyncRef = pendingOperation.getAsynchronousOperationReference();
			if (asyncRef == null) {
				continue;
			}
			
			AsynchronousOperationResult refreshAsyncResult;
			try {
				refreshAsyncResult = resouceObjectConverter.refreshOperationStatus(ctx, repoShadow, asyncRef, parentResult);
			} catch (CommunicationException e) {
				LOGGER.debug("Communication error while trying to refresh pending operation of {}. Skipping refresh of this operation.", repoShadow, e);
				parentResult.recordPartialError(e);
				continue;
			}
			OperationResultStatus newStatus = refreshAsyncResult.getOperationResult().getStatus();
					
			if (newStatus == null) {
				continue;
			}
			OperationResultStatusType newStatusType = newStatus.createStatusType();
			if (newStatusType.equals(pendingOperation.getResultStatus())) {
				continue;
			}
						
						
			boolean operationCompleted = ProvisioningUtil.isCompleted(newStatusType) && pendingOperation.getCompletionTimestamp() == null;
							
			if (operationCompleted && gracePeriod == null) {
				LOGGER.trace("Deleting pending operation because it is completed (no grace): {}", pendingOperation);
				shadowDelta.addModificationDeleteContainer(ShadowType.F_PENDING_OPERATION, pendingOperation.clone());
				continue;
				
			} else {
				PropertyDelta<OperationResultStatusType> resultStatusDelta = shadowDelta.createPropertyModification(containerPath.append(PendingOperationType.F_RESULT_STATUS));
				resultStatusDelta.setRealValuesToReplace(newStatusType);
				shadowDelta.addModification(resultStatusDelta);
			}
	
			if (operationCompleted) {
				// Operation completed
				
				PropertyDelta<PendingOperationExecutionStatusType> executionStatusDelta = shadowDelta.createPropertyModification(containerPath.append(PendingOperationType.F_EXECUTION_STATUS));
				executionStatusDelta.setRealValuesToReplace(PendingOperationExecutionStatusType.COMPLETED);
				shadowDelta.addModification(executionStatusDelta);
				
				PropertyDelta<XMLGregorianCalendar> completionTimestampDelta = shadowDelta.createPropertyModification(containerPath.append(PendingOperationType.F_COMPLETION_TIMESTAMP));
				completionTimestampDelta.setRealValuesToReplace(clock.currentTimeXMLGregorianCalendar());
				shadowDelta.addModification(completionTimestampDelta);
				
				ObjectDeltaType pendingDeltaType = pendingOperation.getDelta();
				ObjectDelta<ShadowType> pendingDelta = DeltaConvertor.createObjectDelta(pendingDeltaType, prismContext);
				
				if (pendingDelta.isAdd()) {
					shadowInception = true;
				}
				
				if (pendingDelta.isModify()) {
					for (ItemDelta<?, ?> pendingModification: pendingDelta.getModifications()) {
						shadowDelta.addModification(pendingModification.clone());
					}
				}
				
				if (pendingDelta.isDelete()) {
					shadowInception = false;
					shadowManager.addDeadShadowDeltas(repoShadow, refreshAsyncResult, (List)shadowDelta.getModifications());
				}
				
				notificationDeltas.add(pendingDelta);
			}

		}
		
		if (shadowInception) {
			// We do not need to care about attributes in add deltas here. The add operation is already applied to
			// attributes. We need this to "allocate" the identifiers, so iteration mechanism in the
			// model can find unique values while taking pending create operations into consideration.
			PropertyDelta<Boolean> existsDelta = shadowDelta.createPropertyModification(ShadowType.F_EXISTS);
			existsDelta.setRealValuesToReplace(true);
			shadowDelta.addModification(existsDelta);
		}
		
		XMLGregorianCalendar now = clock.currentTimeXMLGregorianCalendar();
		expirePendingOperations(ctx, repoShadow, shadowDelta, now, parentResult);
		
		if (!shadowDelta.isEmpty()) {
			shadowCaretaker.applyAttributesDefinition(ctx, shadowDelta);
			shadowManager.modifyShadowAttributes(ctx, repoShadow, shadowDelta.getModifications(), parentResult);
		}
		
		for (ObjectDelta<ShadowType> notificationDelta: notificationDeltas) {
			ResourceOperationDescription operationDescription = createSuccessOperationDescription(ctx, repoShadow,
					notificationDelta, parentResult);
			operationListener.notifySuccess(operationDescription, task, parentResult);
		}
		
		if (shadowDelta.isEmpty()) {
			return repoShadow;
		}
		shadowDelta.applyTo(repoShadow);
		return repoShadow;
	}
	
	private boolean needsRefresh(PendingOperationType pendingOperation) {
		PendingOperationExecutionStatusType executionStatus = pendingOperation.getExecutionStatus();
		if (executionStatus == null) {
			// LEGACY: 3.7 and earlier
			return OperationResultStatusType.IN_PROGRESS.equals(pendingOperation.getResultStatus());
		} else {
			return PendingOperationExecutionStatusType.EXECUTING.equals(executionStatus);
		}
	}
	
	
	private PrismObject<ShadowType> refreshShadowRetryOperations(ProvisioningContext ctx,
			PrismObject<ShadowType> repoShadow, List<PendingOperationType> sortedOperations, 
			Task task, OperationResult parentResult) throws ObjectNotFoundException, SchemaException, CommunicationException, ConfigurationException, ExpressionEvaluationException, EncryptionException {
		ShadowType shadowType = repoShadow.asObjectable();
		if (ShadowUtil.isDead(shadowType)) {
			return repoShadow;
		}
		
		Duration retryPeriod = ProvisioningUtil.getRetryPeriod(ctx);
		
		List<ObjectDelta<ShadowType>> notificationDeltas = new ArrayList<>();
		
		for (PendingOperationType pendingOperation: sortedOperations) {

			if (!needsRetry(pendingOperation)) {
				continue;
			}
			// We really want to get "now" here. Retrying operation may take some time. We want good timestamps that do not lie.
			XMLGregorianCalendar now = clock.currentTimeXMLGregorianCalendar();
			if (!isAfterRetryPeriod(ctx, pendingOperation, retryPeriod, now)) {
				continue;
			}
			
			LOGGER.trace("Going to retry operation {} on {}", pendingOperation, repoShadow);
			
			// Record attempt number and timestamp before the operation
			// TODO: later use this as an optimistic lock to make sure that two threads won't retry the operation at the same time
			
			// TODO: move to a better place
			ObjectDelta<ShadowType> shadowDelta = repoShadow.createModifyDelta();
			ItemPath containerPath = pendingOperation.asPrismContainerValue().getPath();
			
			int attemptNumber = pendingOperation.getAttemptNumber() + 1;
			PropertyDelta<Integer> attemptNumberDelta = shadowDelta.createPropertyModification(containerPath.append(PendingOperationType.F_ATTEMPT_NUMBER));
			attemptNumberDelta.setRealValuesToReplace(attemptNumber);
			shadowDelta.addModification(attemptNumberDelta);
			
			PropertyDelta<XMLGregorianCalendar> lastAttemptTimestampDelta = shadowDelta.createPropertyModification(containerPath.append(PendingOperationType.F_LAST_ATTEMPT_TIMESTAMP));
			lastAttemptTimestampDelta.setRealValuesToReplace(now);
			shadowDelta.addModification(lastAttemptTimestampDelta);
			
			PropertyDelta<OperationResultStatusType> resultStatusDelta = shadowDelta.createPropertyModification(containerPath.append(PendingOperationType.F_RESULT_STATUS));
			resultStatusDelta.setRealValuesToReplace(OperationResultStatusType.IN_PROGRESS);
			shadowDelta.addModification(resultStatusDelta);
			
			shadowManager.modifyShadowAttributes(ctx, repoShadow, shadowDelta.getModifications(), parentResult);
			shadowDelta.applyTo(repoShadow);
			
			ObjectDeltaType pendingDeltaType = pendingOperation.getDelta();
			ObjectDelta<ShadowType> pendingDelta = DeltaConvertor.createObjectDelta(pendingDeltaType, prismContext);

			ProvisioningOperationState<? extends AsynchronousOperationResult> opState = 
					ProvisioningOperationState.fromPendingOperation(repoShadow, pendingOperation);

			LOGGER.debug("Retrying operation {} on {}, attempt #{}", pendingDelta, repoShadow, attemptNumber);

			OperationResult result = parentResult.createSubresult(OP_OPERATION_RETRY);
			try {
				retryOperation(ctx, pendingDelta, opState, task, result);
				result.computeStatus();
				result.muteError();
			} catch (CommunicationException | GenericFrameworkException | ObjectAlreadyExistsException | SchemaException | ObjectNotFoundException | ConfigurationException | SecurityViolationException e) {
				// This is final failure: the error is not handled.
				// Therefore the operation is now completed - finished with an error.
				// But we do not want to stop the task. Just log the error.
				LOGGER.error("Operation {} on {} ended up with an error after {} retries: {}",
						pendingDelta, repoShadow, attemptNumber, e.getMessage(), e);
				// The retry itself was a success. Operation that was retried might have failed.
				// And that is recorded in the shadow. But we have successfully retried the operation.
				result.recordHandledError(e);
			} catch (Throwable e) {
				// This is unexpected error during retry. This means that there was other
				// failure that we did not expected. This is likely to be bug - or maybe wrong
				// error handling. This means that the retry was a failure.
				result.recordFatalError(e);
			}
			
		}
		return repoShadow;
	}
	
	private void retryOperation(ProvisioningContext ctx, 
			ObjectDelta<ShadowType> pendingDelta,
			ProvisioningOperationState<? extends AsynchronousOperationResult> opState, 
			Task task,
			OperationResult result)
					throws CommunicationException, GenericFrameworkException, ObjectAlreadyExistsException, SchemaException, ObjectNotFoundException, ConfigurationException, SecurityViolationException, PolicyViolationException, ExpressionEvaluationException, EncryptionException {
		OperationProvisioningScriptsType scripts = null; // TODO
		if (pendingDelta.isAdd()) {
			addShadowAttempt(ctx, pendingDelta.getObjectToAdd(), scripts,
					(ProvisioningOperationState<AsynchronousOperationReturnValue<PrismObject<ShadowType>>>) opState, 
					null, task, result);
		}
		
		if (pendingDelta.isModify()) {
			modifyShadowAttempt(ctx, pendingDelta.getModifications(), scripts, null,
					(ProvisioningOperationState<AsynchronousOperationReturnValue<Collection<PropertyDelta<PrismPropertyValue>>>>) opState, 
					task, result);
		}
		
		if (pendingDelta.isDelete()) {
			deleteShadowAttempt(ctx, null, scripts,
					(ProvisioningOperationState<AsynchronousOperationResult>) opState,
					task, result);
		}
	}

	private boolean needsRetry(PendingOperationType pendingOperation) {
		return PendingOperationExecutionStatusType.EXECUTING.equals(pendingOperation.getExecutionStatus()) &&
				pendingOperation.getAttemptNumber() != null;
	}
	
	private boolean isAfterRetryPeriod(ProvisioningContext ctx, PendingOperationType pendingOperation, Duration retryPeriod, XMLGregorianCalendar now) throws ObjectNotFoundException, SchemaException, CommunicationException, ConfigurationException, ExpressionEvaluationException {
		XMLGregorianCalendar lastAttemptTimestamp = pendingOperation.getLastAttemptTimestamp();
		XMLGregorianCalendar scheduledRetryTimestamp = XmlTypeConverter.addDuration(lastAttemptTimestamp, retryPeriod);
		return XmlTypeConverter.compare(now, scheduledRetryTimestamp) == DatatypeConstants.GREATER;
	}
	
	// This is very simple code that essentially works only for postponed operations (retries).
	// TODO: better support for async and manual operations
	private PrismObject<ShadowType> cancelAllPendingOperations(ProvisioningContext ctx,
			PrismObject<ShadowType> repoShadow, Task task, OperationResult parentResult) throws SchemaException, ObjectNotFoundException, ConfigurationException, CommunicationException, ExpressionEvaluationException {
		List<PendingOperationType> pendingOperations = repoShadow.asObjectable().getPendingOperation();
		if (pendingOperations.isEmpty()) {
			return repoShadow;
		}
		XMLGregorianCalendar now = clock.currentTimeXMLGregorianCalendar();
		ObjectDelta<ShadowType> shadowDelta = repoShadow.createModifyDelta();
		for (PendingOperationType pendingOperation: pendingOperations) {
			if (pendingOperation.getExecutionStatus() == PendingOperationExecutionStatusType.COMPLETED) {
				continue;
			}
			if (pendingOperation.getType() != PendingOperationTypeType.RETRY) {
				// Other operations are not cancellable now
				continue;
			}
			ItemPath containerPath = pendingOperation.asPrismContainerValue().getPath();
			PropertyDelta<PendingOperationExecutionStatusType> executionStatusDelta = shadowDelta.createPropertyModification(containerPath.append(PendingOperationType.F_EXECUTION_STATUS));
			executionStatusDelta.setRealValuesToReplace(PendingOperationExecutionStatusType.COMPLETED);
			shadowDelta.addModification(executionStatusDelta);
			PropertyDelta<XMLGregorianCalendar> completionTimestampDelta = shadowDelta.createPropertyModification(containerPath.append(PendingOperationType.F_COMPLETION_TIMESTAMP));
			completionTimestampDelta.setRealValuesToReplace(now);
			shadowDelta.addModification(completionTimestampDelta);
			PropertyDelta<OperationResultStatusType> resultStatusDelta = shadowDelta.createPropertyModification(containerPath.append(PendingOperationType.F_RESULT_STATUS));
			resultStatusDelta.setRealValuesToReplace(OperationResultStatusType.NOT_APPLICABLE);
			shadowDelta.addModification(resultStatusDelta);
		}
		if (shadowDelta.isEmpty()) {
			return repoShadow;
		}
		LOGGER.debug("Cancelling pending operations on {}", repoShadow);
		shadowManager.modifyShadowAttributes(ctx, repoShadow, shadowDelta.getModifications(), parentResult);
		shadowDelta.applyTo(repoShadow);
		return repoShadow;
	}
	
	private PrismObject<ShadowType> cleanUpDeadShadow(ProvisioningContext ctx,
			PrismObject<ShadowType> repoShadow,
			XMLGregorianCalendar now, Task task, OperationResult parentResult) throws ObjectNotFoundException, SchemaException, CommunicationException, ConfigurationException, ExpressionEvaluationException, EncryptionException {
		ShadowType shadowType = repoShadow.asObjectable();
		if (!ShadowUtil.isDead(shadowType)) {
			return repoShadow;
		}
		Duration gracePeriod = ProvisioningUtil.getGracePeriod(ctx);
		Duration deadRetentionPeriod = ProvisioningUtil.getDeadShadowRetentionPeriod(ctx);
		Duration expirationPeriod = XmlTypeConverter.longerDuration(gracePeriod, deadRetentionPeriod);
		XMLGregorianCalendar lastActivityTimestamp = null;
		
		for (PendingOperationType pendingOperation: shadowType.getPendingOperation()) {
			lastActivityTimestamp = XmlTypeConverter.laterTimestamp(lastActivityTimestamp, pendingOperation.getRequestTimestamp());
			lastActivityTimestamp = XmlTypeConverter.laterTimestamp(lastActivityTimestamp, pendingOperation.getLastAttemptTimestamp());
			lastActivityTimestamp = XmlTypeConverter.laterTimestamp(lastActivityTimestamp, pendingOperation.getCompletionTimestamp());
		}
		if (lastActivityTimestamp == null) {
			MetadataType metadata = shadowType.getMetadata();
			if (metadata != null) {
				lastActivityTimestamp = metadata.getModifyTimestamp();
				if (lastActivityTimestamp == null) {
					lastActivityTimestamp = metadata.getCreateTimestamp();
				}
			}
		}
		
		if (ProvisioningUtil.isOverPeriod(now, expirationPeriod, lastActivityTimestamp)) {
			// Perish you stinking corpse!
			LOGGER.debug("Deleting dead {} because it is expired", repoShadow);
			shadowManager.deleteShadow(ctx, repoShadow, parentResult);
			applyDefinition(repoShadow, parentResult);
			ResourceOperationDescription operationDescription = createSuccessOperationDescription(ctx, repoShadow,
					repoShadow.createDeleteDelta(), parentResult);
			operationListener.notifySuccess(operationDescription, task, parentResult);
			return null;
		} else {
			LOGGER.trace("Keeping dead {} because it is not expired yet, last activity={}, expiration period={}", repoShadow, lastActivityTimestamp, expirationPeriod);
			return repoShadow;
		}
	}

	private void expirePendingOperations(ProvisioningContext ctx, PrismObject<ShadowType> repoShadow, ObjectDelta<ShadowType> shadowDelta, XMLGregorianCalendar now, OperationResult parentResult) throws ObjectNotFoundException, SchemaException, CommunicationException, ConfigurationException, ExpressionEvaluationException {
		ShadowType shadowType = repoShadow.asObjectable();
		
		Duration gracePeriod = ProvisioningUtil.getGracePeriod(ctx);
		Duration pendingOperationRetentionPeriod = ProvisioningUtil.getPendingOperationRetentionPeriod(ctx);
		Duration expirePeriod = XmlTypeConverter.longerDuration(gracePeriod, pendingOperationRetentionPeriod);
		for (PendingOperationType pendingOperation: shadowType.getPendingOperation()) {
			if (ProvisioningUtil.isOverPeriod(now, expirePeriod, pendingOperation)) {
				if (LOGGER.isTraceEnabled()) {
					LOGGER.trace("Deleting pending operation because it is completed '{}' and expired: {}", pendingOperation.getResultStatus().value(), pendingOperation);
				}
				shadowDelta.addModificationDeleteContainer(ShadowType.F_PENDING_OPERATION, pendingOperation.clone());
			}
		}
	}
	
	public void applyDefinition(ObjectDelta<ShadowType> delta, ShadowType repoShadow,
			OperationResult parentResult) throws SchemaException, ObjectNotFoundException,
					CommunicationException, ConfigurationException, ExpressionEvaluationException {
		PrismObject<ShadowType> shadow = null;
		ResourceShadowDiscriminator discriminator = null;
		if (delta.isAdd()) {
			shadow = delta.getObjectToAdd();
		} else if (delta.isModify()) {
			if (delta instanceof ShadowDiscriminatorObjectDelta) {
				// This one does not have OID, it has to be specially processed
				discriminator = ((ShadowDiscriminatorObjectDelta) delta).getDiscriminator();
			} else {
				String shadowOid = delta.getOid();
				if (shadowOid == null) {
					if (repoShadow == null) {
						throw new IllegalArgumentException("No OID in object delta " + delta
								+ " and no externally-supplied shadow is present as well.");
					}
					shadow = repoShadow.asPrismObject();
				} else {
					shadow = repositoryService.getObject(delta.getObjectTypeClass(), shadowOid, null,
							parentResult); // TODO consider fetching only when
											// really necessary
				}
			}
		} else {
			// Delete delta, nothing to do at all
			return;
		}
		ProvisioningContext ctx;
		if (shadow == null) {
			ctx = ctxFactory.create(discriminator, null, parentResult);
			ctx.assertDefinition();
		} else {
			ctx = ctxFactory.create(shadow, null, parentResult);
			ctx.assertDefinition();
		}
		shadowCaretaker.applyAttributesDefinition(ctx, delta);
	}

	public void applyDefinition(PrismObject<ShadowType> shadow, OperationResult parentResult)
			throws SchemaException, ObjectNotFoundException, CommunicationException, ConfigurationException, ExpressionEvaluationException {
		ProvisioningContext ctx = ctxFactory.create(shadow, null, parentResult);
		ctx.assertDefinition();
		shadowCaretaker.applyAttributesDefinition(ctx, shadow);
	}

	public void setProtectedShadow(PrismObject<ShadowType> shadow, OperationResult parentResult)
			throws ObjectNotFoundException, SchemaException, CommunicationException, ConfigurationException, ExpressionEvaluationException {
		ProvisioningContext ctx = ctxFactory.create(shadow, null, parentResult);
		ctx.assertDefinition();
		ProvisioningUtil.setProtectedFlag(ctx, shadow, matchingRuleRegistry, relationRegistry);
	}

	public void applyDefinition(final ObjectQuery query, OperationResult result)
			throws SchemaException, ObjectNotFoundException, CommunicationException, ConfigurationException, ExpressionEvaluationException {
		ResourceShadowDiscriminator coordinates = ObjectQueryUtil.getCoordinates(query.getFilter(), prismContext);
		ProvisioningContext ctx = ctxFactory.create(coordinates, null, result);
		ctx.assertDefinition();
		applyDefinition(ctx, query);
	}

	private void applyDefinition(final ProvisioningContext ctx, final ObjectQuery query)
			throws SchemaException, ObjectNotFoundException, CommunicationException, ConfigurationException, ExpressionEvaluationException {
		if (query == null) {
			return;
		}
		ObjectFilter filter = query.getFilter();
		if (filter == null) {
			return;
		}
		final RefinedObjectClassDefinition objectClassDefinition = ctx.getObjectClassDefinition();
		com.evolveum.midpoint.prism.query.Visitor visitor = subfilter -> {
			if (subfilter instanceof PropertyValueFilter) {
				PropertyValueFilter<?> valueFilter = (PropertyValueFilter<?>) subfilter;
				ItemDefinition definition = valueFilter.getDefinition();
				if (definition instanceof ResourceAttributeDefinition) {
					return;		// already has a resource-related definition
				}
				if (!ShadowType.F_ATTRIBUTES.equivalent(valueFilter.getParentPath())) {
					return;
				}
				QName attributeName = valueFilter.getElementName();
				ResourceAttributeDefinition attributeDefinition = objectClassDefinition.findAttributeDefinition(attributeName);
				if (attributeDefinition == null) {
					throw new TunnelException(new SchemaException("No definition for attribute "
							+ attributeName + " in query " + query));
				}
				valueFilter.setDefinition(attributeDefinition);
			}
		};
		try {
			filter.accept(visitor);
		} catch (TunnelException te) {
			throw (SchemaException) te.getCause();
		}
	}

	protected ResourceType getResource(ResourceShadowDiscriminator coords, Task task, OperationResult parentResult)
			throws ObjectNotFoundException, SchemaException, CommunicationException, ConfigurationException, ExpressionEvaluationException {
		String resourceOid = coords.getResourceOid();
		if (resourceOid == null) {
			throw new IllegalArgumentException("No resource OID in " + coords);
		}
		return resourceManager.getResource(resourceOid, null, task, parentResult).asObjectable();
	}
	
	//we need to remove resolved identifiers form the ShadowAssociationType before we save it to the shadow as an unfinished operation. 
	void normalizeAssociationDeltasBeforeSave(Collection<PrismContainerValue<ShadowAssociationType>> associationContainers) {
		if (associationContainers == null) {
			return;
		}
		for (PrismContainerValue<ShadowAssociationType> associationContainer : associationContainers) {
			if (associationContainer.contains(ShadowAssociationType.F_IDENTIFIERS) && associationContainer.contains(ShadowAssociationType.F_SHADOW_REF)) {
				associationContainer.removeContainer(ShadowAssociationType.F_IDENTIFIERS);
			}
		}
	}

	////////////////////////////////////////////////////////////////////////////
	// SEARCH
	////////////////////////////////////////////////////////////////////////////
	
	public SearchResultList<PrismObject<ShadowType>> searchObjects(ObjectQuery query,
			Collection<SelectorOptions<GetOperationOptions>> options,
			final boolean readFromRepository, Task task, final OperationResult parentResult)
					throws SchemaException, ObjectNotFoundException, CommunicationException,
					ConfigurationException, SecurityViolationException, ExpressionEvaluationException {

		SearchResultList<PrismObject<ShadowType>> list = new SearchResultList<>();
		SearchResultMetadata metadata = searchObjectsIterative(query, options, (shadow,result) -> list.add(shadow), readFromRepository, task, parentResult);
		list.setMetadata(metadata);
		return list;
		
	}

	public SearchResultMetadata searchObjectsIterative(ObjectQuery query,
			Collection<SelectorOptions<GetOperationOptions>> options, final ResultHandler<ShadowType> handler,
			final boolean readFromRepository, Task task, final OperationResult parentResult)
					throws SchemaException, ObjectNotFoundException, CommunicationException,
					ConfigurationException, SecurityViolationException, ExpressionEvaluationException {

		ResourceShadowDiscriminator coordinates = ObjectQueryUtil.getCoordinates(query != null ? query.getFilter() : null,
				prismContext);
		final ProvisioningContext ctx = ctxFactory.create(coordinates, task, parentResult);
		ctx.setGetOperationOptions(options);
		ctx.assertDefinition();

		return searchObjectsIterative(ctx, query, options, handler, readFromRepository, parentResult);
	}

	public SearchResultMetadata searchObjectsIterative(final ProvisioningContext ctx, ObjectQuery query,
			Collection<SelectorOptions<GetOperationOptions>> options, final ResultHandler<ShadowType> handler,
			final boolean readFromRepository, final OperationResult parentResult)
					throws SchemaException, ObjectNotFoundException, CommunicationException,
					ConfigurationException, SecurityViolationException, ExpressionEvaluationException {
		applyDefinition(ctx, query);

		GetOperationOptions rootOptions = SelectorOptions.findRootOptions(options);
		if (ProvisioningUtil.shouldDoRepoSearch(rootOptions)) {
			return searchObjectsIterativeRepository(ctx, query, options, handler, parentResult);
		}
		boolean isDoDiscovery = ProvisioningUtil.isDoDiscovery(ctx.getResource(), rootOptions);

		// We need to record the fetch down here. Now it is certain that we are
		// going to fetch from resource
		// (we do not have raw/noFetch option)
		InternalMonitor.recordCount(InternalCounters.SHADOW_FETCH_OPERATION_COUNT);

		ObjectQuery attributeQuery = createAttributeQuery(query);

		ResultHandler<ShadowType> resultHandler = (PrismObject<ShadowType> resourceShadow, OperationResult objResult) -> {
				if (LOGGER.isTraceEnabled()) {
					LOGGER.trace("Found resource object\n{}", resourceShadow.debugDump(1));
				}
			PrismObject<ShadowType> resultShadow;
				try {
					// The shadow does not have any kind or intent at this
					// point.
					// But at least locate the definition using object classes.
					ProvisioningContext estimatedShadowCtx = shadowCaretaker.reapplyDefinitions(ctx, resourceShadow);
					// Try to find shadow that corresponds to the resource
					// object.
					if (readFromRepository) {
						PrismObject<ShadowType> repoShadow = lookupOrCreateLiveShadowInRepository(
								estimatedShadowCtx, resourceShadow, true, isDoDiscovery, parentResult);

						// This determines the definitions exactly. How the repo
						// shadow should have proper kind/intent
						ProvisioningContext shadowCtx = shadowCaretaker.applyAttributesDefinition(ctx, repoShadow);
						// TODO: shadowState
						repoShadow = shadowManager.updateShadow(shadowCtx, resourceShadow, repoShadow,
								null, parentResult);
						
						resultShadow = completeShadow(shadowCtx, resourceShadow, repoShadow, isDoDiscovery, objResult);
						
						//check and fix kind/intent
						ShadowType repoShadowType = repoShadow.asObjectable();
						if (repoShadowType.getKind() == null || repoShadowType.getIntent() == null) { //TODO: check also empty?
							fixKindIntentForShadow(repoShadow, ctx.getResource().asPrismObject(), false);
						}
						
					} else {
						resultShadow = resourceShadow;
					}

					validateShadow(resultShadow, readFromRepository);
					
				} catch (SchemaException e) {
					objResult.recordFatalError("Schema error: " + e.getMessage(), e);
					LOGGER.error("Schema error: {}", e.getMessage(), e);
					return false;
				} catch (ConfigurationException e) {
					objResult.recordFatalError("Configuration error: " + e.getMessage(), e);
					LOGGER.error("Configuration error: {}", e.getMessage(), e);
					return false;
				} catch (ObjectNotFoundException | ObjectAlreadyExistsException | CommunicationException
						| SecurityViolationException | GenericConnectorException | ExpressionEvaluationException | EncryptionException e) {
					objResult.recordFatalError(e.getMessage(), e);
					LOGGER.error("{}", e.getMessage(), e);
					return false;
				}

				boolean doContinue;
				try {
					
					doContinue =  handler.handle(resultShadow, objResult);
					
					objResult.computeStatus();
					objResult.recordSuccessIfUnknown();

                    if (!objResult.isSuccess() && !objResult.isHandledError()) {
                        Collection<? extends ItemDelta> shadowModificationType = prismContext.deltaFactory().property()
                                .createModificationReplacePropertyCollection(ShadowType.F_RESULT,
                                        getResourceObjectShadowDefinition(), objResult.createOperationResultType());
                        try {
							ConstraintsChecker.onShadowModifyOperation(shadowModificationType);
							repositoryService.modifyObject(ShadowType.class, resultShadow.getOid(),
                                    shadowModificationType, objResult);
                        } catch (ObjectNotFoundException ex) {
                        	objResult.recordFatalError("Saving of result to " + resultShadow
                                    + " shadow failed: Not found: " + ex.getMessage(), ex);
                        } catch (ObjectAlreadyExistsException ex) {
                        	objResult.recordFatalError("Saving of result to " + resultShadow
                                    + " shadow failed: Already exists: " + ex.getMessage(), ex);
                        } catch (SchemaException ex) {
                        	objResult.recordFatalError("Saving of result to " + resultShadow
                                    + " shadow failed: Schema error: " + ex.getMessage(), ex);
                        } catch (RuntimeException e) {
                        	objResult.recordFatalError("Saving of result to " + resultShadow
                                    + " shadow failed: " + e.getMessage(), e);
                        	throw e;
                        }
                    }
                } catch (RuntimeException | Error e) {
                	objResult.recordFatalError(e);
                	throw e;
                } finally {
                	objResult.computeStatus();
                	objResult.recordSuccessIfUnknown();
                    // FIXME: hack. Hardcoded ugly summarization of successes. something like
                    // AbstractSummarizingResultHandler [lazyman]
                    if (objResult.isSuccess()) {
                    	objResult.getSubresults().clear();
                    }
                    parentResult.summarize();
                }

				return doContinue;
			};

		boolean fetchAssociations = SelectorOptions.hasToLoadPath(ShadowType.F_ASSOCIATION, options);

		return resouceObjectConverter.searchResourceObjects(ctx, resultHandler, attributeQuery,
				fetchAssociations, parentResult);

	}

	ObjectQuery createAttributeQuery(ObjectQuery query) throws SchemaException {
		QueryFactory queryFactory = prismContext.queryFactory();

		ObjectFilter filter = null;
		if (query != null) {
			filter = query.getFilter();
		}

		ObjectQuery attributeQuery = null;

		if (filter instanceof AndFilter) {
			List<? extends ObjectFilter> conditions = ((AndFilter) filter).getConditions();
			List<ObjectFilter> attributeFilter = createAttributeQueryInternal(conditions);
			if (attributeFilter.size() > 1) {
				attributeQuery = queryFactory.createQuery(queryFactory.createAnd(attributeFilter));
			} else if (attributeFilter.size() < 1) {
				LOGGER.trace("No attribute filter defined in the query.");
			} else {
				attributeQuery = queryFactory.createQuery(attributeFilter.iterator().next());
			}
		}

		if (query != null && query.getPaging() != null) {
			if (attributeQuery == null) {
				attributeQuery = queryFactory.createQuery();
			}
			attributeQuery.setPaging(query.getPaging());
		}
		if (query != null && query.isAllowPartialResults()) {
			if (attributeQuery == null) {
				attributeQuery = queryFactory.createQuery();
			}
			attributeQuery.setAllowPartialResults(true);
		}

		if (InternalsConfig.consistencyChecks && attributeQuery != null
				&& attributeQuery.getFilter() != null) {
			attributeQuery.getFilter().checkConsistence(true);
		}
		return attributeQuery;
	}

	private List<ObjectFilter> createAttributeQueryInternal(List<? extends ObjectFilter> conditions)
			throws SchemaException {
		List<ObjectFilter> attributeFilter = new ArrayList<>();
		for (ObjectFilter f : conditions) {
			if (f instanceof PropertyValueFilter) { // TODO
				ItemPath parentPath = ((PropertyValueFilter) f).getParentPath();
				if (parentPath.isEmpty()) {
					QName elementName = ((PropertyValueFilter) f).getElementName();
					if (QNameUtil.match(ShadowType.F_OBJECT_CLASS, elementName) ||
							QNameUtil.match(ShadowType.F_AUXILIARY_OBJECT_CLASS, elementName) ||
							QNameUtil.match(ShadowType.F_KIND, elementName) ||
							QNameUtil.match(ShadowType.F_INTENT, elementName)) {
						continue;
					}
					throw new SchemaException("Cannot combine on-resource and off-resource properties in a shadow search query. Encountered property " +
							((PropertyValueFilter) f).getFullPath());
				}
				attributeFilter.add(f);
			} else if (f instanceof NaryLogicalFilter) {
				List<ObjectFilter> subFilters = createAttributeQueryInternal(
						((NaryLogicalFilter) f).getConditions());
				if (subFilters.size() > 1) {
					if (f instanceof OrFilter) {
						attributeFilter.add(prismContext.queryFactory().createOr(subFilters));
					} else if (f instanceof AndFilter) {
						attributeFilter.add(prismContext.queryFactory().createAnd(subFilters));
					} else {
						throw new IllegalArgumentException(
								"Could not translate query filter. Unknown type: " + f);
					}
				} else if (subFilters.size() < 1) {
					continue;
				} else {
					attributeFilter.add(subFilters.iterator().next());
				}

			} else if (f instanceof SubstringFilter) {
				attributeFilter.add(f);
			} else if (f instanceof RefFilter) {
				ItemPath parentPath = ((RefFilter)f).getParentPath();
				if (parentPath.isEmpty()) {
					QName elementName = ((RefFilter) f).getElementName();
					if (QNameUtil.match(ShadowType.F_RESOURCE_REF, elementName)) {
						continue;
					}
				}
				throw new SchemaException("Cannot combine on-resource and off-resource properties in a shadow search query. Encountered filter " + f);
			} else {
				throw new SchemaException("Cannot combine on-resource and off-resource properties in a shadow search query. Encountered filter " + f);
			}

		}

		return attributeFilter;
	}

	private SearchResultMetadata searchObjectsIterativeRepository(final ProvisioningContext ctx,
			ObjectQuery query, Collection<SelectorOptions<GetOperationOptions>> options,
			final ResultHandler<ShadowType> shadowHandler, OperationResult parentResult)
					throws SchemaException, ConfigurationException, ObjectNotFoundException,
					CommunicationException, ExpressionEvaluationException {

		ResultHandler<ShadowType> repoHandler = (PrismObject<ShadowType> shadow, OperationResult objResult) -> {
				try {
					shadowCaretaker.applyAttributesDefinition(ctx, shadow);
					// fixing MID-1640; hoping that the protected object filter uses only identifiers
					// (that are stored in repo)
					ProvisioningUtil.setProtectedFlag(ctx, shadow, matchingRuleRegistry, relationRegistry);
					
					validateShadow(shadow, true);
					
					if (GetOperationOptions.isMaxStaleness(SelectorOptions.findRootOptions(options))) {
						CachingMetadataType cachingMetadata = shadow.asObjectable().getCachingMetadata();
						if (cachingMetadata == null) {
							objResult.recordFatalError("Requested cached data but no cached data are available in the shadow");
						}
					}
					
					boolean cont = shadowHandler.handle(shadow, objResult);
					
					objResult.computeStatus();
					objResult.recordSuccessIfUnknown();
					if (!objResult.isSuccess()) {
						OperationResultType resultType = objResult.createOperationResultType();
						shadow.asObjectable().setFetchResult(resultType);
					}
					
					return cont;
				} catch (RuntimeException e) {
					objResult.recordFatalError(e);
					throw e;
				} catch (SchemaException | ConfigurationException | ObjectNotFoundException
						| CommunicationException | ExpressionEvaluationException e) {
					objResult.recordFatalError(e);
					shadow.asObjectable().setFetchResult(objResult.createOperationResultType());
					throw new SystemException(e);
				}
			};

		return shadowManager.searchObjectsIterativeRepository(ctx, query, options, repoHandler, parentResult);
	}
	
	private void validateShadow(PrismObject<ShadowType> shadow, boolean requireOid) {
		if (requireOid) {
			Validate.notNull(shadow.getOid(), "null shadow OID");
		}
		if (InternalsConfig.encryptionChecks) {
			CryptoUtil.checkEncrypted(shadow);
		}
	}
	
	private PrismObject<ShadowType> lookupOrCreateLiveShadowInRepository(ProvisioningContext ctx,
			PrismObject<ShadowType> resourceShadow, boolean unknownIntent, boolean isDoDiscovery, OperationResult parentResult)
					throws SchemaException, ConfigurationException, ObjectNotFoundException,
					CommunicationException, SecurityViolationException, GenericConnectorException, ExpressionEvaluationException, EncryptionException {
		PrismObject<ShadowType> repoShadow = shadowManager.lookupLiveShadowInRepository(ctx, resourceShadow,
				parentResult);

		if (repoShadow == null) {
			if (LOGGER.isTraceEnabled()) {
				LOGGER.trace("Shadow object (in repo) corresponding to the resource object (on the resource) was not found. "
						+ "The repo shadow will be created. The resource object:\n{}", resourceShadow);
			}

			repoShadow = createShadowInRepository(ctx, resourceShadow, unknownIntent, isDoDiscovery, parentResult);
		} else {
			if (LOGGER.isTraceEnabled()) {
				LOGGER.trace("Found shadow object in the repository {}", ShadowUtil.shortDumpShadow(repoShadow));
			}
		}
		
		return repoShadow;
	}

	private PrismObject<ShadowType> createShadowInRepository(ProvisioningContext ctx,
			PrismObject<ShadowType> resourceShadow, boolean unknownIntent, boolean isDoDiscovery, OperationResult parentResult)
					throws SchemaException, ConfigurationException, ObjectNotFoundException,
					CommunicationException, SecurityViolationException, GenericConnectorException, ExpressionEvaluationException, EncryptionException {

		PrismObject<ShadowType> repoShadow;
		PrismObject<ShadowType> conflictingShadow = shadowManager.lookupConflictingShadowBySecondaryIdentifiers(ctx,
				resourceShadow, parentResult);
		if (conflictingShadow != null) {
			shadowCaretaker.applyAttributesDefinition(ctx, conflictingShadow);
			conflictingShadow = completeShadow(ctx, resourceShadow, conflictingShadow, isDoDiscovery, parentResult);
			Task task = taskManager.createTaskInstance();
			ResourceOperationDescription failureDescription = ProvisioningUtil.createResourceFailureDescription(conflictingShadow, ctx.getResource(), null, parentResult);
			changeNotificationDispatcher.notifyFailure(failureDescription, task, parentResult);
			shadowManager.deleteConflictedShadowFromRepo(conflictingShadow, parentResult);
		}
		// The resource object obviously exists on the resource, but appropriate
		// shadow does not exist in the
		// repository we need to create the shadow to align repo state to the
		// reality (resource)

		try {

			repoShadow = shadowManager.addDiscoveredRepositoryShadow(ctx, resourceShadow, parentResult);

		} catch (ObjectAlreadyExistsException e) {
			// This should not happen. We haven't supplied an OID so is should
			// not conflict
			LOGGER.error("Unexpected repository behavior: Object already exists: {}", e.getMessage(), e);
			throw new SystemException(
					"Unexpected repository behavior: Object already exists: " + e.getMessage(), e);
		}

		resourceShadow.setOid(repoShadow.getOid());
		resourceShadow.asObjectable().setResource(ctx.getResource());

		if (isDoDiscovery) {
			// We have object for which there was no shadow. Which means that midPoint haven't known about this shadow before.
			// Invoke notifyChange() so the new shadow is properly initialized.
	
			fixKindIntentForShadow(resourceShadow, ctx.getResource().asPrismObject(), true);
		}

		if (unknownIntent) {
			// Intent may have been changed during the notifyChange processing.
			// Re-read the shadow if necessary.
			repoShadow = shadowManager.fixShadow(ctx, repoShadow, parentResult);
		}

		if (LOGGER.isTraceEnabled()) {
			LOGGER.trace("Final repo shadow (created):\n{}", repoShadow.debugDump());
		}

		return repoShadow;
	}
	
	private void fixKindIntentForShadow(PrismObject<ShadowType> resourceShadow, PrismObject<ResourceType> resource, boolean newShadow) {
		ResourceObjectShadowChangeDescription shadowChangeDescription = new ResourceObjectShadowChangeDescription();
		shadowChangeDescription.setResource(resource);
		shadowChangeDescription.setOldShadow(newShadow ? null : resourceShadow);
		shadowChangeDescription.setCurrentShadow(resourceShadow);
		shadowChangeDescription.setSourceChannel(SchemaConstants.CHANGE_CHANNEL_DISCOVERY_URI);
		shadowChangeDescription.setUnrelatedChange(true);

		Task task = taskManager.createTaskInstance();
		notifyResourceObjectChangeListeners(shadowChangeDescription, task, task.getResult());
	}

	public Integer countObjects(ObjectQuery query, Task task, final OperationResult result)
			throws SchemaException, ObjectNotFoundException, CommunicationException, ConfigurationException,
			SecurityViolationException, ExpressionEvaluationException {

		ResourceShadowDiscriminator coordinates = ObjectQueryUtil.getCoordinates(query.getFilter(), prismContext);
		final ProvisioningContext ctx = ctxFactory.create(coordinates, null, result);
		ctx.assertDefinition();
		applyDefinition(ctx, query);

		RefinedObjectClassDefinition objectClassDef = ctx.getObjectClassDefinition();
		ResourceType resourceType = ctx.getResource();
		CountObjectsCapabilityType countObjectsCapabilityType = objectClassDef
				.getEffectiveCapability(CountObjectsCapabilityType.class, resourceType);
		if (countObjectsCapabilityType == null) {
			// Unable to count. Return null which means "I do not know"
			LOGGER.trace("countObjects: cannot count (no counting capability)");
			result.recordNotApplicableIfUnknown();
			return null;
		} else {
			CountObjectsSimulateType simulate = countObjectsCapabilityType.getSimulate();
			if (simulate == null) {
				// We have native capability

				LOGGER.trace("countObjects: counting with native count capability");
				ConnectorInstance connector = ctx.getConnector(ReadCapabilityType.class, result);
				try {
					ObjectQuery attributeQuery = createAttributeQuery(query);
					int count;
					try {
						count = connector.count(objectClassDef.getObjectClassDefinition(), attributeQuery,
								objectClassDef.getPagedSearches(resourceType), ctx, result);
					} catch (CommunicationException | GenericFrameworkException | SchemaException
							| UnsupportedOperationException e) {
						result.recordFatalError(e);
						throw e;
					}
					result.computeStatus();
					result.cleanupResult();
					return count;
				} catch (GenericFrameworkException | UnsupportedOperationException e) {
					SystemException ex = new SystemException(
							"Couldn't count objects on resource " + resourceType + ": " + e.getMessage(), e);
					result.recordFatalError(ex);
					throw ex;
				}

			} else if (simulate == CountObjectsSimulateType.PAGED_SEARCH_ESTIMATE) {

				LOGGER.trace("countObjects: simulating counting with paged search estimate");
				if (!objectClassDef.isPagedSearchEnabled(resourceType)) {
					throw new ConfigurationException(
							"Configured count object capability to be simulated using a paged search but paged search capability is not present");
				}

				final Holder<Integer> countHolder = new Holder<>(0);

				final ResultHandler<ShadowType> handler = new ResultHandler<ShadowType>() {
					@Override
					public boolean handle(PrismObject<ShadowType> shadow, OperationResult objResult) {
						int count = countHolder.getValue();
						count++;
						countHolder.setValue(count);
						return true;
					}
					
					@Override
					public String toString() {
						return "(ShadowCache simulated counting handler)";
					}
				};

				query = query.clone();
				ObjectPaging paging = prismContext.queryFactory().createPaging();
				// Explicitly set offset. This makes a difference for some resources.
				// E.g. LDAP connector will detect presence of an offset and it will initiate VLV search which
				// can estimate number of results. If no offset is specified then continuous/linear search is
				// assumed (e.g. Simple Paged Results search). Such search does not have ability to estimate
				// number of results.
				paging.setOffset(0);
				paging.setMaxSize(1);
				query.setPaging(paging);
				Collection<SelectorOptions<GetOperationOptions>> options = schemaHelper.getOperationOptionsBuilder()
						.item(ShadowType.F_ASSOCIATION).dontRetrieve()
						.build();
				SearchResultMetadata resultMetadata;
				try {
					resultMetadata = searchObjectsIterative(query, options, handler, false, task, result);
				} catch (SchemaException | ObjectNotFoundException | ConfigurationException
						| SecurityViolationException e) {
					result.recordFatalError(e);
					throw e;
				}
				result.computeStatus();
				result.cleanupResult();

				return resultMetadata.getApproxNumberOfAllResults();

			} else if (simulate == CountObjectsSimulateType.SEQUENTIAL_SEARCH) {

				LOGGER.trace("countObjects: simulating counting with sequential search (likely performance impact)");
				// traditional way of counting objects (i.e. counting them one by one)
				final Holder<Integer> countHolder = new Holder<>(0);

				final ResultHandler<ShadowType> handler = new ResultHandler<ShadowType>() {

					@Override
					public boolean handle(PrismObject<ShadowType> shadow, OperationResult objResult) {
						int count = countHolder.getValue();
						count++;
						countHolder.setValue(count);
						return true;
					}
				};

				Collection<SelectorOptions<GetOperationOptions>> options = schemaHelper.getOperationOptionsBuilder()
						.item(ShadowType.F_ASSOCIATION).dontRetrieve()
						.build();

				searchObjectsIterative(query, options, handler, false, task, result);
				// TODO: better error handling
				result.computeStatus();
				result.cleanupResult();
				return countHolder.getValue();

			} else {
				throw new IllegalArgumentException("Unknown count capability simulate type " + simulate);

			}
		}

	}

	///////////////////////////////////////////////////////////////////////////
	// TODO: maybe split this to a separate class
	///////////////////////////////////////////////////////////////////////////

	public int synchronize(ResourceShadowDiscriminator shadowCoordinates, PrismProperty<?> lastToken,
			Task task, TaskPartitionDefinitionType partition, OperationResult parentResult) throws ObjectNotFoundException, CommunicationException,
					GenericFrameworkException, SchemaException, ConfigurationException,
					SecurityViolationException, ObjectAlreadyExistsException, ExpressionEvaluationException, EncryptionException, PolicyViolationException, PreconditionViolationException {

		InternalMonitor.recordCount(InternalCounters.PROVISIONING_ALL_EXT_OPERATION_COUNT);

		final ProvisioningContext ctx = ctxFactory.create(shadowCoordinates, task, parentResult);
		boolean isSimulate = false;
		if (partition != null && ExecutionModeType.SIMULATE == partition.getStage()) {
			isSimulate = true;
		}

		List<Change> changes;
		try {

			changes = resouceObjectConverter.fetchChanges(ctx, lastToken, parentResult);

			LOGGER.trace("Found {} change(s). Start processing it (them).", changes.size());

			int processedChanges = 0;

			for (Change change : changes) {

				if (change.isTokenOnly()) {
					LOGGER.trace("Found token-only change: {}", change);
					if (!isSimulate) {
						task.setExtensionProperty(change.getToken());
					}
					continue;
				}

				ObjectClassComplexTypeDefinition changeObjectClassDefinition = change.getObjectClassDefinition();

				ProvisioningContext shadowCtx;
				PrismObject<ShadowType> oldShadow = null;
				if (changeObjectClassDefinition == null) {
					if (change.getObjectDelta() != null && change.getObjectDelta().isDelete()) {
						oldShadow = change.getOldShadow();
						if (oldShadow == null) {
							oldShadow = shadowManager.findOrAddShadowFromChangeGlobalContext(ctx, change,
									parentResult);
						}
						if (oldShadow == null) {
							LOGGER.debug(
									"No old shadow for delete synchronization event {}, we probably did not know about that object anyway, so well be ignoring this event",
									change);
							continue;
						}
						shadowCtx = ctx.spawn(oldShadow);
					} else {
						throw new SchemaException("No object class definition in change " + change);
					}
				} else {
					shadowCtx = ctx.spawn(changeObjectClassDefinition.getTypeName());
				}

				processChange(shadowCtx, change, oldShadow, parentResult);

				// this is the case,when we want to skip processing of change,
				// because the shadow was not created or found to the resource
				// object
				// it may be caused with the fact, that the object which was
				// created in the resource was deleted before the sync run
				// such a change should be skipped to process consistent changes
				if (change.getOldShadow() == null) {
					PrismProperty<?> newToken = change.getToken();
					task.setExtensionProperty(newToken);
					processedChanges++;
					if (task instanceof RunningTask) {
						((RunningTask) task).incrementProgressAndStoreStatsIfNeeded();
					}
					LOGGER.debug(
							"Skipping processing change. Can't find appropriate shadow (e.g. the object was deleted on the resource meantime).");
					continue;
				}
<<<<<<< HEAD
				boolean isSuccess = processSynchronization(shadowCtx, isSimulate, change, task, partition, parentResult);

				boolean retryUnhandledError = true;
				if (task.getExtension() != null) {
					PrismProperty tokenRetryUnhandledErrProperty = task
							.getExtensionProperty(SchemaConstants.SYNC_TOKEN_RETRY_UNHANDLED);

					if (tokenRetryUnhandledErrProperty != null) {
						retryUnhandledError = (boolean) tokenRetryUnhandledErrProperty.getRealValue();
					}
				}

				if (!retryUnhandledError || isSuccess) {                       
					if (!isSimulate) {
						// get updated token from change, create property modification from new token and replace old token with the new one
						task.setExtensionProperty(change.getToken());
					}
=======
				boolean isSuccess = processSynchronization(shadowCtx, change, parentResult);
                                
				boolean retryUnhandledError = true;

				PrismProperty tokenRetryUnhandledErrProperty = task.getExtensionProperty(SchemaConstants.SYNC_TOKEN_RETRY_UNHANDLED);
				if (tokenRetryUnhandledErrProperty != null) {
					retryUnhandledError = (boolean) tokenRetryUnhandledErrProperty.getRealValue();
				}

				if (!retryUnhandledError || isSuccess) {                                    
					// get updated token from change, create property modification from new token and replace old token with the new one
					task.setExtensionProperty(change.getToken());
>>>>>>> 7fbc3312
					processedChanges++;
					if (task instanceof RunningTask) {
						((RunningTask) task).incrementProgressAndStoreStatsIfNeeded();
					}
				}
			}

			// also if no changes was detected, update token
			if (changes.isEmpty() && lastToken != null) {
				LOGGER.trace("No changes to synchronize on {}", ctx.getResource());
				task.setExtensionProperty(lastToken);
			}
			task.flushPendingModifications(parentResult);
			return processedChanges;

		} catch (SchemaException | CommunicationException | GenericFrameworkException | ConfigurationException | 
				ObjectNotFoundException | ObjectAlreadyExistsException | ExpressionEvaluationException | EncryptionException | RuntimeException | Error ex) {
			parentResult.recordFatalError(ex);
			throw ex;
		}
	}

	@SuppressWarnings("rawtypes")
	boolean processSynchronization(ProvisioningContext ctx, boolean isSimulate, Change change, Task task, TaskPartitionDefinitionType partition, OperationResult parentResult)
			throws SchemaException, ObjectNotFoundException, ObjectAlreadyExistsException,
			CommunicationException, ConfigurationException, ExpressionEvaluationException, SecurityViolationException, PolicyViolationException, PreconditionViolationException {

		OperationResult result = parentResult.createSubresult(OP_PROCESS_SYNCHRONIZATION);
		
		boolean successfull = false;
		try {
			ResourceObjectShadowChangeDescription shadowChangeDescription = createResourceShadowChangeDescription(
					change, ctx.getResource(), ctx.getChannel());
			shadowChangeDescription.setSimulate(isSimulate);
	
			if (LOGGER.isTraceEnabled()) {
				LOGGER.trace("Created resource object shadow change description {}",
						SchemaDebugUtil.prettyPrint(shadowChangeDescription));
			}
			OperationResult notifyChangeResult = result.createMinorSubresult(
					ShadowCache.class.getName() + ".notifyChange");
			notifyChangeResult.addParam("resourceObjectShadowChangeDescription", shadowChangeDescription.toString());
	
			try {
				notifyResourceObjectChangeListeners(shadowChangeDescription, ctx.getTask(), notifyChangeResult);
				notifyChangeResult.computeStatusIfUnknown();
			} catch (RuntimeException ex) {
				// recordFatalError(LOGGER, notifyChangeResult, "Synchronization
				// error: " + ex.getMessage(), ex);
				saveAccountResult(shadowChangeDescription, change, notifyChangeResult, result);
				throw new SystemException("Synchronization error: " + ex.getMessage(), ex);
			}
	
			notifyChangeResult.computeStatus("Error in notify change operation.");
			
			if (notifyChangeResult.isSuccess() || notifyChangeResult.isHandledError()) {
				// Do not delete dead shadows. Keep dead shadow around because they contain results
				// of the synchronization. Usual shadow refresh process should delete them eventually.
				// TODO: review. Maybe make this configuration later on.
				// But in that case model (SynchronizationService) needs to know whether shadow is
				// going to be deleted or whether it stays. Model needs to adjust links accordingly.
				// And we need to modify ResourceObjectChangeListener for that. Keeping all dead
				// shadows is much easier.
//				deleteShadowFromRepoIfNeeded(change, result);
				successfull = true;
	
			} else {
				successfull = false;
				saveAccountResult(shadowChangeDescription, change, notifyChangeResult, result);
			}
	
			if (result.isUnknown()) {
				result.computeStatus();
			}
			
			validateResult(notifyChangeResult, task, partition);
			
		} catch (SchemaException | ObjectNotFoundException | ObjectAlreadyExistsException |
				CommunicationException | ConfigurationException | ExpressionEvaluationException | RuntimeException | Error e) {
			result.recordFatalError(e);
			throw e;
		}
		
			
		return successfull;
	}

	private void validateResult(OperationResult result, Task task, TaskPartitionDefinitionType partition) throws ObjectNotFoundException, CommunicationException, SchemaException, ConfigurationException, SecurityViolationException, PolicyViolationException, ExpressionEvaluationException, ObjectAlreadyExistsException, PreconditionViolationException {
		
		if (result.isSuccess() || result.isHandledError()) {
			return;
		}
		
		Throwable ex = RepoCommonUtils.getResultException(result);
		CriticalityType criticality = ExceptionUtil.getCriticality(partition.getErrorCriticality(), ex, CriticalityType.PARTIAL);
		RepoCommonUtils.processErrorCriticality(task.getTaskType(), criticality, ex, result);
	}
	
	private void notifyResourceObjectChangeListeners(ResourceObjectShadowChangeDescription change, Task task,
			OperationResult parentResult) {
		changeNotificationDispatcher.notifyChange(change, task, parentResult);
	}

	@SuppressWarnings("unchecked")
	private ResourceObjectShadowChangeDescription createResourceShadowChangeDescription(
			Change change, ResourceType resourceType, String channel) {
		ResourceObjectShadowChangeDescription shadowChangeDescription = new ResourceObjectShadowChangeDescription();
		shadowChangeDescription.setObjectDelta(change.getObjectDelta());
		shadowChangeDescription.setResource(resourceType.asPrismObject());
		shadowChangeDescription.setOldShadow(change.getOldShadow());
		shadowChangeDescription.setCurrentShadow(change.getCurrentShadow());
		if (null == channel) {
			shadowChangeDescription
					.setSourceChannel(QNameUtil.qNameToUri(SchemaConstants.CHANGE_CHANNEL_LIVE_SYNC));
		} else {
			shadowChangeDescription.setSourceChannel(channel);
		}
		return shadowChangeDescription;
	}

	@SuppressWarnings("rawtypes")
	private void saveAccountResult(ResourceObjectShadowChangeDescription shadowChangeDescription,
			Change change, OperationResult notifyChangeResult, OperationResult parentResult)
					throws ObjectNotFoundException, SchemaException, ObjectAlreadyExistsException {

		Collection<? extends ItemDelta> shadowModification = createShadowResultModification(change,
				notifyChangeResult);
		String oid = getOidFromChange(change);
		// maybe better error handling is needed
		try {
			ConstraintsChecker.onShadowModifyOperation(shadowModification);
			repositoryService.modifyObject(ShadowType.class, oid, shadowModification, parentResult);
		} catch (SchemaException ex) {
			parentResult.recordPartialError("Couldn't modify object: schema violation: " + ex.getMessage(),
					ex);
			// throw ex;
		} catch (ObjectNotFoundException ex) {
			parentResult.recordWarning("Couldn't modify object: object not found: " + ex.getMessage(), ex);
			// throw ex;
		} catch (ObjectAlreadyExistsException ex) {
			parentResult.recordPartialError(
					"Couldn't modify object: object already exists: " + ex.getMessage(), ex);
			// throw ex;
		}

	}

	private PrismObjectDefinition<ShadowType> getResourceObjectShadowDefinition() {
		// if (resourceObjectShadowDefinition == null) {
		return prismContext.getSchemaRegistry().findObjectDefinitionByCompileTimeClass(ShadowType.class);
		// }
		// return resourceObjectShadowDefinition;
	}

	@SuppressWarnings("rawtypes")
	private Collection<? extends ItemDelta> createShadowResultModification(Change change,
			OperationResult shadowResult) {
		PrismObjectDefinition<ShadowType> shadowDefinition = getResourceObjectShadowDefinition();

		Collection<ItemDelta> modifications = new ArrayList<>();
		PropertyDelta resultDelta = prismContext.deltaFactory().property().createModificationReplaceProperty(ShadowType.F_RESULT,
				shadowDefinition, shadowResult.createOperationResultType());
		modifications.add(resultDelta);
		if (change.getObjectDelta() != null && change.getObjectDelta().getChangeType() == ChangeType.DELETE) {
			PropertyDelta failedOperationTypeDelta = prismContext.deltaFactory().property().createModificationReplaceProperty(
					ShadowType.F_FAILED_OPERATION_TYPE, shadowDefinition, FailedOperationTypeType.DELETE);
			modifications.add(failedOperationTypeDelta);
		}
		return modifications;
	}

	private String getOidFromChange(Change change) {
		String shadowOid = null;
		if (change.getObjectDelta() != null && change.getObjectDelta().getOid() != null) {
			shadowOid = change.getObjectDelta().getOid();
		} else {
			if (change.getCurrentShadow().getOid() != null) {
				shadowOid = change.getCurrentShadow().getOid();
			} else {
				if (change.getOldShadow().getOid() != null) {
					shadowOid = change.getOldShadow().getOid();
				} else {
					throw new IllegalArgumentException("No oid value defined for the object to synchronize.");
				}
			}
		}
		return shadowOid;
	}

	private void deleteShadowFromRepoIfNeeded(Change change, OperationResult parentResult)
			throws ObjectNotFoundException {
		if (change.getObjectDelta() != null && change.getObjectDelta().getChangeType() == ChangeType.DELETE
				&& change.getOldShadow() != null) {
			LOGGER.trace("Deleting detected shadow object form repository.");
			try {
				repositoryService.deleteObject(ShadowType.class, change.getOldShadow().getOid(),
						parentResult);
				LOGGER.debug("Shadow object successfully deleted form repository.");
			} catch (ObjectNotFoundException ex) {
				// What we want to delete is already deleted. Not a big problem.
				LOGGER.debug("Shadow object {} already deleted from repository ({})", change.getOldShadow(),
						ex);
				parentResult.recordHandledError(
						"Shadow object " + change.getOldShadow() + " already deleted from repository", ex);
			}

		}
	}

	void processChange(ProvisioningContext ctx, Change change, PrismObject<ShadowType> oldShadow,
			OperationResult parentResult) throws SchemaException, CommunicationException,
					ConfigurationException, SecurityViolationException, ObjectNotFoundException,
					GenericConnectorException, ObjectAlreadyExistsException, ExpressionEvaluationException, EncryptionException {

		if (oldShadow == null) {
			oldShadow = shadowManager.findOrAddShadowFromChange(ctx, change, parentResult);
		}

		if (oldShadow != null) {
			shadowCaretaker.applyAttributesDefinition(ctx, oldShadow);

			LOGGER.trace("Processing change, old shadow: {}", ShadowUtil.shortDumpShadow(oldShadow));

			// skip setting other attribute when shadow is null
			if (oldShadow == null) {
				change.setOldShadow(null);
				return;
			}

			ProvisioningUtil.setProtectedFlag(ctx, oldShadow, matchingRuleRegistry, relationRegistry);
			change.setOldShadow(oldShadow);

			if (change.getCurrentShadow() != null) {
				PrismObject<ShadowType> currentShadow = completeShadow(ctx, change.getCurrentShadow(),
						oldShadow, false, parentResult);
				change.setCurrentShadow(currentShadow);
				// TODO: shadowState
				shadowManager.updateShadow(ctx, currentShadow, oldShadow, null, parentResult);
			}

			if (change.getObjectDelta() != null && change.getObjectDelta().getOid() == null) {
				change.getObjectDelta().setOid(oldShadow.getOid());
			}
			
			if (change.getObjectDelta() != null && change.getObjectDelta().isDelete()) {
				PrismObject<ShadowType> currentShadow = change.getCurrentShadow();
				if (currentShadow == null) {
					currentShadow = oldShadow.clone();
					change.setCurrentShadow(currentShadow);
				}
				ShadowType currentShadowType = currentShadow.asObjectable();
				if (!ShadowUtil.isDead(currentShadowType) || ShadowUtil.isExists(currentShadowType)) {
					shadowManager.markShadowTombstone(currentShadow, parentResult);
				}
			}
			
		} else {
			LOGGER.debug(
					"No old shadow for synchronization event {}, the shadow must be gone in the meantime (this is probably harmless)",
					change);
		}

	}

	public PrismProperty<?> fetchCurrentToken(ResourceShadowDiscriminator shadowCoordinates,
			OperationResult parentResult) throws ObjectNotFoundException, CommunicationException,
					SchemaException, ConfigurationException, ExpressionEvaluationException {
		Validate.notNull(parentResult, "Operation result must not be null.");

		InternalMonitor.recordCount(InternalCounters.PROVISIONING_ALL_EXT_OPERATION_COUNT);

		ProvisioningContext ctx = ctxFactory.create(shadowCoordinates, null, parentResult);

		LOGGER.trace("Getting last token");
		PrismProperty<?> lastToken = null;
		try {
			lastToken = resouceObjectConverter.fetchCurrentToken(ctx, parentResult);
		} catch (ObjectNotFoundException | CommunicationException | SchemaException | ConfigurationException | ExpressionEvaluationException e) {
			parentResult.recordFatalError(e.getMessage(), e);
			throw e;
		}

		LOGGER.trace("Got last token: {}", SchemaDebugUtil.prettyPrint(lastToken));
		parentResult.recordSuccess();
		return lastToken;
	}


	/**
	 * Make sure that the shadow is complete, e.g. that all the mandatory fields
	 * are filled (e.g name, resourceRef, ...) Also transforms the shadow with
	 * respect to simulated capabilities. 
	 */
	private PrismObject<ShadowType> completeShadow(ProvisioningContext ctx,
			PrismObject<ShadowType> resourceShadow, PrismObject<ShadowType> repoShadow, boolean isDoDiscovery,
			OperationResult parentResult)
					throws SchemaException, ConfigurationException, ObjectNotFoundException,
					CommunicationException, SecurityViolationException, GenericConnectorException, ExpressionEvaluationException, EncryptionException {

		PrismObject<ShadowType> resultShadow = repoShadow.clone();

		// The real definition may be different than that of repo shadow (e.g.
		// different auxiliary object classes).
		resultShadow.applyDefinition(ctx.getObjectClassDefinition().getObjectDefinition(), true);

		assert resultShadow.getPrismContext() != null : "No prism context in resultShadow";

		ResourceAttributeContainer resourceAttributesContainer = ShadowUtil
				.getAttributesContainer(resourceShadow);

		ShadowType resultShadowType = resultShadow.asObjectable();
		ShadowType repoShadowType = repoShadow.asObjectable();
		ShadowType resourceShadowType = resourceShadow.asObjectable();

		Collection<QName> auxObjectClassQNames = new ArrayList<>();

		// Always take auxiliary object classes from the resource. Unlike
		// structural object classes
		// the auxiliary object classes may change.
		resultShadow.removeProperty(ShadowType.F_AUXILIARY_OBJECT_CLASS);
		PrismProperty<QName> resourceAuxOcProp = resourceShadow
				.findProperty(ShadowType.F_AUXILIARY_OBJECT_CLASS);
		if (resourceAuxOcProp != null) {
			PrismProperty<QName> resultAuxOcProp = resultShadow
					.findOrCreateProperty(ShadowType.F_AUXILIARY_OBJECT_CLASS);
			resultAuxOcProp.addAll(PrismValueCollectionsUtil.cloneCollection(resourceAuxOcProp.getValues()));
			auxObjectClassQNames.addAll(resultAuxOcProp.getRealValues());
		}

		resultShadowType.setName(new PolyStringType(ShadowUtil.determineShadowName(resourceShadow)));
		if (resultShadowType.getObjectClass() == null) {
			resultShadowType.setObjectClass(resourceAttributesContainer.getDefinition().getTypeName());
		}
		if (resultShadowType.getResource() == null) {
			resultShadowType.setResourceRef(ObjectTypeUtil.createObjectRef(ctx.getResource(), prismContext));
		}

		// Attributes
		resultShadow.removeContainer(ShadowType.F_ATTRIBUTES);
		ResourceAttributeContainer resultAttibutes = resourceAttributesContainer.clone();
		accessChecker.filterGetAttributes(resultAttibutes, ctx.computeCompositeObjectClassDefinition(auxObjectClassQNames), parentResult);
		resultShadow.add(resultAttibutes);

		resultShadowType.setIgnored(resourceShadowType.isIgnored());

		resultShadowType.setActivation(resourceShadowType.getActivation());

		ShadowType resultAccountShadow = resultShadow.asObjectable();
		ShadowType resourceAccountShadow = resourceShadow.asObjectable();

		// Credentials
		resultAccountShadow.setCredentials(resourceAccountShadow.getCredentials());
		transplantPasswordMetadata(repoShadowType, resultAccountShadow);

		// protected
		ProvisioningUtil.setProtectedFlag(ctx, resultShadow, matchingRuleRegistry, relationRegistry);
		
		// exists, dead
		// This may seem strange, but always take exists and dead flags from the repository.
		// Repository is wiser in this case. It may seem that the shadow exists if it is returned
		// by the resource. But that may be just a quantum illusion (gestation and corpse shadow states).

		// Activation
		ActivationType resultActivationType = resultShadowType.getActivation();
		ActivationType repoActivation = repoShadowType.getActivation();
		if (repoActivation != null) {
			if (resultActivationType == null) {
				resultActivationType = new ActivationType();
				resultShadowType.setActivation(resultActivationType);
			}
			resultActivationType.setId(repoActivation.getId());
			// .. but we want metadata from repo
			resultActivationType.setDisableReason(repoActivation.getDisableReason());
			resultActivationType.setEnableTimestamp(repoActivation.getEnableTimestamp());
			resultActivationType.setDisableTimestamp(repoActivation.getDisableTimestamp());
			resultActivationType.setArchiveTimestamp(repoActivation.getArchiveTimestamp());
			resultActivationType.setValidityChangeTimestamp(repoActivation.getValidityChangeTimestamp());
		}

		// Associations
		PrismContainer<ShadowAssociationType> resourceAssociationContainer = resourceShadow
				.findContainer(ShadowType.F_ASSOCIATION);
		if (resourceAssociationContainer != null) {
			PrismContainer<ShadowAssociationType> associationContainer = resourceAssociationContainer.clone();
			resultShadow.addReplaceExisting(associationContainer);
			if (associationContainer != null) {
				for (PrismContainerValue<ShadowAssociationType> associationCVal : associationContainer
						.getValues()) {
					ResourceAttributeContainer identifierContainer = ShadowUtil
							.getAttributesContainer(associationCVal, ShadowAssociationType.F_IDENTIFIERS);
					Collection<ResourceAttribute<?>> entitlementIdentifiers = identifierContainer
							.getAttributes();
					if (entitlementIdentifiers == null || entitlementIdentifiers.isEmpty()) {
						throw new IllegalStateException(
								"No entitlement identifiers present for association " + associationCVal + " " + ctx.getDesc());
					}
					ShadowAssociationType shadowAssociationType = associationCVal.asContainerable();
					QName associationName = shadowAssociationType.getName();
					RefinedAssociationDefinition rEntitlementAssociation = ctx.getObjectClassDefinition()
							.findAssociationDefinition(associationName);
					if (rEntitlementAssociation == null) {
						if (LOGGER.isTraceEnabled()) {
							LOGGER.trace("Entitlement association with name {} couldn't be found in {} {}\nresource shadow:\n{}\nrepo shadow:\n{}",
									new Object[]{ associationName, ctx.getObjectClassDefinition(), ctx.getDesc(), 
											resourceShadow.debugDump(1), repoShadow==null?null:repoShadow.debugDump(1)});
							LOGGER.trace("Full refined definition: {}", ctx.getObjectClassDefinition().debugDump());
						}
						throw new SchemaException("Entitlement association with name " + associationName
								+ " couldn't be found in " + ctx.getObjectClassDefinition() + " " + ctx.getDesc() + ", with using shadow coordinates " + ctx.isUseRefinedDefinition());
					}
					ShadowKindType entitlementKind = rEntitlementAssociation.getKind();
					if (entitlementKind == null) {
						entitlementKind = ShadowKindType.ENTITLEMENT;
					}
					for (String entitlementIntent : rEntitlementAssociation.getIntents()) {
						ProvisioningContext ctxEntitlement = ctx.spawn(entitlementKind, entitlementIntent);

						PrismObject<ShadowType> entitlementRepoShadow;
						PrismObject<ShadowType> entitlementShadow = (PrismObject<ShadowType>) identifierContainer
								.getUserData(ResourceObjectConverter.FULL_SHADOW_KEY);
						if (entitlementShadow == null) {
							try {
								entitlementRepoShadow = shadowManager.lookupShadowInRepository(ctxEntitlement,
										identifierContainer, parentResult);
								if (entitlementRepoShadow == null) {

									entitlementShadow = resouceObjectConverter.locateResourceObject(
											ctxEntitlement, entitlementIdentifiers, parentResult);

									// Try to look up repo shadow again, this
									// time with full resource shadow. When we
									// have searched before we might
									// have only some identifiers. The shadow
									// might still be there, but it may be
									// renamed
									entitlementRepoShadow = shadowManager.lookupLiveShadowInRepository(
											ctxEntitlement, entitlementShadow, parentResult);

									if (entitlementRepoShadow == null) {
										entitlementRepoShadow = createShadowInRepository(ctxEntitlement,
												entitlementShadow, false, isDoDiscovery, parentResult);
									}
								}
							} catch (ObjectNotFoundException e) {
								// The entitlement to which we point is not
								// there.
								// Simply ignore this association value.
								parentResult.muteLastSubresultError();
								LOGGER.warn(
										"The entitlement identified by {} referenced from {} does not exist. Skipping.",
										new Object[] { associationCVal, resourceShadow });
								continue;
							} catch (SchemaException e) {
								// The entitlement to which we point is not bad.
								// Simply ignore this association value.
								parentResult.muteLastSubresultError();
								LOGGER.warn(
										"The entitlement identified by {} referenced from {} violates the schema. Skipping. Original error: {}-{}",
										new Object[] { associationCVal, resourceShadow, e.getMessage(), e });
								continue;
							}
						} else {
							entitlementRepoShadow = lookupOrCreateLiveShadowInRepository(ctxEntitlement,
									entitlementShadow, false, isDoDiscovery, parentResult);
						}
						ObjectReferenceType shadowRefType = ObjectTypeUtil.createObjectRef(entitlementRepoShadow, prismContext);
						shadowAssociationType.setShadowRef(shadowRefType);
					}
				}
			}
		}

		resultShadowType.setCachingMetadata(resourceShadowType.getCachingMetadata());

		// Sanity asserts to catch some exotic bugs
		PolyStringType resultName = resultShadow.asObjectable().getName();
		assert resultName != null : "No name generated in " + resultShadow;
		assert !StringUtils.isEmpty(resultName.getOrig()) : "No name (orig) in " + resultShadow;
		assert !StringUtils.isEmpty(resultName.getNorm()) : "No name (norm) in " + resultShadow;

		return resultShadow;
	}
	
	private void transplantPasswordMetadata(ShadowType repoShadowType, ShadowType resultAccountShadow) {
		CredentialsType repoCreds = repoShadowType.getCredentials();
		if (repoCreds == null) {
			return;
		}
		PasswordType repoPassword = repoCreds.getPassword();
		if (repoPassword == null) {
			return;
		}
		MetadataType repoMetadata = repoPassword.getMetadata();
		if (repoMetadata == null) {
			return;
		}
		CredentialsType resultCreds = resultAccountShadow.getCredentials();
		if (resultCreds == null) {
			resultCreds = new CredentialsType();
			resultAccountShadow.setCredentials(resultCreds);
		}
		PasswordType resultPassword = resultCreds.getPassword();
		if (resultPassword == null) {
			resultPassword = new PasswordType();
			resultCreds.setPassword(resultPassword);
		}
		MetadataType resultMetadata = resultPassword.getMetadata();
		if (resultMetadata == null) {
			resultMetadata = repoMetadata.clone();
			resultPassword.setMetadata(resultMetadata);
		}
	}

	// ENTITLEMENTS

	/**
	 * Makes sure that all the entitlements have identifiers in them so this is
	 * usable by the ResourceObjectConverter.
	 */
	private void preprocessEntitlements(final ProvisioningContext ctx, final PrismObject<ShadowType> shadow,
			final OperationResult result) throws SchemaException, ObjectNotFoundException,
					ConfigurationException, CommunicationException, ExpressionEvaluationException {
		try {
			shadow.accept(
					(visitable) -> {
						try {
							preprocessEntitlement(ctx, (PrismContainerValue<ShadowAssociationType>) visitable,
									shadow.toString(), result);
						} catch (SchemaException | ObjectNotFoundException | ConfigurationException
								| CommunicationException | ExpressionEvaluationException e) {
							throw new TunnelException(e);
						}
					},
					ItemPath.create(ShadowType.F_ASSOCIATION, null), false);
		} catch (TunnelException e) {
			Throwable cause = e.getCause();
			if (cause instanceof SchemaException) {
				throw (SchemaException) cause;
			} else if (cause instanceof ObjectNotFoundException) {
				throw (ObjectNotFoundException) cause;
			} else if (cause instanceof ConfigurationException) {
				throw (ConfigurationException) cause;
			} else if (cause instanceof CommunicationException) {
				throw (CommunicationException) cause;
			} else if (cause instanceof ExpressionEvaluationException) {
				throw (ExpressionEvaluationException) cause;
			} else {
				throw new SystemException("Unexpected exception " + cause, cause);
			}
		}
	}

	/**
	 * Makes sure that all the entitlements have identifiers in them so this is
	 * usable by the ResourceObjectConverter.
	 */
	private void preprocessEntitlements(final ProvisioningContext ctx,
			Collection<? extends ItemDelta> modifications, final String desc, final OperationResult result)
					throws SchemaException, ObjectNotFoundException, ConfigurationException,
					CommunicationException, ExpressionEvaluationException {
		try {
			ItemDeltaCollectionsUtil.accept(modifications,
					(visitable) -> {
						try {
							preprocessEntitlement(ctx, (PrismContainerValue<ShadowAssociationType>) visitable, desc,
									result);
						} catch (SchemaException | ObjectNotFoundException | ConfigurationException
								| CommunicationException | ExpressionEvaluationException e) {
							throw new TunnelException(e);
						}						
					}, 
					ItemPath.create(ShadowType.F_ASSOCIATION, null), false);
		} catch (TunnelException e) {
			Throwable cause = e.getCause();
			if (cause instanceof SchemaException) {
				throw (SchemaException) cause;
			} else if (cause instanceof ObjectNotFoundException) {
				throw (ObjectNotFoundException) cause;
			} else if (cause instanceof ConfigurationException) {
				throw (ConfigurationException) cause;
			} else if (cause instanceof CommunicationException) {
				throw (CommunicationException) cause;
			} else if (cause instanceof ExpressionEvaluationException) {
				throw (ExpressionEvaluationException) cause;
			} else {
				throw new SystemException("Unexpected exception " + cause, cause);
			}
		}
	}

	private void preprocessEntitlement(ProvisioningContext ctx,
			PrismContainerValue<ShadowAssociationType> association, String desc, OperationResult result)
					throws SchemaException, ObjectNotFoundException, ConfigurationException,
					CommunicationException, ExpressionEvaluationException {
		PrismContainer<Containerable> identifiersContainer = association
				.findContainer(ShadowAssociationType.F_IDENTIFIERS);
		if (identifiersContainer != null && !identifiersContainer.isEmpty()) {
			// We already have identifiers here
			return;
		}
		ShadowAssociationType associationType = association.asContainerable();
		if (associationType.getShadowRef() == null
				|| StringUtils.isEmpty(associationType.getShadowRef().getOid())) {
			throw new SchemaException(
					"No identifiers and no OID specified in entitlements association " + association);
		}
		PrismObject<ShadowType> repoShadow;
		try {
			repoShadow = repositoryService.getObject(ShadowType.class,
					associationType.getShadowRef().getOid(), null, result);
		} catch (ObjectNotFoundException e) {
			throw new ObjectNotFoundException(e.getMessage()
					+ " while resolving entitlement association OID in " + association + " in " + desc, e);
		}
		shadowCaretaker.applyAttributesDefinition(ctx, repoShadow);
		transplantIdentifiers(association, repoShadow);
	}

	private void transplantIdentifiers(PrismContainerValue<ShadowAssociationType> association,
			PrismObject<ShadowType> repoShadow) throws SchemaException {
		PrismContainer<Containerable> identifiersContainer = association
				.findContainer(ShadowAssociationType.F_IDENTIFIERS);
		if (identifiersContainer == null) {
			ResourceAttributeContainer origContainer = ShadowUtil.getAttributesContainer(repoShadow);
			identifiersContainer = ObjectFactory.createResourceAttributeContainer(ShadowAssociationType.F_IDENTIFIERS,
					origContainer.getDefinition(), prismContext);
			association.add(identifiersContainer);
		}
		Collection<ResourceAttribute<?>> identifiers = ShadowUtil.getPrimaryIdentifiers(repoShadow);
		for (ResourceAttribute<?> identifier : identifiers) {
			identifiersContainer.add(identifier.clone());
		}
		Collection<ResourceAttribute<?>> secondaryIdentifiers = ShadowUtil
				.getSecondaryIdentifiers(repoShadow);
		for (ResourceAttribute<?> identifier : secondaryIdentifiers) {
			identifiersContainer.add(identifier.clone());
		}
	}
	
	public void propagateOperations(PrismObject<ResourceType> resource, PrismObject<ShadowType> shadow, Task task, OperationResult result) throws ObjectNotFoundException, SchemaException, CommunicationException, ConfigurationException, ExpressionEvaluationException, GenericFrameworkException, ObjectAlreadyExistsException, SecurityViolationException, PolicyViolationException, EncryptionException {
		ResourceConsistencyType resourceConsistencyType = resource.asObjectable().getConsistency();
		if (resourceConsistencyType == null) {
			LOGGER.warn("Skipping propagation of {} because no there is no consistency definition in resource", shadow);
			return;
		}
		Duration operationGroupingInterval = resourceConsistencyType.getOperationGroupingInterval();
		if (operationGroupingInterval == null) {
			LOGGER.warn("Skipping propagation of {} because no there is no operationGroupingInterval defined in resource", shadow);
			return;
		}
		XMLGregorianCalendar now = clock.currentTimeXMLGregorianCalendar();
		
		List<PendingOperationType> pendingExecutionOperations = new ArrayList<>();
		boolean triggered = false;
		for (PendingOperationType pendingOperation: shadow.asObjectable().getPendingOperation()) {
			PendingOperationExecutionStatusType executionStatus = pendingOperation.getExecutionStatus();
			if (executionStatus == PendingOperationExecutionStatusType.EXECUTION_PENDING) {
				pendingExecutionOperations.add(pendingOperation);
				if (isPropagationTriggered(pendingOperation, operationGroupingInterval, now)) {
					triggered = true;
				}
			}
		}
		if (!triggered) {
			LOGGER.debug("Skipping propagation of {} because no pending operation triggered propagation", shadow);
			return;
		}
		if (pendingExecutionOperations.isEmpty()) {
			LOGGER.debug("Skipping propagation of {} because there are no pending executions", shadow);
			return;
		}
		LOGGER.debug("Propagating {} pending operations in {} ", pendingExecutionOperations.size(), shadow);

		ObjectDelta<ShadowType> operationDelta = null;
		List<PendingOperationType> sortedOperations = shadowCaretaker.sortPendingOperations(pendingExecutionOperations);
		for (PendingOperationType pendingOperation: sortedOperations) {
			ObjectDeltaType pendingDeltaType = pendingOperation.getDelta();
			ObjectDelta<ShadowType> pendingDelta = DeltaConvertor.createObjectDelta(pendingDeltaType, prismContext);
			applyDefinition(pendingDelta, shadow.asObjectable(), result);
			if (operationDelta == null) {
				operationDelta = pendingDelta;
			} else {
				operationDelta.merge(pendingDelta);
			}
		}
		
		ProvisioningContext ctx = ctxFactory.create(shadow, task, result);
		ctx.setPropagation(true);
		shadowCaretaker.applyAttributesDefinition(ctx, shadow);
		shadowCaretaker.applyAttributesDefinition(ctx, operationDelta);
		LOGGER.trace("Merged operation for {}:\n{} ", shadow, operationDelta.debugDumpLazily(1));
		
		if (operationDelta.isAdd()) {
			PrismObject<ShadowType> shadowToAdd = operationDelta.getObjectToAdd();
			ProvisioningOperationState<AsynchronousOperationReturnValue<PrismObject<ShadowType>>> opState = 
					ProvisioningOperationState.fromPendingOperations(shadow, sortedOperations);
			shadowToAdd.setOid(shadow.getOid());
			addShadowAttempt(ctx, shadowToAdd, null, opState, null, task, result);
			opState.determineExecutionStatusFromResult();
			
			shadowManager.updatePendingOperations(ctx, shadow, opState, pendingExecutionOperations, now, result);
			
			notifyAfterAdd(ctx, opState.getAsyncResult().getReturnValue(), opState, task, result);
			
		} else if (operationDelta.isModify()) {
			Collection<? extends ItemDelta<?,?>> modifications = operationDelta.getModifications();
			ProvisioningOperationState<AsynchronousOperationReturnValue<Collection<PropertyDelta<PrismPropertyValue>>>> opState =
					executeResourceModify(ctx, shadow, modifications, null, null, now, task, result);
			opState.determineExecutionStatusFromResult();
			
			shadowManager.updatePendingOperations(ctx, shadow, opState, pendingExecutionOperations, now, result);
			
			notifyAfterModify(ctx, shadow, modifications, opState, task, result);
			
		} else if (operationDelta.isDelete()) {
			ProvisioningOperationState<AsynchronousOperationResult> opState = executeResourceDelete(ctx, shadow, null, null, task, result);
			opState.determineExecutionStatusFromResult();
			
			shadowManager.updatePendingOperations(ctx, shadow, opState, pendingExecutionOperations, now, result);
			
			notifyAfterDelete(ctx, shadow, opState, task, result);
			
		} else {
			throw new IllegalStateException("Delta from outer space: "+operationDelta);
		}
		
		// do we need to modify exists/dead flags?

	}

	private boolean isPropagationTriggered(PendingOperationType pendingOperation, Duration operationGroupingInterval, XMLGregorianCalendar now) {
		XMLGregorianCalendar requestTimestamp = pendingOperation.getRequestTimestamp();
		if (requestTimestamp == null) {
			return false;
		}
		return XmlTypeConverter.isAfterInterval(requestTimestamp, operationGroupingInterval, now);
	}

	public <T> ItemComparisonResult compare(PrismObject<ShadowType> repositoryShadow, ItemPath path, T expectedValue, Task task, OperationResult parentResult)
				throws ObjectNotFoundException, CommunicationException, SchemaException, ConfigurationException, SecurityViolationException, ExpressionEvaluationException, EncryptionException {
		
		if (!path.equivalent(SchemaConstants.PATH_PASSWORD_VALUE)) {
			throw new UnsupportedOperationException("Only password comparison is supported");
		}
		
		ProvisioningContext ctx = ctxFactory.create(repositoryShadow, task, parentResult);
		try {
			ctx.assertDefinition();
			shadowCaretaker.applyAttributesDefinition(ctx, repositoryShadow);
		} catch (ObjectNotFoundException | SchemaException | CommunicationException
				| ConfigurationException | ExpressionEvaluationException e) {
			throw e;
		}
		
		ResourceType resource = ctx.getResource();

		PasswordCompareStrategyType passwordCompareStrategy = getPasswordCompareStrategy(ctx.getObjectClassDefinition());
		if (passwordCompareStrategy == PasswordCompareStrategyType.ERROR) {
			throw new UnsupportedOperationException("Password comparison is not supported on "+resource);
		}
		
		PrismProperty<T> repoProperty = repositoryShadow.findProperty(path);
		if (repoProperty == null) {
			if (passwordCompareStrategy == PasswordCompareStrategyType.CACHED) {
				if (expectedValue == null) {
					return ItemComparisonResult.MATCH;
				} else {
					return ItemComparisonResult.MISMATCH;
				}
			} else {
				// AUTO
				return ItemComparisonResult.NOT_APPLICABLE;
			}
		}
		
		ProtectedStringType repoProtectedString = (ProtectedStringType) repoProperty.getRealValue();
		ProtectedStringType expectedProtectedString;
		if (expectedValue instanceof ProtectedStringType) {
			expectedProtectedString = (ProtectedStringType) expectedValue;
		} else {
			expectedProtectedString = new ProtectedStringType();
			expectedProtectedString.setClearValue((String) expectedValue);
		}
		if (protector.compare(repoProtectedString, expectedProtectedString)) {
			return ItemComparisonResult.MATCH;
		} else {
			return ItemComparisonResult.MISMATCH;
		}
	}
	
	private PasswordCompareStrategyType getPasswordCompareStrategy(RefinedObjectClassDefinition objectClassDefinition) {
		ResourcePasswordDefinitionType passwordDefinition = objectClassDefinition.getPasswordDefinition();
		if (passwordDefinition == null) {
			return null;
		}
		return passwordDefinition.getCompareStrategy();
	}
	
	private ConnectorOperationOptions createConnectorOperationOptions(ProvisioningContext ctx, ProvisioningOperationOptions options, OperationResult result) throws SchemaException, ConfigurationException, ObjectNotFoundException, CommunicationException, ExpressionEvaluationException {
		if (options == null) {
			return null;
		}
		String runAsAccountOid = options.getRunAsAccountOid();
		if (runAsAccountOid == null) {
			return null;
		}
		RunAsCapabilityType capRunAs = ctx.getResourceEffectiveCapability(RunAsCapabilityType.class);
		if (capRunAs == null) {
			LOGGER.trace("Operation runAs requested, but resource does not have the capability. Ignoring runAs");
			return null;
		}
		PrismObject<ShadowType> runAsShadow;
		try {
			runAsShadow = shadowManager.getRepoShadow(runAsAccountOid, result);
		} catch (ObjectNotFoundException e) {
			throw new ConfigurationException("Requested non-existing 'runAs' shadow", e);
		}
		ProvisioningContext runAsCtx = ctxFactory.create(runAsShadow, null, ctx.getTask(), result);
		shadowCaretaker.applyAttributesDefinition(runAsCtx, runAsShadow);
		ResourceObjectIdentification runAsIdentification = ResourceObjectIdentification.createFromShadow(runAsCtx.getObjectClassDefinition(), runAsShadow.asObjectable());
		ConnectorOperationOptions connOptions = new ConnectorOperationOptions();
		LOGGER.trace("RunAs identification: {}", runAsIdentification);
		connOptions.setRunAsIdentification(runAsIdentification);
		return connOptions;
	}
	
	private String getAdditionalOperationDesc(OperationProvisioningScriptsType scripts,
			ProvisioningOperationOptions options) {
		if (scripts == null && options == null) {
			return "";
		}
		StringBuilder sb = new StringBuilder(" (");
		if (options != null) {
			sb.append("options:");
			options.shortDump(sb);
			if (scripts != null) {
				sb.append("; ");
			}
		}
		if (scripts != null) {
			sb.append("scripts");
		}
		sb.append(")");
		return sb.toString();
	}

	
	// ----------------------- LEGACY ------ to be removed later (MID-4780)
	
	private void cleanLegacyShadowInRepository(PrismObject<ShadowType> shadow, OperationResult parentResult) throws SchemaException, ObjectAlreadyExistsException, ObjectNotFoundException{
		
		// TODO
		
//		PrismObject<ShadowType> repoShadowBefore = getRepositoryService().getObject(ShadowType.class, shadow.getOid(), null, parentResult);
//		List<ItemDelta<?, ?>> itemDeltas =
//				createShadowLegacyCleanupAndReconciliationDeltas(shadow, repoShadowBefore);
//
//		if (LOGGER.isTraceEnabled()) {
//			LOGGER.trace("Cleaning up repository shadow:\n{}\nThe current object is:\n{}\nAnd computed deltas are:\n{}",
//					repoShadowBefore.debugDumpLazily(), shadow.debugDumpLazily(), DebugUtil.debugDumpLazily(itemDeltas));
//		}
//		
//		try {
//			ConstraintsChecker.onShadowModifyOperation(itemDeltas);
//			getRepositoryService().modifyObject(ShadowType.class, shadow.getOid(), itemDeltas, parentResult);
//		} catch (SchemaException ex) {
//			parentResult.recordFatalError("Couldn't clean-up shadow: schema violation: " + ex.getMessage(), ex);
//			throw ex;
//		} catch (ObjectAlreadyExistsException ex) {
//			parentResult.recordFatalError("Couldn't clean-up shadow: shadow already exists: " + ex.getMessage(), ex);
//			throw ex;
//		} catch (ObjectNotFoundException ex) {
//			parentResult.recordFatalError("Couldn't clean-up shadow: shadow not found: " + ex.getMessage(), ex);
//			throw ex;
//		}
	}

}<|MERGE_RESOLUTION|>--- conflicted
+++ resolved
@@ -2408,13 +2408,11 @@
 							"Skipping processing change. Can't find appropriate shadow (e.g. the object was deleted on the resource meantime).");
 					continue;
 				}
-<<<<<<< HEAD
 				boolean isSuccess = processSynchronization(shadowCtx, isSimulate, change, task, partition, parentResult);
 
 				boolean retryUnhandledError = true;
 				if (task.getExtension() != null) {
-					PrismProperty tokenRetryUnhandledErrProperty = task
-							.getExtensionProperty(SchemaConstants.SYNC_TOKEN_RETRY_UNHANDLED);
+					PrismProperty tokenRetryUnhandledErrProperty = task.getExtensionProperty(SchemaConstants.SYNC_TOKEN_RETRY_UNHANDLED);
 
 					if (tokenRetryUnhandledErrProperty != null) {
 						retryUnhandledError = (boolean) tokenRetryUnhandledErrProperty.getRealValue();
@@ -2426,20 +2424,7 @@
 						// get updated token from change, create property modification from new token and replace old token with the new one
 						task.setExtensionProperty(change.getToken());
 					}
-=======
-				boolean isSuccess = processSynchronization(shadowCtx, change, parentResult);
-                                
-				boolean retryUnhandledError = true;
-
-				PrismProperty tokenRetryUnhandledErrProperty = task.getExtensionProperty(SchemaConstants.SYNC_TOKEN_RETRY_UNHANDLED);
-				if (tokenRetryUnhandledErrProperty != null) {
-					retryUnhandledError = (boolean) tokenRetryUnhandledErrProperty.getRealValue();
-				}
-
-				if (!retryUnhandledError || isSuccess) {                                    
-					// get updated token from change, create property modification from new token and replace old token with the new one
-					task.setExtensionProperty(change.getToken());
->>>>>>> 7fbc3312
+
 					processedChanges++;
 					if (task instanceof RunningTask) {
 						((RunningTask) task).incrementProgressAndStoreStatsIfNeeded();
