<<<<<<< HEAD
/*
 * Copyright (c) 2010-2018 Evolveum and contributors
 *
 * This work is dual-licensed under the Apache License 2.0
 * and European Union Public License. See LICENSE file for details.
 */

package com.evolveum.midpoint.provisioning.impl;

import java.util.*;

import javax.xml.datatype.DatatypeConstants;
import javax.xml.datatype.XMLGregorianCalendar;
import javax.xml.namespace.QName;

import com.evolveum.midpoint.common.Clock;
import com.evolveum.midpoint.common.Utils;
import com.evolveum.midpoint.common.refinery.RefinedObjectClassDefinition;
import com.evolveum.midpoint.common.refinery.RefinedResourceSchemaImpl;
import com.evolveum.midpoint.prism.*;
import com.evolveum.midpoint.prism.delta.*;
import com.evolveum.midpoint.prism.path.ItemPath;
import com.evolveum.midpoint.prism.schema.MutablePrismSchema;
import com.evolveum.midpoint.schema.processor.*;
import com.evolveum.midpoint.task.api.TaskManager;
import com.evolveum.midpoint.util.MiscUtil;
import com.evolveum.midpoint.xml.ns._public.common.common_3.*;
import com.evolveum.prism.xml.ns._public.types_3.SchemaDefinitionType;

import org.apache.commons.lang.StringUtils;
import org.apache.commons.lang.Validate;
import org.springframework.beans.factory.annotation.Autowired;
import org.springframework.beans.factory.annotation.Qualifier;
import org.springframework.stereotype.Component;
import org.w3c.dom.Document;
import org.w3c.dom.Element;

import com.evolveum.midpoint.prism.query.ObjectQuery;
import com.evolveum.midpoint.prism.schema.PrismSchema;
import com.evolveum.midpoint.provisioning.api.GenericConnectorException;
import com.evolveum.midpoint.provisioning.ucf.api.ConnectorInstance;
import com.evolveum.midpoint.provisioning.ucf.api.ExecuteProvisioningScriptOperation;
import com.evolveum.midpoint.provisioning.ucf.api.GenericFrameworkException;
import com.evolveum.midpoint.provisioning.util.ProvisioningUtil;
import com.evolveum.midpoint.repo.api.RepositoryService;
import com.evolveum.midpoint.repo.common.expression.Expression;
import com.evolveum.midpoint.repo.common.expression.ExpressionEvaluationContext;
import com.evolveum.midpoint.repo.common.expression.ExpressionFactory;
import com.evolveum.midpoint.repo.common.expression.ExpressionVariables;
import com.evolveum.midpoint.schema.CapabilityUtil;
import com.evolveum.midpoint.schema.GetOperationOptions;
import com.evolveum.midpoint.schema.constants.ConnectorTestOperation;
import com.evolveum.midpoint.schema.constants.SchemaConstants;
import com.evolveum.midpoint.schema.internals.InternalCounters;
import com.evolveum.midpoint.schema.internals.InternalMonitor;
import com.evolveum.midpoint.schema.result.OperationResult;
import com.evolveum.midpoint.schema.statistics.ConnectorOperationalStatus;
import com.evolveum.midpoint.schema.util.ConnectorTypeUtil;
import com.evolveum.midpoint.schema.util.MiscSchemaUtil;
import com.evolveum.midpoint.schema.util.ObjectTypeUtil;
import com.evolveum.midpoint.schema.util.ResourceTypeUtil;
import com.evolveum.midpoint.task.api.StateReporter;
import com.evolveum.midpoint.task.api.Task;
import com.evolveum.midpoint.util.DOMUtil;
import com.evolveum.midpoint.util.DebugUtil;
import com.evolveum.midpoint.util.exception.CommunicationException;
import com.evolveum.midpoint.util.exception.ConfigurationException;
import com.evolveum.midpoint.util.exception.ExpressionEvaluationException;
import com.evolveum.midpoint.util.exception.ObjectAlreadyExistsException;
import com.evolveum.midpoint.util.exception.ObjectNotFoundException;
import com.evolveum.midpoint.util.exception.SchemaException;
import com.evolveum.midpoint.util.exception.SecurityViolationException;
import com.evolveum.midpoint.util.exception.SystemException;
import com.evolveum.midpoint.util.exception.TunnelException;
import com.evolveum.midpoint.util.logging.Trace;
import com.evolveum.midpoint.util.logging.TraceManager;
import com.evolveum.midpoint.xml.ns._public.resource.capabilities_3.ActivationCapabilityType;
import com.evolveum.midpoint.xml.ns._public.resource.capabilities_3.CapabilityType;
import com.evolveum.midpoint.xml.ns._public.resource.capabilities_3.SchemaCapabilityType;
import com.evolveum.midpoint.xml.ns._public.resource.capabilities_3.ScriptCapabilityType;

import static java.util.Collections.singletonList;

@Component
public class ResourceManager {

    @Autowired @Qualifier("cacheRepositoryService")
    private RepositoryService repositoryService;

    @Autowired private ResourceCache resourceCache;
    @Autowired private ConnectorManager connectorManager;
    @Autowired private PrismContext prismContext;
    @Autowired private ExpressionFactory expressionFactory;
    @Autowired private TaskManager taskManager;
    @Autowired private Clock clock;

    private static final Trace LOGGER = TraceManager.getTrace(ResourceManager.class);

    private static final String OP_COMPLETE_RESOURCE = ResourceManager.class.getName() + ".completeResource";

    private static final int MAX_OPERATIONAL_HISOTRY_SIZE = 5;
    /**
     * Completes a resource that has been - we expect - just retrieved from the repository, usually by a search operation.
     */
    PrismObject<ResourceType> completeResource(PrismObject<ResourceType> repositoryObject, GetOperationOptions options, Task task,
            OperationResult parentResult)
            throws ObjectNotFoundException, SchemaException, ExpressionEvaluationException,
            ConfigurationException, CommunicationException {

        String oid = repositoryObject.getOid();
        boolean readonly = GetOperationOptions.isReadOnly(options);

        PrismObject<ResourceType> cachedResource = resourceCache.get(oid, repositoryObject.getVersion(), readonly);
        if (cachedResource != null) {
            return cachedResource;
        } else {
            LOGGER.debug("Storing fetched resource {}, version {} to cache (previously cached version {})",
                    oid, repositoryObject.getVersion(), resourceCache.getVersion(oid));
            PrismObject<ResourceType> mutableRepositoryObject = repositoryObject.cloneIfImmutable();
            return completeAndCacheResource(mutableRepositoryObject, options, task, parentResult);
        }
    }

    /**
     * Gets a resource.
     */
    public PrismObject<ResourceType> getResource(String oid, GetOperationOptions options, Task task, OperationResult parentResult)
            throws ObjectNotFoundException, SchemaException, ExpressionEvaluationException, ConfigurationException, CommunicationException {
        boolean readonly = GetOperationOptions.isReadOnly(options);
        PrismObject<ResourceType> cachedResource = resourceCache.getIfLatest(oid, readonly, parentResult);
        if (cachedResource != null) {
            LOGGER.trace("Returning resource from cache:\n{}", cachedResource.debugDumpLazily());
            return cachedResource;
        } else {
            if (LOGGER.isDebugEnabled()) {
                LOGGER.debug("Fetching resource {} and storing to cache (previously cached version {})",
                        oid, resourceCache.getVersion(oid));
            }
            // We must obviously NOT fetch resource from repo as read-only. We are going to modify it.
            PrismObject<ResourceType> repositoryObject = readResourceFromRepository(oid, parentResult);
            return completeAndCacheResource(repositoryObject, options, task, parentResult);
        }
    }

    private PrismObject<ResourceType> readResourceFromRepository(String oid, OperationResult parentResult)
            throws ObjectNotFoundException, SchemaException {
        InternalMonitor.recordCount(InternalCounters.RESOURCE_REPOSITORY_READ_COUNT);
        return repositoryService.getObject(ResourceType.class, oid, null, parentResult);
    }

    /**
     * Here we complete the resource and cache it.
     *
     * @param repositoryObject Up-to-date repository object. Must be mutable.
     */
    private PrismObject<ResourceType> completeAndCacheResource(PrismObject<ResourceType> repositoryObject,
            GetOperationOptions options, Task task, OperationResult parentResult)
            throws ObjectNotFoundException, SchemaException, ExpressionEvaluationException,
            ConfigurationException, CommunicationException {

        checkMutable(repositoryObject);

        PrismObject<ResourceType> completedResource = completeResourceInternal(repositoryObject, null,
                false, null, options, task, parentResult);

        logResourceAfterCompletion(completedResource);
        if (!isComplete(completedResource)) {
            // No not cache non-complete resources (e.g. those retrieved with noFetch)
            LOGGER.trace("Not putting {} into cache because it's not complete", repositoryObject);
        } else {
            OperationResult completeResourceResult = parentResult.findSubresult(OP_COMPLETE_RESOURCE);
            if (!completeResourceResult.isSuccess()) {
                LOGGER.trace("Not putting {} into cache because the completeResource operation status is {}",
                        ObjectTypeUtil.toShortString(repositoryObject), completeResourceResult.getStatus());
            } else {
                // Cache only resources that are completely OK
                resourceCache.put(completedResource);
            }
        }
        return completedResource;
    }

    private void logResourceAfterCompletion(PrismObject<ResourceType> completedResource) {
        if (LOGGER.isTraceEnabled()) {
            LOGGER.trace("Resource after completion, before putting into cache:\n{}", completedResource.debugDump());
            Element xsdSchemaElement = ResourceTypeUtil.getResourceXsdSchema(completedResource);
            if (xsdSchemaElement == null) {
                LOGGER.trace("Schema: null");
            } else {
                LOGGER.trace("Schema:\n{}",
                        DOMUtil.serializeDOMToString(ResourceTypeUtil.getResourceXsdSchema(completedResource)));
            }
        }
    }

    void deleteResource(String oid, OperationResult parentResult) throws ObjectNotFoundException {
        resourceCache.remove(oid);
        repositoryService.deleteObject(ResourceType.class, oid, parentResult);
    }

    /**
     * Make sure that the resource is complete.
     *
     * It will check if the resource has a sufficiently fresh schema, etc.
     *
     * Returned resource may be the same or may be a different instance, but it
     * is guaranteed that it will be "fresher" and will correspond to the
     * repository state (assuming that the provided resource also corresponded
     * to the repository state).
     *
     * The connector schema that was fetched before can be supplied to this
     * method. This is just an optimization. It comes handy e.g. in test
     * connection case.
     *
     * Note: This is not really the best place for this method. Need to figure
     * out correct place later.
     *
     * @param repoResource
     *            Resource to check
     * @param resourceSchema
     *            schema that was freshly pre-fetched (or null)
     *
     * @return completed resource
     */
    private PrismObject<ResourceType> completeResourceInternal(PrismObject<ResourceType> repoResource, ResourceSchema resourceSchema,
            boolean fetchedSchema, Map<String,Collection<Object>> capabilityMap, GetOperationOptions options, Task task, OperationResult parentResult)
            throws ObjectNotFoundException, SchemaException, ExpressionEvaluationException {

        checkMutable(repoResource);

        OperationResult result = parentResult.createMinorSubresult(OP_COMPLETE_RESOURCE);
        try {
            try {
                applyConnectorSchemasToResource(repoResource, task, result);
            } catch (Throwable t) {
                String message =
                        "An error occurred while applying connector schema to connector configuration of " + repoResource + ": "
                                + t.getMessage();
                result.recordPartialError(message, t);
                LOGGER.warn(message, t);
                return repoResource;
            }

            PrismObject<ResourceType> newResource;

            if (isComplete(repoResource)) {
                // The resource is complete.
                newResource = repoResource;

            } else {
                // The resource is NOT complete. Try to fetch schema and capabilities

                if (GetOperationOptions.isNoFetch(options)) {
                    // We need to fetch schema, but the noFetch option is specified. Therefore return whatever we have.
                    result.recordSuccessIfUnknown();
                    return repoResource;
                }

                try {

                    completeSchemaAndCapabilities(repoResource, resourceSchema, fetchedSchema, capabilityMap, task, result);

                } catch (Exception ex) {
                    // Catch the exceptions. There are not critical. We need to catch them all because the connector may
                    // throw even undocumented runtime exceptions.
                    // Even non-complete resource may still be usable. The fetchResult indicates that there was an error
                    result.recordPartialError("Cannot complete resource schema and capabilities: " + ex.getMessage(), ex);
                    return repoResource;
                }

                try {
                    // Now we need to re-read the resource from the repository and re-apply the schemas. This ensures that we will
                    // cache the correct version and that we avoid race conditions, etc.

                    newResource = readResourceFromRepository(repoResource.getOid(), result);
                    applyConnectorSchemasToResource(newResource, task, result);

                } catch (SchemaException | ObjectNotFoundException | RuntimeException e) {
                    result.recordFatalError(e);
                    throw e;
                }
            }

            try {
                // make sure it has parsed resource and refined schema. We are going to cache
                // it, so we want to cache it with the parsed schemas
                RefinedResourceSchemaImpl.getResourceSchema(newResource, prismContext);
                RefinedResourceSchemaImpl.getRefinedSchema(newResource);

            } catch (SchemaException e) {
                String message = "Schema error while processing schemaHandling section of " + newResource + ": " + e.getMessage();
                result.recordPartialError(message, e);
                LOGGER.warn(message, e);
                return newResource;
            } catch (RuntimeException e) {
                String message =
                        "Unexpected error while processing schemaHandling section of " + newResource + ": " + e.getMessage();
                result.recordPartialError(message, e);
                LOGGER.warn(message, e);
                return newResource;
            }

            result.recordSuccessIfUnknown();

            return newResource;
        } catch (Throwable t) {
            result.recordFatalError(t);
            throw t;
        } finally {
            result.computeStatusIfUnknown();
        }
    }

    private boolean isComplete(PrismObject<ResourceType> resource) {
        ResourceType resourceType = resource.asObjectable();
        if (ResourceTypeUtil.getResourceXsdSchema(resource) == null) {
            return false;
        }
        CapabilitiesType capabilitiesType = resourceType.getCapabilities();
        return capabilitiesType != null && capabilitiesType.getCachingMetadata() != null;
    }


    private void completeSchemaAndCapabilities(PrismObject<ResourceType> resource, ResourceSchema resourceSchema, boolean fetchedSchema,
            Map<String,Collection<Object>> capabilityMap, Task task, OperationResult result)
                    throws SchemaException, CommunicationException, ObjectNotFoundException, GenericFrameworkException, ConfigurationException {

        Collection<ItemDelta<?,?>> modifications = new ArrayList<>();

        // Capabilities
        // we need to process capabilities first. Schema is one of the connector capabilities.
        // We need to determine this capability to select the right connector for schema retrieval.
        completeCapabilities(resource, capabilityMap != null, capabilityMap, modifications, result);

        if (resourceSchema == null) {
            // Try to get existing schema from resource. We do not want to override this if it exists
            // (but we still want to refresh the capabilities, that happens below)
            resourceSchema = RefinedResourceSchemaImpl.getResourceSchema(resource, prismContext);
        }

        if (resourceSchema == null || resourceSchema.isEmpty()) {

            LOGGER.trace("Fetching resource schema for {}", resource);

            resourceSchema = fetchResourceSchema(resource, capabilityMap, task, result);

            if (resourceSchema == null) {
                LOGGER.warn("No resource schema fetched from {}", resource);
            } else if (resourceSchema.isEmpty()) {
                LOGGER.warn("Empty resource schema fetched from {}", resource);
            } else {
                LOGGER.debug("Fetched resource schema for {}: {} definitions", resource, resourceSchema.getDefinitions().size());
                fetchedSchema = true;
            }
        }

        if (fetchedSchema) {
            adjustSchemaForSimulatedCapabilities(resource, resourceSchema);
            modifications.add(createSchemaUpdateDelta(resource, resourceSchema));

            // We have successfully fetched the resource schema. Therefore the resource must be up.
            modifications.add(createResourceAvailabilityStatusDelta(AvailabilityStatusType.UP));
        } else {
            if (resourceSchema != null) {
                CachingMetadataType schemaCachingMetadata = resource.asObjectable().getSchema().getCachingMetadata();
                if (schemaCachingMetadata == null) {
                    schemaCachingMetadata = MiscSchemaUtil.generateCachingMetadata();
                    modifications.add(
                            prismContext.deltaFactory().property().createModificationReplaceProperty(
                                ItemPath.create(ResourceType.F_SCHEMA, CapabilitiesType.F_CACHING_METADATA),
                                resource.getDefinition(),
                                schemaCachingMetadata)
                        );
                }
            }
        }

        if (!modifications.isEmpty()) {
            try {
                LOGGER.trace("Completing {}:\n{}", resource, DebugUtil.debugDumpLazily(modifications, 1));
                repositoryService.modifyObject(ResourceType.class, resource.getOid(), modifications, result);
                InternalMonitor.recordCount(InternalCounters.RESOURCE_REPOSITORY_MODIFY_COUNT);
            } catch (ObjectAlreadyExistsException ex) {
                // This should not happen
                throw new SystemException(ex);
            }
        }
    }

    private void completeCapabilities(PrismObject<ResourceType> resource, boolean forceRefresh, Map<String,Collection<Object>> capabilityMap, Collection<ItemDelta<?, ?>> modifications,
            OperationResult result) throws SchemaException, ObjectNotFoundException, CommunicationException, ConfigurationException {
        ResourceType resourceType = resource.asObjectable();
        ConnectorSpec defaultConnectorSpec = getDefaultConnectorSpec(resource);
        CapabilitiesType resourceCapType = resourceType.getCapabilities();
        if (resourceCapType == null) {
            resourceCapType = new CapabilitiesType();
            resourceType.setCapabilities(resourceCapType);
        }
        completeConnectorCapabilities(defaultConnectorSpec, resourceCapType, ResourceType.F_CAPABILITIES, forceRefresh,
                capabilityMap==null?null:capabilityMap.get(null),
                modifications, result);

        for (ConnectorInstanceSpecificationType additionalConnectorType: resource.asObjectable().getAdditionalConnector()) {
            ConnectorSpec connectorSpec = getConnectorSpec(resource, additionalConnectorType);
            CapabilitiesType connectorCapType = additionalConnectorType.getCapabilities();
            if (connectorCapType == null) {
                connectorCapType = new CapabilitiesType();
                additionalConnectorType.setCapabilities(connectorCapType);
            }
            ItemPath itemPath = additionalConnectorType.asPrismContainerValue().getPath().append(ConnectorInstanceSpecificationType.F_CAPABILITIES);
            completeConnectorCapabilities(connectorSpec, connectorCapType, itemPath, forceRefresh,
                    capabilityMap==null?null:capabilityMap.get(additionalConnectorType.getName()),
                    modifications, result);
        }
    }

    private void completeConnectorCapabilities(ConnectorSpec connectorSpec, CapabilitiesType capType, ItemPath itemPath, boolean forceRefresh,
            Collection<Object> retrievedCapabilities, Collection<ItemDelta<?, ?>> modifications, OperationResult result)
                    throws ObjectNotFoundException, SchemaException, CommunicationException, ConfigurationException {

        if (capType.getNative() != null && !capType.getNative().getAny().isEmpty()) {
            if (!forceRefresh) {
                CachingMetadataType cachingMetadata = capType.getCachingMetadata();
                if (cachingMetadata == null) {
                    cachingMetadata = MiscSchemaUtil.generateCachingMetadata();
                    modifications.add(
                            prismContext.deltaFactory().property().createModificationReplaceProperty(
                                ItemPath.create(ResourceType.F_CAPABILITIES, CapabilitiesType.F_CACHING_METADATA),
                                connectorSpec.getResource().getDefinition(),
                                cachingMetadata)
                        );
                }
                return;
            }
        }

        if (retrievedCapabilities == null) {
            try {

                InternalMonitor.recordCount(InternalCounters.CONNECTOR_CAPABILITIES_FETCH_COUNT);

                ConnectorInstance connector = connectorManager.getConfiguredConnectorInstance(connectorSpec, false, result);
                retrievedCapabilities = connector.fetchCapabilities(result);

            } catch (GenericFrameworkException e) {
                throw new GenericConnectorException("Generic error in connector " + connectorSpec + ": "
                        + e.getMessage(), e);
            }
        }

        CapabilityCollectionType nativeCapType = new CapabilityCollectionType();
        capType.setNative(nativeCapType);
        nativeCapType.getAny().addAll(retrievedCapabilities);

        CachingMetadataType cachingMetadata = MiscSchemaUtil.generateCachingMetadata();
        capType.setCachingMetadata(cachingMetadata);

        ObjectDelta<ResourceType> capabilitiesReplaceDelta = prismContext.deltaFactory().object()
                .createModificationReplaceContainer(ResourceType.class, connectorSpec.getResource().getOid(),
                itemPath, capType.asPrismContainerValue().clone());

        modifications.addAll(capabilitiesReplaceDelta.getModifications());
    }

    private ContainerDelta<XmlSchemaType> createSchemaUpdateDelta(PrismObject<ResourceType> resource, ResourceSchema resourceSchema) throws SchemaException {
        Document xsdDoc;
        try {
            xsdDoc = resourceSchema.serializeToXsd();
            if (LOGGER.isTraceEnabled()) {
                LOGGER.trace("Serialized XSD resource schema for {}:\n{}", resource, DOMUtil.serializeDOMToString(xsdDoc));
            }
        } catch (SchemaException e) {
            throw new SchemaException("Error processing resource schema for " + resource + ": " + e.getMessage(), e);
        }

        Element xsdElement = DOMUtil.getFirstChildElement(xsdDoc);
        if (xsdElement == null) {
            throw new SchemaException("No schema was generated for " + resource);
        }
        CachingMetadataType cachingMetadata = MiscSchemaUtil.generateCachingMetadata();

        ContainerDelta<XmlSchemaType> schemaContainerDelta = prismContext.deltaFactory().container().createDelta(
                ResourceType.F_SCHEMA, ResourceType.class);
        PrismContainerValue<XmlSchemaType> cval = prismContext.itemFactory().createContainerValue();
        schemaContainerDelta.setValueToReplace(cval);
        PrismProperty<CachingMetadataType> cachingMetadataProperty = cval
                .createProperty(XmlSchemaType.F_CACHING_METADATA);
        cachingMetadataProperty.setRealValue(cachingMetadata);
        List<QName> objectClasses = ResourceTypeUtil.getSchemaGenerationConstraints(resource);
        if (objectClasses != null) {
            PrismProperty<SchemaGenerationConstraintsType> generationConstraints = cval
                    .createProperty(XmlSchemaType.F_GENERATION_CONSTRAINTS);
            SchemaGenerationConstraintsType constraints = new SchemaGenerationConstraintsType();
            constraints.getGenerateObjectClass().addAll(objectClasses);
            generationConstraints.setRealValue(constraints);
        }
        PrismProperty<SchemaDefinitionType> definitionProperty = cval.createProperty(XmlSchemaType.F_DEFINITION);
        ObjectTypeUtil.setXsdSchemaDefinition(definitionProperty, xsdElement);

        return schemaContainerDelta;
    }

    /**
     * Apply proper definition (connector schema) to the resource.
     */
    private void applyConnectorSchemasToResource(PrismObject<ResourceType> resource, Task task, OperationResult result)
            throws SchemaException, ObjectNotFoundException, ExpressionEvaluationException {
        checkMutable(resource);
        PrismObjectDefinition<ResourceType> newResourceDefinition = resource.getDefinition().clone();
        for (ConnectorSpec connectorSpec : getAllConnectorSpecs(resource)) {
            try {
                applyConnectorSchemaToResource(connectorSpec, newResourceDefinition, resource, task, result);
            } catch (CommunicationException | ConfigurationException | SecurityViolationException e) {
                throw new IllegalStateException("Unexpected exception: " + e.getMessage(), e);      // fixme temporary solution
            }
        }
        resource.setDefinition(newResourceDefinition);
    }

    /**
     * Apply proper definition (connector schema) to the resource.
     */
    private void applyConnectorSchemaToResource(ConnectorSpec connectorSpec, PrismObjectDefinition<ResourceType> resourceDefinition,
            PrismObject<ResourceType> resource, Task task, OperationResult result)
            throws SchemaException, ObjectNotFoundException, ExpressionEvaluationException, CommunicationException, ConfigurationException, SecurityViolationException {

        ConnectorType connectorType = connectorManager.getConnector(connectorSpec, result);
        PrismSchema connectorSchema = connectorManager.getAttachedConnectorSchema(connectorType);
        PrismContainerDefinition<ConnectorConfigurationType> configurationContainerDefinition = ConnectorTypeUtil
                .findConfigurationContainerDefinition(connectorType, connectorSchema);
        if (configurationContainerDefinition == null) {
            throw new SchemaException("No configuration container definition in schema of " + connectorType);
        }

        configurationContainerDefinition = configurationContainerDefinition.clone();
        PrismContainer<ConnectorConfigurationType> configurationContainer = connectorSpec.getConnectorConfiguration();
        // We want element name, minOccurs/maxOccurs and similar definition to be taken from the original, not the schema
        // the element is global in the connector schema. therefore it does not have correct maxOccurs
        if (configurationContainer != null) {
            configurationContainerDefinition.adoptElementDefinitionFrom(configurationContainer.getDefinition());
            configurationContainer.applyDefinition(configurationContainerDefinition, true);

            try {
                configurationContainer.accept(visitable -> {
                    if ((visitable instanceof PrismProperty<?>)) {
                        try {
                            evaluateExpression((PrismProperty<?>)visitable, resource, task, result);
                        } catch (SchemaException | ObjectNotFoundException | ExpressionEvaluationException | CommunicationException | ConfigurationException | SecurityViolationException e) {
                            throw new TunnelException(e);
                        }
                    }
                });
            } catch (TunnelException te) {
                Throwable e = te.getCause();
                if (e instanceof SchemaException) {
                    throw (SchemaException)e;
                } else if (e instanceof ObjectNotFoundException) {
                    throw (ObjectNotFoundException)e;
                } else if (e instanceof ExpressionEvaluationException) {
                    throw (ExpressionEvaluationException)e;
                } else if (e instanceof CommunicationException) {
                    throw (CommunicationException)e;
                } else if (e instanceof ConfigurationException) {
                    throw (ConfigurationException)e;
                } else if (e instanceof SecurityViolationException) {
                    throw (SecurityViolationException)e;
                } else if (e instanceof RuntimeException) {
                    throw (RuntimeException)e;
                } else if (e instanceof Error) {
                    throw (Error)e;
                } else {
                    throw new SystemException(e);
                }
            }

        } else {
            configurationContainerDefinition.adoptElementDefinitionFrom(
                    resourceDefinition.findContainerDefinition(ResourceType.F_CONNECTOR_CONFIGURATION));
        }

        if (connectorSpec.getConnectorName() == null) {
            // Default connector, for compatibility
            // It does not make sense to update this for any other connectors.
            // We cannot have one definition for addiitionalConnector[1]/connectorConfiguraiton and
            // different definition for addiitionalConnector[2]/connectorConfiguraiton in the object definition.
            // The way to go is to set up definitions on the container level.
            resourceDefinition.replaceDefinition(ResourceType.F_CONNECTOR_CONFIGURATION, configurationContainerDefinition);
        }

    }

    private <T> void evaluateExpression(PrismProperty<T> configurationProperty, PrismObject<ResourceType> resource, Task task, OperationResult result) throws SchemaException, ObjectNotFoundException, ExpressionEvaluationException, CommunicationException, ConfigurationException, SecurityViolationException {
        PrismPropertyDefinition<T> propDef = configurationProperty.getDefinition();
        String shortDesc = "connector configuration property "+configurationProperty+" in "+resource;
        List<PrismPropertyValue<T>> extraValues = new ArrayList<>();
        for (PrismPropertyValue<T> configurationPropertyValue: configurationProperty.getValues()) {
            ExpressionWrapper expressionWrapper = configurationPropertyValue.getExpression();
            if (expressionWrapper == null) {
                return;
            }
            Object expressionObject = expressionWrapper.getExpression();
            if (!(expressionObject instanceof ExpressionType)) {
                throw new IllegalStateException("Expected that expression in "+configurationPropertyValue+" will be ExpressionType, but it was "+expressionObject);
            }
            ExpressionType expressionType = (ExpressionType) expressionWrapper.getExpression();

            Expression<PrismPropertyValue<T>, PrismPropertyDefinition<T>> expression = expressionFactory.makeExpression(expressionType, propDef, MiscSchemaUtil.getExpressionProfile(), shortDesc, task, result);
            ExpressionVariables variables = new ExpressionVariables();

            // TODO: populate variables

            ExpressionEvaluationContext expressionContext = new ExpressionEvaluationContext(null, variables, shortDesc, task);
            PrismValueDeltaSetTriple<PrismPropertyValue<T>> expressionOutputTriple = expression.evaluate(expressionContext,
                    result);
            Collection<PrismPropertyValue<T>> expressionOutputValues = expressionOutputTriple.getNonNegativeValues();
            if (expressionOutputValues != null && !expressionOutputValues.isEmpty()) {
                Iterator<PrismPropertyValue<T>> iterator = expressionOutputValues.iterator();
                PrismPropertyValue<T> firstValue = iterator.next();
                configurationPropertyValue.setValue(firstValue.getValue());
                while (iterator.hasNext()) {
                    extraValues.add(iterator.next());
                }
            }
        }
        for (PrismPropertyValue<T> extraValue: extraValues) {
            configurationProperty.add(extraValue);
        }
    }

    private ResourceSchema fetchResourceSchema(PrismObject<ResourceType> resource, Map<String,Collection<Object>> capabilityMap, Task task, OperationResult parentResult)
            throws CommunicationException, GenericFrameworkException, ConfigurationException, ObjectNotFoundException, SchemaException {
        ConnectorSpec connectorSpec = selectConnectorSpec(resource, capabilityMap, SchemaCapabilityType.class);
        if (connectorSpec == null) {
            LOGGER.debug("No connector has schema capability, cannot fetch resource schema");
            return null;
        }
        InternalMonitor.recordCount(InternalCounters.RESOURCE_SCHEMA_FETCH_COUNT);
        List<QName> generateObjectClasses = ResourceTypeUtil.getSchemaGenerationConstraints(resource);
        ConnectorInstance connectorInstance = connectorManager.getConfiguredConnectorInstance(connectorSpec, false, parentResult);

        LOGGER.debug("Trying to get schema from {}, objectClasses to generate: {}", connectorSpec, generateObjectClasses);
        ResourceSchema resourceSchema = connectorInstance.fetchResourceSchema(parentResult);

        if (ResourceTypeUtil.isValidateSchema(resource.asObjectable())) {
            ResourceTypeUtil.validateSchema(resourceSchema, resource);
        }
        return resourceSchema;

    }

    /**
     * Test the connection.
     *
     * @param resource Resource object as fetched from the repository. Must NOT be immutable!
     *
     * @throws ObjectNotFoundException If the resource object cannot be found in repository (e.g. when trying to set its
     *                                 availability status).
     */
    public void testConnection(PrismObject<ResourceType> resource, Task task, OperationResult parentResult)
            throws ObjectNotFoundException {

        checkMutable(resource);

        String resourceOid = resource.getOid();

        String operationCtx = "test resource " + resourceOid + "connection";

        List<ConnectorSpec> allConnectorSpecs;
        try {
            allConnectorSpecs = getAllConnectorSpecs(resource);
        } catch (SchemaException e) {
            operationCtx += ", getting all connectors failed: " + e.getMessage();
            if (LOGGER.isTraceEnabled()) {
                LOGGER.error("Configuration error: {}", e.getMessage(), e);
            }
            modifyResourceAvailabilityStatus(resourceOid, AvailabilityStatusType.BROKEN, operationCtx, task, parentResult, true);
            parentResult.recordFatalError("Configuration error: " + e.getMessage(), e);
            return;
        }

        Map<String,Collection<Object>> capabilityMap = new HashMap<>();
        for (ConnectorSpec connectorSpec: allConnectorSpecs) {

            OperationResult connectorTestResult = parentResult
                    .createSubresult(ConnectorTestOperation.CONNECTOR_TEST.getOperation());
            connectorTestResult.addParam(OperationResult.PARAM_NAME, connectorSpec.getConnectorName());
            connectorTestResult.addParam(OperationResult.PARAM_OID, connectorSpec.getConnectorOid());

            testConnectionConnector(connectorSpec, capabilityMap, task, connectorTestResult);

            connectorTestResult.computeStatus();

            if (!connectorTestResult.isAcceptable()) {
                //nothing more to do.. if it failed while testing connection, status is set.
                // we do not need to continue and waste the time.
                return;
            }
        }

        // === test SCHEMA ===

        OperationResult schemaResult = parentResult.createSubresult(ConnectorTestOperation.RESOURCE_SCHEMA.getOperation());

        ResourceSchema schema;
        try {

            schema = fetchResourceSchema(resource, capabilityMap, task, schemaResult);

        } catch (CommunicationException e) {
            operationCtx += " failed while fetching schema: " + e.getMessage();
            if (LOGGER.isTraceEnabled()) {
                LOGGER.error("Communication error: {}", e.getMessage(), e);
            }
            modifyResourceAvailabilityStatus(resourceOid, AvailabilityStatusType.DOWN, operationCtx, task, parentResult, true);
            schemaResult.recordFatalError("Communication error: " + e.getMessage(), e);
            return;
        } catch (GenericFrameworkException | ConfigurationException | ObjectNotFoundException | SchemaException | RuntimeException e) {
            operationCtx += " failed while fetching schema: " + e.getMessage();
            if (LOGGER.isTraceEnabled()) {
                LOGGER.error("Error: {}", e.getMessage(), e);
            }
            modifyResourceAvailabilityStatus(resourceOid, AvailabilityStatusType.BROKEN, operationCtx, task, parentResult, true);
            schemaResult.recordFatalError("Error: " + e.getMessage(), e);
            return;
        }

        if (schema == null || schema.isEmpty()) {
            // Resource does not support schema
            // If there is a static schema in resource definition this may still be OK
            try {
                schema = RefinedResourceSchemaImpl.getResourceSchema(resource, prismContext);
            } catch (SchemaException e) {
                operationCtx += " failed while parsing refined schema: " + e.getMessage();
                if (LOGGER.isTraceEnabled()) {
                    LOGGER.error("Error: {}", e.getMessage(), e);
                }
                modifyResourceAvailabilityStatus(resourceOid, AvailabilityStatusType.BROKEN, operationCtx, task, parentResult, true);
                schemaResult.recordFatalError(e);
                return;
            }

            if (schema == null || schema.isEmpty()) {
                String msg = "Connector does not support schema and no static schema available";
                operationCtx += ". " + msg;
                modifyResourceAvailabilityStatus(resourceOid, AvailabilityStatusType.BROKEN, operationCtx, task, parentResult, true);
                schemaResult.recordFatalError(msg);
                return;
            }
        }

        // Invoke completeResource(). This will store the fetched schema to the ResourceType if there is no <schema>
        // definition already. Therefore the testResource() can be used to generate the resource schema - until we
        // have full schema caching capability.
        PrismObject<ResourceType> completedResource;
        try {
            completedResource = completeResourceInternal(resource, schema, true, capabilityMap, null, task, schemaResult);
        } catch (ObjectNotFoundException e) {
            String msg = "Object not found (unexpected error, probably a bug): " + e.getMessage();
            operationCtx += " failed while completing resource. " + msg;
            modifyResourceAvailabilityStatus(resourceOid, AvailabilityStatusType.BROKEN, operationCtx, task, parentResult, true);
            schemaResult.recordFatalError(msg, e);
            return;
        } catch (SchemaException e) {
            String msg = "Schema processing error (probably connector bug): " + e.getMessage();
            operationCtx += " failed while completing resource. " + msg;
            modifyResourceAvailabilityStatus(resourceOid, AvailabilityStatusType.BROKEN, operationCtx, task, parentResult, true);
            schemaResult.recordFatalError(msg, e);
            return;
        } catch (ExpressionEvaluationException e) {
            String msg = "Expression error: " + e.getMessage();
            operationCtx += " failed while completing resource. " + msg;
            modifyResourceAvailabilityStatus(resourceOid, AvailabilityStatusType.BROKEN, operationCtx, task, parentResult, true);
            schemaResult.recordFatalError(msg, e);
            return;
        } catch (RuntimeException e) {
            String msg = "Unspecified exception: " + e.getMessage();
            operationCtx += " failed while completing resource. " + msg;
            modifyResourceAvailabilityStatus(resourceOid, AvailabilityStatusType.BROKEN, operationCtx, task, parentResult, true);
            schemaResult.recordFatalError(msg, e);
            return;
        }

        schemaResult.recordSuccess();

        try {
            updateResourceSchema(allConnectorSpecs, parentResult, completedResource);
        } catch (SchemaException | ObjectNotFoundException | CommunicationException | ConfigurationException | RuntimeException e) {
            operationCtx += " failed while updating resource schema: " + e.getMessage();
            modifyResourceAvailabilityStatus(resourceOid, AvailabilityStatusType.BROKEN, operationCtx, task, parentResult, true);
            parentResult.recordFatalError("Couldn't update resource schema: " + e.getMessage(), e);
            return;
        }

        // TODO: connector sanity (e.g. refined schema, at least one account type, identifiers
        // in schema, etc.)

    }

    private void checkMutable(PrismObject<ResourceType> resource) {
        if (resource.isImmutable()) {
            throw new IllegalArgumentException("Got immutable resource object, while expecting mutable one: " + resource);
        }
    }

    private void updateResourceSchema(List<ConnectorSpec> allConnectorSpecs, OperationResult parentResult,
            PrismObject<ResourceType> resource)
            throws SchemaException, ObjectNotFoundException, CommunicationException, ConfigurationException {
        ResourceSchema resourceSchema = RefinedResourceSchemaImpl.getResourceSchema(resource, prismContext);
        if (resourceSchema != null) {
            for (ConnectorSpec connectorSpec : allConnectorSpecs) {
                ConnectorInstance instance = connectorManager.getConfiguredConnectorInstance(connectorSpec, false, parentResult);
                instance.updateSchema(resourceSchema);
            }
        }
    }

    private void testConnectionConnector(ConnectorSpec connectorSpec, Map<String, Collection<Object>> capabilityMap, Task task,
            OperationResult parentResult) throws ObjectNotFoundException {

        // === test INITIALIZATION ===

        OperationResult initResult = parentResult
                .createSubresult(ConnectorTestOperation.CONNECTOR_INITIALIZATION.getOperation());

        LOGGER.debug("Testing connection using {}", connectorSpec);
        String resourceOid = connectorSpec.getResource().getOid();

        String operationCtx = "testing connection using " + connectorSpec;

        ConfiguredConnectorInstanceEntry connectorInstanceCacheEntry;
        try {
            // Make sure we are getting non-configured instance.
            connectorInstanceCacheEntry = connectorManager.getConnectorInstanceCacheEntry(connectorSpec, initResult);
            initResult.recordSuccess();
        } catch (ObjectNotFoundException e) {
            // The connector was not found. The resource definition is either
            // wrong or the connector is not installed.
            String msg = "The connector was not found: "+e.getMessage();
            operationCtx += " failed while getting connector instance. " + msg;
            modifyResourceAvailabilityStatus(resourceOid, AvailabilityStatusType.BROKEN, operationCtx, task, parentResult, true);
            initResult.recordFatalError(msg, e);
            return;
        } catch (SchemaException e) {
            String msg = "Schema error while dealing with the connector definition: "+e.getMessage();
            operationCtx += " failed while getting connector instance. " + msg;
            modifyResourceAvailabilityStatus(resourceOid, AvailabilityStatusType.BROKEN, operationCtx, task, parentResult, true);
            initResult.recordFatalError(msg, e);
            return;
        } catch (RuntimeException | Error e) {
            String msg = "Unexpected runtime error: "+e.getMessage();
            operationCtx += " failed while getting connector instance. " + msg;
            modifyResourceAvailabilityStatus(resourceOid, AvailabilityStatusType.BROKEN, operationCtx, task, parentResult, true);
            initResult.recordFatalError(msg, e);
            return;
        } catch (CommunicationException e) {
            String msg = "Communication error: "+e.getMessage();
            operationCtx += " failed while getting connector instance. " + msg;
            modifyResourceAvailabilityStatus(resourceOid, AvailabilityStatusType.DOWN, operationCtx, task, parentResult, true);
            initResult.recordFatalError(msg, e);
            return;
        } catch (ConfigurationException e) {
            String msg = "Configuration error: "+e.getMessage();
            operationCtx += " failed while getting connector instance. " + msg;
            modifyResourceAvailabilityStatus(resourceOid, AvailabilityStatusType.BROKEN, operationCtx, task, parentResult, true);
            initResult.recordFatalError(msg, e);
            return;
        }

        ConnectorInstance connector = connectorInstanceCacheEntry.getConnectorInstance();


        // === test CONFIGURATION ===

        OperationResult configResult = parentResult
                .createSubresult(ConnectorTestOperation.CONNECTOR_CONFIGURATION.getOperation());

        try {
            PrismObject<ResourceType> resource = connectorSpec.getResource();
            PrismObjectDefinition<ResourceType> newResourceDefinition = resource.getDefinition().clone();
            applyConnectorSchemaToResource(connectorSpec, newResourceDefinition, resource, task, configResult);
            PrismContainerValue<ConnectorConfigurationType> connectorConfiguration = connectorSpec.getConnectorConfiguration().getValue();

            InternalMonitor.recordCount(InternalCounters.CONNECTOR_INSTANCE_CONFIGURATION_COUNT);

            connector.configure(connectorConfiguration, ResourceTypeUtil.getSchemaGenerationConstraints(resource), configResult);

            // We need to explicitly initialize the instance, e.g. in case that the schema and capabilities
            // cannot be detected by the connector and therefore are provided in the resource
            //
            // NOTE: the capabilities and schema that are used here are NOT necessarily those that are detected by the resource.
            //       The detected schema will come later. The schema here is the one that is stored in the resource
            //       definition (ResourceType). This may be schema that was detected previously. But it may also be a schema
            //       that was manually defined. This is needed to be passed to the connector in case that the connector
            //       cannot detect the schema and needs schema/capabilities definition to establish a connection.
            //       Most connectors will just ignore the schema and capabilities that are provided here.
            //       But some connectors may need it (e.g. CSV connector working with CSV file without a header).
            //
            ResourceSchema previousResourceSchema = RefinedResourceSchemaImpl.getResourceSchema(connectorSpec.getResource(), prismContext);
            Collection<Object> previousCapabilities = ResourceTypeUtil.getNativeCapabilitiesCollection(connectorSpec.getResource().asObjectable());
            connector.initialize(previousResourceSchema, previousCapabilities,
                    ResourceTypeUtil.isCaseIgnoreAttributeNames(connectorSpec.getResource().asObjectable()), configResult);

            configResult.recordSuccess();
        } catch (CommunicationException e) {
            operationCtx += " failed while testing configuration: " + e.getMessage();
            modifyResourceAvailabilityStatus(resourceOid, AvailabilityStatusType.DOWN, operationCtx, task, parentResult, true);
            configResult.recordFatalError("Communication error", e);
            return;
        } catch (GenericFrameworkException e) {
            operationCtx += " failed while testing configuration: " + e.getMessage();
            modifyResourceAvailabilityStatus(resourceOid, AvailabilityStatusType.BROKEN, operationCtx, task, parentResult, true);
            configResult.recordFatalError("Generic error", e);
            return;
        } catch (SchemaException e) {
            operationCtx += " failed while testing configuration: " + e.getMessage();
            modifyResourceAvailabilityStatus(resourceOid, AvailabilityStatusType.BROKEN, operationCtx, task, parentResult, true);
            configResult.recordFatalError("Schema error", e);
            return;
        } catch (ConfigurationException e) {
            operationCtx += " failed while testing configuration: " + e.getMessage();
            modifyResourceAvailabilityStatus(resourceOid, AvailabilityStatusType.BROKEN, operationCtx, task, parentResult, true);
            configResult.recordFatalError("Configuration error", e);
            return;
        } catch (ObjectNotFoundException e) {
            operationCtx += " failed while testing configuration: " + e.getMessage();
            modifyResourceAvailabilityStatus(resourceOid, AvailabilityStatusType.BROKEN, operationCtx, task, parentResult, true);
            configResult.recordFatalError("Object not found", e);
            return;
        } catch (ExpressionEvaluationException e) {
            operationCtx += " failed while testing configuration: " + e.getMessage();
            modifyResourceAvailabilityStatus(resourceOid, AvailabilityStatusType.BROKEN, operationCtx, task, parentResult, true);
            configResult.recordFatalError("Expression error", e);
            return;
        } catch (SecurityViolationException e) {
            operationCtx += " failed while testing configuration: " + e.getMessage();
            modifyResourceAvailabilityStatus(resourceOid, AvailabilityStatusType.BROKEN, operationCtx, task, parentResult, true);
            configResult.recordFatalError("Security violation", e);
            return;
        } catch (RuntimeException | Error e) {
            operationCtx += " failed while testing configuration: " + e.getMessage();
            modifyResourceAvailabilityStatus(resourceOid, AvailabilityStatusType.BROKEN, operationCtx, task, parentResult, true);
            configResult.recordFatalError("Unexpected runtime error", e);
            return;
        }

        // === test CONNECTION ===

        // delegate the main part of the test to the connector
        connector.test(parentResult);

        parentResult.computeStatus();
        if (!parentResult.isAcceptable()) {
            operationCtx += ". Connector test failed: " + parentResult.getMessage();
            modifyResourceAvailabilityStatus(resourceOid, AvailabilityStatusType.DOWN, operationCtx, task, parentResult, true);
            // No point in going on. Following tests will fail anyway, they will
            // just produce misleading
            // messages.
            return;
        } else {
            operationCtx += ". Connector test successful.";
            modifyResourceAvailabilityStatus(resourceOid, AvailabilityStatusType.UP, operationCtx, task, parentResult, false);
        }

        // === test CAPABILITIES ===

        OperationResult capabilitiesResult = parentResult
                .createSubresult(ConnectorTestOperation.CONNECTOR_CAPABILITIES.getOperation());
        try {
            InternalMonitor.recordCount(InternalCounters.CONNECTOR_CAPABILITIES_FETCH_COUNT);
            Collection<Object> retrievedCapabilities = connector.fetchCapabilities(capabilitiesResult);

            capabilityMap.put(connectorSpec.getConnectorName(), retrievedCapabilities);
            capabilitiesResult.recordSuccess();
        } catch (CommunicationException e) {
            operationCtx += " failed while testing capabilities: " + e.getMessage();
            modifyResourceAvailabilityStatus(resourceOid, AvailabilityStatusType.DOWN, operationCtx, task, parentResult, true);
            capabilitiesResult.recordFatalError("Communication error", e);
            return;
        } catch (GenericFrameworkException e) {
            operationCtx += " failed while testing capabilities: " + e.getMessage();
            modifyResourceAvailabilityStatus(resourceOid, AvailabilityStatusType.BROKEN, operationCtx, task, parentResult, true);
            capabilitiesResult.recordFatalError("Generic error", e);
            return;
        } catch (ConfigurationException e) {
            operationCtx += " failed while testing capabilities: " + e.getMessage();
            modifyResourceAvailabilityStatus(resourceOid, AvailabilityStatusType.BROKEN, operationCtx, task, parentResult, true);
            capabilitiesResult.recordFatalError("Configuration error", e);
            return;
        } catch (SchemaException e) {
            operationCtx += " failed while testing capabilities: " + e.getMessage();
            modifyResourceAvailabilityStatus(resourceOid, AvailabilityStatusType.BROKEN, operationCtx, task, parentResult, true);
            capabilitiesResult.recordFatalError("Schema error", e);
            return;
        } catch (RuntimeException | Error e) {
            operationCtx += " failed while testing capabilities: " + e.getMessage();
            modifyResourceAvailabilityStatus(resourceOid, AvailabilityStatusType.BROKEN, operationCtx, task, parentResult, true);
            capabilitiesResult.recordFatalError("Unexpected runtime error", e);
            return;
        }

        // Connector instance is fully configured at this point.
        // But the connector cache entry may not be set up properly and it is not yet placed into the cache.
        // Therefore make sure the caching bit is completed.
        // Place the connector to cache even if it was configured at the beginning. The connector is reconfigured now.
        connectorManager.cacheConfiguredConnector(connectorInstanceCacheEntry, connectorSpec);
    }

    /**
     * Modifies resource availability status in the repository (if needed).
     *
     * The necessity of status modification is determined against the current version of the resource - unless "skipGetResource"
     * is set. The resource is hopefully cached ResourceCache, so the performance impact should be almost ponone.
     *
     * Also note that in-memory representation of the resource is not modified. As a side effect, the cached resource
     * is invalidated because of the modification. But it will be loaded on the next occasion. This should be quite harmless,
     * as we do not expect availability changes to occur frequently.
     *
     *
     * @param operationCtx
     * @param skipGetResource True if we want to skip "getResource" operation and therefore apply the change regardless of
     *                        the current resource availability status. This is to be used in situations where we expect that
     *                        the resource might not be successfully retrievable (e.g. if it's broken).
     *
     * @throws ObjectNotFoundException If the resource object does not exist in repository.
     */
    public void modifyResourceAvailabilityStatus(String resourceOid, AvailabilityStatusType newStatus, String operationCtx, Task task, OperationResult result, boolean skipGetResource) throws ObjectNotFoundException {

        AvailabilityStatusType currentStatus;
        String description;
        PrismObject<ResourceType> resource = null;
        if (skipGetResource) {
            currentStatus = null;
            description = "resource " + resourceOid;
        } else {
            try {
                resource = getResource(resourceOid, GetOperationOptions.createNoFetch(), task, result);
            } catch (SchemaException | ExpressionEvaluationException | ConfigurationException | CommunicationException e) {
                // We actually do not expect any of these exceptions here. The resource is most probably in use
                result.recordFatalError("Unexpected exception: " + e.getMessage(), e);
                throw new SystemException("Unexpected exception: " + e.getMessage(), e);
            }
            ResourceType resourceBean = resource.asObjectable();
            currentStatus = ResourceTypeUtil.getLastAvailabilityStatus(resourceBean);
            description = resource.toString();
        }

        if (newStatus != currentStatus) {
            //info becasue it's for diagnosing the issues with resource availability
            LOGGER.info("Availability status changed from {} to {} for {} because {}", currentStatus, newStatus, description, operationCtx);
            try {
                String message = "Availability status changed from " + currentStatus + " to " + newStatus + " for " + description + " because " +operationCtx;
                List<ItemDelta<?, ?>> modifications = createOperationalStateDelta(newStatus, message, resource);//singletonList(createResourceAvailabilityStatusDelta(newStatus));
                repositoryService.modifyObject(ResourceType.class, resourceOid, modifications, result);
                result.computeStatusIfUnknown();
                InternalMonitor.recordCount(InternalCounters.RESOURCE_REPOSITORY_MODIFY_COUNT);
            } catch (SchemaException | ObjectAlreadyExistsException e) {
                throw new SystemException("Unexpected exception: " + e.getMessage(), e);
            }
        }
    }

    private List<ItemDelta<?, ?>> createOperationalStateDelta(AvailabilityStatusType status, String message, PrismObject<ResourceType> resource) throws SchemaException {
        OperationalStateType state = new OperationalStateType(prismContext);
        state.setMessage(message);
        state.setLastAvailabilityStatus(status);
        state.setNodeId(taskManager.getNodeId());
        state.setTimestamp(clock.currentTimeXMLGregorianCalendar());

        ItemDelta<?, ?> lastAvailabilityStatus = prismContext.deltaFor(ResourceType.class).item(ResourceType.F_OPERATIONAL_STATE).replace(state).asItemDelta();

        List<ItemDelta<?, ?>> deltas = new ArrayList<>();
        deltas.add(lastAvailabilityStatus);
        addHistoryDeltas(resource, state, deltas);
        return deltas;
    }

    private void addHistoryDeltas(PrismObject<ResourceType> resource, OperationalStateType newState, List<ItemDelta<?, ?>> deltas) throws SchemaException {
        cleanupHistoryDeltas(resource, deltas);

        ItemDelta<?, ?> addNewDelta = prismContext.deltaFor(ResourceType.class).item(ResourceType.F_OPERATIONAL_STATE_HISTORY).add(newState.clone()).asItemDelta();
        deltas.add(addNewDelta);
    }

    private void cleanupHistoryDeltas(PrismObject<ResourceType> resource, List<ItemDelta<?, ?>> deltas) throws SchemaException {
        if (resource == null) {
            return;
        }

        List<OperationalStateType> history = new ArrayList<>(resource.asObjectable().getOperationalStateHistory());
        int historySize = history.size();
        if (historySize >= MAX_OPERATIONAL_HISOTRY_SIZE) {
            Comparator timestampCompare = (r1, r2) -> {
                OperationalStateType state1 = (OperationalStateType) r1;
                OperationalStateType state2 = (OperationalStateType) r2;
                if (state1 == null) {
                    return (state2 == null ? DatatypeConstants.EQUAL : DatatypeConstants.GREATER);
                }

                if (state2 == null) {
                    return (state1 == null ? DatatypeConstants.EQUAL : DatatypeConstants.LESSER);
                }

                XMLGregorianCalendar gc1 = state1.getTimestamp();
                XMLGregorianCalendar gc2 = state2.getTimestamp();

                Long t1 = MiscUtil.asLong(gc1);
                Long t2 = MiscUtil.asLong(gc2);
                return t2.compareTo(t1);
            };

            Collections.sort(history, timestampCompare);
            if (MAX_OPERATIONAL_HISOTRY_SIZE == historySize) {
                ItemDelta<?, ?> deleteOldDelta = prismContext.deltaFor(ResourceType.class)
                        .item(ResourceType.F_OPERATIONAL_STATE_HISTORY)
                        .delete(history.get(historySize - 1).clone())
                        .asItemDelta();
                deltas.add(deleteOldDelta);
            }

            // in case the resource was not available last time we updated history
            // there might me more then MAX_OPERATIONAL_HISOTY_SIZE records, so
            // just remove them now.
            if (MAX_OPERATIONAL_HISOTRY_SIZE < historySize) {
                int recordsToDelete = historySize - MAX_OPERATIONAL_HISOTRY_SIZE + 1;
                for (int i = 1; i <= recordsToDelete; i++) {
                    ItemDelta<?, ?> deleteOldDelta = prismContext.deltaFor(ResourceType.class)
                            .item(ResourceType.F_OPERATIONAL_STATE_HISTORY)
                            .delete(history.get(historySize - i).clone())
                            .asItemDelta();
                    deltas.add(deleteOldDelta);
                }
            }
        }
    }

    private ItemDelta<?, ?> createResourceAvailabilityStatusDelta(AvailabilityStatusType status) throws SchemaException {
        return prismContext.deltaFor(ResourceType.class)
                .item(SchemaConstants.PATH_OPERATIONAL_STATE_LAST_AVAILABILITY_STATUS).replace(status)
                .asItemDelta();
    }

    /**
     * Adjust scheme with respect to capabilities. E.g. disable attributes that
     * are used for special purpose (such as account activation simulation).
     *
     * TODO treat also objectclass-specific capabilities here
     */
    private void adjustSchemaForSimulatedCapabilities(PrismObject<ResourceType> resource, ResourceSchema resourceSchema) {
        ResourceType resourceType = resource.asObjectable();
        if (resourceType.getCapabilities() == null || resourceType.getCapabilities().getConfigured() == null) {
            return;
        }
        ActivationCapabilityType activationCapability = CapabilityUtil.getCapability(resourceType
                .getCapabilities().getConfigured().getAny(), ActivationCapabilityType.class);
        if (CapabilityUtil.getEffectiveActivationStatus(activationCapability) != null) {
            QName attributeName = activationCapability.getStatus().getAttribute();
            Boolean ignore = activationCapability.getStatus().isIgnoreAttribute();
            if (attributeName != null) {
                // The attribute used for enable/disable simulation should be ignored in the schema
                // otherwise strange things may happen, such as changing the same attribute both from
                // activation/enable and from the attribute using its native name.
                for (ObjectClassComplexTypeDefinition objectClassDefinition : resourceSchema
                        .getDefinitions(ObjectClassComplexTypeDefinition.class)) {
                    ResourceAttributeDefinition attributeDefinition = objectClassDefinition
                            .findAttributeDefinition(attributeName);
                    if (attributeDefinition != null) {
                        if (ignore == null || ignore.booleanValue()) {
                            ((MutableItemDefinition) attributeDefinition).setProcessing(ItemProcessing.IGNORE);
                        }
                    } else {
                        // simulated activation attribute points to something that is not in the schema
                        // technically, this is an error. But it looks to be quite common in connectors.
                        // The enable/disable is using operational attributes that are not exposed in the
                        // schema, but they work if passed to the connector.
                        // Therefore we don't want to break anything. We could log an warning here, but the
                        // warning would be quite frequent. Maybe a better place to warn user would be import
                        // of the object.
                        LOGGER.debug("Simulated activation attribute "
                                + attributeName
                                + " for objectclass "
                                + objectClassDefinition.getTypeName()
                                + " in "
                                + resource
                                + " does not exist in the resource schema. This may work well, but it is not clean. Connector exposing such schema should be fixed.");
                    }
                }
            }
        }
    }

    private void checkSchema(PrismSchema schema) throws SchemaException {
        // This is resource schema, it should contain only
        // ResourceObjectDefinitions
        for (Definition def : schema.getDefinitions()) {
            if (def instanceof ComplexTypeDefinition) {
                // This is OK
            } else if (def instanceof ResourceAttributeContainerDefinition) {
                checkResourceObjectDefinition((ResourceAttributeContainerDefinition) def);
            } else {
                throw new SchemaException("Unexpected definition in resource schema: " + def);
            }
        }
    }

    private void checkResourceObjectDefinition(ResourceAttributeContainerDefinition rod)
            throws SchemaException {
        for (ItemDefinition def : rod.getDefinitions()) {
            if (!(def instanceof ResourceAttributeDefinition)) {
                throw new SchemaException("Unexpected definition in resource schema object " + rod + ": "
                        + def);
            }
        }
    }

    public void applyDefinition(ObjectDelta<ResourceType> delta, ResourceType resourceWhenNoOid, GetOperationOptions options, Task task, OperationResult objectResult) throws SchemaException, ObjectNotFoundException, CommunicationException, ConfigurationException, ExpressionEvaluationException {

        if (delta.isAdd()) {
            PrismObject<ResourceType> resource = delta.getObjectToAdd();
            applyConnectorSchemasToResource(resource, task, objectResult);
            return;

        } else if (delta.isModify()) {
            // Go on
        } else {
            return;
        }

        if (delta.hasCompleteDefinition()){
            //nothing to do, all modifications has definitions..just aplly this deltas..
            return;
        }


        PrismObject<ResourceType> resource;
        String resourceOid = delta.getOid();
        if (resourceOid == null) {
            Validate.notNull(resourceWhenNoOid, "Resource oid not specified in the object delta, and resource is not specified as well. Could not apply definition.");
            resource = resourceWhenNoOid.asPrismObject();
        } else {
            resource = getResource(resourceOid, options, task, objectResult);
        }

        ResourceType resourceType = resource.asObjectable();
//        ResourceType resourceType = completeResource(resource.asObjectable(), null, objectResult);
        //TODO TODO TODO FIXME FIXME FIXME copied from ObjectImprted..union this two cases
        PrismContainer<ConnectorConfigurationType> configurationContainer = ResourceTypeUtil.getConfigurationContainer(resourceType);
        if (configurationContainer == null || configurationContainer.isEmpty()) {
            // Nothing to check
            objectResult.recordWarning("The resource has no configuration");
            return;
        }

        // Check the resource configuration. The schema is in connector, so fetch the connector first
        String connectorOid = resourceType.getConnectorRef().getOid();
        if (StringUtils.isBlank(connectorOid)) {
            objectResult.recordFatalError("The connector reference (connectorRef) is null or empty");
            return;
        }

        //ItemDelta.findItemDelta(delta.getModifications(), ResourceType.F_SCHEMA, ContainerDelta.class) == null ||

        ReferenceDelta connectorRefDelta = ItemDeltaCollectionsUtil.findReferenceModification(delta.getModifications(), ResourceType.F_CONNECTOR_REF);
        if (connectorRefDelta != null){
            Item<PrismReferenceValue,PrismReferenceDefinition> connectorRefNew = connectorRefDelta.getItemNewMatchingPath(null);
            if (connectorRefNew.getValues().size() == 1){
                PrismReferenceValue connectorRefValue = connectorRefNew.getValues().iterator().next();
                if (connectorRefValue.getOid() != null && !connectorOid.equals(connectorRefValue.getOid())){
                    connectorOid = connectorRefValue.getOid();
                }
            }
        }

        PrismObject<ConnectorType> connector = null;
        ConnectorType connectorType = null;
        try {
            connector = repositoryService.getObject(ConnectorType.class, connectorOid, null, objectResult);
            connectorType = connector.asObjectable();
        } catch (ObjectNotFoundException e) {
            // No connector, no fun. We can't check the schema. But this is referential integrity problem.
            // Mark the error ... there is nothing more to do
            objectResult.recordFatalError("Connector (OID:" + connectorOid + ") referenced from the resource is not in the repository", e);
            return;
        } catch (SchemaException e) {
            // Probably a malformed connector. To be kind of robust, lets allow the import.
            // Mark the error ... there is nothing more to do
            objectResult.recordPartialError("Connector (OID:" + connectorOid + ") referenced from the resource has schema problems: " + e.getMessage(), e);
            LOGGER.error("Connector (OID:{}) referenced from the imported resource \"{}\" has schema problems: {}-{}",
                new Object[]{connectorOid, resourceType.getName(), e.getMessage(), e});
            return;
        }

        Element connectorSchemaElement = ConnectorTypeUtil.getConnectorXsdSchema(connector);
        MutablePrismSchema connectorSchema;
        if (connectorSchemaElement == null) {
            // No schema to validate with
            return;
        }
        try {
            connectorSchema = prismContext.schemaFactory().createPrismSchema(DOMUtil.getSchemaTargetNamespace(connectorSchemaElement));
            connectorSchema.parseThis(connectorSchemaElement, true, "schema for " + connector, prismContext);
        } catch (SchemaException e) {
            objectResult.recordFatalError("Error parsing connector schema for " + connector + ": "+e.getMessage(), e);
            return;
        }
        QName configContainerQName = new QName(connectorType.getNamespace(), ResourceType.F_CONNECTOR_CONFIGURATION.getLocalPart());
        PrismContainerDefinition<ConnectorConfigurationType> configContainerDef =
                connectorSchema.findContainerDefinitionByElementName(configContainerQName);
        if (configContainerDef == null) {
            objectResult.recordFatalError("Definition of configuration container " + configContainerQName + " not found in the schema of of " + connector);
            return;
        }

        try {
            configurationContainer.applyDefinition(configContainerDef);
        } catch (SchemaException e) {
            objectResult.recordFatalError("Configuration error in " + resource + ": "+e.getMessage(), e);
            return;
        }

        PrismContainer configContainer = resourceType.asPrismObject().findContainer(ResourceType.F_CONNECTOR_CONFIGURATION);
        configContainer.applyDefinition(configContainerDef);

        for (ItemDelta<?,?> itemDelta : delta.getModifications()){
            applyItemDefinition(itemDelta, configContainerDef, objectResult);
        }
    }

    private <V extends PrismValue, D extends ItemDefinition> void applyItemDefinition(ItemDelta<V,D> itemDelta,
            PrismContainerDefinition<ConnectorConfigurationType> configContainerDef, OperationResult objectResult) throws SchemaException {
        if (itemDelta.getParentPath() == null){
            LOGGER.trace("No parent path defined for item delta {}", itemDelta);
            return;
        }

        QName first = itemDelta.getParentPath().firstToNameOrNull();
        if (first == null) {
            return;
        }

        if (itemDelta.getDefinition() == null && (ResourceType.F_CONNECTOR_CONFIGURATION.equals(first) || ResourceType.F_SCHEMA.equals(first))){
            ItemPath path = itemDelta.getPath().rest();
            D itemDef = configContainerDef.findItemDefinition(path);
            if (itemDef == null){
                LOGGER.warn("No definition found for item {}. Check your namespaces?", path);
                objectResult.recordWarning("No definition found for item delta: " + itemDelta +". Check your namespaces?" );
//                throw new SchemaException("No definition found for item " + path+ ". Check your namespaces?" );
                return;
            }
            itemDelta.applyDefinition(itemDef);

        }
    }

    public void applyDefinition(PrismObject<ResourceType> resource, Task task, OperationResult parentResult)
            throws ObjectNotFoundException, SchemaException, CommunicationException, ConfigurationException,
            ExpressionEvaluationException {
        applyConnectorSchemasToResource(resource, task, parentResult);
    }

    public void applyDefinition(ObjectQuery query, OperationResult result) {
        // TODO: not implemented yet
    }

    public Object executeScript(String resourceOid, ProvisioningScriptType script, Task task, OperationResult result) throws ObjectNotFoundException, SchemaException, CommunicationException, ConfigurationException, SecurityViolationException, ExpressionEvaluationException {
        PrismObject<ResourceType> resource = getResource(resourceOid, null, task, result);
        ConnectorSpec connectorSpec = selectConnectorSpec(resource, ScriptCapabilityType.class);
        if (connectorSpec == null) {
            throw new UnsupportedOperationException("No connector supports script capability");
        }
        ConnectorInstance connectorInstance = connectorManager.getConfiguredConnectorInstance(connectorSpec, false, result);
        ExecuteProvisioningScriptOperation scriptOperation = ProvisioningUtil.convertToScriptOperation(script, "script on "+resource, prismContext);
        try {
            StateReporter reporter = new StateReporter(resourceOid, task);
            return connectorInstance.executeScript(scriptOperation, reporter, result);
        } catch (GenericFrameworkException e) {
            // Not expected. Transform to system exception
            result.recordFatalError("Generic provisioning framework error", e);
            throw new SystemException("Generic provisioning framework error: " + e.getMessage(), e);
        }
    }

    public List<ConnectorOperationalStatus> getConnectorOperationalStatus(PrismObject<ResourceType> resource, OperationResult result) throws ObjectNotFoundException, SchemaException, CommunicationException, ConfigurationException {
        List<ConnectorOperationalStatus> statuses = new ArrayList<>();
        for (ConnectorSpec connectorSpec: getAllConnectorSpecs(resource)) {
            ConnectorInstance connectorInstance = connectorManager.getConfiguredConnectorInstance(connectorSpec, false, result);
            ConnectorOperationalStatus operationalStatus = connectorInstance.getOperationalStatus();
            if (operationalStatus != null) {
                operationalStatus.setConnectorName(connectorSpec.getConnectorName());
                statuses.add(operationalStatus);
            }
        }
        return statuses;
    }

    private List<ConnectorSpec> getAllConnectorSpecs(PrismObject<ResourceType> resource) throws SchemaException {
        List<ConnectorSpec> connectorSpecs = new ArrayList<>();
        connectorSpecs.add(getDefaultConnectorSpec(resource));
        for (ConnectorInstanceSpecificationType additionalConnectorType: resource.asObjectable().getAdditionalConnector()) {
            connectorSpecs.add(getConnectorSpec(resource, additionalConnectorType));
        }
        return connectorSpecs;
    }

    // Should be used only internally (private). But it is public, because it is accessed from the tests.
    public <T extends CapabilityType> ConnectorInstance getConfiguredConnectorInstance(PrismObject<ResourceType> resource,
            Class<T> operationCapabilityClass, boolean forceFresh, OperationResult parentResult) throws SchemaException, ObjectNotFoundException, CommunicationException, ConfigurationException {
        ConnectorSpec connectorSpec = selectConnectorSpec(resource, operationCapabilityClass);
        if (connectorSpec == null) {
            return null;
        }
        return connectorManager.getConfiguredConnectorInstance(connectorSpec, forceFresh, parentResult);
    }

    // Used by the tests. Does not change anything.
    <T extends CapabilityType> ConnectorInstance getConfiguredConnectorInstanceFromCache(PrismObject<ResourceType> resource,
            Class<T> operationCapabilityClass) throws SchemaException {
        ConnectorSpec connectorSpec = selectConnectorSpec(resource, operationCapabilityClass);
        return connectorSpec != null ? connectorManager.getConfiguredConnectorInstanceFromCache(connectorSpec) : null;
    }

    public <T extends CapabilityType> CapabilitiesType getConnectorCapabilities(ResourceType resource,
                                                                                RefinedObjectClassDefinition objectClassDefinition, Class<T> operationCapabilityClass) {
        if (resource == null) {
            return null;
        }

        CapabilitiesType connectorCapabilities = null;
        for (ConnectorInstanceSpecificationType additionalConnectorType : resource.getAdditionalConnector()) {
            if (supportsCapability(additionalConnectorType, operationCapabilityClass)) {
                connectorCapabilities = additionalConnectorType.getCapabilities();
            }
        }

        if (connectorCapabilities == null) {
            connectorCapabilities = resource.getCapabilities();
        }


        CapabilitiesType finalCapabilities = applyObjectClassCapabilities(connectorCapabilities, objectClassDefinition);
        LOGGER.trace("Returning final capabilities:\n{} ", finalCapabilities);
        return finalCapabilities;

    }

    private CapabilitiesType applyObjectClassCapabilities(CapabilitiesType connectorCapabilities, RefinedObjectClassDefinition objectClassDefinition) {

        if (objectClassDefinition == null) {
            return connectorCapabilities;
        }

        CapabilitiesType objectClassCapabilities = objectClassDefinition.getCapabilities();
        if (objectClassCapabilities == null) {
            LOGGER.trace("No capabilities for {} specified, skipping merge.", objectClassDefinition);
            return connectorCapabilities;
        }

        CapabilityCollectionType configured = objectClassCapabilities.getConfigured();
        if (configured == null) {
            LOGGER.trace("Empty capabilities in {} specified, skipping merge", objectClassDefinition);
            return connectorCapabilities;
        }

        CapabilitiesType finalCapabilities = new CapabilitiesType();
        if (connectorCapabilities.getNative() != null) {
            finalCapabilities.setNative(connectorCapabilities.getNative());
        }

        if (!hasConfiguredCapabilities(connectorCapabilities)) {
            LOGGER.trace("No configured capabilities found for connector, replacing with capabilities defined for {}", objectClassDefinition);
            finalCapabilities.setConfigured(configured);
            return finalCapabilities;
        }

        for (Object capability : connectorCapabilities.getConfigured().getAny()) {

            if (!CapabilityUtil.containsCapabilityWithSameElementName(configured.getAny(), capability)) {
                configured.getAny().add(capability);
            }
        }

        finalCapabilities.setConfigured(configured);
        return finalCapabilities;
    }

    private boolean hasConfiguredCapabilities(CapabilitiesType supportedCapabilities) {
        if (supportedCapabilities.getConfigured() == null) {
            return false;
        }

        if (supportedCapabilities.getConfigured().getAny().isEmpty()) {
            return false;

        }
        return true;
    }

    private <T extends CapabilityType> ConnectorSpec selectConnectorSpec(PrismObject<ResourceType> resource, Map<String,Collection<Object>> capabilityMap, Class<T> capabilityClass) throws SchemaException {
        if (capabilityMap == null) {
            return selectConnectorSpec(resource, capabilityClass);
        }
        for (ConnectorInstanceSpecificationType additionalConnectorType: resource.asObjectable().getAdditionalConnector()) {
            if (supportsCapability(additionalConnectorType, capabilityMap.get(additionalConnectorType.getName()), capabilityClass)) {
                return getConnectorSpec(resource, additionalConnectorType);
            }
        }
        return getDefaultConnectorSpec(resource);
    }

    private <T extends CapabilityType> ConnectorSpec selectConnectorSpec(PrismObject<ResourceType> resource, Class<T> operationCapabilityClass) throws SchemaException {
        for (ConnectorInstanceSpecificationType additionalConnectorType: resource.asObjectable().getAdditionalConnector()) {
            if (supportsCapability(additionalConnectorType, operationCapabilityClass)) {
                return getConnectorSpec(resource, additionalConnectorType);
            }
        }
        return getDefaultConnectorSpec(resource);
    }

    private <T extends CapabilityType> boolean supportsCapability(ConnectorInstanceSpecificationType additionalConnectorType, Class<T> capabilityClass) {
        T cap = CapabilityUtil.getEffectiveCapability(additionalConnectorType.getCapabilities(), capabilityClass);
        if (cap == null) {
            return false;
        }
        return CapabilityUtil.isCapabilityEnabled(cap);
    }

    private <T extends CapabilityType> boolean supportsCapability(ConnectorInstanceSpecificationType additionalConnectorType, Collection<Object> nativeCapabilities, Class<T> capabilityClass) {
        CapabilitiesType specifiedCapabilitiesType = additionalConnectorType.getCapabilities();
        if (specifiedCapabilitiesType != null) {
            CapabilityCollectionType configuredCapCollectionType = specifiedCapabilitiesType.getConfigured();
            if (configuredCapCollectionType != null) {
                T configuredCap = CapabilityUtil.getCapability(configuredCapCollectionType.getAny(), capabilityClass);
                if (configuredCap != null && !CapabilityUtil.isCapabilityEnabled(configuredCap)) {
                    return false;
                }
            }

        }
        T cap = CapabilityUtil.getCapability(nativeCapabilities, capabilityClass);
        if (cap == null) {
            return false;
        }
        return CapabilityUtil.isCapabilityEnabled(cap);
    }

    private ConnectorSpec getDefaultConnectorSpec(PrismObject<ResourceType> resource) {
        PrismContainer<ConnectorConfigurationType> connectorConfiguration = resource.findContainer(ResourceType.F_CONNECTOR_CONFIGURATION);
        return new ConnectorSpec(resource, null, ResourceTypeUtil.getConnectorOid(resource), connectorConfiguration);
    }

    private ConnectorSpec getConnectorSpec(PrismObject<ResourceType> resource, ConnectorInstanceSpecificationType additionalConnectorType) throws SchemaException {
        if (additionalConnectorType.getConnectorRef() == null) {
            throw new SchemaException("No connector reference in additional connector in "+resource);
        }
        String connectorOid = additionalConnectorType.getConnectorRef().getOid();
        if (StringUtils.isBlank(connectorOid)) {
            throw new SchemaException("No connector OID in additional connector in "+resource);
        }
        PrismContainer<ConnectorConfigurationType> connectorConfiguration = additionalConnectorType.asPrismContainerValue().findContainer(ConnectorInstanceSpecificationType.F_CONNECTOR_CONFIGURATION);
        String connectorName = additionalConnectorType.getName();
        if (StringUtils.isBlank(connectorName)) {
            throw new SchemaException("No connector name in additional connector in "+resource);
        }
        return new ConnectorSpec(resource, connectorName, connectorOid, connectorConfiguration);
    }

    public PrismContext getPrismContext() {
        return prismContext;
    }
}
=======
/*
 * Copyright (c) 2010-2018 Evolveum and contributors
 *
 * This work is dual-licensed under the Apache License 2.0
 * and European Union Public License. See LICENSE file for details.
 */

package com.evolveum.midpoint.provisioning.impl;

import java.util.*;

import javax.xml.namespace.QName;

import com.evolveum.midpoint.common.refinery.RefinedObjectClassDefinition;
import com.evolveum.midpoint.common.refinery.RefinedResourceSchemaImpl;
import com.evolveum.midpoint.prism.*;
import com.evolveum.midpoint.prism.delta.*;
import com.evolveum.midpoint.prism.path.ItemPath;
import com.evolveum.midpoint.prism.schema.MutablePrismSchema;
import com.evolveum.midpoint.schema.processor.*;
import com.evolveum.prism.xml.ns._public.types_3.SchemaDefinitionType;

import org.apache.commons.lang.StringUtils;
import org.apache.commons.lang.Validate;
import org.springframework.beans.factory.annotation.Autowired;
import org.springframework.beans.factory.annotation.Qualifier;
import org.springframework.stereotype.Component;
import org.w3c.dom.Document;
import org.w3c.dom.Element;

import com.evolveum.midpoint.prism.query.ObjectQuery;
import com.evolveum.midpoint.prism.schema.PrismSchema;
import com.evolveum.midpoint.provisioning.api.GenericConnectorException;
import com.evolveum.midpoint.provisioning.ucf.api.ConnectorInstance;
import com.evolveum.midpoint.provisioning.ucf.api.ExecuteProvisioningScriptOperation;
import com.evolveum.midpoint.provisioning.ucf.api.GenericFrameworkException;
import com.evolveum.midpoint.provisioning.util.ProvisioningUtil;
import com.evolveum.midpoint.repo.api.RepositoryService;
import com.evolveum.midpoint.repo.common.expression.Expression;
import com.evolveum.midpoint.repo.common.expression.ExpressionEvaluationContext;
import com.evolveum.midpoint.repo.common.expression.ExpressionFactory;
import com.evolveum.midpoint.repo.common.expression.ExpressionVariables;
import com.evolveum.midpoint.schema.CapabilityUtil;
import com.evolveum.midpoint.schema.GetOperationOptions;
import com.evolveum.midpoint.schema.constants.ConnectorTestOperation;
import com.evolveum.midpoint.schema.constants.SchemaConstants;
import com.evolveum.midpoint.schema.internals.InternalCounters;
import com.evolveum.midpoint.schema.internals.InternalMonitor;
import com.evolveum.midpoint.schema.result.OperationResult;
import com.evolveum.midpoint.schema.statistics.ConnectorOperationalStatus;
import com.evolveum.midpoint.schema.util.ConnectorTypeUtil;
import com.evolveum.midpoint.schema.util.MiscSchemaUtil;
import com.evolveum.midpoint.schema.util.ObjectTypeUtil;
import com.evolveum.midpoint.schema.util.ResourceTypeUtil;
import com.evolveum.midpoint.task.api.StateReporter;
import com.evolveum.midpoint.task.api.Task;
import com.evolveum.midpoint.util.DOMUtil;
import com.evolveum.midpoint.util.DebugUtil;
import com.evolveum.midpoint.util.exception.CommunicationException;
import com.evolveum.midpoint.util.exception.ConfigurationException;
import com.evolveum.midpoint.util.exception.ExpressionEvaluationException;
import com.evolveum.midpoint.util.exception.ObjectAlreadyExistsException;
import com.evolveum.midpoint.util.exception.ObjectNotFoundException;
import com.evolveum.midpoint.util.exception.SchemaException;
import com.evolveum.midpoint.util.exception.SecurityViolationException;
import com.evolveum.midpoint.util.exception.SystemException;
import com.evolveum.midpoint.util.exception.TunnelException;
import com.evolveum.midpoint.util.logging.Trace;
import com.evolveum.midpoint.util.logging.TraceManager;
import com.evolveum.midpoint.xml.ns._public.common.common_3.AvailabilityStatusType;
import com.evolveum.midpoint.xml.ns._public.common.common_3.CachingMetadataType;
import com.evolveum.midpoint.xml.ns._public.common.common_3.CapabilitiesType;
import com.evolveum.midpoint.xml.ns._public.common.common_3.CapabilityCollectionType;
import com.evolveum.midpoint.xml.ns._public.common.common_3.ConnectorConfigurationType;
import com.evolveum.midpoint.xml.ns._public.common.common_3.ConnectorInstanceSpecificationType;
import com.evolveum.midpoint.xml.ns._public.common.common_3.ConnectorType;
import com.evolveum.midpoint.xml.ns._public.common.common_3.ExpressionType;
import com.evolveum.midpoint.xml.ns._public.common.common_3.ProvisioningScriptType;
import com.evolveum.midpoint.xml.ns._public.common.common_3.ResourceType;
import com.evolveum.midpoint.xml.ns._public.common.common_3.SchemaGenerationConstraintsType;
import com.evolveum.midpoint.xml.ns._public.common.common_3.XmlSchemaType;
import com.evolveum.midpoint.xml.ns._public.resource.capabilities_3.ActivationCapabilityType;
import com.evolveum.midpoint.xml.ns._public.resource.capabilities_3.CapabilityType;
import com.evolveum.midpoint.xml.ns._public.resource.capabilities_3.SchemaCapabilityType;
import com.evolveum.midpoint.xml.ns._public.resource.capabilities_3.ScriptCapabilityType;

import static java.util.Collections.singletonList;

@Component
public class ResourceManager {

    @Autowired @Qualifier("cacheRepositoryService")
    private RepositoryService repositoryService;

    @Autowired private ResourceCache resourceCache;
    @Autowired private ConnectorManager connectorManager;
    @Autowired private PrismContext prismContext;
    @Autowired private ExpressionFactory expressionFactory;

    private static final Trace LOGGER = TraceManager.getTrace(ResourceManager.class);

    private static final String OP_COMPLETE_RESOURCE = ResourceManager.class.getName() + ".completeResource";

    /**
     * Completes a resource that has been - we expect - just retrieved from the repository, usually by a search operation.
     */
    PrismObject<ResourceType> completeResource(PrismObject<ResourceType> repositoryObject, GetOperationOptions options, Task task,
            OperationResult parentResult)
            throws ObjectNotFoundException, SchemaException, ExpressionEvaluationException,
            ConfigurationException, CommunicationException {

        String oid = repositoryObject.getOid();
        boolean readonly = GetOperationOptions.isReadOnly(options);

        PrismObject<ResourceType> cachedResource = resourceCache.get(oid, repositoryObject.getVersion(), readonly);
        if (cachedResource != null) {
            return cachedResource;
        } else {
            LOGGER.debug("Storing fetched resource {}, version {} to cache (previously cached version {})",
                    oid, repositoryObject.getVersion(), resourceCache.getVersion(oid));
            PrismObject<ResourceType> mutableRepositoryObject = repositoryObject.cloneIfImmutable();
            return completeAndCacheResource(mutableRepositoryObject, options, task, parentResult);
        }
    }

    /**
     * Gets a resource.
     */
    public PrismObject<ResourceType> getResource(String oid, GetOperationOptions options, Task task, OperationResult parentResult)
            throws ObjectNotFoundException, SchemaException, ExpressionEvaluationException, ConfigurationException, CommunicationException {
        boolean readonly = GetOperationOptions.isReadOnly(options);
        PrismObject<ResourceType> cachedResource = resourceCache.getIfLatest(oid, readonly, parentResult);
        if (cachedResource != null) {
            LOGGER.trace("Returning resource from cache:\n{}", cachedResource.debugDumpLazily());
            return cachedResource;
        } else {
            if (LOGGER.isDebugEnabled()) {
                LOGGER.debug("Fetching resource {} and storing to cache (previously cached version {})",
                        oid, resourceCache.getVersion(oid));
            }
            // We must obviously NOT fetch resource from repo as read-only. We are going to modify it.
            PrismObject<ResourceType> repositoryObject = readResourceFromRepository(oid, parentResult);
            return completeAndCacheResource(repositoryObject, options, task, parentResult);
        }
    }

    private PrismObject<ResourceType> readResourceFromRepository(String oid, OperationResult parentResult)
            throws ObjectNotFoundException, SchemaException {
        InternalMonitor.recordCount(InternalCounters.RESOURCE_REPOSITORY_READ_COUNT);
        return repositoryService.getObject(ResourceType.class, oid, null, parentResult);
    }

    /**
     * Here we complete the resource and cache it.
     *
     * @param repositoryObject Up-to-date repository object. Must be mutable.
     */
    private PrismObject<ResourceType> completeAndCacheResource(PrismObject<ResourceType> repositoryObject,
            GetOperationOptions options, Task task, OperationResult parentResult)
            throws ObjectNotFoundException, SchemaException, ExpressionEvaluationException,
            ConfigurationException, CommunicationException {

        checkMutable(repositoryObject);

        PrismObject<ResourceType> completedResource = completeResourceInternal(repositoryObject, null,
                false, null, options, task, parentResult);

        logResourceAfterCompletion(completedResource);
        if (!isComplete(completedResource)) {
            // No not cache non-complete resources (e.g. those retrieved with noFetch)
            LOGGER.trace("Not putting {} into cache because it's not complete", repositoryObject);
        } else {
            OperationResult completeResourceResult = parentResult.findSubresult(OP_COMPLETE_RESOURCE);
            if (!completeResourceResult.isSuccess()) {
                LOGGER.trace("Not putting {} into cache because the completeResource operation status is {}",
                        ObjectTypeUtil.toShortString(repositoryObject), completeResourceResult.getStatus());
            } else {
                // Cache only resources that are completely OK
                resourceCache.put(completedResource);
            }
        }
        return completedResource;
    }

    private void logResourceAfterCompletion(PrismObject<ResourceType> completedResource) {
        if (LOGGER.isTraceEnabled()) {
            LOGGER.trace("Resource after completion, before putting into cache:\n{}", completedResource.debugDump());
            Element xsdSchemaElement = ResourceTypeUtil.getResourceXsdSchema(completedResource);
            if (xsdSchemaElement == null) {
                LOGGER.trace("Schema: null");
            } else {
                LOGGER.trace("Schema:\n{}",
                        DOMUtil.serializeDOMToString(ResourceTypeUtil.getResourceXsdSchema(completedResource)));
            }
        }
    }

    void deleteResource(String oid, OperationResult parentResult) throws ObjectNotFoundException {
        resourceCache.remove(oid);
        repositoryService.deleteObject(ResourceType.class, oid, parentResult);
    }

    /**
     * Make sure that the resource is complete.
     *
     * It will check if the resource has a sufficiently fresh schema, etc.
     *
     * Returned resource may be the same or may be a different instance, but it
     * is guaranteed that it will be "fresher" and will correspond to the
     * repository state (assuming that the provided resource also corresponded
     * to the repository state).
     *
     * The connector schema that was fetched before can be supplied to this
     * method. This is just an optimization. It comes handy e.g. in test
     * connection case.
     *
     * Note: This is not really the best place for this method. Need to figure
     * out correct place later.
     *
     * @param repoResource
     *            Resource to check
     * @param resourceSchema
     *            schema that was freshly pre-fetched (or null)
     *
     * @return completed resource
     */
    private PrismObject<ResourceType> completeResourceInternal(PrismObject<ResourceType> repoResource, ResourceSchema resourceSchema,
            boolean fetchedSchema, Map<String,Collection<Object>> capabilityMap, GetOperationOptions options, Task task, OperationResult parentResult)
            throws ObjectNotFoundException, SchemaException, ExpressionEvaluationException {

        checkMutable(repoResource);

        OperationResult result = parentResult.createMinorSubresult(OP_COMPLETE_RESOURCE);
        try {
            try {
                applyConnectorSchemasToResource(repoResource, task, result);
            } catch (Throwable t) {
                String message =
                        "An error occurred while applying connector schema to connector configuration of " + repoResource + ": "
                                + t.getMessage();
                result.recordPartialError(message, t);
                LOGGER.warn(message, t);
                return repoResource;
            }

            PrismObject<ResourceType> newResource;

            if (isComplete(repoResource)) {
                // The resource is complete.
                newResource = repoResource;

            } else {
                // The resource is NOT complete. Try to fetch schema and capabilities

                if (GetOperationOptions.isNoFetch(options)) {
                    // We need to fetch schema, but the noFetch option is specified. Therefore return whatever we have.
                    result.recordSuccessIfUnknown();
                    return repoResource;
                }

                try {

                    completeSchemaAndCapabilities(repoResource, resourceSchema, fetchedSchema, capabilityMap, task, result);

                } catch (Exception ex) {
                    // Catch the exceptions. There are not critical. We need to catch them all because the connector may
                    // throw even undocumented runtime exceptions.
                    // Even non-complete resource may still be usable. The fetchResult indicates that there was an error
                    result.recordPartialError("Cannot complete resource schema and capabilities: " + ex.getMessage(), ex);
                    return repoResource;
                }

                try {
                    // Now we need to re-read the resource from the repository and re-apply the schemas. This ensures that we will
                    // cache the correct version and that we avoid race conditions, etc.

                    newResource = readResourceFromRepository(repoResource.getOid(), result);
                    applyConnectorSchemasToResource(newResource, task, result);

                } catch (SchemaException | ObjectNotFoundException | RuntimeException e) {
                    result.recordFatalError(e);
                    throw e;
                }
            }

            try {
                // make sure it has parsed resource and refined schema. We are going to cache
                // it, so we want to cache it with the parsed schemas
                RefinedResourceSchemaImpl.getResourceSchema(newResource, prismContext);
                RefinedResourceSchemaImpl.getRefinedSchema(newResource);

            } catch (SchemaException e) {
                String message = "Schema error while processing schemaHandling section of " + newResource + ": " + e.getMessage();
                result.recordPartialError(message, e);
                LOGGER.warn(message, e);
                return newResource;
            } catch (RuntimeException e) {
                String message =
                        "Unexpected error while processing schemaHandling section of " + newResource + ": " + e.getMessage();
                result.recordPartialError(message, e);
                LOGGER.warn(message, e);
                return newResource;
            }

            result.recordSuccessIfUnknown();

            return newResource;
        } catch (Throwable t) {
            result.recordFatalError(t);
            throw t;
        } finally {
            result.computeStatusIfUnknown();
        }
    }

    private boolean isComplete(PrismObject<ResourceType> resource) {
        ResourceType resourceType = resource.asObjectable();
        if (ResourceTypeUtil.getResourceXsdSchema(resource) == null) {
            return false;
        }
        CapabilitiesType capabilitiesType = resourceType.getCapabilities();
        return capabilitiesType != null && capabilitiesType.getCachingMetadata() != null;
    }


    private void completeSchemaAndCapabilities(PrismObject<ResourceType> resource, ResourceSchema resourceSchema, boolean fetchedSchema,
            Map<String,Collection<Object>> capabilityMap, Task task, OperationResult result)
                    throws SchemaException, CommunicationException, ObjectNotFoundException, GenericFrameworkException, ConfigurationException {

        Collection<ItemDelta<?,?>> modifications = new ArrayList<>();

        // Capabilities
        // we need to process capabilities first. Schema is one of the connector capabilities.
        // We need to determine this capability to select the right connector for schema retrieval.
        completeCapabilities(resource, capabilityMap != null, capabilityMap, modifications, result);

        if (resourceSchema == null) {
            // Try to get existing schema from resource. We do not want to override this if it exists
            // (but we still want to refresh the capabilities, that happens below)
            resourceSchema = RefinedResourceSchemaImpl.getResourceSchema(resource, prismContext);
        }

        if (resourceSchema == null || resourceSchema.isEmpty()) {

            LOGGER.trace("Fetching resource schema for {}", resource);

            resourceSchema = fetchResourceSchema(resource, capabilityMap, task, result);

            if (resourceSchema == null) {
                LOGGER.warn("No resource schema fetched from {}", resource);
            } else if (resourceSchema.isEmpty()) {
                LOGGER.warn("Empty resource schema fetched from {}", resource);
            } else {
                LOGGER.debug("Fetched resource schema for {}: {} definitions", resource, resourceSchema.getDefinitions().size());
                fetchedSchema = true;
            }
        }

        if (fetchedSchema) {
            adjustSchemaForSimulatedCapabilities(resource, resourceSchema);
            modifications.add(createSchemaUpdateDelta(resource, resourceSchema));

            // We have successfully fetched the resource schema. Therefore the resource must be up.
            modifications.add(createResourceAvailabilityStatusDelta(AvailabilityStatusType.UP));
        } else {
            if (resourceSchema != null) {
                CachingMetadataType schemaCachingMetadata = resource.asObjectable().getSchema().getCachingMetadata();
                if (schemaCachingMetadata == null) {
                    schemaCachingMetadata = MiscSchemaUtil.generateCachingMetadata();
                    modifications.add(
                            prismContext.deltaFactory().property().createModificationReplaceProperty(
                                ItemPath.create(ResourceType.F_SCHEMA, CapabilitiesType.F_CACHING_METADATA),
                                resource.getDefinition(),
                                schemaCachingMetadata)
                        );
                }
            }
        }

        if (!modifications.isEmpty()) {
            try {
                LOGGER.trace("Completing {}:\n{}", resource, DebugUtil.debugDumpLazily(modifications, 1));
                repositoryService.modifyObject(ResourceType.class, resource.getOid(), modifications, result);
                InternalMonitor.recordCount(InternalCounters.RESOURCE_REPOSITORY_MODIFY_COUNT);
            } catch (ObjectAlreadyExistsException ex) {
                // This should not happen
                throw new SystemException(ex);
            }
        }
    }

    private void completeCapabilities(PrismObject<ResourceType> resource, boolean forceRefresh, Map<String,Collection<Object>> capabilityMap, Collection<ItemDelta<?, ?>> modifications,
            OperationResult result) throws SchemaException, ObjectNotFoundException, CommunicationException, ConfigurationException {
        ResourceType resourceType = resource.asObjectable();
        ConnectorSpec defaultConnectorSpec = getDefaultConnectorSpec(resource);
        CapabilitiesType resourceCapType = resourceType.getCapabilities();
        if (resourceCapType == null) {
            resourceCapType = new CapabilitiesType();
            resourceType.setCapabilities(resourceCapType);
        }
        completeConnectorCapabilities(defaultConnectorSpec, resourceCapType, ResourceType.F_CAPABILITIES, forceRefresh,
                capabilityMap==null?null:capabilityMap.get(null),
                modifications, result);

        for (ConnectorInstanceSpecificationType additionalConnectorType: resource.asObjectable().getAdditionalConnector()) {
            ConnectorSpec connectorSpec = getConnectorSpec(resource, additionalConnectorType);
            CapabilitiesType connectorCapType = additionalConnectorType.getCapabilities();
            if (connectorCapType == null) {
                connectorCapType = new CapabilitiesType();
                additionalConnectorType.setCapabilities(connectorCapType);
            }
            ItemPath itemPath = additionalConnectorType.asPrismContainerValue().getPath().append(ConnectorInstanceSpecificationType.F_CAPABILITIES);
            completeConnectorCapabilities(connectorSpec, connectorCapType, itemPath, forceRefresh,
                    capabilityMap==null?null:capabilityMap.get(additionalConnectorType.getName()),
                    modifications, result);
        }
    }

    private void completeConnectorCapabilities(ConnectorSpec connectorSpec, CapabilitiesType capType, ItemPath itemPath, boolean forceRefresh,
            Collection<Object> retrievedCapabilities, Collection<ItemDelta<?, ?>> modifications, OperationResult result)
                    throws ObjectNotFoundException, SchemaException, CommunicationException, ConfigurationException {

        if (capType.getNative() != null && !capType.getNative().getAny().isEmpty()) {
            if (!forceRefresh) {
                CachingMetadataType cachingMetadata = capType.getCachingMetadata();
                if (cachingMetadata == null) {
                    cachingMetadata = MiscSchemaUtil.generateCachingMetadata();
                    modifications.add(
                            prismContext.deltaFactory().property().createModificationReplaceProperty(
                                ItemPath.create(ResourceType.F_CAPABILITIES, CapabilitiesType.F_CACHING_METADATA),
                                connectorSpec.getResource().getDefinition(),
                                cachingMetadata)
                        );
                }
                return;
            }
        }

        if (retrievedCapabilities == null) {
            try {

                InternalMonitor.recordCount(InternalCounters.CONNECTOR_CAPABILITIES_FETCH_COUNT);

                ConnectorInstance connector = connectorManager.getConfiguredConnectorInstance(connectorSpec, false, result);
                retrievedCapabilities = connector.fetchCapabilities(result);

            } catch (GenericFrameworkException e) {
                throw new GenericConnectorException("Generic error in connector " + connectorSpec + ": "
                        + e.getMessage(), e);
            }
        }

        CapabilityCollectionType nativeCapType = new CapabilityCollectionType();
        capType.setNative(nativeCapType);
        nativeCapType.getAny().addAll(retrievedCapabilities);

        CachingMetadataType cachingMetadata = MiscSchemaUtil.generateCachingMetadata();
        capType.setCachingMetadata(cachingMetadata);

        ObjectDelta<ResourceType> capabilitiesReplaceDelta = prismContext.deltaFactory().object()
                .createModificationReplaceContainer(ResourceType.class, connectorSpec.getResource().getOid(),
                itemPath, capType.asPrismContainerValue().clone());

        modifications.addAll(capabilitiesReplaceDelta.getModifications());
    }

    private ContainerDelta<XmlSchemaType> createSchemaUpdateDelta(PrismObject<ResourceType> resource, ResourceSchema resourceSchema) throws SchemaException {
        Document xsdDoc;
        try {
            xsdDoc = resourceSchema.serializeToXsd();
            if (LOGGER.isTraceEnabled()) {
                LOGGER.trace("Serialized XSD resource schema for {}:\n{}", resource, DOMUtil.serializeDOMToString(xsdDoc));
            }
        } catch (SchemaException e) {
            throw new SchemaException("Error processing resource schema for " + resource + ": " + e.getMessage(), e);
        }

        Element xsdElement = DOMUtil.getFirstChildElement(xsdDoc);
        if (xsdElement == null) {
            throw new SchemaException("No schema was generated for " + resource);
        }
        CachingMetadataType cachingMetadata = MiscSchemaUtil.generateCachingMetadata();

        ContainerDelta<XmlSchemaType> schemaContainerDelta = prismContext.deltaFactory().container().createDelta(
                ResourceType.F_SCHEMA, ResourceType.class);
        PrismContainerValue<XmlSchemaType> cval = prismContext.itemFactory().createContainerValue();
        schemaContainerDelta.setValueToReplace(cval);
        PrismProperty<CachingMetadataType> cachingMetadataProperty = cval
                .createProperty(XmlSchemaType.F_CACHING_METADATA);
        cachingMetadataProperty.setRealValue(cachingMetadata);
        List<QName> objectClasses = ResourceTypeUtil.getSchemaGenerationConstraints(resource);
        if (objectClasses != null) {
            PrismProperty<SchemaGenerationConstraintsType> generationConstraints = cval
                    .createProperty(XmlSchemaType.F_GENERATION_CONSTRAINTS);
            SchemaGenerationConstraintsType constraints = new SchemaGenerationConstraintsType();
            constraints.getGenerateObjectClass().addAll(objectClasses);
            generationConstraints.setRealValue(constraints);
        }
        PrismProperty<SchemaDefinitionType> definitionProperty = cval.createProperty(XmlSchemaType.F_DEFINITION);
        ObjectTypeUtil.setXsdSchemaDefinition(definitionProperty, xsdElement);

        return schemaContainerDelta;
    }

    /**
     * Apply proper definition (connector schema) to the resource.
     */
    private void applyConnectorSchemasToResource(PrismObject<ResourceType> resource, Task task, OperationResult result)
            throws SchemaException, ObjectNotFoundException, ExpressionEvaluationException {
        checkMutable(resource);
        PrismObjectDefinition<ResourceType> newResourceDefinition = resource.getDefinition().clone();
        for (ConnectorSpec connectorSpec : getAllConnectorSpecs(resource)) {
            try {
                applyConnectorSchemaToResource(connectorSpec, newResourceDefinition, resource, task, result);
            } catch (CommunicationException | ConfigurationException | SecurityViolationException e) {
                throw new IllegalStateException("Unexpected exception: " + e.getMessage(), e);      // fixme temporary solution
            }
        }
        resource.setDefinition(newResourceDefinition);
    }

    /**
     * Apply proper definition (connector schema) to the resource.
     */
    private void applyConnectorSchemaToResource(ConnectorSpec connectorSpec, PrismObjectDefinition<ResourceType> resourceDefinition,
            PrismObject<ResourceType> resource, Task task, OperationResult result)
            throws SchemaException, ObjectNotFoundException, ExpressionEvaluationException, CommunicationException, ConfigurationException, SecurityViolationException {

        ConnectorType connectorType = connectorManager.getConnector(connectorSpec, result);
        PrismSchema connectorSchema = connectorManager.getAttachedConnectorSchema(connectorType);
        PrismContainerDefinition<ConnectorConfigurationType> configurationContainerDefinition = ConnectorTypeUtil
                .findConfigurationContainerDefinition(connectorType, connectorSchema);
        if (configurationContainerDefinition == null) {
            throw new SchemaException("No configuration container definition in schema of " + connectorType);
        }

        configurationContainerDefinition = configurationContainerDefinition.clone();
        PrismContainer<ConnectorConfigurationType> configurationContainer = connectorSpec.getConnectorConfiguration();
        // We want element name, minOccurs/maxOccurs and similar definition to be taken from the original, not the schema
        // the element is global in the connector schema. therefore it does not have correct maxOccurs
        if (configurationContainer != null) {
            configurationContainerDefinition.adoptElementDefinitionFrom(configurationContainer.getDefinition());
            configurationContainer.applyDefinition(configurationContainerDefinition, true);

            try {
                configurationContainer.accept(visitable -> {
                    if ((visitable instanceof PrismProperty<?>)) {
                        try {
                            evaluateExpression((PrismProperty<?>)visitable, resource, task, result);
                        } catch (SchemaException | ObjectNotFoundException | ExpressionEvaluationException | CommunicationException | ConfigurationException | SecurityViolationException e) {
                            throw new TunnelException(e);
                        }
                    }
                    // TODO treat configuration items that are containers themselves
                });
            } catch (TunnelException te) {
                Throwable e = te.getCause();
                if (e instanceof SchemaException) {
                    throw (SchemaException)e;
                } else if (e instanceof ObjectNotFoundException) {
                    throw (ObjectNotFoundException)e;
                } else if (e instanceof ExpressionEvaluationException) {
                    throw (ExpressionEvaluationException)e;
                } else if (e instanceof CommunicationException) {
                    throw (CommunicationException)e;
                } else if (e instanceof ConfigurationException) {
                    throw (ConfigurationException)e;
                } else if (e instanceof SecurityViolationException) {
                    throw (SecurityViolationException)e;
                } else if (e instanceof RuntimeException) {
                    throw (RuntimeException)e;
                } else if (e instanceof Error) {
                    throw (Error)e;
                } else {
                    throw new SystemException(e);
                }
            }

        } else {
            configurationContainerDefinition.adoptElementDefinitionFrom(
                    resourceDefinition.findContainerDefinition(ResourceType.F_CONNECTOR_CONFIGURATION));
        }

        if (connectorSpec.getConnectorName() == null) {
            // Default connector, for compatibility
            // It does not make sense to update this for any other connectors.
            // We cannot have one definition for addiitionalConnector[1]/connectorConfiguraiton and
            // different definition for addiitionalConnector[2]/connectorConfiguraiton in the object definition.
            // The way to go is to set up definitions on the container level.
            resourceDefinition.replaceDefinition(ResourceType.F_CONNECTOR_CONFIGURATION, configurationContainerDefinition);
        }

    }

    private <T> void evaluateExpression(PrismProperty<T> configurationProperty, PrismObject<ResourceType> resource, Task task, OperationResult result) throws SchemaException, ObjectNotFoundException, ExpressionEvaluationException, CommunicationException, ConfigurationException, SecurityViolationException {
        PrismPropertyDefinition<T> propDef = configurationProperty.getDefinition();
        String shortDesc = "connector configuration property "+configurationProperty+" in "+resource;
        List<PrismPropertyValue<T>> extraValues = new ArrayList<>();
        for (PrismPropertyValue<T> configurationPropertyValue: configurationProperty.getValues()) {
            ExpressionWrapper expressionWrapper = configurationPropertyValue.getExpression();
            if (expressionWrapper == null) {
                return;
            }
            Object expressionObject = expressionWrapper.getExpression();
            if (!(expressionObject instanceof ExpressionType)) {
                throw new IllegalStateException("Expected that expression in "+configurationPropertyValue+" will be ExpressionType, but it was "+expressionObject);
            }
            ExpressionType expressionType = (ExpressionType) expressionWrapper.getExpression();

            Expression<PrismPropertyValue<T>, PrismPropertyDefinition<T>> expression = expressionFactory.makeExpression(expressionType, propDef, MiscSchemaUtil.getExpressionProfile(), shortDesc, task, result);
            ExpressionVariables variables = new ExpressionVariables();

            // TODO: populate variables

            ExpressionEvaluationContext expressionContext = new ExpressionEvaluationContext(null, variables, shortDesc, task);
            PrismValueDeltaSetTriple<PrismPropertyValue<T>> expressionOutputTriple = expression.evaluate(expressionContext,
                    result);
            Collection<PrismPropertyValue<T>> expressionOutputValues = expressionOutputTriple.getNonNegativeValues();
            if (expressionOutputValues != null && !expressionOutputValues.isEmpty()) {
                Iterator<PrismPropertyValue<T>> iterator = expressionOutputValues.iterator();
                PrismPropertyValue<T> firstValue = iterator.next();
                configurationPropertyValue.setValue(firstValue.getValue());
                while (iterator.hasNext()) {
                    extraValues.add(iterator.next());
                }
            }
        }
        for (PrismPropertyValue<T> extraValue: extraValues) {
            configurationProperty.add(extraValue);
        }
    }

    private ResourceSchema fetchResourceSchema(PrismObject<ResourceType> resource, Map<String,Collection<Object>> capabilityMap, Task task, OperationResult parentResult)
            throws CommunicationException, GenericFrameworkException, ConfigurationException, ObjectNotFoundException, SchemaException {
        ConnectorSpec connectorSpec = selectConnectorSpec(resource, capabilityMap, SchemaCapabilityType.class);
        if (connectorSpec == null) {
            LOGGER.debug("No connector has schema capability, cannot fetch resource schema");
            return null;
        }
        InternalMonitor.recordCount(InternalCounters.RESOURCE_SCHEMA_FETCH_COUNT);
        List<QName> generateObjectClasses = ResourceTypeUtil.getSchemaGenerationConstraints(resource);
        ConnectorInstance connectorInstance = connectorManager.getConfiguredConnectorInstance(connectorSpec, false, parentResult);

        LOGGER.debug("Trying to get schema from {}, objectClasses to generate: {}", connectorSpec, generateObjectClasses);
        ResourceSchema resourceSchema = connectorInstance.fetchResourceSchema(parentResult);

        if (ResourceTypeUtil.isValidateSchema(resource.asObjectable())) {
            ResourceTypeUtil.validateSchema(resourceSchema, resource);
        }
        return resourceSchema;

    }

    /**
     * Test the connection.
     *
     * @param resource Resource object as fetched from the repository. Must NOT be immutable!
     *
     * @throws ObjectNotFoundException If the resource object cannot be found in repository (e.g. when trying to set its
     *                                 availability status).
     */
    public void testConnection(PrismObject<ResourceType> resource, Task task, OperationResult parentResult)
            throws ObjectNotFoundException {

        checkMutable(resource);

        String resourceOid = resource.getOid();

        String operationCtx = "test resource " + resourceOid + "connection";

        List<ConnectorSpec> allConnectorSpecs;
        try {
            allConnectorSpecs = getAllConnectorSpecs(resource);
        } catch (SchemaException e) {
            operationCtx += ", getting all connectors failed: " + e.getMessage();
            if (LOGGER.isTraceEnabled()) {
                LOGGER.error("Configuration error: {}", e.getMessage(), e);
            }
            modifyResourceAvailabilityStatus(resourceOid, AvailabilityStatusType.BROKEN, operationCtx, task, parentResult, true);
            parentResult.recordFatalError("Configuration error: " + e.getMessage(), e);
            return;
        }

        Map<String,Collection<Object>> capabilityMap = new HashMap<>();
        for (ConnectorSpec connectorSpec: allConnectorSpecs) {

            OperationResult connectorTestResult = parentResult
                    .createSubresult(ConnectorTestOperation.CONNECTOR_TEST.getOperation());
            connectorTestResult.addParam(OperationResult.PARAM_NAME, connectorSpec.getConnectorName());
            connectorTestResult.addParam(OperationResult.PARAM_OID, connectorSpec.getConnectorOid());

            testConnectionConnector(connectorSpec, capabilityMap, task, connectorTestResult);

            connectorTestResult.computeStatus();

            if (!connectorTestResult.isAcceptable()) {
                //nothing more to do.. if it failed while testing connection, status is set.
                // we do not need to continue and waste the time.
                return;
            }
        }

        // === test SCHEMA ===

        OperationResult schemaResult = parentResult.createSubresult(ConnectorTestOperation.RESOURCE_SCHEMA.getOperation());

        ResourceSchema schema;
        try {

            schema = fetchResourceSchema(resource, capabilityMap, task, schemaResult);

        } catch (CommunicationException e) {
            operationCtx += " failed while fetching schema: " + e.getMessage();
            if (LOGGER.isTraceEnabled()) {
                LOGGER.error("Communication error: {}", e.getMessage(), e);
            }
            modifyResourceAvailabilityStatus(resourceOid, AvailabilityStatusType.DOWN, operationCtx, task, parentResult, true);
            schemaResult.recordFatalError("Communication error: " + e.getMessage(), e);
            return;
        } catch (GenericFrameworkException | ConfigurationException | ObjectNotFoundException | SchemaException | RuntimeException e) {
            operationCtx += " failed while fetching schema: " + e.getMessage();
            if (LOGGER.isTraceEnabled()) {
                LOGGER.error("Error: {}", e.getMessage(), e);
            }
            modifyResourceAvailabilityStatus(resourceOid, AvailabilityStatusType.BROKEN, operationCtx, task, parentResult, true);
            schemaResult.recordFatalError("Error: " + e.getMessage(), e);
            return;
        }

        if (schema == null || schema.isEmpty()) {
            // Resource does not support schema
            // If there is a static schema in resource definition this may still be OK
            try {
                schema = RefinedResourceSchemaImpl.getResourceSchema(resource, prismContext);
            } catch (SchemaException e) {
                operationCtx += " failed while parsing refined schema: " + e.getMessage();
                if (LOGGER.isTraceEnabled()) {
                    LOGGER.error("Error: {}", e.getMessage(), e);
                }
                modifyResourceAvailabilityStatus(resourceOid, AvailabilityStatusType.BROKEN, operationCtx, task, parentResult, true);
                schemaResult.recordFatalError(e);
                return;
            }

            if (schema == null || schema.isEmpty()) {
                String msg = "Connector does not support schema and no static schema available";
                operationCtx += ". " + msg;
                modifyResourceAvailabilityStatus(resourceOid, AvailabilityStatusType.BROKEN, operationCtx, task, parentResult, true);
                schemaResult.recordFatalError(msg);
                return;
            }
        }

        // Invoke completeResource(). This will store the fetched schema to the ResourceType if there is no <schema>
        // definition already. Therefore the testResource() can be used to generate the resource schema - until we
        // have full schema caching capability.
        PrismObject<ResourceType> completedResource;
        try {
            completedResource = completeResourceInternal(resource, schema, true, capabilityMap, null, task, schemaResult);
        } catch (ObjectNotFoundException e) {
            String msg = "Object not found (unexpected error, probably a bug): " + e.getMessage();
            operationCtx += " failed while completing resource. " + msg;
            modifyResourceAvailabilityStatus(resourceOid, AvailabilityStatusType.BROKEN, operationCtx, task, parentResult, true);
            schemaResult.recordFatalError(msg, e);
            return;
        } catch (SchemaException e) {
            String msg = "Schema processing error (probably connector bug): " + e.getMessage();
            operationCtx += " failed while completing resource. " + msg;
            modifyResourceAvailabilityStatus(resourceOid, AvailabilityStatusType.BROKEN, operationCtx, task, parentResult, true);
            schemaResult.recordFatalError(msg, e);
            return;
        } catch (ExpressionEvaluationException e) {
            String msg = "Expression error: " + e.getMessage();
            operationCtx += " failed while completing resource. " + msg;
            modifyResourceAvailabilityStatus(resourceOid, AvailabilityStatusType.BROKEN, operationCtx, task, parentResult, true);
            schemaResult.recordFatalError(msg, e);
            return;
        } catch (RuntimeException e) {
            String msg = "Unspecified exception: " + e.getMessage();
            operationCtx += " failed while completing resource. " + msg;
            modifyResourceAvailabilityStatus(resourceOid, AvailabilityStatusType.BROKEN, operationCtx, task, parentResult, true);
            schemaResult.recordFatalError(msg, e);
            return;
        }

        schemaResult.recordSuccess();

        try {
            updateResourceSchema(allConnectorSpecs, parentResult, completedResource);
        } catch (SchemaException | ObjectNotFoundException | CommunicationException | ConfigurationException | RuntimeException e) {
            operationCtx += " failed while updating resource schema: " + e.getMessage();
            modifyResourceAvailabilityStatus(resourceOid, AvailabilityStatusType.BROKEN, operationCtx, task, parentResult, true);
            parentResult.recordFatalError("Couldn't update resource schema: " + e.getMessage(), e);
            return;
        }

        // TODO: connector sanity (e.g. refined schema, at least one account type, identifiers
        // in schema, etc.)

    }

    private void checkMutable(PrismObject<ResourceType> resource) {
        if (resource.isImmutable()) {
            throw new IllegalArgumentException("Got immutable resource object, while expecting mutable one: " + resource);
        }
    }

    private void updateResourceSchema(List<ConnectorSpec> allConnectorSpecs, OperationResult parentResult,
            PrismObject<ResourceType> resource)
            throws SchemaException, ObjectNotFoundException, CommunicationException, ConfigurationException {
        ResourceSchema resourceSchema = RefinedResourceSchemaImpl.getResourceSchema(resource, prismContext);
        if (resourceSchema != null) {
            for (ConnectorSpec connectorSpec : allConnectorSpecs) {
                ConnectorInstance instance = connectorManager.getConfiguredConnectorInstance(connectorSpec, false, parentResult);
                instance.updateSchema(resourceSchema);
            }
        }
    }

    private void testConnectionConnector(ConnectorSpec connectorSpec, Map<String, Collection<Object>> capabilityMap, Task task,
            OperationResult parentResult) throws ObjectNotFoundException {

        // === test INITIALIZATION ===

        OperationResult initResult = parentResult
                .createSubresult(ConnectorTestOperation.CONNECTOR_INITIALIZATION.getOperation());

        LOGGER.debug("Testing connection using {}", connectorSpec);
        String resourceOid = connectorSpec.getResource().getOid();

        String operationCtx = "testing connection using " + connectorSpec;

        ConfiguredConnectorInstanceEntry connectorInstanceCacheEntry;
        try {
            // Make sure we are getting non-configured instance.
            connectorInstanceCacheEntry = connectorManager.getConnectorInstanceCacheEntry(connectorSpec, initResult);
            initResult.recordSuccess();
        } catch (ObjectNotFoundException e) {
            // The connector was not found. The resource definition is either
            // wrong or the connector is not installed.
            String msg = "The connector was not found: "+e.getMessage();
            operationCtx += " failed while getting connector instance. " + msg;
            modifyResourceAvailabilityStatus(resourceOid, AvailabilityStatusType.BROKEN, operationCtx, task, parentResult, true);
            initResult.recordFatalError(msg, e);
            return;
        } catch (SchemaException e) {
            String msg = "Schema error while dealing with the connector definition: "+e.getMessage();
            operationCtx += " failed while getting connector instance. " + msg;
            modifyResourceAvailabilityStatus(resourceOid, AvailabilityStatusType.BROKEN, operationCtx, task, parentResult, true);
            initResult.recordFatalError(msg, e);
            return;
        } catch (RuntimeException | Error e) {
            String msg = "Unexpected runtime error: "+e.getMessage();
            operationCtx += " failed while getting connector instance. " + msg;
            modifyResourceAvailabilityStatus(resourceOid, AvailabilityStatusType.BROKEN, operationCtx, task, parentResult, true);
            initResult.recordFatalError(msg, e);
            return;
        } catch (CommunicationException e) {
            String msg = "Communication error: "+e.getMessage();
            operationCtx += " failed while getting connector instance. " + msg;
            modifyResourceAvailabilityStatus(resourceOid, AvailabilityStatusType.DOWN, operationCtx, task, parentResult, true);
            initResult.recordFatalError(msg, e);
            return;
        } catch (ConfigurationException e) {
            String msg = "Configuration error: "+e.getMessage();
            operationCtx += " failed while getting connector instance. " + msg;
            modifyResourceAvailabilityStatus(resourceOid, AvailabilityStatusType.BROKEN, operationCtx, task, parentResult, true);
            initResult.recordFatalError(msg, e);
            return;
        }

        ConnectorInstance connector = connectorInstanceCacheEntry.getConnectorInstance();


        // === test CONFIGURATION ===

        OperationResult configResult = parentResult
                .createSubresult(ConnectorTestOperation.CONNECTOR_CONFIGURATION.getOperation());

        try {
            PrismObject<ResourceType> resource = connectorSpec.getResource();
            PrismObjectDefinition<ResourceType> newResourceDefinition = resource.getDefinition().clone();
            applyConnectorSchemaToResource(connectorSpec, newResourceDefinition, resource, task, configResult);
            PrismContainerValue<ConnectorConfigurationType> connectorConfiguration = connectorSpec.getConnectorConfiguration().getValue();

            InternalMonitor.recordCount(InternalCounters.CONNECTOR_INSTANCE_CONFIGURATION_COUNT);

            connector.configure(connectorConfiguration, ResourceTypeUtil.getSchemaGenerationConstraints(resource), configResult);

            // We need to explicitly initialize the instance, e.g. in case that the schema and capabilities
            // cannot be detected by the connector and therefore are provided in the resource
            //
            // NOTE: the capabilities and schema that are used here are NOT necessarily those that are detected by the resource.
            //       The detected schema will come later. The schema here is the one that is stored in the resource
            //       definition (ResourceType). This may be schema that was detected previously. But it may also be a schema
            //       that was manually defined. This is needed to be passed to the connector in case that the connector
            //       cannot detect the schema and needs schema/capabilities definition to establish a connection.
            //       Most connectors will just ignore the schema and capabilities that are provided here.
            //       But some connectors may need it (e.g. CSV connector working with CSV file without a header).
            //
            ResourceSchema previousResourceSchema = RefinedResourceSchemaImpl.getResourceSchema(connectorSpec.getResource(), prismContext);
            Collection<Object> previousCapabilities = ResourceTypeUtil.getNativeCapabilitiesCollection(connectorSpec.getResource().asObjectable());
            connector.initialize(previousResourceSchema, previousCapabilities,
                    ResourceTypeUtil.isCaseIgnoreAttributeNames(connectorSpec.getResource().asObjectable()), configResult);

            configResult.recordSuccess();
        } catch (CommunicationException e) {
            operationCtx += " failed while testing configuration: " + e.getMessage();
            modifyResourceAvailabilityStatus(resourceOid, AvailabilityStatusType.DOWN, operationCtx, task, parentResult, true);
            configResult.recordFatalError("Communication error", e);
            return;
        } catch (GenericFrameworkException e) {
            operationCtx += " failed while testing configuration: " + e.getMessage();
            modifyResourceAvailabilityStatus(resourceOid, AvailabilityStatusType.BROKEN, operationCtx, task, parentResult, true);
            configResult.recordFatalError("Generic error", e);
            return;
        } catch (SchemaException e) {
            operationCtx += " failed while testing configuration: " + e.getMessage();
            modifyResourceAvailabilityStatus(resourceOid, AvailabilityStatusType.BROKEN, operationCtx, task, parentResult, true);
            configResult.recordFatalError("Schema error", e);
            return;
        } catch (ConfigurationException e) {
            operationCtx += " failed while testing configuration: " + e.getMessage();
            modifyResourceAvailabilityStatus(resourceOid, AvailabilityStatusType.BROKEN, operationCtx, task, parentResult, true);
            configResult.recordFatalError("Configuration error", e);
            return;
        } catch (ObjectNotFoundException e) {
            operationCtx += " failed while testing configuration: " + e.getMessage();
            modifyResourceAvailabilityStatus(resourceOid, AvailabilityStatusType.BROKEN, operationCtx, task, parentResult, true);
            configResult.recordFatalError("Object not found", e);
            return;
        } catch (ExpressionEvaluationException e) {
            operationCtx += " failed while testing configuration: " + e.getMessage();
            modifyResourceAvailabilityStatus(resourceOid, AvailabilityStatusType.BROKEN, operationCtx, task, parentResult, true);
            configResult.recordFatalError("Expression error", e);
            return;
        } catch (SecurityViolationException e) {
            operationCtx += " failed while testing configuration: " + e.getMessage();
            modifyResourceAvailabilityStatus(resourceOid, AvailabilityStatusType.BROKEN, operationCtx, task, parentResult, true);
            configResult.recordFatalError("Security violation", e);
            return;
        } catch (RuntimeException | Error e) {
            operationCtx += " failed while testing configuration: " + e.getMessage();
            modifyResourceAvailabilityStatus(resourceOid, AvailabilityStatusType.BROKEN, operationCtx, task, parentResult, true);
            configResult.recordFatalError("Unexpected runtime error", e);
            return;
        }

        // === test CONNECTION ===

        // delegate the main part of the test to the connector
        connector.test(parentResult);

        parentResult.computeStatus();
        if (!parentResult.isAcceptable()) {
            operationCtx += ". Connector test failed: " + parentResult.getMessage();
            modifyResourceAvailabilityStatus(resourceOid, AvailabilityStatusType.DOWN, operationCtx, task, parentResult, true);
            // No point in going on. Following tests will fail anyway, they will
            // just produce misleading
            // messages.
            return;
        } else {
            operationCtx += ". Connector test successful.";
            modifyResourceAvailabilityStatus(resourceOid, AvailabilityStatusType.UP, operationCtx, task, parentResult, false);
        }

        // === test CAPABILITIES ===

        OperationResult capabilitiesResult = parentResult
                .createSubresult(ConnectorTestOperation.CONNECTOR_CAPABILITIES.getOperation());
        try {
            InternalMonitor.recordCount(InternalCounters.CONNECTOR_CAPABILITIES_FETCH_COUNT);
            Collection<Object> retrievedCapabilities = connector.fetchCapabilities(capabilitiesResult);

            capabilityMap.put(connectorSpec.getConnectorName(), retrievedCapabilities);
            capabilitiesResult.recordSuccess();
        } catch (CommunicationException e) {
            operationCtx += " failed while testing capabilities: " + e.getMessage();
            modifyResourceAvailabilityStatus(resourceOid, AvailabilityStatusType.DOWN, operationCtx, task, parentResult, true);
            capabilitiesResult.recordFatalError("Communication error", e);
            return;
        } catch (GenericFrameworkException e) {
            operationCtx += " failed while testing capabilities: " + e.getMessage();
            modifyResourceAvailabilityStatus(resourceOid, AvailabilityStatusType.BROKEN, operationCtx, task, parentResult, true);
            capabilitiesResult.recordFatalError("Generic error", e);
            return;
        } catch (ConfigurationException e) {
            operationCtx += " failed while testing capabilities: " + e.getMessage();
            modifyResourceAvailabilityStatus(resourceOid, AvailabilityStatusType.BROKEN, operationCtx, task, parentResult, true);
            capabilitiesResult.recordFatalError("Configuration error", e);
            return;
        } catch (SchemaException e) {
            operationCtx += " failed while testing capabilities: " + e.getMessage();
            modifyResourceAvailabilityStatus(resourceOid, AvailabilityStatusType.BROKEN, operationCtx, task, parentResult, true);
            capabilitiesResult.recordFatalError("Schema error", e);
            return;
        } catch (RuntimeException | Error e) {
            operationCtx += " failed while testing capabilities: " + e.getMessage();
            modifyResourceAvailabilityStatus(resourceOid, AvailabilityStatusType.BROKEN, operationCtx, task, parentResult, true);
            capabilitiesResult.recordFatalError("Unexpected runtime error", e);
            return;
        }

        // Connector instance is fully configured at this point.
        // But the connector cache entry may not be set up properly and it is not yet placed into the cache.
        // Therefore make sure the caching bit is completed.
        // Place the connector to cache even if it was configured at the beginning. The connector is reconfigured now.
        connectorManager.cacheConfiguredConnector(connectorInstanceCacheEntry, connectorSpec);
    }

    /**
     * Modifies resource availability status in the repository (if needed).
     *
     * The necessity of status modification is determined against the current version of the resource - unless "skipGetResource"
     * is set. The resource is hopefully cached ResourceCache, so the performance impact should be almost ponone.
     *
     * Also note that in-memory representation of the resource is not modified. As a side effect, the cached resource
     * is invalidated because of the modification. But it will be loaded on the next occasion. This should be quite harmless,
     * as we do not expect availability changes to occur frequently.
     *
     *
     * @param operationCtx
     * @param skipGetResource True if we want to skip "getResource" operation and therefore apply the change regardless of
     *                        the current resource availability status. This is to be used in situations where we expect that
     *                        the resource might not be successfully retrievable (e.g. if it's broken).
     *
     * @throws ObjectNotFoundException If the resource object does not exist in repository.
     */
    public void modifyResourceAvailabilityStatus(String resourceOid, AvailabilityStatusType newStatus, String operationCtx, Task task, OperationResult result, boolean skipGetResource) throws ObjectNotFoundException {

        AvailabilityStatusType currentStatus;
        String description;
        if (skipGetResource) {
            currentStatus = null;
            description = "resource " + resourceOid;
        } else {
            PrismObject<ResourceType> resource;
            try {
                resource = getResource(resourceOid, GetOperationOptions.createNoFetch(), task, result);
            } catch (SchemaException | ExpressionEvaluationException | ConfigurationException | CommunicationException e) {
                // We actually do not expect any of these exceptions here. The resource is most probably in use
                throw new SystemException("Unexpected exception: " + e.getMessage(), e);
            }
            ResourceType resourceBean = resource.asObjectable();
            currentStatus = ResourceTypeUtil.getLastAvailabilityStatus(resourceBean);
            description = resource.toString();
        }

        if (newStatus != currentStatus) {
            //info becasue it's for diagnosing the issues with resource availability
            LOGGER.info("Availability status changed from {} to {} for {} because {}", currentStatus, newStatus, description, operationCtx);
            try {
                List<ItemDelta<?, ?>> modifications = singletonList(createResourceAvailabilityStatusDelta(newStatus));
                repositoryService.modifyObject(ResourceType.class, resourceOid, modifications, result);
                InternalMonitor.recordCount(InternalCounters.RESOURCE_REPOSITORY_MODIFY_COUNT);
            } catch (SchemaException | ObjectAlreadyExistsException e) {
                throw new SystemException("Unexpected exception: " + e.getMessage(), e);
            }
        }
    }

    private ItemDelta<?, ?> createResourceAvailabilityStatusDelta(AvailabilityStatusType status) throws SchemaException {
        return prismContext.deltaFor(ResourceType.class)
                .item(SchemaConstants.PATH_OPERATIONAL_STATE_LAST_AVAILABILITY_STATUS).replace(status)
                .asItemDelta();
    }

    /**
     * Adjust scheme with respect to capabilities. E.g. disable attributes that
     * are used for special purpose (such as account activation simulation).
     *
     * TODO treat also objectclass-specific capabilities here
     */
    private void adjustSchemaForSimulatedCapabilities(PrismObject<ResourceType> resource, ResourceSchema resourceSchema) {
        ResourceType resourceType = resource.asObjectable();
        if (resourceType.getCapabilities() == null || resourceType.getCapabilities().getConfigured() == null) {
            return;
        }
        ActivationCapabilityType activationCapability = CapabilityUtil.getCapability(resourceType
                .getCapabilities().getConfigured().getAny(), ActivationCapabilityType.class);
        if (CapabilityUtil.getEffectiveActivationStatus(activationCapability) != null) {
            QName attributeName = activationCapability.getStatus().getAttribute();
            Boolean ignore = activationCapability.getStatus().isIgnoreAttribute();
            if (attributeName != null) {
                // The attribute used for enable/disable simulation should be ignored in the schema
                // otherwise strange things may happen, such as changing the same attribute both from
                // activation/enable and from the attribute using its native name.
                for (ObjectClassComplexTypeDefinition objectClassDefinition : resourceSchema
                        .getDefinitions(ObjectClassComplexTypeDefinition.class)) {
                    ResourceAttributeDefinition attributeDefinition = objectClassDefinition
                            .findAttributeDefinition(attributeName);
                    if (attributeDefinition != null) {
                        if (ignore == null || ignore.booleanValue()) {
                            ((MutableItemDefinition) attributeDefinition).setProcessing(ItemProcessing.IGNORE);
                        }
                    } else {
                        // simulated activation attribute points to something that is not in the schema
                        // technically, this is an error. But it looks to be quite common in connectors.
                        // The enable/disable is using operational attributes that are not exposed in the
                        // schema, but they work if passed to the connector.
                        // Therefore we don't want to break anything. We could log an warning here, but the
                        // warning would be quite frequent. Maybe a better place to warn user would be import
                        // of the object.
                        LOGGER.debug("Simulated activation attribute "
                                + attributeName
                                + " for objectclass "
                                + objectClassDefinition.getTypeName()
                                + " in "
                                + resource
                                + " does not exist in the resource schema. This may work well, but it is not clean. Connector exposing such schema should be fixed.");
                    }
                }
            }
        }
    }

    private void checkSchema(PrismSchema schema) throws SchemaException {
        // This is resource schema, it should contain only
        // ResourceObjectDefinitions
        for (Definition def : schema.getDefinitions()) {
            if (def instanceof ComplexTypeDefinition) {
                // This is OK
            } else if (def instanceof ResourceAttributeContainerDefinition) {
                checkResourceObjectDefinition((ResourceAttributeContainerDefinition) def);
            } else {
                throw new SchemaException("Unexpected definition in resource schema: " + def);
            }
        }
    }

    private void checkResourceObjectDefinition(ResourceAttributeContainerDefinition rod)
            throws SchemaException {
        for (ItemDefinition def : rod.getDefinitions()) {
            if (!(def instanceof ResourceAttributeDefinition)) {
                throw new SchemaException("Unexpected definition in resource schema object " + rod + ": "
                        + def);
            }
        }
    }

    public void applyDefinition(ObjectDelta<ResourceType> delta, ResourceType resourceWhenNoOid, GetOperationOptions options, Task task, OperationResult objectResult) throws SchemaException, ObjectNotFoundException, CommunicationException, ConfigurationException, ExpressionEvaluationException {

        if (delta.isAdd()) {
            PrismObject<ResourceType> resource = delta.getObjectToAdd();
            applyConnectorSchemasToResource(resource, task, objectResult);
            return;

        } else if (delta.isModify()) {
            // Go on
        } else {
            return;
        }

        if (delta.hasCompleteDefinition()){
            //nothing to do, all modifications has definitions..just aplly this deltas..
            return;
        }


        PrismObject<ResourceType> resource;
        String resourceOid = delta.getOid();
        if (resourceOid == null) {
            Validate.notNull(resourceWhenNoOid, "Resource oid not specified in the object delta, and resource is not specified as well. Could not apply definition.");
            resource = resourceWhenNoOid.asPrismObject();
        } else {
            resource = getResource(resourceOid, options, task, objectResult);
        }

        ResourceType resourceType = resource.asObjectable();
//        ResourceType resourceType = completeResource(resource.asObjectable(), null, objectResult);
        //TODO TODO TODO FIXME FIXME FIXME copied from ObjectImprted..union this two cases
        PrismContainer<ConnectorConfigurationType> configurationContainer = ResourceTypeUtil.getConfigurationContainer(resourceType);
        if (configurationContainer == null || configurationContainer.isEmpty()) {
            // Nothing to check
            objectResult.recordWarning("The resource has no configuration");
            return;
        }

        // Check the resource configuration. The schema is in connector, so fetch the connector first
        String connectorOid = resourceType.getConnectorRef().getOid();
        if (StringUtils.isBlank(connectorOid)) {
            objectResult.recordFatalError("The connector reference (connectorRef) is null or empty");
            return;
        }

        //ItemDelta.findItemDelta(delta.getModifications(), ResourceType.F_SCHEMA, ContainerDelta.class) == null ||

        ReferenceDelta connectorRefDelta = ItemDeltaCollectionsUtil.findReferenceModification(delta.getModifications(), ResourceType.F_CONNECTOR_REF);
        if (connectorRefDelta != null){
            Item<PrismReferenceValue,PrismReferenceDefinition> connectorRefNew = connectorRefDelta.getItemNewMatchingPath(null);
            if (connectorRefNew.getValues().size() == 1){
                PrismReferenceValue connectorRefValue = connectorRefNew.getValues().iterator().next();
                if (connectorRefValue.getOid() != null && !connectorOid.equals(connectorRefValue.getOid())){
                    connectorOid = connectorRefValue.getOid();
                }
            }
        }

        PrismObject<ConnectorType> connector = null;
        ConnectorType connectorType = null;
        try {
            connector = repositoryService.getObject(ConnectorType.class, connectorOid, null, objectResult);
            connectorType = connector.asObjectable();
        } catch (ObjectNotFoundException e) {
            // No connector, no fun. We can't check the schema. But this is referential integrity problem.
            // Mark the error ... there is nothing more to do
            objectResult.recordFatalError("Connector (OID:" + connectorOid + ") referenced from the resource is not in the repository", e);
            return;
        } catch (SchemaException e) {
            // Probably a malformed connector. To be kind of robust, lets allow the import.
            // Mark the error ... there is nothing more to do
            objectResult.recordPartialError("Connector (OID:" + connectorOid + ") referenced from the resource has schema problems: " + e.getMessage(), e);
            LOGGER.error("Connector (OID:{}) referenced from the imported resource \"{}\" has schema problems: {}-{}",
                new Object[]{connectorOid, resourceType.getName(), e.getMessage(), e});
            return;
        }

        Element connectorSchemaElement = ConnectorTypeUtil.getConnectorXsdSchema(connector);
        MutablePrismSchema connectorSchema;
        if (connectorSchemaElement == null) {
            // No schema to validate with
            return;
        }
        try {
            connectorSchema = prismContext.schemaFactory().createPrismSchema(DOMUtil.getSchemaTargetNamespace(connectorSchemaElement));
            connectorSchema.parseThis(connectorSchemaElement, true, "schema for " + connector, prismContext);
        } catch (SchemaException e) {
            objectResult.recordFatalError("Error parsing connector schema for " + connector + ": "+e.getMessage(), e);
            return;
        }
        QName configContainerQName = new QName(connectorType.getNamespace(), ResourceType.F_CONNECTOR_CONFIGURATION.getLocalPart());
        PrismContainerDefinition<ConnectorConfigurationType> configContainerDef =
                connectorSchema.findContainerDefinitionByElementName(configContainerQName);
        if (configContainerDef == null) {
            objectResult.recordFatalError("Definition of configuration container " + configContainerQName + " not found in the schema of of " + connector);
            return;
        }

        try {
            configurationContainer.applyDefinition(configContainerDef);
        } catch (SchemaException e) {
            objectResult.recordFatalError("Configuration error in " + resource + ": "+e.getMessage(), e);
            return;
        }

        PrismContainer configContainer = resourceType.asPrismObject().findContainer(ResourceType.F_CONNECTOR_CONFIGURATION);
        configContainer.applyDefinition(configContainerDef);

        for (ItemDelta<?,?> itemDelta : delta.getModifications()){
            applyItemDefinition(itemDelta, configContainerDef, objectResult);
        }
    }

    private <V extends PrismValue, D extends ItemDefinition> void applyItemDefinition(ItemDelta<V,D> itemDelta,
            PrismContainerDefinition<ConnectorConfigurationType> configContainerDef, OperationResult objectResult) throws SchemaException {
        if (itemDelta.getParentPath() == null){
            LOGGER.trace("No parent path defined for item delta {}", itemDelta);
            return;
        }

        QName first = itemDelta.getParentPath().firstToNameOrNull();
        if (first == null) {
            return;
        }

        if (itemDelta.getDefinition() == null && (ResourceType.F_CONNECTOR_CONFIGURATION.equals(first) || ResourceType.F_SCHEMA.equals(first))){
            ItemPath path = itemDelta.getPath().rest();
            D itemDef = configContainerDef.findItemDefinition(path);
            if (itemDef == null){
                LOGGER.warn("No definition found for item {}. Check your namespaces?", path);
                objectResult.recordWarning("No definition found for item delta: " + itemDelta +". Check your namespaces?" );
//                throw new SchemaException("No definition found for item " + path+ ". Check your namespaces?" );
                return;
            }
            itemDelta.applyDefinition(itemDef);

        }
    }

    public void applyDefinition(PrismObject<ResourceType> resource, Task task, OperationResult parentResult)
            throws ObjectNotFoundException, SchemaException, CommunicationException, ConfigurationException,
            ExpressionEvaluationException {
        applyConnectorSchemasToResource(resource, task, parentResult);
    }

    public void applyDefinition(ObjectQuery query, OperationResult result) {
        // TODO: not implemented yet
    }

    public Object executeScript(String resourceOid, ProvisioningScriptType script, Task task, OperationResult result) throws ObjectNotFoundException, SchemaException, CommunicationException, ConfigurationException, SecurityViolationException, ExpressionEvaluationException {
        PrismObject<ResourceType> resource = getResource(resourceOid, null, task, result);
        ConnectorSpec connectorSpec = selectConnectorSpec(resource, ScriptCapabilityType.class);
        if (connectorSpec == null) {
            throw new UnsupportedOperationException("No connector supports script capability");
        }
        ConnectorInstance connectorInstance = connectorManager.getConfiguredConnectorInstance(connectorSpec, false, result);
        ExecuteProvisioningScriptOperation scriptOperation = ProvisioningUtil.convertToScriptOperation(script, "script on "+resource, prismContext);
        try {
            StateReporter reporter = new StateReporter(resourceOid, task);
            return connectorInstance.executeScript(scriptOperation, reporter, result);
        } catch (GenericFrameworkException e) {
            // Not expected. Transform to system exception
            result.recordFatalError("Generic provisioning framework error", e);
            throw new SystemException("Generic provisioning framework error: " + e.getMessage(), e);
        }
    }

    public List<ConnectorOperationalStatus> getConnectorOperationalStatus(PrismObject<ResourceType> resource, OperationResult result) throws ObjectNotFoundException, SchemaException, CommunicationException, ConfigurationException {
        List<ConnectorOperationalStatus> statuses = new ArrayList<>();
        for (ConnectorSpec connectorSpec: getAllConnectorSpecs(resource)) {
            ConnectorInstance connectorInstance = connectorManager.getConfiguredConnectorInstance(connectorSpec, false, result);
            ConnectorOperationalStatus operationalStatus = connectorInstance.getOperationalStatus();
            if (operationalStatus != null) {
                operationalStatus.setConnectorName(connectorSpec.getConnectorName());
                statuses.add(operationalStatus);
            }
        }
        return statuses;
    }

    private List<ConnectorSpec> getAllConnectorSpecs(PrismObject<ResourceType> resource) throws SchemaException {
        List<ConnectorSpec> connectorSpecs = new ArrayList<>();
        connectorSpecs.add(getDefaultConnectorSpec(resource));
        for (ConnectorInstanceSpecificationType additionalConnectorType: resource.asObjectable().getAdditionalConnector()) {
            connectorSpecs.add(getConnectorSpec(resource, additionalConnectorType));
        }
        return connectorSpecs;
    }

    // Should be used only internally (private). But it is public, because it is accessed from the tests.
    public <T extends CapabilityType> ConnectorInstance getConfiguredConnectorInstance(PrismObject<ResourceType> resource,
            Class<T> operationCapabilityClass, boolean forceFresh, OperationResult parentResult) throws SchemaException, ObjectNotFoundException, CommunicationException, ConfigurationException {
        ConnectorSpec connectorSpec = selectConnectorSpec(resource, operationCapabilityClass);
        if (connectorSpec == null) {
            return null;
        }
        return connectorManager.getConfiguredConnectorInstance(connectorSpec, forceFresh, parentResult);
    }

    // Used by the tests. Does not change anything.
    <T extends CapabilityType> ConnectorInstance getConfiguredConnectorInstanceFromCache(PrismObject<ResourceType> resource,
            Class<T> operationCapabilityClass) throws SchemaException {
        ConnectorSpec connectorSpec = selectConnectorSpec(resource, operationCapabilityClass);
        return connectorSpec != null ? connectorManager.getConfiguredConnectorInstanceFromCache(connectorSpec) : null;
    }

    public <T extends CapabilityType> CapabilitiesType getConnectorCapabilities(ResourceType resource,
                                                                                RefinedObjectClassDefinition objectClassDefinition, Class<T> operationCapabilityClass) {
        if (resource == null) {
            return null;
        }

        CapabilitiesType connectorCapabilities = null;
        for (ConnectorInstanceSpecificationType additionalConnectorType : resource.getAdditionalConnector()) {
            if (supportsCapability(additionalConnectorType, operationCapabilityClass)) {
                connectorCapabilities = additionalConnectorType.getCapabilities();
            }
        }

        if (connectorCapabilities == null) {
            connectorCapabilities = resource.getCapabilities();
        }


        CapabilitiesType finalCapabilities = applyObjectClassCapabilities(connectorCapabilities, objectClassDefinition);
        LOGGER.trace("Returning final capabilities:\n{} ", finalCapabilities);
        return finalCapabilities;

    }

    private CapabilitiesType applyObjectClassCapabilities(CapabilitiesType connectorCapabilities, RefinedObjectClassDefinition objectClassDefinition) {

        if (objectClassDefinition == null) {
            return connectorCapabilities;
        }

        CapabilitiesType objectClassCapabilities = objectClassDefinition.getCapabilities();
        if (objectClassCapabilities == null) {
            LOGGER.trace("No capabilities for {} specified, skipping merge.", objectClassDefinition);
            return connectorCapabilities;
        }

        CapabilityCollectionType configured = objectClassCapabilities.getConfigured();
        if (configured == null) {
            LOGGER.trace("Empty capabilities in {} specified, skipping merge", objectClassDefinition);
            return connectorCapabilities;
        }

        CapabilitiesType finalCapabilities = new CapabilitiesType();
        if (connectorCapabilities.getNative() != null) {
            finalCapabilities.setNative(connectorCapabilities.getNative());
        }

        if (!hasConfiguredCapabilities(connectorCapabilities)) {
            LOGGER.trace("No configured capabilities found for connector, replacing with capabilities defined for {}", objectClassDefinition);
            finalCapabilities.setConfigured(configured);
            return finalCapabilities;
        }

        for (Object capability : connectorCapabilities.getConfigured().getAny()) {

            if (!CapabilityUtil.containsCapabilityWithSameElementName(configured.getAny(), capability)) {
                configured.getAny().add(capability);
            }
        }

        finalCapabilities.setConfigured(configured);
        return finalCapabilities;
    }

    private boolean hasConfiguredCapabilities(CapabilitiesType supportedCapabilities) {
        if (supportedCapabilities.getConfigured() == null) {
            return false;
        }

        if (supportedCapabilities.getConfigured().getAny().isEmpty()) {
            return false;

        }
        return true;
    }

    private <T extends CapabilityType> ConnectorSpec selectConnectorSpec(PrismObject<ResourceType> resource, Map<String,Collection<Object>> capabilityMap, Class<T> capabilityClass) throws SchemaException {
        if (capabilityMap == null) {
            return selectConnectorSpec(resource, capabilityClass);
        }
        for (ConnectorInstanceSpecificationType additionalConnectorType: resource.asObjectable().getAdditionalConnector()) {
            if (supportsCapability(additionalConnectorType, capabilityMap.get(additionalConnectorType.getName()), capabilityClass)) {
                return getConnectorSpec(resource, additionalConnectorType);
            }
        }
        return getDefaultConnectorSpec(resource);
    }

    private <T extends CapabilityType> ConnectorSpec selectConnectorSpec(PrismObject<ResourceType> resource, Class<T> operationCapabilityClass) throws SchemaException {
        for (ConnectorInstanceSpecificationType additionalConnectorType: resource.asObjectable().getAdditionalConnector()) {
            if (supportsCapability(additionalConnectorType, operationCapabilityClass)) {
                return getConnectorSpec(resource, additionalConnectorType);
            }
        }
        return getDefaultConnectorSpec(resource);
    }

    private <T extends CapabilityType> boolean supportsCapability(ConnectorInstanceSpecificationType additionalConnectorType, Class<T> capabilityClass) {
        T cap = CapabilityUtil.getEffectiveCapability(additionalConnectorType.getCapabilities(), capabilityClass);
        if (cap == null) {
            return false;
        }
        return CapabilityUtil.isCapabilityEnabled(cap);
    }

    private <T extends CapabilityType> boolean supportsCapability(ConnectorInstanceSpecificationType additionalConnectorType, Collection<Object> nativeCapabilities, Class<T> capabilityClass) {
        CapabilitiesType specifiedCapabilitiesType = additionalConnectorType.getCapabilities();
        if (specifiedCapabilitiesType != null) {
            CapabilityCollectionType configuredCapCollectionType = specifiedCapabilitiesType.getConfigured();
            if (configuredCapCollectionType != null) {
                T configuredCap = CapabilityUtil.getCapability(configuredCapCollectionType.getAny(), capabilityClass);
                if (configuredCap != null && !CapabilityUtil.isCapabilityEnabled(configuredCap)) {
                    return false;
                }
            }

        }
        T cap = CapabilityUtil.getCapability(nativeCapabilities, capabilityClass);
        if (cap == null) {
            return false;
        }
        return CapabilityUtil.isCapabilityEnabled(cap);
    }

    private ConnectorSpec getDefaultConnectorSpec(PrismObject<ResourceType> resource) {
        PrismContainer<ConnectorConfigurationType> connectorConfiguration = resource.findContainer(ResourceType.F_CONNECTOR_CONFIGURATION);
        return new ConnectorSpec(resource, null, ResourceTypeUtil.getConnectorOid(resource), connectorConfiguration);
    }

    private ConnectorSpec getConnectorSpec(PrismObject<ResourceType> resource, ConnectorInstanceSpecificationType additionalConnectorType) throws SchemaException {
        if (additionalConnectorType.getConnectorRef() == null) {
            throw new SchemaException("No connector reference in additional connector in "+resource);
        }
        String connectorOid = additionalConnectorType.getConnectorRef().getOid();
        if (StringUtils.isBlank(connectorOid)) {
            throw new SchemaException("No connector OID in additional connector in "+resource);
        }
        PrismContainer<ConnectorConfigurationType> connectorConfiguration = additionalConnectorType.asPrismContainerValue().findContainer(ConnectorInstanceSpecificationType.F_CONNECTOR_CONFIGURATION);
        String connectorName = additionalConnectorType.getName();
        if (StringUtils.isBlank(connectorName)) {
            throw new SchemaException("No connector name in additional connector in "+resource);
        }
        return new ConnectorSpec(resource, connectorName, connectorOid, connectorConfiguration);
    }

    public PrismContext getPrismContext() {
        return prismContext;
    }
}
>>>>>>> 54c6d67a
<|MERGE_RESOLUTION|>--- conflicted
+++ resolved
@@ -1,3067 +1,1570 @@
-<<<<<<< HEAD
-/*
- * Copyright (c) 2010-2018 Evolveum and contributors
- *
- * This work is dual-licensed under the Apache License 2.0
- * and European Union Public License. See LICENSE file for details.
- */
-
-package com.evolveum.midpoint.provisioning.impl;
-
-import java.util.*;
-
-import javax.xml.datatype.DatatypeConstants;
-import javax.xml.datatype.XMLGregorianCalendar;
-import javax.xml.namespace.QName;
-
-import com.evolveum.midpoint.common.Clock;
-import com.evolveum.midpoint.common.Utils;
-import com.evolveum.midpoint.common.refinery.RefinedObjectClassDefinition;
-import com.evolveum.midpoint.common.refinery.RefinedResourceSchemaImpl;
-import com.evolveum.midpoint.prism.*;
-import com.evolveum.midpoint.prism.delta.*;
-import com.evolveum.midpoint.prism.path.ItemPath;
-import com.evolveum.midpoint.prism.schema.MutablePrismSchema;
-import com.evolveum.midpoint.schema.processor.*;
-import com.evolveum.midpoint.task.api.TaskManager;
-import com.evolveum.midpoint.util.MiscUtil;
-import com.evolveum.midpoint.xml.ns._public.common.common_3.*;
-import com.evolveum.prism.xml.ns._public.types_3.SchemaDefinitionType;
-
-import org.apache.commons.lang.StringUtils;
-import org.apache.commons.lang.Validate;
-import org.springframework.beans.factory.annotation.Autowired;
-import org.springframework.beans.factory.annotation.Qualifier;
-import org.springframework.stereotype.Component;
-import org.w3c.dom.Document;
-import org.w3c.dom.Element;
-
-import com.evolveum.midpoint.prism.query.ObjectQuery;
-import com.evolveum.midpoint.prism.schema.PrismSchema;
-import com.evolveum.midpoint.provisioning.api.GenericConnectorException;
-import com.evolveum.midpoint.provisioning.ucf.api.ConnectorInstance;
-import com.evolveum.midpoint.provisioning.ucf.api.ExecuteProvisioningScriptOperation;
-import com.evolveum.midpoint.provisioning.ucf.api.GenericFrameworkException;
-import com.evolveum.midpoint.provisioning.util.ProvisioningUtil;
-import com.evolveum.midpoint.repo.api.RepositoryService;
-import com.evolveum.midpoint.repo.common.expression.Expression;
-import com.evolveum.midpoint.repo.common.expression.ExpressionEvaluationContext;
-import com.evolveum.midpoint.repo.common.expression.ExpressionFactory;
-import com.evolveum.midpoint.repo.common.expression.ExpressionVariables;
-import com.evolveum.midpoint.schema.CapabilityUtil;
-import com.evolveum.midpoint.schema.GetOperationOptions;
-import com.evolveum.midpoint.schema.constants.ConnectorTestOperation;
-import com.evolveum.midpoint.schema.constants.SchemaConstants;
-import com.evolveum.midpoint.schema.internals.InternalCounters;
-import com.evolveum.midpoint.schema.internals.InternalMonitor;
-import com.evolveum.midpoint.schema.result.OperationResult;
-import com.evolveum.midpoint.schema.statistics.ConnectorOperationalStatus;
-import com.evolveum.midpoint.schema.util.ConnectorTypeUtil;
-import com.evolveum.midpoint.schema.util.MiscSchemaUtil;
-import com.evolveum.midpoint.schema.util.ObjectTypeUtil;
-import com.evolveum.midpoint.schema.util.ResourceTypeUtil;
-import com.evolveum.midpoint.task.api.StateReporter;
-import com.evolveum.midpoint.task.api.Task;
-import com.evolveum.midpoint.util.DOMUtil;
-import com.evolveum.midpoint.util.DebugUtil;
-import com.evolveum.midpoint.util.exception.CommunicationException;
-import com.evolveum.midpoint.util.exception.ConfigurationException;
-import com.evolveum.midpoint.util.exception.ExpressionEvaluationException;
-import com.evolveum.midpoint.util.exception.ObjectAlreadyExistsException;
-import com.evolveum.midpoint.util.exception.ObjectNotFoundException;
-import com.evolveum.midpoint.util.exception.SchemaException;
-import com.evolveum.midpoint.util.exception.SecurityViolationException;
-import com.evolveum.midpoint.util.exception.SystemException;
-import com.evolveum.midpoint.util.exception.TunnelException;
-import com.evolveum.midpoint.util.logging.Trace;
-import com.evolveum.midpoint.util.logging.TraceManager;
-import com.evolveum.midpoint.xml.ns._public.resource.capabilities_3.ActivationCapabilityType;
-import com.evolveum.midpoint.xml.ns._public.resource.capabilities_3.CapabilityType;
-import com.evolveum.midpoint.xml.ns._public.resource.capabilities_3.SchemaCapabilityType;
-import com.evolveum.midpoint.xml.ns._public.resource.capabilities_3.ScriptCapabilityType;
-
-import static java.util.Collections.singletonList;
-
-@Component
-public class ResourceManager {
-
-    @Autowired @Qualifier("cacheRepositoryService")
-    private RepositoryService repositoryService;
-
-    @Autowired private ResourceCache resourceCache;
-    @Autowired private ConnectorManager connectorManager;
-    @Autowired private PrismContext prismContext;
-    @Autowired private ExpressionFactory expressionFactory;
-    @Autowired private TaskManager taskManager;
-    @Autowired private Clock clock;
-
-    private static final Trace LOGGER = TraceManager.getTrace(ResourceManager.class);
-
-    private static final String OP_COMPLETE_RESOURCE = ResourceManager.class.getName() + ".completeResource";
-
-    private static final int MAX_OPERATIONAL_HISOTRY_SIZE = 5;
-    /**
-     * Completes a resource that has been - we expect - just retrieved from the repository, usually by a search operation.
-     */
-    PrismObject<ResourceType> completeResource(PrismObject<ResourceType> repositoryObject, GetOperationOptions options, Task task,
-            OperationResult parentResult)
-            throws ObjectNotFoundException, SchemaException, ExpressionEvaluationException,
-            ConfigurationException, CommunicationException {
-
-        String oid = repositoryObject.getOid();
-        boolean readonly = GetOperationOptions.isReadOnly(options);
-
-        PrismObject<ResourceType> cachedResource = resourceCache.get(oid, repositoryObject.getVersion(), readonly);
-        if (cachedResource != null) {
-            return cachedResource;
-        } else {
-            LOGGER.debug("Storing fetched resource {}, version {} to cache (previously cached version {})",
-                    oid, repositoryObject.getVersion(), resourceCache.getVersion(oid));
-            PrismObject<ResourceType> mutableRepositoryObject = repositoryObject.cloneIfImmutable();
-            return completeAndCacheResource(mutableRepositoryObject, options, task, parentResult);
-        }
-    }
-
-    /**
-     * Gets a resource.
-     */
-    public PrismObject<ResourceType> getResource(String oid, GetOperationOptions options, Task task, OperationResult parentResult)
-            throws ObjectNotFoundException, SchemaException, ExpressionEvaluationException, ConfigurationException, CommunicationException {
-        boolean readonly = GetOperationOptions.isReadOnly(options);
-        PrismObject<ResourceType> cachedResource = resourceCache.getIfLatest(oid, readonly, parentResult);
-        if (cachedResource != null) {
-            LOGGER.trace("Returning resource from cache:\n{}", cachedResource.debugDumpLazily());
-            return cachedResource;
-        } else {
-            if (LOGGER.isDebugEnabled()) {
-                LOGGER.debug("Fetching resource {} and storing to cache (previously cached version {})",
-                        oid, resourceCache.getVersion(oid));
-            }
-            // We must obviously NOT fetch resource from repo as read-only. We are going to modify it.
-            PrismObject<ResourceType> repositoryObject = readResourceFromRepository(oid, parentResult);
-            return completeAndCacheResource(repositoryObject, options, task, parentResult);
-        }
-    }
-
-    private PrismObject<ResourceType> readResourceFromRepository(String oid, OperationResult parentResult)
-            throws ObjectNotFoundException, SchemaException {
-        InternalMonitor.recordCount(InternalCounters.RESOURCE_REPOSITORY_READ_COUNT);
-        return repositoryService.getObject(ResourceType.class, oid, null, parentResult);
-    }
-
-    /**
-     * Here we complete the resource and cache it.
-     *
-     * @param repositoryObject Up-to-date repository object. Must be mutable.
-     */
-    private PrismObject<ResourceType> completeAndCacheResource(PrismObject<ResourceType> repositoryObject,
-            GetOperationOptions options, Task task, OperationResult parentResult)
-            throws ObjectNotFoundException, SchemaException, ExpressionEvaluationException,
-            ConfigurationException, CommunicationException {
-
-        checkMutable(repositoryObject);
-
-        PrismObject<ResourceType> completedResource = completeResourceInternal(repositoryObject, null,
-                false, null, options, task, parentResult);
-
-        logResourceAfterCompletion(completedResource);
-        if (!isComplete(completedResource)) {
-            // No not cache non-complete resources (e.g. those retrieved with noFetch)
-            LOGGER.trace("Not putting {} into cache because it's not complete", repositoryObject);
-        } else {
-            OperationResult completeResourceResult = parentResult.findSubresult(OP_COMPLETE_RESOURCE);
-            if (!completeResourceResult.isSuccess()) {
-                LOGGER.trace("Not putting {} into cache because the completeResource operation status is {}",
-                        ObjectTypeUtil.toShortString(repositoryObject), completeResourceResult.getStatus());
-            } else {
-                // Cache only resources that are completely OK
-                resourceCache.put(completedResource);
-            }
-        }
-        return completedResource;
-    }
-
-    private void logResourceAfterCompletion(PrismObject<ResourceType> completedResource) {
-        if (LOGGER.isTraceEnabled()) {
-            LOGGER.trace("Resource after completion, before putting into cache:\n{}", completedResource.debugDump());
-            Element xsdSchemaElement = ResourceTypeUtil.getResourceXsdSchema(completedResource);
-            if (xsdSchemaElement == null) {
-                LOGGER.trace("Schema: null");
-            } else {
-                LOGGER.trace("Schema:\n{}",
-                        DOMUtil.serializeDOMToString(ResourceTypeUtil.getResourceXsdSchema(completedResource)));
-            }
-        }
-    }
-
-    void deleteResource(String oid, OperationResult parentResult) throws ObjectNotFoundException {
-        resourceCache.remove(oid);
-        repositoryService.deleteObject(ResourceType.class, oid, parentResult);
-    }
-
-    /**
-     * Make sure that the resource is complete.
-     *
-     * It will check if the resource has a sufficiently fresh schema, etc.
-     *
-     * Returned resource may be the same or may be a different instance, but it
-     * is guaranteed that it will be "fresher" and will correspond to the
-     * repository state (assuming that the provided resource also corresponded
-     * to the repository state).
-     *
-     * The connector schema that was fetched before can be supplied to this
-     * method. This is just an optimization. It comes handy e.g. in test
-     * connection case.
-     *
-     * Note: This is not really the best place for this method. Need to figure
-     * out correct place later.
-     *
-     * @param repoResource
-     *            Resource to check
-     * @param resourceSchema
-     *            schema that was freshly pre-fetched (or null)
-     *
-     * @return completed resource
-     */
-    private PrismObject<ResourceType> completeResourceInternal(PrismObject<ResourceType> repoResource, ResourceSchema resourceSchema,
-            boolean fetchedSchema, Map<String,Collection<Object>> capabilityMap, GetOperationOptions options, Task task, OperationResult parentResult)
-            throws ObjectNotFoundException, SchemaException, ExpressionEvaluationException {
-
-        checkMutable(repoResource);
-
-        OperationResult result = parentResult.createMinorSubresult(OP_COMPLETE_RESOURCE);
-        try {
-            try {
-                applyConnectorSchemasToResource(repoResource, task, result);
-            } catch (Throwable t) {
-                String message =
-                        "An error occurred while applying connector schema to connector configuration of " + repoResource + ": "
-                                + t.getMessage();
-                result.recordPartialError(message, t);
-                LOGGER.warn(message, t);
-                return repoResource;
-            }
-
-            PrismObject<ResourceType> newResource;
-
-            if (isComplete(repoResource)) {
-                // The resource is complete.
-                newResource = repoResource;
-
-            } else {
-                // The resource is NOT complete. Try to fetch schema and capabilities
-
-                if (GetOperationOptions.isNoFetch(options)) {
-                    // We need to fetch schema, but the noFetch option is specified. Therefore return whatever we have.
-                    result.recordSuccessIfUnknown();
-                    return repoResource;
-                }
-
-                try {
-
-                    completeSchemaAndCapabilities(repoResource, resourceSchema, fetchedSchema, capabilityMap, task, result);
-
-                } catch (Exception ex) {
-                    // Catch the exceptions. There are not critical. We need to catch them all because the connector may
-                    // throw even undocumented runtime exceptions.
-                    // Even non-complete resource may still be usable. The fetchResult indicates that there was an error
-                    result.recordPartialError("Cannot complete resource schema and capabilities: " + ex.getMessage(), ex);
-                    return repoResource;
-                }
-
-                try {
-                    // Now we need to re-read the resource from the repository and re-apply the schemas. This ensures that we will
-                    // cache the correct version and that we avoid race conditions, etc.
-
-                    newResource = readResourceFromRepository(repoResource.getOid(), result);
-                    applyConnectorSchemasToResource(newResource, task, result);
-
-                } catch (SchemaException | ObjectNotFoundException | RuntimeException e) {
-                    result.recordFatalError(e);
-                    throw e;
-                }
-            }
-
-            try {
-                // make sure it has parsed resource and refined schema. We are going to cache
-                // it, so we want to cache it with the parsed schemas
-                RefinedResourceSchemaImpl.getResourceSchema(newResource, prismContext);
-                RefinedResourceSchemaImpl.getRefinedSchema(newResource);
-
-            } catch (SchemaException e) {
-                String message = "Schema error while processing schemaHandling section of " + newResource + ": " + e.getMessage();
-                result.recordPartialError(message, e);
-                LOGGER.warn(message, e);
-                return newResource;
-            } catch (RuntimeException e) {
-                String message =
-                        "Unexpected error while processing schemaHandling section of " + newResource + ": " + e.getMessage();
-                result.recordPartialError(message, e);
-                LOGGER.warn(message, e);
-                return newResource;
-            }
-
-            result.recordSuccessIfUnknown();
-
-            return newResource;
-        } catch (Throwable t) {
-            result.recordFatalError(t);
-            throw t;
-        } finally {
-            result.computeStatusIfUnknown();
-        }
-    }
-
-    private boolean isComplete(PrismObject<ResourceType> resource) {
-        ResourceType resourceType = resource.asObjectable();
-        if (ResourceTypeUtil.getResourceXsdSchema(resource) == null) {
-            return false;
-        }
-        CapabilitiesType capabilitiesType = resourceType.getCapabilities();
-        return capabilitiesType != null && capabilitiesType.getCachingMetadata() != null;
-    }
-
-
-    private void completeSchemaAndCapabilities(PrismObject<ResourceType> resource, ResourceSchema resourceSchema, boolean fetchedSchema,
-            Map<String,Collection<Object>> capabilityMap, Task task, OperationResult result)
-                    throws SchemaException, CommunicationException, ObjectNotFoundException, GenericFrameworkException, ConfigurationException {
-
-        Collection<ItemDelta<?,?>> modifications = new ArrayList<>();
-
-        // Capabilities
-        // we need to process capabilities first. Schema is one of the connector capabilities.
-        // We need to determine this capability to select the right connector for schema retrieval.
-        completeCapabilities(resource, capabilityMap != null, capabilityMap, modifications, result);
-
-        if (resourceSchema == null) {
-            // Try to get existing schema from resource. We do not want to override this if it exists
-            // (but we still want to refresh the capabilities, that happens below)
-            resourceSchema = RefinedResourceSchemaImpl.getResourceSchema(resource, prismContext);
-        }
-
-        if (resourceSchema == null || resourceSchema.isEmpty()) {
-
-            LOGGER.trace("Fetching resource schema for {}", resource);
-
-            resourceSchema = fetchResourceSchema(resource, capabilityMap, task, result);
-
-            if (resourceSchema == null) {
-                LOGGER.warn("No resource schema fetched from {}", resource);
-            } else if (resourceSchema.isEmpty()) {
-                LOGGER.warn("Empty resource schema fetched from {}", resource);
-            } else {
-                LOGGER.debug("Fetched resource schema for {}: {} definitions", resource, resourceSchema.getDefinitions().size());
-                fetchedSchema = true;
-            }
-        }
-
-        if (fetchedSchema) {
-            adjustSchemaForSimulatedCapabilities(resource, resourceSchema);
-            modifications.add(createSchemaUpdateDelta(resource, resourceSchema));
-
-            // We have successfully fetched the resource schema. Therefore the resource must be up.
-            modifications.add(createResourceAvailabilityStatusDelta(AvailabilityStatusType.UP));
-        } else {
-            if (resourceSchema != null) {
-                CachingMetadataType schemaCachingMetadata = resource.asObjectable().getSchema().getCachingMetadata();
-                if (schemaCachingMetadata == null) {
-                    schemaCachingMetadata = MiscSchemaUtil.generateCachingMetadata();
-                    modifications.add(
-                            prismContext.deltaFactory().property().createModificationReplaceProperty(
-                                ItemPath.create(ResourceType.F_SCHEMA, CapabilitiesType.F_CACHING_METADATA),
-                                resource.getDefinition(),
-                                schemaCachingMetadata)
-                        );
-                }
-            }
-        }
-
-        if (!modifications.isEmpty()) {
-            try {
-                LOGGER.trace("Completing {}:\n{}", resource, DebugUtil.debugDumpLazily(modifications, 1));
-                repositoryService.modifyObject(ResourceType.class, resource.getOid(), modifications, result);
-                InternalMonitor.recordCount(InternalCounters.RESOURCE_REPOSITORY_MODIFY_COUNT);
-            } catch (ObjectAlreadyExistsException ex) {
-                // This should not happen
-                throw new SystemException(ex);
-            }
-        }
-    }
-
-    private void completeCapabilities(PrismObject<ResourceType> resource, boolean forceRefresh, Map<String,Collection<Object>> capabilityMap, Collection<ItemDelta<?, ?>> modifications,
-            OperationResult result) throws SchemaException, ObjectNotFoundException, CommunicationException, ConfigurationException {
-        ResourceType resourceType = resource.asObjectable();
-        ConnectorSpec defaultConnectorSpec = getDefaultConnectorSpec(resource);
-        CapabilitiesType resourceCapType = resourceType.getCapabilities();
-        if (resourceCapType == null) {
-            resourceCapType = new CapabilitiesType();
-            resourceType.setCapabilities(resourceCapType);
-        }
-        completeConnectorCapabilities(defaultConnectorSpec, resourceCapType, ResourceType.F_CAPABILITIES, forceRefresh,
-                capabilityMap==null?null:capabilityMap.get(null),
-                modifications, result);
-
-        for (ConnectorInstanceSpecificationType additionalConnectorType: resource.asObjectable().getAdditionalConnector()) {
-            ConnectorSpec connectorSpec = getConnectorSpec(resource, additionalConnectorType);
-            CapabilitiesType connectorCapType = additionalConnectorType.getCapabilities();
-            if (connectorCapType == null) {
-                connectorCapType = new CapabilitiesType();
-                additionalConnectorType.setCapabilities(connectorCapType);
-            }
-            ItemPath itemPath = additionalConnectorType.asPrismContainerValue().getPath().append(ConnectorInstanceSpecificationType.F_CAPABILITIES);
-            completeConnectorCapabilities(connectorSpec, connectorCapType, itemPath, forceRefresh,
-                    capabilityMap==null?null:capabilityMap.get(additionalConnectorType.getName()),
-                    modifications, result);
-        }
-    }
-
-    private void completeConnectorCapabilities(ConnectorSpec connectorSpec, CapabilitiesType capType, ItemPath itemPath, boolean forceRefresh,
-            Collection<Object> retrievedCapabilities, Collection<ItemDelta<?, ?>> modifications, OperationResult result)
-                    throws ObjectNotFoundException, SchemaException, CommunicationException, ConfigurationException {
-
-        if (capType.getNative() != null && !capType.getNative().getAny().isEmpty()) {
-            if (!forceRefresh) {
-                CachingMetadataType cachingMetadata = capType.getCachingMetadata();
-                if (cachingMetadata == null) {
-                    cachingMetadata = MiscSchemaUtil.generateCachingMetadata();
-                    modifications.add(
-                            prismContext.deltaFactory().property().createModificationReplaceProperty(
-                                ItemPath.create(ResourceType.F_CAPABILITIES, CapabilitiesType.F_CACHING_METADATA),
-                                connectorSpec.getResource().getDefinition(),
-                                cachingMetadata)
-                        );
-                }
-                return;
-            }
-        }
-
-        if (retrievedCapabilities == null) {
-            try {
-
-                InternalMonitor.recordCount(InternalCounters.CONNECTOR_CAPABILITIES_FETCH_COUNT);
-
-                ConnectorInstance connector = connectorManager.getConfiguredConnectorInstance(connectorSpec, false, result);
-                retrievedCapabilities = connector.fetchCapabilities(result);
-
-            } catch (GenericFrameworkException e) {
-                throw new GenericConnectorException("Generic error in connector " + connectorSpec + ": "
-                        + e.getMessage(), e);
-            }
-        }
-
-        CapabilityCollectionType nativeCapType = new CapabilityCollectionType();
-        capType.setNative(nativeCapType);
-        nativeCapType.getAny().addAll(retrievedCapabilities);
-
-        CachingMetadataType cachingMetadata = MiscSchemaUtil.generateCachingMetadata();
-        capType.setCachingMetadata(cachingMetadata);
-
-        ObjectDelta<ResourceType> capabilitiesReplaceDelta = prismContext.deltaFactory().object()
-                .createModificationReplaceContainer(ResourceType.class, connectorSpec.getResource().getOid(),
-                itemPath, capType.asPrismContainerValue().clone());
-
-        modifications.addAll(capabilitiesReplaceDelta.getModifications());
-    }
-
-    private ContainerDelta<XmlSchemaType> createSchemaUpdateDelta(PrismObject<ResourceType> resource, ResourceSchema resourceSchema) throws SchemaException {
-        Document xsdDoc;
-        try {
-            xsdDoc = resourceSchema.serializeToXsd();
-            if (LOGGER.isTraceEnabled()) {
-                LOGGER.trace("Serialized XSD resource schema for {}:\n{}", resource, DOMUtil.serializeDOMToString(xsdDoc));
-            }
-        } catch (SchemaException e) {
-            throw new SchemaException("Error processing resource schema for " + resource + ": " + e.getMessage(), e);
-        }
-
-        Element xsdElement = DOMUtil.getFirstChildElement(xsdDoc);
-        if (xsdElement == null) {
-            throw new SchemaException("No schema was generated for " + resource);
-        }
-        CachingMetadataType cachingMetadata = MiscSchemaUtil.generateCachingMetadata();
-
-        ContainerDelta<XmlSchemaType> schemaContainerDelta = prismContext.deltaFactory().container().createDelta(
-                ResourceType.F_SCHEMA, ResourceType.class);
-        PrismContainerValue<XmlSchemaType> cval = prismContext.itemFactory().createContainerValue();
-        schemaContainerDelta.setValueToReplace(cval);
-        PrismProperty<CachingMetadataType> cachingMetadataProperty = cval
-                .createProperty(XmlSchemaType.F_CACHING_METADATA);
-        cachingMetadataProperty.setRealValue(cachingMetadata);
-        List<QName> objectClasses = ResourceTypeUtil.getSchemaGenerationConstraints(resource);
-        if (objectClasses != null) {
-            PrismProperty<SchemaGenerationConstraintsType> generationConstraints = cval
-                    .createProperty(XmlSchemaType.F_GENERATION_CONSTRAINTS);
-            SchemaGenerationConstraintsType constraints = new SchemaGenerationConstraintsType();
-            constraints.getGenerateObjectClass().addAll(objectClasses);
-            generationConstraints.setRealValue(constraints);
-        }
-        PrismProperty<SchemaDefinitionType> definitionProperty = cval.createProperty(XmlSchemaType.F_DEFINITION);
-        ObjectTypeUtil.setXsdSchemaDefinition(definitionProperty, xsdElement);
-
-        return schemaContainerDelta;
-    }
-
-    /**
-     * Apply proper definition (connector schema) to the resource.
-     */
-    private void applyConnectorSchemasToResource(PrismObject<ResourceType> resource, Task task, OperationResult result)
-            throws SchemaException, ObjectNotFoundException, ExpressionEvaluationException {
-        checkMutable(resource);
-        PrismObjectDefinition<ResourceType> newResourceDefinition = resource.getDefinition().clone();
-        for (ConnectorSpec connectorSpec : getAllConnectorSpecs(resource)) {
-            try {
-                applyConnectorSchemaToResource(connectorSpec, newResourceDefinition, resource, task, result);
-            } catch (CommunicationException | ConfigurationException | SecurityViolationException e) {
-                throw new IllegalStateException("Unexpected exception: " + e.getMessage(), e);      // fixme temporary solution
-            }
-        }
-        resource.setDefinition(newResourceDefinition);
-    }
-
-    /**
-     * Apply proper definition (connector schema) to the resource.
-     */
-    private void applyConnectorSchemaToResource(ConnectorSpec connectorSpec, PrismObjectDefinition<ResourceType> resourceDefinition,
-            PrismObject<ResourceType> resource, Task task, OperationResult result)
-            throws SchemaException, ObjectNotFoundException, ExpressionEvaluationException, CommunicationException, ConfigurationException, SecurityViolationException {
-
-        ConnectorType connectorType = connectorManager.getConnector(connectorSpec, result);
-        PrismSchema connectorSchema = connectorManager.getAttachedConnectorSchema(connectorType);
-        PrismContainerDefinition<ConnectorConfigurationType> configurationContainerDefinition = ConnectorTypeUtil
-                .findConfigurationContainerDefinition(connectorType, connectorSchema);
-        if (configurationContainerDefinition == null) {
-            throw new SchemaException("No configuration container definition in schema of " + connectorType);
-        }
-
-        configurationContainerDefinition = configurationContainerDefinition.clone();
-        PrismContainer<ConnectorConfigurationType> configurationContainer = connectorSpec.getConnectorConfiguration();
-        // We want element name, minOccurs/maxOccurs and similar definition to be taken from the original, not the schema
-        // the element is global in the connector schema. therefore it does not have correct maxOccurs
-        if (configurationContainer != null) {
-            configurationContainerDefinition.adoptElementDefinitionFrom(configurationContainer.getDefinition());
-            configurationContainer.applyDefinition(configurationContainerDefinition, true);
-
-            try {
-                configurationContainer.accept(visitable -> {
-                    if ((visitable instanceof PrismProperty<?>)) {
-                        try {
-                            evaluateExpression((PrismProperty<?>)visitable, resource, task, result);
-                        } catch (SchemaException | ObjectNotFoundException | ExpressionEvaluationException | CommunicationException | ConfigurationException | SecurityViolationException e) {
-                            throw new TunnelException(e);
-                        }
-                    }
-                });
-            } catch (TunnelException te) {
-                Throwable e = te.getCause();
-                if (e instanceof SchemaException) {
-                    throw (SchemaException)e;
-                } else if (e instanceof ObjectNotFoundException) {
-                    throw (ObjectNotFoundException)e;
-                } else if (e instanceof ExpressionEvaluationException) {
-                    throw (ExpressionEvaluationException)e;
-                } else if (e instanceof CommunicationException) {
-                    throw (CommunicationException)e;
-                } else if (e instanceof ConfigurationException) {
-                    throw (ConfigurationException)e;
-                } else if (e instanceof SecurityViolationException) {
-                    throw (SecurityViolationException)e;
-                } else if (e instanceof RuntimeException) {
-                    throw (RuntimeException)e;
-                } else if (e instanceof Error) {
-                    throw (Error)e;
-                } else {
-                    throw new SystemException(e);
-                }
-            }
-
-        } else {
-            configurationContainerDefinition.adoptElementDefinitionFrom(
-                    resourceDefinition.findContainerDefinition(ResourceType.F_CONNECTOR_CONFIGURATION));
-        }
-
-        if (connectorSpec.getConnectorName() == null) {
-            // Default connector, for compatibility
-            // It does not make sense to update this for any other connectors.
-            // We cannot have one definition for addiitionalConnector[1]/connectorConfiguraiton and
-            // different definition for addiitionalConnector[2]/connectorConfiguraiton in the object definition.
-            // The way to go is to set up definitions on the container level.
-            resourceDefinition.replaceDefinition(ResourceType.F_CONNECTOR_CONFIGURATION, configurationContainerDefinition);
-        }
-
-    }
-
-    private <T> void evaluateExpression(PrismProperty<T> configurationProperty, PrismObject<ResourceType> resource, Task task, OperationResult result) throws SchemaException, ObjectNotFoundException, ExpressionEvaluationException, CommunicationException, ConfigurationException, SecurityViolationException {
-        PrismPropertyDefinition<T> propDef = configurationProperty.getDefinition();
-        String shortDesc = "connector configuration property "+configurationProperty+" in "+resource;
-        List<PrismPropertyValue<T>> extraValues = new ArrayList<>();
-        for (PrismPropertyValue<T> configurationPropertyValue: configurationProperty.getValues()) {
-            ExpressionWrapper expressionWrapper = configurationPropertyValue.getExpression();
-            if (expressionWrapper == null) {
-                return;
-            }
-            Object expressionObject = expressionWrapper.getExpression();
-            if (!(expressionObject instanceof ExpressionType)) {
-                throw new IllegalStateException("Expected that expression in "+configurationPropertyValue+" will be ExpressionType, but it was "+expressionObject);
-            }
-            ExpressionType expressionType = (ExpressionType) expressionWrapper.getExpression();
-
-            Expression<PrismPropertyValue<T>, PrismPropertyDefinition<T>> expression = expressionFactory.makeExpression(expressionType, propDef, MiscSchemaUtil.getExpressionProfile(), shortDesc, task, result);
-            ExpressionVariables variables = new ExpressionVariables();
-
-            // TODO: populate variables
-
-            ExpressionEvaluationContext expressionContext = new ExpressionEvaluationContext(null, variables, shortDesc, task);
-            PrismValueDeltaSetTriple<PrismPropertyValue<T>> expressionOutputTriple = expression.evaluate(expressionContext,
-                    result);
-            Collection<PrismPropertyValue<T>> expressionOutputValues = expressionOutputTriple.getNonNegativeValues();
-            if (expressionOutputValues != null && !expressionOutputValues.isEmpty()) {
-                Iterator<PrismPropertyValue<T>> iterator = expressionOutputValues.iterator();
-                PrismPropertyValue<T> firstValue = iterator.next();
-                configurationPropertyValue.setValue(firstValue.getValue());
-                while (iterator.hasNext()) {
-                    extraValues.add(iterator.next());
-                }
-            }
-        }
-        for (PrismPropertyValue<T> extraValue: extraValues) {
-            configurationProperty.add(extraValue);
-        }
-    }
-
-    private ResourceSchema fetchResourceSchema(PrismObject<ResourceType> resource, Map<String,Collection<Object>> capabilityMap, Task task, OperationResult parentResult)
-            throws CommunicationException, GenericFrameworkException, ConfigurationException, ObjectNotFoundException, SchemaException {
-        ConnectorSpec connectorSpec = selectConnectorSpec(resource, capabilityMap, SchemaCapabilityType.class);
-        if (connectorSpec == null) {
-            LOGGER.debug("No connector has schema capability, cannot fetch resource schema");
-            return null;
-        }
-        InternalMonitor.recordCount(InternalCounters.RESOURCE_SCHEMA_FETCH_COUNT);
-        List<QName> generateObjectClasses = ResourceTypeUtil.getSchemaGenerationConstraints(resource);
-        ConnectorInstance connectorInstance = connectorManager.getConfiguredConnectorInstance(connectorSpec, false, parentResult);
-
-        LOGGER.debug("Trying to get schema from {}, objectClasses to generate: {}", connectorSpec, generateObjectClasses);
-        ResourceSchema resourceSchema = connectorInstance.fetchResourceSchema(parentResult);
-
-        if (ResourceTypeUtil.isValidateSchema(resource.asObjectable())) {
-            ResourceTypeUtil.validateSchema(resourceSchema, resource);
-        }
-        return resourceSchema;
-
-    }
-
-    /**
-     * Test the connection.
-     *
-     * @param resource Resource object as fetched from the repository. Must NOT be immutable!
-     *
-     * @throws ObjectNotFoundException If the resource object cannot be found in repository (e.g. when trying to set its
-     *                                 availability status).
-     */
-    public void testConnection(PrismObject<ResourceType> resource, Task task, OperationResult parentResult)
-            throws ObjectNotFoundException {
-
-        checkMutable(resource);
-
-        String resourceOid = resource.getOid();
-
-        String operationCtx = "test resource " + resourceOid + "connection";
-
-        List<ConnectorSpec> allConnectorSpecs;
-        try {
-            allConnectorSpecs = getAllConnectorSpecs(resource);
-        } catch (SchemaException e) {
-            operationCtx += ", getting all connectors failed: " + e.getMessage();
-            if (LOGGER.isTraceEnabled()) {
-                LOGGER.error("Configuration error: {}", e.getMessage(), e);
-            }
-            modifyResourceAvailabilityStatus(resourceOid, AvailabilityStatusType.BROKEN, operationCtx, task, parentResult, true);
-            parentResult.recordFatalError("Configuration error: " + e.getMessage(), e);
-            return;
-        }
-
-        Map<String,Collection<Object>> capabilityMap = new HashMap<>();
-        for (ConnectorSpec connectorSpec: allConnectorSpecs) {
-
-            OperationResult connectorTestResult = parentResult
-                    .createSubresult(ConnectorTestOperation.CONNECTOR_TEST.getOperation());
-            connectorTestResult.addParam(OperationResult.PARAM_NAME, connectorSpec.getConnectorName());
-            connectorTestResult.addParam(OperationResult.PARAM_OID, connectorSpec.getConnectorOid());
-
-            testConnectionConnector(connectorSpec, capabilityMap, task, connectorTestResult);
-
-            connectorTestResult.computeStatus();
-
-            if (!connectorTestResult.isAcceptable()) {
-                //nothing more to do.. if it failed while testing connection, status is set.
-                // we do not need to continue and waste the time.
-                return;
-            }
-        }
-
-        // === test SCHEMA ===
-
-        OperationResult schemaResult = parentResult.createSubresult(ConnectorTestOperation.RESOURCE_SCHEMA.getOperation());
-
-        ResourceSchema schema;
-        try {
-
-            schema = fetchResourceSchema(resource, capabilityMap, task, schemaResult);
-
-        } catch (CommunicationException e) {
-            operationCtx += " failed while fetching schema: " + e.getMessage();
-            if (LOGGER.isTraceEnabled()) {
-                LOGGER.error("Communication error: {}", e.getMessage(), e);
-            }
-            modifyResourceAvailabilityStatus(resourceOid, AvailabilityStatusType.DOWN, operationCtx, task, parentResult, true);
-            schemaResult.recordFatalError("Communication error: " + e.getMessage(), e);
-            return;
-        } catch (GenericFrameworkException | ConfigurationException | ObjectNotFoundException | SchemaException | RuntimeException e) {
-            operationCtx += " failed while fetching schema: " + e.getMessage();
-            if (LOGGER.isTraceEnabled()) {
-                LOGGER.error("Error: {}", e.getMessage(), e);
-            }
-            modifyResourceAvailabilityStatus(resourceOid, AvailabilityStatusType.BROKEN, operationCtx, task, parentResult, true);
-            schemaResult.recordFatalError("Error: " + e.getMessage(), e);
-            return;
-        }
-
-        if (schema == null || schema.isEmpty()) {
-            // Resource does not support schema
-            // If there is a static schema in resource definition this may still be OK
-            try {
-                schema = RefinedResourceSchemaImpl.getResourceSchema(resource, prismContext);
-            } catch (SchemaException e) {
-                operationCtx += " failed while parsing refined schema: " + e.getMessage();
-                if (LOGGER.isTraceEnabled()) {
-                    LOGGER.error("Error: {}", e.getMessage(), e);
-                }
-                modifyResourceAvailabilityStatus(resourceOid, AvailabilityStatusType.BROKEN, operationCtx, task, parentResult, true);
-                schemaResult.recordFatalError(e);
-                return;
-            }
-
-            if (schema == null || schema.isEmpty()) {
-                String msg = "Connector does not support schema and no static schema available";
-                operationCtx += ". " + msg;
-                modifyResourceAvailabilityStatus(resourceOid, AvailabilityStatusType.BROKEN, operationCtx, task, parentResult, true);
-                schemaResult.recordFatalError(msg);
-                return;
-            }
-        }
-
-        // Invoke completeResource(). This will store the fetched schema to the ResourceType if there is no <schema>
-        // definition already. Therefore the testResource() can be used to generate the resource schema - until we
-        // have full schema caching capability.
-        PrismObject<ResourceType> completedResource;
-        try {
-            completedResource = completeResourceInternal(resource, schema, true, capabilityMap, null, task, schemaResult);
-        } catch (ObjectNotFoundException e) {
-            String msg = "Object not found (unexpected error, probably a bug): " + e.getMessage();
-            operationCtx += " failed while completing resource. " + msg;
-            modifyResourceAvailabilityStatus(resourceOid, AvailabilityStatusType.BROKEN, operationCtx, task, parentResult, true);
-            schemaResult.recordFatalError(msg, e);
-            return;
-        } catch (SchemaException e) {
-            String msg = "Schema processing error (probably connector bug): " + e.getMessage();
-            operationCtx += " failed while completing resource. " + msg;
-            modifyResourceAvailabilityStatus(resourceOid, AvailabilityStatusType.BROKEN, operationCtx, task, parentResult, true);
-            schemaResult.recordFatalError(msg, e);
-            return;
-        } catch (ExpressionEvaluationException e) {
-            String msg = "Expression error: " + e.getMessage();
-            operationCtx += " failed while completing resource. " + msg;
-            modifyResourceAvailabilityStatus(resourceOid, AvailabilityStatusType.BROKEN, operationCtx, task, parentResult, true);
-            schemaResult.recordFatalError(msg, e);
-            return;
-        } catch (RuntimeException e) {
-            String msg = "Unspecified exception: " + e.getMessage();
-            operationCtx += " failed while completing resource. " + msg;
-            modifyResourceAvailabilityStatus(resourceOid, AvailabilityStatusType.BROKEN, operationCtx, task, parentResult, true);
-            schemaResult.recordFatalError(msg, e);
-            return;
-        }
-
-        schemaResult.recordSuccess();
-
-        try {
-            updateResourceSchema(allConnectorSpecs, parentResult, completedResource);
-        } catch (SchemaException | ObjectNotFoundException | CommunicationException | ConfigurationException | RuntimeException e) {
-            operationCtx += " failed while updating resource schema: " + e.getMessage();
-            modifyResourceAvailabilityStatus(resourceOid, AvailabilityStatusType.BROKEN, operationCtx, task, parentResult, true);
-            parentResult.recordFatalError("Couldn't update resource schema: " + e.getMessage(), e);
-            return;
-        }
-
-        // TODO: connector sanity (e.g. refined schema, at least one account type, identifiers
-        // in schema, etc.)
-
-    }
-
-    private void checkMutable(PrismObject<ResourceType> resource) {
-        if (resource.isImmutable()) {
-            throw new IllegalArgumentException("Got immutable resource object, while expecting mutable one: " + resource);
-        }
-    }
-
-    private void updateResourceSchema(List<ConnectorSpec> allConnectorSpecs, OperationResult parentResult,
-            PrismObject<ResourceType> resource)
-            throws SchemaException, ObjectNotFoundException, CommunicationException, ConfigurationException {
-        ResourceSchema resourceSchema = RefinedResourceSchemaImpl.getResourceSchema(resource, prismContext);
-        if (resourceSchema != null) {
-            for (ConnectorSpec connectorSpec : allConnectorSpecs) {
-                ConnectorInstance instance = connectorManager.getConfiguredConnectorInstance(connectorSpec, false, parentResult);
-                instance.updateSchema(resourceSchema);
-            }
-        }
-    }
-
-    private void testConnectionConnector(ConnectorSpec connectorSpec, Map<String, Collection<Object>> capabilityMap, Task task,
-            OperationResult parentResult) throws ObjectNotFoundException {
-
-        // === test INITIALIZATION ===
-
-        OperationResult initResult = parentResult
-                .createSubresult(ConnectorTestOperation.CONNECTOR_INITIALIZATION.getOperation());
-
-        LOGGER.debug("Testing connection using {}", connectorSpec);
-        String resourceOid = connectorSpec.getResource().getOid();
-
-        String operationCtx = "testing connection using " + connectorSpec;
-
-        ConfiguredConnectorInstanceEntry connectorInstanceCacheEntry;
-        try {
-            // Make sure we are getting non-configured instance.
-            connectorInstanceCacheEntry = connectorManager.getConnectorInstanceCacheEntry(connectorSpec, initResult);
-            initResult.recordSuccess();
-        } catch (ObjectNotFoundException e) {
-            // The connector was not found. The resource definition is either
-            // wrong or the connector is not installed.
-            String msg = "The connector was not found: "+e.getMessage();
-            operationCtx += " failed while getting connector instance. " + msg;
-            modifyResourceAvailabilityStatus(resourceOid, AvailabilityStatusType.BROKEN, operationCtx, task, parentResult, true);
-            initResult.recordFatalError(msg, e);
-            return;
-        } catch (SchemaException e) {
-            String msg = "Schema error while dealing with the connector definition: "+e.getMessage();
-            operationCtx += " failed while getting connector instance. " + msg;
-            modifyResourceAvailabilityStatus(resourceOid, AvailabilityStatusType.BROKEN, operationCtx, task, parentResult, true);
-            initResult.recordFatalError(msg, e);
-            return;
-        } catch (RuntimeException | Error e) {
-            String msg = "Unexpected runtime error: "+e.getMessage();
-            operationCtx += " failed while getting connector instance. " + msg;
-            modifyResourceAvailabilityStatus(resourceOid, AvailabilityStatusType.BROKEN, operationCtx, task, parentResult, true);
-            initResult.recordFatalError(msg, e);
-            return;
-        } catch (CommunicationException e) {
-            String msg = "Communication error: "+e.getMessage();
-            operationCtx += " failed while getting connector instance. " + msg;
-            modifyResourceAvailabilityStatus(resourceOid, AvailabilityStatusType.DOWN, operationCtx, task, parentResult, true);
-            initResult.recordFatalError(msg, e);
-            return;
-        } catch (ConfigurationException e) {
-            String msg = "Configuration error: "+e.getMessage();
-            operationCtx += " failed while getting connector instance. " + msg;
-            modifyResourceAvailabilityStatus(resourceOid, AvailabilityStatusType.BROKEN, operationCtx, task, parentResult, true);
-            initResult.recordFatalError(msg, e);
-            return;
-        }
-
-        ConnectorInstance connector = connectorInstanceCacheEntry.getConnectorInstance();
-
-
-        // === test CONFIGURATION ===
-
-        OperationResult configResult = parentResult
-                .createSubresult(ConnectorTestOperation.CONNECTOR_CONFIGURATION.getOperation());
-
-        try {
-            PrismObject<ResourceType> resource = connectorSpec.getResource();
-            PrismObjectDefinition<ResourceType> newResourceDefinition = resource.getDefinition().clone();
-            applyConnectorSchemaToResource(connectorSpec, newResourceDefinition, resource, task, configResult);
-            PrismContainerValue<ConnectorConfigurationType> connectorConfiguration = connectorSpec.getConnectorConfiguration().getValue();
-
-            InternalMonitor.recordCount(InternalCounters.CONNECTOR_INSTANCE_CONFIGURATION_COUNT);
-
-            connector.configure(connectorConfiguration, ResourceTypeUtil.getSchemaGenerationConstraints(resource), configResult);
-
-            // We need to explicitly initialize the instance, e.g. in case that the schema and capabilities
-            // cannot be detected by the connector and therefore are provided in the resource
-            //
-            // NOTE: the capabilities and schema that are used here are NOT necessarily those that are detected by the resource.
-            //       The detected schema will come later. The schema here is the one that is stored in the resource
-            //       definition (ResourceType). This may be schema that was detected previously. But it may also be a schema
-            //       that was manually defined. This is needed to be passed to the connector in case that the connector
-            //       cannot detect the schema and needs schema/capabilities definition to establish a connection.
-            //       Most connectors will just ignore the schema and capabilities that are provided here.
-            //       But some connectors may need it (e.g. CSV connector working with CSV file without a header).
-            //
-            ResourceSchema previousResourceSchema = RefinedResourceSchemaImpl.getResourceSchema(connectorSpec.getResource(), prismContext);
-            Collection<Object> previousCapabilities = ResourceTypeUtil.getNativeCapabilitiesCollection(connectorSpec.getResource().asObjectable());
-            connector.initialize(previousResourceSchema, previousCapabilities,
-                    ResourceTypeUtil.isCaseIgnoreAttributeNames(connectorSpec.getResource().asObjectable()), configResult);
-
-            configResult.recordSuccess();
-        } catch (CommunicationException e) {
-            operationCtx += " failed while testing configuration: " + e.getMessage();
-            modifyResourceAvailabilityStatus(resourceOid, AvailabilityStatusType.DOWN, operationCtx, task, parentResult, true);
-            configResult.recordFatalError("Communication error", e);
-            return;
-        } catch (GenericFrameworkException e) {
-            operationCtx += " failed while testing configuration: " + e.getMessage();
-            modifyResourceAvailabilityStatus(resourceOid, AvailabilityStatusType.BROKEN, operationCtx, task, parentResult, true);
-            configResult.recordFatalError("Generic error", e);
-            return;
-        } catch (SchemaException e) {
-            operationCtx += " failed while testing configuration: " + e.getMessage();
-            modifyResourceAvailabilityStatus(resourceOid, AvailabilityStatusType.BROKEN, operationCtx, task, parentResult, true);
-            configResult.recordFatalError("Schema error", e);
-            return;
-        } catch (ConfigurationException e) {
-            operationCtx += " failed while testing configuration: " + e.getMessage();
-            modifyResourceAvailabilityStatus(resourceOid, AvailabilityStatusType.BROKEN, operationCtx, task, parentResult, true);
-            configResult.recordFatalError("Configuration error", e);
-            return;
-        } catch (ObjectNotFoundException e) {
-            operationCtx += " failed while testing configuration: " + e.getMessage();
-            modifyResourceAvailabilityStatus(resourceOid, AvailabilityStatusType.BROKEN, operationCtx, task, parentResult, true);
-            configResult.recordFatalError("Object not found", e);
-            return;
-        } catch (ExpressionEvaluationException e) {
-            operationCtx += " failed while testing configuration: " + e.getMessage();
-            modifyResourceAvailabilityStatus(resourceOid, AvailabilityStatusType.BROKEN, operationCtx, task, parentResult, true);
-            configResult.recordFatalError("Expression error", e);
-            return;
-        } catch (SecurityViolationException e) {
-            operationCtx += " failed while testing configuration: " + e.getMessage();
-            modifyResourceAvailabilityStatus(resourceOid, AvailabilityStatusType.BROKEN, operationCtx, task, parentResult, true);
-            configResult.recordFatalError("Security violation", e);
-            return;
-        } catch (RuntimeException | Error e) {
-            operationCtx += " failed while testing configuration: " + e.getMessage();
-            modifyResourceAvailabilityStatus(resourceOid, AvailabilityStatusType.BROKEN, operationCtx, task, parentResult, true);
-            configResult.recordFatalError("Unexpected runtime error", e);
-            return;
-        }
-
-        // === test CONNECTION ===
-
-        // delegate the main part of the test to the connector
-        connector.test(parentResult);
-
-        parentResult.computeStatus();
-        if (!parentResult.isAcceptable()) {
-            operationCtx += ". Connector test failed: " + parentResult.getMessage();
-            modifyResourceAvailabilityStatus(resourceOid, AvailabilityStatusType.DOWN, operationCtx, task, parentResult, true);
-            // No point in going on. Following tests will fail anyway, they will
-            // just produce misleading
-            // messages.
-            return;
-        } else {
-            operationCtx += ". Connector test successful.";
-            modifyResourceAvailabilityStatus(resourceOid, AvailabilityStatusType.UP, operationCtx, task, parentResult, false);
-        }
-
-        // === test CAPABILITIES ===
-
-        OperationResult capabilitiesResult = parentResult
-                .createSubresult(ConnectorTestOperation.CONNECTOR_CAPABILITIES.getOperation());
-        try {
-            InternalMonitor.recordCount(InternalCounters.CONNECTOR_CAPABILITIES_FETCH_COUNT);
-            Collection<Object> retrievedCapabilities = connector.fetchCapabilities(capabilitiesResult);
-
-            capabilityMap.put(connectorSpec.getConnectorName(), retrievedCapabilities);
-            capabilitiesResult.recordSuccess();
-        } catch (CommunicationException e) {
-            operationCtx += " failed while testing capabilities: " + e.getMessage();
-            modifyResourceAvailabilityStatus(resourceOid, AvailabilityStatusType.DOWN, operationCtx, task, parentResult, true);
-            capabilitiesResult.recordFatalError("Communication error", e);
-            return;
-        } catch (GenericFrameworkException e) {
-            operationCtx += " failed while testing capabilities: " + e.getMessage();
-            modifyResourceAvailabilityStatus(resourceOid, AvailabilityStatusType.BROKEN, operationCtx, task, parentResult, true);
-            capabilitiesResult.recordFatalError("Generic error", e);
-            return;
-        } catch (ConfigurationException e) {
-            operationCtx += " failed while testing capabilities: " + e.getMessage();
-            modifyResourceAvailabilityStatus(resourceOid, AvailabilityStatusType.BROKEN, operationCtx, task, parentResult, true);
-            capabilitiesResult.recordFatalError("Configuration error", e);
-            return;
-        } catch (SchemaException e) {
-            operationCtx += " failed while testing capabilities: " + e.getMessage();
-            modifyResourceAvailabilityStatus(resourceOid, AvailabilityStatusType.BROKEN, operationCtx, task, parentResult, true);
-            capabilitiesResult.recordFatalError("Schema error", e);
-            return;
-        } catch (RuntimeException | Error e) {
-            operationCtx += " failed while testing capabilities: " + e.getMessage();
-            modifyResourceAvailabilityStatus(resourceOid, AvailabilityStatusType.BROKEN, operationCtx, task, parentResult, true);
-            capabilitiesResult.recordFatalError("Unexpected runtime error", e);
-            return;
-        }
-
-        // Connector instance is fully configured at this point.
-        // But the connector cache entry may not be set up properly and it is not yet placed into the cache.
-        // Therefore make sure the caching bit is completed.
-        // Place the connector to cache even if it was configured at the beginning. The connector is reconfigured now.
-        connectorManager.cacheConfiguredConnector(connectorInstanceCacheEntry, connectorSpec);
-    }
-
-    /**
-     * Modifies resource availability status in the repository (if needed).
-     *
-     * The necessity of status modification is determined against the current version of the resource - unless "skipGetResource"
-     * is set. The resource is hopefully cached ResourceCache, so the performance impact should be almost ponone.
-     *
-     * Also note that in-memory representation of the resource is not modified. As a side effect, the cached resource
-     * is invalidated because of the modification. But it will be loaded on the next occasion. This should be quite harmless,
-     * as we do not expect availability changes to occur frequently.
-     *
-     *
-     * @param operationCtx
-     * @param skipGetResource True if we want to skip "getResource" operation and therefore apply the change regardless of
-     *                        the current resource availability status. This is to be used in situations where we expect that
-     *                        the resource might not be successfully retrievable (e.g. if it's broken).
-     *
-     * @throws ObjectNotFoundException If the resource object does not exist in repository.
-     */
-    public void modifyResourceAvailabilityStatus(String resourceOid, AvailabilityStatusType newStatus, String operationCtx, Task task, OperationResult result, boolean skipGetResource) throws ObjectNotFoundException {
-
-        AvailabilityStatusType currentStatus;
-        String description;
-        PrismObject<ResourceType> resource = null;
-        if (skipGetResource) {
-            currentStatus = null;
-            description = "resource " + resourceOid;
-        } else {
-            try {
-                resource = getResource(resourceOid, GetOperationOptions.createNoFetch(), task, result);
-            } catch (SchemaException | ExpressionEvaluationException | ConfigurationException | CommunicationException e) {
-                // We actually do not expect any of these exceptions here. The resource is most probably in use
-                result.recordFatalError("Unexpected exception: " + e.getMessage(), e);
-                throw new SystemException("Unexpected exception: " + e.getMessage(), e);
-            }
-            ResourceType resourceBean = resource.asObjectable();
-            currentStatus = ResourceTypeUtil.getLastAvailabilityStatus(resourceBean);
-            description = resource.toString();
-        }
-
-        if (newStatus != currentStatus) {
-            //info becasue it's for diagnosing the issues with resource availability
-            LOGGER.info("Availability status changed from {} to {} for {} because {}", currentStatus, newStatus, description, operationCtx);
-            try {
-                String message = "Availability status changed from " + currentStatus + " to " + newStatus + " for " + description + " because " +operationCtx;
-                List<ItemDelta<?, ?>> modifications = createOperationalStateDelta(newStatus, message, resource);//singletonList(createResourceAvailabilityStatusDelta(newStatus));
-                repositoryService.modifyObject(ResourceType.class, resourceOid, modifications, result);
-                result.computeStatusIfUnknown();
-                InternalMonitor.recordCount(InternalCounters.RESOURCE_REPOSITORY_MODIFY_COUNT);
-            } catch (SchemaException | ObjectAlreadyExistsException e) {
-                throw new SystemException("Unexpected exception: " + e.getMessage(), e);
-            }
-        }
-    }
-
-    private List<ItemDelta<?, ?>> createOperationalStateDelta(AvailabilityStatusType status, String message, PrismObject<ResourceType> resource) throws SchemaException {
-        OperationalStateType state = new OperationalStateType(prismContext);
-        state.setMessage(message);
-        state.setLastAvailabilityStatus(status);
-        state.setNodeId(taskManager.getNodeId());
-        state.setTimestamp(clock.currentTimeXMLGregorianCalendar());
-
-        ItemDelta<?, ?> lastAvailabilityStatus = prismContext.deltaFor(ResourceType.class).item(ResourceType.F_OPERATIONAL_STATE).replace(state).asItemDelta();
-
-        List<ItemDelta<?, ?>> deltas = new ArrayList<>();
-        deltas.add(lastAvailabilityStatus);
-        addHistoryDeltas(resource, state, deltas);
-        return deltas;
-    }
-
-    private void addHistoryDeltas(PrismObject<ResourceType> resource, OperationalStateType newState, List<ItemDelta<?, ?>> deltas) throws SchemaException {
-        cleanupHistoryDeltas(resource, deltas);
-
-        ItemDelta<?, ?> addNewDelta = prismContext.deltaFor(ResourceType.class).item(ResourceType.F_OPERATIONAL_STATE_HISTORY).add(newState.clone()).asItemDelta();
-        deltas.add(addNewDelta);
-    }
-
-    private void cleanupHistoryDeltas(PrismObject<ResourceType> resource, List<ItemDelta<?, ?>> deltas) throws SchemaException {
-        if (resource == null) {
-            return;
-        }
-
-        List<OperationalStateType> history = new ArrayList<>(resource.asObjectable().getOperationalStateHistory());
-        int historySize = history.size();
-        if (historySize >= MAX_OPERATIONAL_HISOTRY_SIZE) {
-            Comparator timestampCompare = (r1, r2) -> {
-                OperationalStateType state1 = (OperationalStateType) r1;
-                OperationalStateType state2 = (OperationalStateType) r2;
-                if (state1 == null) {
-                    return (state2 == null ? DatatypeConstants.EQUAL : DatatypeConstants.GREATER);
-                }
-
-                if (state2 == null) {
-                    return (state1 == null ? DatatypeConstants.EQUAL : DatatypeConstants.LESSER);
-                }
-
-                XMLGregorianCalendar gc1 = state1.getTimestamp();
-                XMLGregorianCalendar gc2 = state2.getTimestamp();
-
-                Long t1 = MiscUtil.asLong(gc1);
-                Long t2 = MiscUtil.asLong(gc2);
-                return t2.compareTo(t1);
-            };
-
-            Collections.sort(history, timestampCompare);
-            if (MAX_OPERATIONAL_HISOTRY_SIZE == historySize) {
-                ItemDelta<?, ?> deleteOldDelta = prismContext.deltaFor(ResourceType.class)
-                        .item(ResourceType.F_OPERATIONAL_STATE_HISTORY)
-                        .delete(history.get(historySize - 1).clone())
-                        .asItemDelta();
-                deltas.add(deleteOldDelta);
-            }
-
-            // in case the resource was not available last time we updated history
-            // there might me more then MAX_OPERATIONAL_HISOTY_SIZE records, so
-            // just remove them now.
-            if (MAX_OPERATIONAL_HISOTRY_SIZE < historySize) {
-                int recordsToDelete = historySize - MAX_OPERATIONAL_HISOTRY_SIZE + 1;
-                for (int i = 1; i <= recordsToDelete; i++) {
-                    ItemDelta<?, ?> deleteOldDelta = prismContext.deltaFor(ResourceType.class)
-                            .item(ResourceType.F_OPERATIONAL_STATE_HISTORY)
-                            .delete(history.get(historySize - i).clone())
-                            .asItemDelta();
-                    deltas.add(deleteOldDelta);
-                }
-            }
-        }
-    }
-
-    private ItemDelta<?, ?> createResourceAvailabilityStatusDelta(AvailabilityStatusType status) throws SchemaException {
-        return prismContext.deltaFor(ResourceType.class)
-                .item(SchemaConstants.PATH_OPERATIONAL_STATE_LAST_AVAILABILITY_STATUS).replace(status)
-                .asItemDelta();
-    }
-
-    /**
-     * Adjust scheme with respect to capabilities. E.g. disable attributes that
-     * are used for special purpose (such as account activation simulation).
-     *
-     * TODO treat also objectclass-specific capabilities here
-     */
-    private void adjustSchemaForSimulatedCapabilities(PrismObject<ResourceType> resource, ResourceSchema resourceSchema) {
-        ResourceType resourceType = resource.asObjectable();
-        if (resourceType.getCapabilities() == null || resourceType.getCapabilities().getConfigured() == null) {
-            return;
-        }
-        ActivationCapabilityType activationCapability = CapabilityUtil.getCapability(resourceType
-                .getCapabilities().getConfigured().getAny(), ActivationCapabilityType.class);
-        if (CapabilityUtil.getEffectiveActivationStatus(activationCapability) != null) {
-            QName attributeName = activationCapability.getStatus().getAttribute();
-            Boolean ignore = activationCapability.getStatus().isIgnoreAttribute();
-            if (attributeName != null) {
-                // The attribute used for enable/disable simulation should be ignored in the schema
-                // otherwise strange things may happen, such as changing the same attribute both from
-                // activation/enable and from the attribute using its native name.
-                for (ObjectClassComplexTypeDefinition objectClassDefinition : resourceSchema
-                        .getDefinitions(ObjectClassComplexTypeDefinition.class)) {
-                    ResourceAttributeDefinition attributeDefinition = objectClassDefinition
-                            .findAttributeDefinition(attributeName);
-                    if (attributeDefinition != null) {
-                        if (ignore == null || ignore.booleanValue()) {
-                            ((MutableItemDefinition) attributeDefinition).setProcessing(ItemProcessing.IGNORE);
-                        }
-                    } else {
-                        // simulated activation attribute points to something that is not in the schema
-                        // technically, this is an error. But it looks to be quite common in connectors.
-                        // The enable/disable is using operational attributes that are not exposed in the
-                        // schema, but they work if passed to the connector.
-                        // Therefore we don't want to break anything. We could log an warning here, but the
-                        // warning would be quite frequent. Maybe a better place to warn user would be import
-                        // of the object.
-                        LOGGER.debug("Simulated activation attribute "
-                                + attributeName
-                                + " for objectclass "
-                                + objectClassDefinition.getTypeName()
-                                + " in "
-                                + resource
-                                + " does not exist in the resource schema. This may work well, but it is not clean. Connector exposing such schema should be fixed.");
-                    }
-                }
-            }
-        }
-    }
-
-    private void checkSchema(PrismSchema schema) throws SchemaException {
-        // This is resource schema, it should contain only
-        // ResourceObjectDefinitions
-        for (Definition def : schema.getDefinitions()) {
-            if (def instanceof ComplexTypeDefinition) {
-                // This is OK
-            } else if (def instanceof ResourceAttributeContainerDefinition) {
-                checkResourceObjectDefinition((ResourceAttributeContainerDefinition) def);
-            } else {
-                throw new SchemaException("Unexpected definition in resource schema: " + def);
-            }
-        }
-    }
-
-    private void checkResourceObjectDefinition(ResourceAttributeContainerDefinition rod)
-            throws SchemaException {
-        for (ItemDefinition def : rod.getDefinitions()) {
-            if (!(def instanceof ResourceAttributeDefinition)) {
-                throw new SchemaException("Unexpected definition in resource schema object " + rod + ": "
-                        + def);
-            }
-        }
-    }
-
-    public void applyDefinition(ObjectDelta<ResourceType> delta, ResourceType resourceWhenNoOid, GetOperationOptions options, Task task, OperationResult objectResult) throws SchemaException, ObjectNotFoundException, CommunicationException, ConfigurationException, ExpressionEvaluationException {
-
-        if (delta.isAdd()) {
-            PrismObject<ResourceType> resource = delta.getObjectToAdd();
-            applyConnectorSchemasToResource(resource, task, objectResult);
-            return;
-
-        } else if (delta.isModify()) {
-            // Go on
-        } else {
-            return;
-        }
-
-        if (delta.hasCompleteDefinition()){
-            //nothing to do, all modifications has definitions..just aplly this deltas..
-            return;
-        }
-
-
-        PrismObject<ResourceType> resource;
-        String resourceOid = delta.getOid();
-        if (resourceOid == null) {
-            Validate.notNull(resourceWhenNoOid, "Resource oid not specified in the object delta, and resource is not specified as well. Could not apply definition.");
-            resource = resourceWhenNoOid.asPrismObject();
-        } else {
-            resource = getResource(resourceOid, options, task, objectResult);
-        }
-
-        ResourceType resourceType = resource.asObjectable();
-//        ResourceType resourceType = completeResource(resource.asObjectable(), null, objectResult);
-        //TODO TODO TODO FIXME FIXME FIXME copied from ObjectImprted..union this two cases
-        PrismContainer<ConnectorConfigurationType> configurationContainer = ResourceTypeUtil.getConfigurationContainer(resourceType);
-        if (configurationContainer == null || configurationContainer.isEmpty()) {
-            // Nothing to check
-            objectResult.recordWarning("The resource has no configuration");
-            return;
-        }
-
-        // Check the resource configuration. The schema is in connector, so fetch the connector first
-        String connectorOid = resourceType.getConnectorRef().getOid();
-        if (StringUtils.isBlank(connectorOid)) {
-            objectResult.recordFatalError("The connector reference (connectorRef) is null or empty");
-            return;
-        }
-
-        //ItemDelta.findItemDelta(delta.getModifications(), ResourceType.F_SCHEMA, ContainerDelta.class) == null ||
-
-        ReferenceDelta connectorRefDelta = ItemDeltaCollectionsUtil.findReferenceModification(delta.getModifications(), ResourceType.F_CONNECTOR_REF);
-        if (connectorRefDelta != null){
-            Item<PrismReferenceValue,PrismReferenceDefinition> connectorRefNew = connectorRefDelta.getItemNewMatchingPath(null);
-            if (connectorRefNew.getValues().size() == 1){
-                PrismReferenceValue connectorRefValue = connectorRefNew.getValues().iterator().next();
-                if (connectorRefValue.getOid() != null && !connectorOid.equals(connectorRefValue.getOid())){
-                    connectorOid = connectorRefValue.getOid();
-                }
-            }
-        }
-
-        PrismObject<ConnectorType> connector = null;
-        ConnectorType connectorType = null;
-        try {
-            connector = repositoryService.getObject(ConnectorType.class, connectorOid, null, objectResult);
-            connectorType = connector.asObjectable();
-        } catch (ObjectNotFoundException e) {
-            // No connector, no fun. We can't check the schema. But this is referential integrity problem.
-            // Mark the error ... there is nothing more to do
-            objectResult.recordFatalError("Connector (OID:" + connectorOid + ") referenced from the resource is not in the repository", e);
-            return;
-        } catch (SchemaException e) {
-            // Probably a malformed connector. To be kind of robust, lets allow the import.
-            // Mark the error ... there is nothing more to do
-            objectResult.recordPartialError("Connector (OID:" + connectorOid + ") referenced from the resource has schema problems: " + e.getMessage(), e);
-            LOGGER.error("Connector (OID:{}) referenced from the imported resource \"{}\" has schema problems: {}-{}",
-                new Object[]{connectorOid, resourceType.getName(), e.getMessage(), e});
-            return;
-        }
-
-        Element connectorSchemaElement = ConnectorTypeUtil.getConnectorXsdSchema(connector);
-        MutablePrismSchema connectorSchema;
-        if (connectorSchemaElement == null) {
-            // No schema to validate with
-            return;
-        }
-        try {
-            connectorSchema = prismContext.schemaFactory().createPrismSchema(DOMUtil.getSchemaTargetNamespace(connectorSchemaElement));
-            connectorSchema.parseThis(connectorSchemaElement, true, "schema for " + connector, prismContext);
-        } catch (SchemaException e) {
-            objectResult.recordFatalError("Error parsing connector schema for " + connector + ": "+e.getMessage(), e);
-            return;
-        }
-        QName configContainerQName = new QName(connectorType.getNamespace(), ResourceType.F_CONNECTOR_CONFIGURATION.getLocalPart());
-        PrismContainerDefinition<ConnectorConfigurationType> configContainerDef =
-                connectorSchema.findContainerDefinitionByElementName(configContainerQName);
-        if (configContainerDef == null) {
-            objectResult.recordFatalError("Definition of configuration container " + configContainerQName + " not found in the schema of of " + connector);
-            return;
-        }
-
-        try {
-            configurationContainer.applyDefinition(configContainerDef);
-        } catch (SchemaException e) {
-            objectResult.recordFatalError("Configuration error in " + resource + ": "+e.getMessage(), e);
-            return;
-        }
-
-        PrismContainer configContainer = resourceType.asPrismObject().findContainer(ResourceType.F_CONNECTOR_CONFIGURATION);
-        configContainer.applyDefinition(configContainerDef);
-
-        for (ItemDelta<?,?> itemDelta : delta.getModifications()){
-            applyItemDefinition(itemDelta, configContainerDef, objectResult);
-        }
-    }
-
-    private <V extends PrismValue, D extends ItemDefinition> void applyItemDefinition(ItemDelta<V,D> itemDelta,
-            PrismContainerDefinition<ConnectorConfigurationType> configContainerDef, OperationResult objectResult) throws SchemaException {
-        if (itemDelta.getParentPath() == null){
-            LOGGER.trace("No parent path defined for item delta {}", itemDelta);
-            return;
-        }
-
-        QName first = itemDelta.getParentPath().firstToNameOrNull();
-        if (first == null) {
-            return;
-        }
-
-        if (itemDelta.getDefinition() == null && (ResourceType.F_CONNECTOR_CONFIGURATION.equals(first) || ResourceType.F_SCHEMA.equals(first))){
-            ItemPath path = itemDelta.getPath().rest();
-            D itemDef = configContainerDef.findItemDefinition(path);
-            if (itemDef == null){
-                LOGGER.warn("No definition found for item {}. Check your namespaces?", path);
-                objectResult.recordWarning("No definition found for item delta: " + itemDelta +". Check your namespaces?" );
-//                throw new SchemaException("No definition found for item " + path+ ". Check your namespaces?" );
-                return;
-            }
-            itemDelta.applyDefinition(itemDef);
-
-        }
-    }
-
-    public void applyDefinition(PrismObject<ResourceType> resource, Task task, OperationResult parentResult)
-            throws ObjectNotFoundException, SchemaException, CommunicationException, ConfigurationException,
-            ExpressionEvaluationException {
-        applyConnectorSchemasToResource(resource, task, parentResult);
-    }
-
-    public void applyDefinition(ObjectQuery query, OperationResult result) {
-        // TODO: not implemented yet
-    }
-
-    public Object executeScript(String resourceOid, ProvisioningScriptType script, Task task, OperationResult result) throws ObjectNotFoundException, SchemaException, CommunicationException, ConfigurationException, SecurityViolationException, ExpressionEvaluationException {
-        PrismObject<ResourceType> resource = getResource(resourceOid, null, task, result);
-        ConnectorSpec connectorSpec = selectConnectorSpec(resource, ScriptCapabilityType.class);
-        if (connectorSpec == null) {
-            throw new UnsupportedOperationException("No connector supports script capability");
-        }
-        ConnectorInstance connectorInstance = connectorManager.getConfiguredConnectorInstance(connectorSpec, false, result);
-        ExecuteProvisioningScriptOperation scriptOperation = ProvisioningUtil.convertToScriptOperation(script, "script on "+resource, prismContext);
-        try {
-            StateReporter reporter = new StateReporter(resourceOid, task);
-            return connectorInstance.executeScript(scriptOperation, reporter, result);
-        } catch (GenericFrameworkException e) {
-            // Not expected. Transform to system exception
-            result.recordFatalError("Generic provisioning framework error", e);
-            throw new SystemException("Generic provisioning framework error: " + e.getMessage(), e);
-        }
-    }
-
-    public List<ConnectorOperationalStatus> getConnectorOperationalStatus(PrismObject<ResourceType> resource, OperationResult result) throws ObjectNotFoundException, SchemaException, CommunicationException, ConfigurationException {
-        List<ConnectorOperationalStatus> statuses = new ArrayList<>();
-        for (ConnectorSpec connectorSpec: getAllConnectorSpecs(resource)) {
-            ConnectorInstance connectorInstance = connectorManager.getConfiguredConnectorInstance(connectorSpec, false, result);
-            ConnectorOperationalStatus operationalStatus = connectorInstance.getOperationalStatus();
-            if (operationalStatus != null) {
-                operationalStatus.setConnectorName(connectorSpec.getConnectorName());
-                statuses.add(operationalStatus);
-            }
-        }
-        return statuses;
-    }
-
-    private List<ConnectorSpec> getAllConnectorSpecs(PrismObject<ResourceType> resource) throws SchemaException {
-        List<ConnectorSpec> connectorSpecs = new ArrayList<>();
-        connectorSpecs.add(getDefaultConnectorSpec(resource));
-        for (ConnectorInstanceSpecificationType additionalConnectorType: resource.asObjectable().getAdditionalConnector()) {
-            connectorSpecs.add(getConnectorSpec(resource, additionalConnectorType));
-        }
-        return connectorSpecs;
-    }
-
-    // Should be used only internally (private). But it is public, because it is accessed from the tests.
-    public <T extends CapabilityType> ConnectorInstance getConfiguredConnectorInstance(PrismObject<ResourceType> resource,
-            Class<T> operationCapabilityClass, boolean forceFresh, OperationResult parentResult) throws SchemaException, ObjectNotFoundException, CommunicationException, ConfigurationException {
-        ConnectorSpec connectorSpec = selectConnectorSpec(resource, operationCapabilityClass);
-        if (connectorSpec == null) {
-            return null;
-        }
-        return connectorManager.getConfiguredConnectorInstance(connectorSpec, forceFresh, parentResult);
-    }
-
-    // Used by the tests. Does not change anything.
-    <T extends CapabilityType> ConnectorInstance getConfiguredConnectorInstanceFromCache(PrismObject<ResourceType> resource,
-            Class<T> operationCapabilityClass) throws SchemaException {
-        ConnectorSpec connectorSpec = selectConnectorSpec(resource, operationCapabilityClass);
-        return connectorSpec != null ? connectorManager.getConfiguredConnectorInstanceFromCache(connectorSpec) : null;
-    }
-
-    public <T extends CapabilityType> CapabilitiesType getConnectorCapabilities(ResourceType resource,
-                                                                                RefinedObjectClassDefinition objectClassDefinition, Class<T> operationCapabilityClass) {
-        if (resource == null) {
-            return null;
-        }
-
-        CapabilitiesType connectorCapabilities = null;
-        for (ConnectorInstanceSpecificationType additionalConnectorType : resource.getAdditionalConnector()) {
-            if (supportsCapability(additionalConnectorType, operationCapabilityClass)) {
-                connectorCapabilities = additionalConnectorType.getCapabilities();
-            }
-        }
-
-        if (connectorCapabilities == null) {
-            connectorCapabilities = resource.getCapabilities();
-        }
-
-
-        CapabilitiesType finalCapabilities = applyObjectClassCapabilities(connectorCapabilities, objectClassDefinition);
-        LOGGER.trace("Returning final capabilities:\n{} ", finalCapabilities);
-        return finalCapabilities;
-
-    }
-
-    private CapabilitiesType applyObjectClassCapabilities(CapabilitiesType connectorCapabilities, RefinedObjectClassDefinition objectClassDefinition) {
-
-        if (objectClassDefinition == null) {
-            return connectorCapabilities;
-        }
-
-        CapabilitiesType objectClassCapabilities = objectClassDefinition.getCapabilities();
-        if (objectClassCapabilities == null) {
-            LOGGER.trace("No capabilities for {} specified, skipping merge.", objectClassDefinition);
-            return connectorCapabilities;
-        }
-
-        CapabilityCollectionType configured = objectClassCapabilities.getConfigured();
-        if (configured == null) {
-            LOGGER.trace("Empty capabilities in {} specified, skipping merge", objectClassDefinition);
-            return connectorCapabilities;
-        }
-
-        CapabilitiesType finalCapabilities = new CapabilitiesType();
-        if (connectorCapabilities.getNative() != null) {
-            finalCapabilities.setNative(connectorCapabilities.getNative());
-        }
-
-        if (!hasConfiguredCapabilities(connectorCapabilities)) {
-            LOGGER.trace("No configured capabilities found for connector, replacing with capabilities defined for {}", objectClassDefinition);
-            finalCapabilities.setConfigured(configured);
-            return finalCapabilities;
-        }
-
-        for (Object capability : connectorCapabilities.getConfigured().getAny()) {
-
-            if (!CapabilityUtil.containsCapabilityWithSameElementName(configured.getAny(), capability)) {
-                configured.getAny().add(capability);
-            }
-        }
-
-        finalCapabilities.setConfigured(configured);
-        return finalCapabilities;
-    }
-
-    private boolean hasConfiguredCapabilities(CapabilitiesType supportedCapabilities) {
-        if (supportedCapabilities.getConfigured() == null) {
-            return false;
-        }
-
-        if (supportedCapabilities.getConfigured().getAny().isEmpty()) {
-            return false;
-
-        }
-        return true;
-    }
-
-    private <T extends CapabilityType> ConnectorSpec selectConnectorSpec(PrismObject<ResourceType> resource, Map<String,Collection<Object>> capabilityMap, Class<T> capabilityClass) throws SchemaException {
-        if (capabilityMap == null) {
-            return selectConnectorSpec(resource, capabilityClass);
-        }
-        for (ConnectorInstanceSpecificationType additionalConnectorType: resource.asObjectable().getAdditionalConnector()) {
-            if (supportsCapability(additionalConnectorType, capabilityMap.get(additionalConnectorType.getName()), capabilityClass)) {
-                return getConnectorSpec(resource, additionalConnectorType);
-            }
-        }
-        return getDefaultConnectorSpec(resource);
-    }
-
-    private <T extends CapabilityType> ConnectorSpec selectConnectorSpec(PrismObject<ResourceType> resource, Class<T> operationCapabilityClass) throws SchemaException {
-        for (ConnectorInstanceSpecificationType additionalConnectorType: resource.asObjectable().getAdditionalConnector()) {
-            if (supportsCapability(additionalConnectorType, operationCapabilityClass)) {
-                return getConnectorSpec(resource, additionalConnectorType);
-            }
-        }
-        return getDefaultConnectorSpec(resource);
-    }
-
-    private <T extends CapabilityType> boolean supportsCapability(ConnectorInstanceSpecificationType additionalConnectorType, Class<T> capabilityClass) {
-        T cap = CapabilityUtil.getEffectiveCapability(additionalConnectorType.getCapabilities(), capabilityClass);
-        if (cap == null) {
-            return false;
-        }
-        return CapabilityUtil.isCapabilityEnabled(cap);
-    }
-
-    private <T extends CapabilityType> boolean supportsCapability(ConnectorInstanceSpecificationType additionalConnectorType, Collection<Object> nativeCapabilities, Class<T> capabilityClass) {
-        CapabilitiesType specifiedCapabilitiesType = additionalConnectorType.getCapabilities();
-        if (specifiedCapabilitiesType != null) {
-            CapabilityCollectionType configuredCapCollectionType = specifiedCapabilitiesType.getConfigured();
-            if (configuredCapCollectionType != null) {
-                T configuredCap = CapabilityUtil.getCapability(configuredCapCollectionType.getAny(), capabilityClass);
-                if (configuredCap != null && !CapabilityUtil.isCapabilityEnabled(configuredCap)) {
-                    return false;
-                }
-            }
-
-        }
-        T cap = CapabilityUtil.getCapability(nativeCapabilities, capabilityClass);
-        if (cap == null) {
-            return false;
-        }
-        return CapabilityUtil.isCapabilityEnabled(cap);
-    }
-
-    private ConnectorSpec getDefaultConnectorSpec(PrismObject<ResourceType> resource) {
-        PrismContainer<ConnectorConfigurationType> connectorConfiguration = resource.findContainer(ResourceType.F_CONNECTOR_CONFIGURATION);
-        return new ConnectorSpec(resource, null, ResourceTypeUtil.getConnectorOid(resource), connectorConfiguration);
-    }
-
-    private ConnectorSpec getConnectorSpec(PrismObject<ResourceType> resource, ConnectorInstanceSpecificationType additionalConnectorType) throws SchemaException {
-        if (additionalConnectorType.getConnectorRef() == null) {
-            throw new SchemaException("No connector reference in additional connector in "+resource);
-        }
-        String connectorOid = additionalConnectorType.getConnectorRef().getOid();
-        if (StringUtils.isBlank(connectorOid)) {
-            throw new SchemaException("No connector OID in additional connector in "+resource);
-        }
-        PrismContainer<ConnectorConfigurationType> connectorConfiguration = additionalConnectorType.asPrismContainerValue().findContainer(ConnectorInstanceSpecificationType.F_CONNECTOR_CONFIGURATION);
-        String connectorName = additionalConnectorType.getName();
-        if (StringUtils.isBlank(connectorName)) {
-            throw new SchemaException("No connector name in additional connector in "+resource);
-        }
-        return new ConnectorSpec(resource, connectorName, connectorOid, connectorConfiguration);
-    }
-
-    public PrismContext getPrismContext() {
-        return prismContext;
-    }
-}
-=======
-/*
- * Copyright (c) 2010-2018 Evolveum and contributors
- *
- * This work is dual-licensed under the Apache License 2.0
- * and European Union Public License. See LICENSE file for details.
- */
-
-package com.evolveum.midpoint.provisioning.impl;
-
-import java.util.*;
-
-import javax.xml.namespace.QName;
-
-import com.evolveum.midpoint.common.refinery.RefinedObjectClassDefinition;
-import com.evolveum.midpoint.common.refinery.RefinedResourceSchemaImpl;
-import com.evolveum.midpoint.prism.*;
-import com.evolveum.midpoint.prism.delta.*;
-import com.evolveum.midpoint.prism.path.ItemPath;
-import com.evolveum.midpoint.prism.schema.MutablePrismSchema;
-import com.evolveum.midpoint.schema.processor.*;
-import com.evolveum.prism.xml.ns._public.types_3.SchemaDefinitionType;
-
-import org.apache.commons.lang.StringUtils;
-import org.apache.commons.lang.Validate;
-import org.springframework.beans.factory.annotation.Autowired;
-import org.springframework.beans.factory.annotation.Qualifier;
-import org.springframework.stereotype.Component;
-import org.w3c.dom.Document;
-import org.w3c.dom.Element;
-
-import com.evolveum.midpoint.prism.query.ObjectQuery;
-import com.evolveum.midpoint.prism.schema.PrismSchema;
-import com.evolveum.midpoint.provisioning.api.GenericConnectorException;
-import com.evolveum.midpoint.provisioning.ucf.api.ConnectorInstance;
-import com.evolveum.midpoint.provisioning.ucf.api.ExecuteProvisioningScriptOperation;
-import com.evolveum.midpoint.provisioning.ucf.api.GenericFrameworkException;
-import com.evolveum.midpoint.provisioning.util.ProvisioningUtil;
-import com.evolveum.midpoint.repo.api.RepositoryService;
-import com.evolveum.midpoint.repo.common.expression.Expression;
-import com.evolveum.midpoint.repo.common.expression.ExpressionEvaluationContext;
-import com.evolveum.midpoint.repo.common.expression.ExpressionFactory;
-import com.evolveum.midpoint.repo.common.expression.ExpressionVariables;
-import com.evolveum.midpoint.schema.CapabilityUtil;
-import com.evolveum.midpoint.schema.GetOperationOptions;
-import com.evolveum.midpoint.schema.constants.ConnectorTestOperation;
-import com.evolveum.midpoint.schema.constants.SchemaConstants;
-import com.evolveum.midpoint.schema.internals.InternalCounters;
-import com.evolveum.midpoint.schema.internals.InternalMonitor;
-import com.evolveum.midpoint.schema.result.OperationResult;
-import com.evolveum.midpoint.schema.statistics.ConnectorOperationalStatus;
-import com.evolveum.midpoint.schema.util.ConnectorTypeUtil;
-import com.evolveum.midpoint.schema.util.MiscSchemaUtil;
-import com.evolveum.midpoint.schema.util.ObjectTypeUtil;
-import com.evolveum.midpoint.schema.util.ResourceTypeUtil;
-import com.evolveum.midpoint.task.api.StateReporter;
-import com.evolveum.midpoint.task.api.Task;
-import com.evolveum.midpoint.util.DOMUtil;
-import com.evolveum.midpoint.util.DebugUtil;
-import com.evolveum.midpoint.util.exception.CommunicationException;
-import com.evolveum.midpoint.util.exception.ConfigurationException;
-import com.evolveum.midpoint.util.exception.ExpressionEvaluationException;
-import com.evolveum.midpoint.util.exception.ObjectAlreadyExistsException;
-import com.evolveum.midpoint.util.exception.ObjectNotFoundException;
-import com.evolveum.midpoint.util.exception.SchemaException;
-import com.evolveum.midpoint.util.exception.SecurityViolationException;
-import com.evolveum.midpoint.util.exception.SystemException;
-import com.evolveum.midpoint.util.exception.TunnelException;
-import com.evolveum.midpoint.util.logging.Trace;
-import com.evolveum.midpoint.util.logging.TraceManager;
-import com.evolveum.midpoint.xml.ns._public.common.common_3.AvailabilityStatusType;
-import com.evolveum.midpoint.xml.ns._public.common.common_3.CachingMetadataType;
-import com.evolveum.midpoint.xml.ns._public.common.common_3.CapabilitiesType;
-import com.evolveum.midpoint.xml.ns._public.common.common_3.CapabilityCollectionType;
-import com.evolveum.midpoint.xml.ns._public.common.common_3.ConnectorConfigurationType;
-import com.evolveum.midpoint.xml.ns._public.common.common_3.ConnectorInstanceSpecificationType;
-import com.evolveum.midpoint.xml.ns._public.common.common_3.ConnectorType;
-import com.evolveum.midpoint.xml.ns._public.common.common_3.ExpressionType;
-import com.evolveum.midpoint.xml.ns._public.common.common_3.ProvisioningScriptType;
-import com.evolveum.midpoint.xml.ns._public.common.common_3.ResourceType;
-import com.evolveum.midpoint.xml.ns._public.common.common_3.SchemaGenerationConstraintsType;
-import com.evolveum.midpoint.xml.ns._public.common.common_3.XmlSchemaType;
-import com.evolveum.midpoint.xml.ns._public.resource.capabilities_3.ActivationCapabilityType;
-import com.evolveum.midpoint.xml.ns._public.resource.capabilities_3.CapabilityType;
-import com.evolveum.midpoint.xml.ns._public.resource.capabilities_3.SchemaCapabilityType;
-import com.evolveum.midpoint.xml.ns._public.resource.capabilities_3.ScriptCapabilityType;
-
-import static java.util.Collections.singletonList;
-
-@Component
-public class ResourceManager {
-
-    @Autowired @Qualifier("cacheRepositoryService")
-    private RepositoryService repositoryService;
-
-    @Autowired private ResourceCache resourceCache;
-    @Autowired private ConnectorManager connectorManager;
-    @Autowired private PrismContext prismContext;
-    @Autowired private ExpressionFactory expressionFactory;
-
-    private static final Trace LOGGER = TraceManager.getTrace(ResourceManager.class);
-
-    private static final String OP_COMPLETE_RESOURCE = ResourceManager.class.getName() + ".completeResource";
-
-    /**
-     * Completes a resource that has been - we expect - just retrieved from the repository, usually by a search operation.
-     */
-    PrismObject<ResourceType> completeResource(PrismObject<ResourceType> repositoryObject, GetOperationOptions options, Task task,
-            OperationResult parentResult)
-            throws ObjectNotFoundException, SchemaException, ExpressionEvaluationException,
-            ConfigurationException, CommunicationException {
-
-        String oid = repositoryObject.getOid();
-        boolean readonly = GetOperationOptions.isReadOnly(options);
-
-        PrismObject<ResourceType> cachedResource = resourceCache.get(oid, repositoryObject.getVersion(), readonly);
-        if (cachedResource != null) {
-            return cachedResource;
-        } else {
-            LOGGER.debug("Storing fetched resource {}, version {} to cache (previously cached version {})",
-                    oid, repositoryObject.getVersion(), resourceCache.getVersion(oid));
-            PrismObject<ResourceType> mutableRepositoryObject = repositoryObject.cloneIfImmutable();
-            return completeAndCacheResource(mutableRepositoryObject, options, task, parentResult);
-        }
-    }
-
-    /**
-     * Gets a resource.
-     */
-    public PrismObject<ResourceType> getResource(String oid, GetOperationOptions options, Task task, OperationResult parentResult)
-            throws ObjectNotFoundException, SchemaException, ExpressionEvaluationException, ConfigurationException, CommunicationException {
-        boolean readonly = GetOperationOptions.isReadOnly(options);
-        PrismObject<ResourceType> cachedResource = resourceCache.getIfLatest(oid, readonly, parentResult);
-        if (cachedResource != null) {
-            LOGGER.trace("Returning resource from cache:\n{}", cachedResource.debugDumpLazily());
-            return cachedResource;
-        } else {
-            if (LOGGER.isDebugEnabled()) {
-                LOGGER.debug("Fetching resource {} and storing to cache (previously cached version {})",
-                        oid, resourceCache.getVersion(oid));
-            }
-            // We must obviously NOT fetch resource from repo as read-only. We are going to modify it.
-            PrismObject<ResourceType> repositoryObject = readResourceFromRepository(oid, parentResult);
-            return completeAndCacheResource(repositoryObject, options, task, parentResult);
-        }
-    }
-
-    private PrismObject<ResourceType> readResourceFromRepository(String oid, OperationResult parentResult)
-            throws ObjectNotFoundException, SchemaException {
-        InternalMonitor.recordCount(InternalCounters.RESOURCE_REPOSITORY_READ_COUNT);
-        return repositoryService.getObject(ResourceType.class, oid, null, parentResult);
-    }
-
-    /**
-     * Here we complete the resource and cache it.
-     *
-     * @param repositoryObject Up-to-date repository object. Must be mutable.
-     */
-    private PrismObject<ResourceType> completeAndCacheResource(PrismObject<ResourceType> repositoryObject,
-            GetOperationOptions options, Task task, OperationResult parentResult)
-            throws ObjectNotFoundException, SchemaException, ExpressionEvaluationException,
-            ConfigurationException, CommunicationException {
-
-        checkMutable(repositoryObject);
-
-        PrismObject<ResourceType> completedResource = completeResourceInternal(repositoryObject, null,
-                false, null, options, task, parentResult);
-
-        logResourceAfterCompletion(completedResource);
-        if (!isComplete(completedResource)) {
-            // No not cache non-complete resources (e.g. those retrieved with noFetch)
-            LOGGER.trace("Not putting {} into cache because it's not complete", repositoryObject);
-        } else {
-            OperationResult completeResourceResult = parentResult.findSubresult(OP_COMPLETE_RESOURCE);
-            if (!completeResourceResult.isSuccess()) {
-                LOGGER.trace("Not putting {} into cache because the completeResource operation status is {}",
-                        ObjectTypeUtil.toShortString(repositoryObject), completeResourceResult.getStatus());
-            } else {
-                // Cache only resources that are completely OK
-                resourceCache.put(completedResource);
-            }
-        }
-        return completedResource;
-    }
-
-    private void logResourceAfterCompletion(PrismObject<ResourceType> completedResource) {
-        if (LOGGER.isTraceEnabled()) {
-            LOGGER.trace("Resource after completion, before putting into cache:\n{}", completedResource.debugDump());
-            Element xsdSchemaElement = ResourceTypeUtil.getResourceXsdSchema(completedResource);
-            if (xsdSchemaElement == null) {
-                LOGGER.trace("Schema: null");
-            } else {
-                LOGGER.trace("Schema:\n{}",
-                        DOMUtil.serializeDOMToString(ResourceTypeUtil.getResourceXsdSchema(completedResource)));
-            }
-        }
-    }
-
-    void deleteResource(String oid, OperationResult parentResult) throws ObjectNotFoundException {
-        resourceCache.remove(oid);
-        repositoryService.deleteObject(ResourceType.class, oid, parentResult);
-    }
-
-    /**
-     * Make sure that the resource is complete.
-     *
-     * It will check if the resource has a sufficiently fresh schema, etc.
-     *
-     * Returned resource may be the same or may be a different instance, but it
-     * is guaranteed that it will be "fresher" and will correspond to the
-     * repository state (assuming that the provided resource also corresponded
-     * to the repository state).
-     *
-     * The connector schema that was fetched before can be supplied to this
-     * method. This is just an optimization. It comes handy e.g. in test
-     * connection case.
-     *
-     * Note: This is not really the best place for this method. Need to figure
-     * out correct place later.
-     *
-     * @param repoResource
-     *            Resource to check
-     * @param resourceSchema
-     *            schema that was freshly pre-fetched (or null)
-     *
-     * @return completed resource
-     */
-    private PrismObject<ResourceType> completeResourceInternal(PrismObject<ResourceType> repoResource, ResourceSchema resourceSchema,
-            boolean fetchedSchema, Map<String,Collection<Object>> capabilityMap, GetOperationOptions options, Task task, OperationResult parentResult)
-            throws ObjectNotFoundException, SchemaException, ExpressionEvaluationException {
-
-        checkMutable(repoResource);
-
-        OperationResult result = parentResult.createMinorSubresult(OP_COMPLETE_RESOURCE);
-        try {
-            try {
-                applyConnectorSchemasToResource(repoResource, task, result);
-            } catch (Throwable t) {
-                String message =
-                        "An error occurred while applying connector schema to connector configuration of " + repoResource + ": "
-                                + t.getMessage();
-                result.recordPartialError(message, t);
-                LOGGER.warn(message, t);
-                return repoResource;
-            }
-
-            PrismObject<ResourceType> newResource;
-
-            if (isComplete(repoResource)) {
-                // The resource is complete.
-                newResource = repoResource;
-
-            } else {
-                // The resource is NOT complete. Try to fetch schema and capabilities
-
-                if (GetOperationOptions.isNoFetch(options)) {
-                    // We need to fetch schema, but the noFetch option is specified. Therefore return whatever we have.
-                    result.recordSuccessIfUnknown();
-                    return repoResource;
-                }
-
-                try {
-
-                    completeSchemaAndCapabilities(repoResource, resourceSchema, fetchedSchema, capabilityMap, task, result);
-
-                } catch (Exception ex) {
-                    // Catch the exceptions. There are not critical. We need to catch them all because the connector may
-                    // throw even undocumented runtime exceptions.
-                    // Even non-complete resource may still be usable. The fetchResult indicates that there was an error
-                    result.recordPartialError("Cannot complete resource schema and capabilities: " + ex.getMessage(), ex);
-                    return repoResource;
-                }
-
-                try {
-                    // Now we need to re-read the resource from the repository and re-apply the schemas. This ensures that we will
-                    // cache the correct version and that we avoid race conditions, etc.
-
-                    newResource = readResourceFromRepository(repoResource.getOid(), result);
-                    applyConnectorSchemasToResource(newResource, task, result);
-
-                } catch (SchemaException | ObjectNotFoundException | RuntimeException e) {
-                    result.recordFatalError(e);
-                    throw e;
-                }
-            }
-
-            try {
-                // make sure it has parsed resource and refined schema. We are going to cache
-                // it, so we want to cache it with the parsed schemas
-                RefinedResourceSchemaImpl.getResourceSchema(newResource, prismContext);
-                RefinedResourceSchemaImpl.getRefinedSchema(newResource);
-
-            } catch (SchemaException e) {
-                String message = "Schema error while processing schemaHandling section of " + newResource + ": " + e.getMessage();
-                result.recordPartialError(message, e);
-                LOGGER.warn(message, e);
-                return newResource;
-            } catch (RuntimeException e) {
-                String message =
-                        "Unexpected error while processing schemaHandling section of " + newResource + ": " + e.getMessage();
-                result.recordPartialError(message, e);
-                LOGGER.warn(message, e);
-                return newResource;
-            }
-
-            result.recordSuccessIfUnknown();
-
-            return newResource;
-        } catch (Throwable t) {
-            result.recordFatalError(t);
-            throw t;
-        } finally {
-            result.computeStatusIfUnknown();
-        }
-    }
-
-    private boolean isComplete(PrismObject<ResourceType> resource) {
-        ResourceType resourceType = resource.asObjectable();
-        if (ResourceTypeUtil.getResourceXsdSchema(resource) == null) {
-            return false;
-        }
-        CapabilitiesType capabilitiesType = resourceType.getCapabilities();
-        return capabilitiesType != null && capabilitiesType.getCachingMetadata() != null;
-    }
-
-
-    private void completeSchemaAndCapabilities(PrismObject<ResourceType> resource, ResourceSchema resourceSchema, boolean fetchedSchema,
-            Map<String,Collection<Object>> capabilityMap, Task task, OperationResult result)
-                    throws SchemaException, CommunicationException, ObjectNotFoundException, GenericFrameworkException, ConfigurationException {
-
-        Collection<ItemDelta<?,?>> modifications = new ArrayList<>();
-
-        // Capabilities
-        // we need to process capabilities first. Schema is one of the connector capabilities.
-        // We need to determine this capability to select the right connector for schema retrieval.
-        completeCapabilities(resource, capabilityMap != null, capabilityMap, modifications, result);
-
-        if (resourceSchema == null) {
-            // Try to get existing schema from resource. We do not want to override this if it exists
-            // (but we still want to refresh the capabilities, that happens below)
-            resourceSchema = RefinedResourceSchemaImpl.getResourceSchema(resource, prismContext);
-        }
-
-        if (resourceSchema == null || resourceSchema.isEmpty()) {
-
-            LOGGER.trace("Fetching resource schema for {}", resource);
-
-            resourceSchema = fetchResourceSchema(resource, capabilityMap, task, result);
-
-            if (resourceSchema == null) {
-                LOGGER.warn("No resource schema fetched from {}", resource);
-            } else if (resourceSchema.isEmpty()) {
-                LOGGER.warn("Empty resource schema fetched from {}", resource);
-            } else {
-                LOGGER.debug("Fetched resource schema for {}: {} definitions", resource, resourceSchema.getDefinitions().size());
-                fetchedSchema = true;
-            }
-        }
-
-        if (fetchedSchema) {
-            adjustSchemaForSimulatedCapabilities(resource, resourceSchema);
-            modifications.add(createSchemaUpdateDelta(resource, resourceSchema));
-
-            // We have successfully fetched the resource schema. Therefore the resource must be up.
-            modifications.add(createResourceAvailabilityStatusDelta(AvailabilityStatusType.UP));
-        } else {
-            if (resourceSchema != null) {
-                CachingMetadataType schemaCachingMetadata = resource.asObjectable().getSchema().getCachingMetadata();
-                if (schemaCachingMetadata == null) {
-                    schemaCachingMetadata = MiscSchemaUtil.generateCachingMetadata();
-                    modifications.add(
-                            prismContext.deltaFactory().property().createModificationReplaceProperty(
-                                ItemPath.create(ResourceType.F_SCHEMA, CapabilitiesType.F_CACHING_METADATA),
-                                resource.getDefinition(),
-                                schemaCachingMetadata)
-                        );
-                }
-            }
-        }
-
-        if (!modifications.isEmpty()) {
-            try {
-                LOGGER.trace("Completing {}:\n{}", resource, DebugUtil.debugDumpLazily(modifications, 1));
-                repositoryService.modifyObject(ResourceType.class, resource.getOid(), modifications, result);
-                InternalMonitor.recordCount(InternalCounters.RESOURCE_REPOSITORY_MODIFY_COUNT);
-            } catch (ObjectAlreadyExistsException ex) {
-                // This should not happen
-                throw new SystemException(ex);
-            }
-        }
-    }
-
-    private void completeCapabilities(PrismObject<ResourceType> resource, boolean forceRefresh, Map<String,Collection<Object>> capabilityMap, Collection<ItemDelta<?, ?>> modifications,
-            OperationResult result) throws SchemaException, ObjectNotFoundException, CommunicationException, ConfigurationException {
-        ResourceType resourceType = resource.asObjectable();
-        ConnectorSpec defaultConnectorSpec = getDefaultConnectorSpec(resource);
-        CapabilitiesType resourceCapType = resourceType.getCapabilities();
-        if (resourceCapType == null) {
-            resourceCapType = new CapabilitiesType();
-            resourceType.setCapabilities(resourceCapType);
-        }
-        completeConnectorCapabilities(defaultConnectorSpec, resourceCapType, ResourceType.F_CAPABILITIES, forceRefresh,
-                capabilityMap==null?null:capabilityMap.get(null),
-                modifications, result);
-
-        for (ConnectorInstanceSpecificationType additionalConnectorType: resource.asObjectable().getAdditionalConnector()) {
-            ConnectorSpec connectorSpec = getConnectorSpec(resource, additionalConnectorType);
-            CapabilitiesType connectorCapType = additionalConnectorType.getCapabilities();
-            if (connectorCapType == null) {
-                connectorCapType = new CapabilitiesType();
-                additionalConnectorType.setCapabilities(connectorCapType);
-            }
-            ItemPath itemPath = additionalConnectorType.asPrismContainerValue().getPath().append(ConnectorInstanceSpecificationType.F_CAPABILITIES);
-            completeConnectorCapabilities(connectorSpec, connectorCapType, itemPath, forceRefresh,
-                    capabilityMap==null?null:capabilityMap.get(additionalConnectorType.getName()),
-                    modifications, result);
-        }
-    }
-
-    private void completeConnectorCapabilities(ConnectorSpec connectorSpec, CapabilitiesType capType, ItemPath itemPath, boolean forceRefresh,
-            Collection<Object> retrievedCapabilities, Collection<ItemDelta<?, ?>> modifications, OperationResult result)
-                    throws ObjectNotFoundException, SchemaException, CommunicationException, ConfigurationException {
-
-        if (capType.getNative() != null && !capType.getNative().getAny().isEmpty()) {
-            if (!forceRefresh) {
-                CachingMetadataType cachingMetadata = capType.getCachingMetadata();
-                if (cachingMetadata == null) {
-                    cachingMetadata = MiscSchemaUtil.generateCachingMetadata();
-                    modifications.add(
-                            prismContext.deltaFactory().property().createModificationReplaceProperty(
-                                ItemPath.create(ResourceType.F_CAPABILITIES, CapabilitiesType.F_CACHING_METADATA),
-                                connectorSpec.getResource().getDefinition(),
-                                cachingMetadata)
-                        );
-                }
-                return;
-            }
-        }
-
-        if (retrievedCapabilities == null) {
-            try {
-
-                InternalMonitor.recordCount(InternalCounters.CONNECTOR_CAPABILITIES_FETCH_COUNT);
-
-                ConnectorInstance connector = connectorManager.getConfiguredConnectorInstance(connectorSpec, false, result);
-                retrievedCapabilities = connector.fetchCapabilities(result);
-
-            } catch (GenericFrameworkException e) {
-                throw new GenericConnectorException("Generic error in connector " + connectorSpec + ": "
-                        + e.getMessage(), e);
-            }
-        }
-
-        CapabilityCollectionType nativeCapType = new CapabilityCollectionType();
-        capType.setNative(nativeCapType);
-        nativeCapType.getAny().addAll(retrievedCapabilities);
-
-        CachingMetadataType cachingMetadata = MiscSchemaUtil.generateCachingMetadata();
-        capType.setCachingMetadata(cachingMetadata);
-
-        ObjectDelta<ResourceType> capabilitiesReplaceDelta = prismContext.deltaFactory().object()
-                .createModificationReplaceContainer(ResourceType.class, connectorSpec.getResource().getOid(),
-                itemPath, capType.asPrismContainerValue().clone());
-
-        modifications.addAll(capabilitiesReplaceDelta.getModifications());
-    }
-
-    private ContainerDelta<XmlSchemaType> createSchemaUpdateDelta(PrismObject<ResourceType> resource, ResourceSchema resourceSchema) throws SchemaException {
-        Document xsdDoc;
-        try {
-            xsdDoc = resourceSchema.serializeToXsd();
-            if (LOGGER.isTraceEnabled()) {
-                LOGGER.trace("Serialized XSD resource schema for {}:\n{}", resource, DOMUtil.serializeDOMToString(xsdDoc));
-            }
-        } catch (SchemaException e) {
-            throw new SchemaException("Error processing resource schema for " + resource + ": " + e.getMessage(), e);
-        }
-
-        Element xsdElement = DOMUtil.getFirstChildElement(xsdDoc);
-        if (xsdElement == null) {
-            throw new SchemaException("No schema was generated for " + resource);
-        }
-        CachingMetadataType cachingMetadata = MiscSchemaUtil.generateCachingMetadata();
-
-        ContainerDelta<XmlSchemaType> schemaContainerDelta = prismContext.deltaFactory().container().createDelta(
-                ResourceType.F_SCHEMA, ResourceType.class);
-        PrismContainerValue<XmlSchemaType> cval = prismContext.itemFactory().createContainerValue();
-        schemaContainerDelta.setValueToReplace(cval);
-        PrismProperty<CachingMetadataType> cachingMetadataProperty = cval
-                .createProperty(XmlSchemaType.F_CACHING_METADATA);
-        cachingMetadataProperty.setRealValue(cachingMetadata);
-        List<QName> objectClasses = ResourceTypeUtil.getSchemaGenerationConstraints(resource);
-        if (objectClasses != null) {
-            PrismProperty<SchemaGenerationConstraintsType> generationConstraints = cval
-                    .createProperty(XmlSchemaType.F_GENERATION_CONSTRAINTS);
-            SchemaGenerationConstraintsType constraints = new SchemaGenerationConstraintsType();
-            constraints.getGenerateObjectClass().addAll(objectClasses);
-            generationConstraints.setRealValue(constraints);
-        }
-        PrismProperty<SchemaDefinitionType> definitionProperty = cval.createProperty(XmlSchemaType.F_DEFINITION);
-        ObjectTypeUtil.setXsdSchemaDefinition(definitionProperty, xsdElement);
-
-        return schemaContainerDelta;
-    }
-
-    /**
-     * Apply proper definition (connector schema) to the resource.
-     */
-    private void applyConnectorSchemasToResource(PrismObject<ResourceType> resource, Task task, OperationResult result)
-            throws SchemaException, ObjectNotFoundException, ExpressionEvaluationException {
-        checkMutable(resource);
-        PrismObjectDefinition<ResourceType> newResourceDefinition = resource.getDefinition().clone();
-        for (ConnectorSpec connectorSpec : getAllConnectorSpecs(resource)) {
-            try {
-                applyConnectorSchemaToResource(connectorSpec, newResourceDefinition, resource, task, result);
-            } catch (CommunicationException | ConfigurationException | SecurityViolationException e) {
-                throw new IllegalStateException("Unexpected exception: " + e.getMessage(), e);      // fixme temporary solution
-            }
-        }
-        resource.setDefinition(newResourceDefinition);
-    }
-
-    /**
-     * Apply proper definition (connector schema) to the resource.
-     */
-    private void applyConnectorSchemaToResource(ConnectorSpec connectorSpec, PrismObjectDefinition<ResourceType> resourceDefinition,
-            PrismObject<ResourceType> resource, Task task, OperationResult result)
-            throws SchemaException, ObjectNotFoundException, ExpressionEvaluationException, CommunicationException, ConfigurationException, SecurityViolationException {
-
-        ConnectorType connectorType = connectorManager.getConnector(connectorSpec, result);
-        PrismSchema connectorSchema = connectorManager.getAttachedConnectorSchema(connectorType);
-        PrismContainerDefinition<ConnectorConfigurationType> configurationContainerDefinition = ConnectorTypeUtil
-                .findConfigurationContainerDefinition(connectorType, connectorSchema);
-        if (configurationContainerDefinition == null) {
-            throw new SchemaException("No configuration container definition in schema of " + connectorType);
-        }
-
-        configurationContainerDefinition = configurationContainerDefinition.clone();
-        PrismContainer<ConnectorConfigurationType> configurationContainer = connectorSpec.getConnectorConfiguration();
-        // We want element name, minOccurs/maxOccurs and similar definition to be taken from the original, not the schema
-        // the element is global in the connector schema. therefore it does not have correct maxOccurs
-        if (configurationContainer != null) {
-            configurationContainerDefinition.adoptElementDefinitionFrom(configurationContainer.getDefinition());
-            configurationContainer.applyDefinition(configurationContainerDefinition, true);
-
-            try {
-                configurationContainer.accept(visitable -> {
-                    if ((visitable instanceof PrismProperty<?>)) {
-                        try {
-                            evaluateExpression((PrismProperty<?>)visitable, resource, task, result);
-                        } catch (SchemaException | ObjectNotFoundException | ExpressionEvaluationException | CommunicationException | ConfigurationException | SecurityViolationException e) {
-                            throw new TunnelException(e);
-                        }
-                    }
-                    // TODO treat configuration items that are containers themselves
-                });
-            } catch (TunnelException te) {
-                Throwable e = te.getCause();
-                if (e instanceof SchemaException) {
-                    throw (SchemaException)e;
-                } else if (e instanceof ObjectNotFoundException) {
-                    throw (ObjectNotFoundException)e;
-                } else if (e instanceof ExpressionEvaluationException) {
-                    throw (ExpressionEvaluationException)e;
-                } else if (e instanceof CommunicationException) {
-                    throw (CommunicationException)e;
-                } else if (e instanceof ConfigurationException) {
-                    throw (ConfigurationException)e;
-                } else if (e instanceof SecurityViolationException) {
-                    throw (SecurityViolationException)e;
-                } else if (e instanceof RuntimeException) {
-                    throw (RuntimeException)e;
-                } else if (e instanceof Error) {
-                    throw (Error)e;
-                } else {
-                    throw new SystemException(e);
-                }
-            }
-
-        } else {
-            configurationContainerDefinition.adoptElementDefinitionFrom(
-                    resourceDefinition.findContainerDefinition(ResourceType.F_CONNECTOR_CONFIGURATION));
-        }
-
-        if (connectorSpec.getConnectorName() == null) {
-            // Default connector, for compatibility
-            // It does not make sense to update this for any other connectors.
-            // We cannot have one definition for addiitionalConnector[1]/connectorConfiguraiton and
-            // different definition for addiitionalConnector[2]/connectorConfiguraiton in the object definition.
-            // The way to go is to set up definitions on the container level.
-            resourceDefinition.replaceDefinition(ResourceType.F_CONNECTOR_CONFIGURATION, configurationContainerDefinition);
-        }
-
-    }
-
-    private <T> void evaluateExpression(PrismProperty<T> configurationProperty, PrismObject<ResourceType> resource, Task task, OperationResult result) throws SchemaException, ObjectNotFoundException, ExpressionEvaluationException, CommunicationException, ConfigurationException, SecurityViolationException {
-        PrismPropertyDefinition<T> propDef = configurationProperty.getDefinition();
-        String shortDesc = "connector configuration property "+configurationProperty+" in "+resource;
-        List<PrismPropertyValue<T>> extraValues = new ArrayList<>();
-        for (PrismPropertyValue<T> configurationPropertyValue: configurationProperty.getValues()) {
-            ExpressionWrapper expressionWrapper = configurationPropertyValue.getExpression();
-            if (expressionWrapper == null) {
-                return;
-            }
-            Object expressionObject = expressionWrapper.getExpression();
-            if (!(expressionObject instanceof ExpressionType)) {
-                throw new IllegalStateException("Expected that expression in "+configurationPropertyValue+" will be ExpressionType, but it was "+expressionObject);
-            }
-            ExpressionType expressionType = (ExpressionType) expressionWrapper.getExpression();
-
-            Expression<PrismPropertyValue<T>, PrismPropertyDefinition<T>> expression = expressionFactory.makeExpression(expressionType, propDef, MiscSchemaUtil.getExpressionProfile(), shortDesc, task, result);
-            ExpressionVariables variables = new ExpressionVariables();
-
-            // TODO: populate variables
-
-            ExpressionEvaluationContext expressionContext = new ExpressionEvaluationContext(null, variables, shortDesc, task);
-            PrismValueDeltaSetTriple<PrismPropertyValue<T>> expressionOutputTriple = expression.evaluate(expressionContext,
-                    result);
-            Collection<PrismPropertyValue<T>> expressionOutputValues = expressionOutputTriple.getNonNegativeValues();
-            if (expressionOutputValues != null && !expressionOutputValues.isEmpty()) {
-                Iterator<PrismPropertyValue<T>> iterator = expressionOutputValues.iterator();
-                PrismPropertyValue<T> firstValue = iterator.next();
-                configurationPropertyValue.setValue(firstValue.getValue());
-                while (iterator.hasNext()) {
-                    extraValues.add(iterator.next());
-                }
-            }
-        }
-        for (PrismPropertyValue<T> extraValue: extraValues) {
-            configurationProperty.add(extraValue);
-        }
-    }
-
-    private ResourceSchema fetchResourceSchema(PrismObject<ResourceType> resource, Map<String,Collection<Object>> capabilityMap, Task task, OperationResult parentResult)
-            throws CommunicationException, GenericFrameworkException, ConfigurationException, ObjectNotFoundException, SchemaException {
-        ConnectorSpec connectorSpec = selectConnectorSpec(resource, capabilityMap, SchemaCapabilityType.class);
-        if (connectorSpec == null) {
-            LOGGER.debug("No connector has schema capability, cannot fetch resource schema");
-            return null;
-        }
-        InternalMonitor.recordCount(InternalCounters.RESOURCE_SCHEMA_FETCH_COUNT);
-        List<QName> generateObjectClasses = ResourceTypeUtil.getSchemaGenerationConstraints(resource);
-        ConnectorInstance connectorInstance = connectorManager.getConfiguredConnectorInstance(connectorSpec, false, parentResult);
-
-        LOGGER.debug("Trying to get schema from {}, objectClasses to generate: {}", connectorSpec, generateObjectClasses);
-        ResourceSchema resourceSchema = connectorInstance.fetchResourceSchema(parentResult);
-
-        if (ResourceTypeUtil.isValidateSchema(resource.asObjectable())) {
-            ResourceTypeUtil.validateSchema(resourceSchema, resource);
-        }
-        return resourceSchema;
-
-    }
-
-    /**
-     * Test the connection.
-     *
-     * @param resource Resource object as fetched from the repository. Must NOT be immutable!
-     *
-     * @throws ObjectNotFoundException If the resource object cannot be found in repository (e.g. when trying to set its
-     *                                 availability status).
-     */
-    public void testConnection(PrismObject<ResourceType> resource, Task task, OperationResult parentResult)
-            throws ObjectNotFoundException {
-
-        checkMutable(resource);
-
-        String resourceOid = resource.getOid();
-
-        String operationCtx = "test resource " + resourceOid + "connection";
-
-        List<ConnectorSpec> allConnectorSpecs;
-        try {
-            allConnectorSpecs = getAllConnectorSpecs(resource);
-        } catch (SchemaException e) {
-            operationCtx += ", getting all connectors failed: " + e.getMessage();
-            if (LOGGER.isTraceEnabled()) {
-                LOGGER.error("Configuration error: {}", e.getMessage(), e);
-            }
-            modifyResourceAvailabilityStatus(resourceOid, AvailabilityStatusType.BROKEN, operationCtx, task, parentResult, true);
-            parentResult.recordFatalError("Configuration error: " + e.getMessage(), e);
-            return;
-        }
-
-        Map<String,Collection<Object>> capabilityMap = new HashMap<>();
-        for (ConnectorSpec connectorSpec: allConnectorSpecs) {
-
-            OperationResult connectorTestResult = parentResult
-                    .createSubresult(ConnectorTestOperation.CONNECTOR_TEST.getOperation());
-            connectorTestResult.addParam(OperationResult.PARAM_NAME, connectorSpec.getConnectorName());
-            connectorTestResult.addParam(OperationResult.PARAM_OID, connectorSpec.getConnectorOid());
-
-            testConnectionConnector(connectorSpec, capabilityMap, task, connectorTestResult);
-
-            connectorTestResult.computeStatus();
-
-            if (!connectorTestResult.isAcceptable()) {
-                //nothing more to do.. if it failed while testing connection, status is set.
-                // we do not need to continue and waste the time.
-                return;
-            }
-        }
-
-        // === test SCHEMA ===
-
-        OperationResult schemaResult = parentResult.createSubresult(ConnectorTestOperation.RESOURCE_SCHEMA.getOperation());
-
-        ResourceSchema schema;
-        try {
-
-            schema = fetchResourceSchema(resource, capabilityMap, task, schemaResult);
-
-        } catch (CommunicationException e) {
-            operationCtx += " failed while fetching schema: " + e.getMessage();
-            if (LOGGER.isTraceEnabled()) {
-                LOGGER.error("Communication error: {}", e.getMessage(), e);
-            }
-            modifyResourceAvailabilityStatus(resourceOid, AvailabilityStatusType.DOWN, operationCtx, task, parentResult, true);
-            schemaResult.recordFatalError("Communication error: " + e.getMessage(), e);
-            return;
-        } catch (GenericFrameworkException | ConfigurationException | ObjectNotFoundException | SchemaException | RuntimeException e) {
-            operationCtx += " failed while fetching schema: " + e.getMessage();
-            if (LOGGER.isTraceEnabled()) {
-                LOGGER.error("Error: {}", e.getMessage(), e);
-            }
-            modifyResourceAvailabilityStatus(resourceOid, AvailabilityStatusType.BROKEN, operationCtx, task, parentResult, true);
-            schemaResult.recordFatalError("Error: " + e.getMessage(), e);
-            return;
-        }
-
-        if (schema == null || schema.isEmpty()) {
-            // Resource does not support schema
-            // If there is a static schema in resource definition this may still be OK
-            try {
-                schema = RefinedResourceSchemaImpl.getResourceSchema(resource, prismContext);
-            } catch (SchemaException e) {
-                operationCtx += " failed while parsing refined schema: " + e.getMessage();
-                if (LOGGER.isTraceEnabled()) {
-                    LOGGER.error("Error: {}", e.getMessage(), e);
-                }
-                modifyResourceAvailabilityStatus(resourceOid, AvailabilityStatusType.BROKEN, operationCtx, task, parentResult, true);
-                schemaResult.recordFatalError(e);
-                return;
-            }
-
-            if (schema == null || schema.isEmpty()) {
-                String msg = "Connector does not support schema and no static schema available";
-                operationCtx += ". " + msg;
-                modifyResourceAvailabilityStatus(resourceOid, AvailabilityStatusType.BROKEN, operationCtx, task, parentResult, true);
-                schemaResult.recordFatalError(msg);
-                return;
-            }
-        }
-
-        // Invoke completeResource(). This will store the fetched schema to the ResourceType if there is no <schema>
-        // definition already. Therefore the testResource() can be used to generate the resource schema - until we
-        // have full schema caching capability.
-        PrismObject<ResourceType> completedResource;
-        try {
-            completedResource = completeResourceInternal(resource, schema, true, capabilityMap, null, task, schemaResult);
-        } catch (ObjectNotFoundException e) {
-            String msg = "Object not found (unexpected error, probably a bug): " + e.getMessage();
-            operationCtx += " failed while completing resource. " + msg;
-            modifyResourceAvailabilityStatus(resourceOid, AvailabilityStatusType.BROKEN, operationCtx, task, parentResult, true);
-            schemaResult.recordFatalError(msg, e);
-            return;
-        } catch (SchemaException e) {
-            String msg = "Schema processing error (probably connector bug): " + e.getMessage();
-            operationCtx += " failed while completing resource. " + msg;
-            modifyResourceAvailabilityStatus(resourceOid, AvailabilityStatusType.BROKEN, operationCtx, task, parentResult, true);
-            schemaResult.recordFatalError(msg, e);
-            return;
-        } catch (ExpressionEvaluationException e) {
-            String msg = "Expression error: " + e.getMessage();
-            operationCtx += " failed while completing resource. " + msg;
-            modifyResourceAvailabilityStatus(resourceOid, AvailabilityStatusType.BROKEN, operationCtx, task, parentResult, true);
-            schemaResult.recordFatalError(msg, e);
-            return;
-        } catch (RuntimeException e) {
-            String msg = "Unspecified exception: " + e.getMessage();
-            operationCtx += " failed while completing resource. " + msg;
-            modifyResourceAvailabilityStatus(resourceOid, AvailabilityStatusType.BROKEN, operationCtx, task, parentResult, true);
-            schemaResult.recordFatalError(msg, e);
-            return;
-        }
-
-        schemaResult.recordSuccess();
-
-        try {
-            updateResourceSchema(allConnectorSpecs, parentResult, completedResource);
-        } catch (SchemaException | ObjectNotFoundException | CommunicationException | ConfigurationException | RuntimeException e) {
-            operationCtx += " failed while updating resource schema: " + e.getMessage();
-            modifyResourceAvailabilityStatus(resourceOid, AvailabilityStatusType.BROKEN, operationCtx, task, parentResult, true);
-            parentResult.recordFatalError("Couldn't update resource schema: " + e.getMessage(), e);
-            return;
-        }
-
-        // TODO: connector sanity (e.g. refined schema, at least one account type, identifiers
-        // in schema, etc.)
-
-    }
-
-    private void checkMutable(PrismObject<ResourceType> resource) {
-        if (resource.isImmutable()) {
-            throw new IllegalArgumentException("Got immutable resource object, while expecting mutable one: " + resource);
-        }
-    }
-
-    private void updateResourceSchema(List<ConnectorSpec> allConnectorSpecs, OperationResult parentResult,
-            PrismObject<ResourceType> resource)
-            throws SchemaException, ObjectNotFoundException, CommunicationException, ConfigurationException {
-        ResourceSchema resourceSchema = RefinedResourceSchemaImpl.getResourceSchema(resource, prismContext);
-        if (resourceSchema != null) {
-            for (ConnectorSpec connectorSpec : allConnectorSpecs) {
-                ConnectorInstance instance = connectorManager.getConfiguredConnectorInstance(connectorSpec, false, parentResult);
-                instance.updateSchema(resourceSchema);
-            }
-        }
-    }
-
-    private void testConnectionConnector(ConnectorSpec connectorSpec, Map<String, Collection<Object>> capabilityMap, Task task,
-            OperationResult parentResult) throws ObjectNotFoundException {
-
-        // === test INITIALIZATION ===
-
-        OperationResult initResult = parentResult
-                .createSubresult(ConnectorTestOperation.CONNECTOR_INITIALIZATION.getOperation());
-
-        LOGGER.debug("Testing connection using {}", connectorSpec);
-        String resourceOid = connectorSpec.getResource().getOid();
-
-        String operationCtx = "testing connection using " + connectorSpec;
-
-        ConfiguredConnectorInstanceEntry connectorInstanceCacheEntry;
-        try {
-            // Make sure we are getting non-configured instance.
-            connectorInstanceCacheEntry = connectorManager.getConnectorInstanceCacheEntry(connectorSpec, initResult);
-            initResult.recordSuccess();
-        } catch (ObjectNotFoundException e) {
-            // The connector was not found. The resource definition is either
-            // wrong or the connector is not installed.
-            String msg = "The connector was not found: "+e.getMessage();
-            operationCtx += " failed while getting connector instance. " + msg;
-            modifyResourceAvailabilityStatus(resourceOid, AvailabilityStatusType.BROKEN, operationCtx, task, parentResult, true);
-            initResult.recordFatalError(msg, e);
-            return;
-        } catch (SchemaException e) {
-            String msg = "Schema error while dealing with the connector definition: "+e.getMessage();
-            operationCtx += " failed while getting connector instance. " + msg;
-            modifyResourceAvailabilityStatus(resourceOid, AvailabilityStatusType.BROKEN, operationCtx, task, parentResult, true);
-            initResult.recordFatalError(msg, e);
-            return;
-        } catch (RuntimeException | Error e) {
-            String msg = "Unexpected runtime error: "+e.getMessage();
-            operationCtx += " failed while getting connector instance. " + msg;
-            modifyResourceAvailabilityStatus(resourceOid, AvailabilityStatusType.BROKEN, operationCtx, task, parentResult, true);
-            initResult.recordFatalError(msg, e);
-            return;
-        } catch (CommunicationException e) {
-            String msg = "Communication error: "+e.getMessage();
-            operationCtx += " failed while getting connector instance. " + msg;
-            modifyResourceAvailabilityStatus(resourceOid, AvailabilityStatusType.DOWN, operationCtx, task, parentResult, true);
-            initResult.recordFatalError(msg, e);
-            return;
-        } catch (ConfigurationException e) {
-            String msg = "Configuration error: "+e.getMessage();
-            operationCtx += " failed while getting connector instance. " + msg;
-            modifyResourceAvailabilityStatus(resourceOid, AvailabilityStatusType.BROKEN, operationCtx, task, parentResult, true);
-            initResult.recordFatalError(msg, e);
-            return;
-        }
-
-        ConnectorInstance connector = connectorInstanceCacheEntry.getConnectorInstance();
-
-
-        // === test CONFIGURATION ===
-
-        OperationResult configResult = parentResult
-                .createSubresult(ConnectorTestOperation.CONNECTOR_CONFIGURATION.getOperation());
-
-        try {
-            PrismObject<ResourceType> resource = connectorSpec.getResource();
-            PrismObjectDefinition<ResourceType> newResourceDefinition = resource.getDefinition().clone();
-            applyConnectorSchemaToResource(connectorSpec, newResourceDefinition, resource, task, configResult);
-            PrismContainerValue<ConnectorConfigurationType> connectorConfiguration = connectorSpec.getConnectorConfiguration().getValue();
-
-            InternalMonitor.recordCount(InternalCounters.CONNECTOR_INSTANCE_CONFIGURATION_COUNT);
-
-            connector.configure(connectorConfiguration, ResourceTypeUtil.getSchemaGenerationConstraints(resource), configResult);
-
-            // We need to explicitly initialize the instance, e.g. in case that the schema and capabilities
-            // cannot be detected by the connector and therefore are provided in the resource
-            //
-            // NOTE: the capabilities and schema that are used here are NOT necessarily those that are detected by the resource.
-            //       The detected schema will come later. The schema here is the one that is stored in the resource
-            //       definition (ResourceType). This may be schema that was detected previously. But it may also be a schema
-            //       that was manually defined. This is needed to be passed to the connector in case that the connector
-            //       cannot detect the schema and needs schema/capabilities definition to establish a connection.
-            //       Most connectors will just ignore the schema and capabilities that are provided here.
-            //       But some connectors may need it (e.g. CSV connector working with CSV file without a header).
-            //
-            ResourceSchema previousResourceSchema = RefinedResourceSchemaImpl.getResourceSchema(connectorSpec.getResource(), prismContext);
-            Collection<Object> previousCapabilities = ResourceTypeUtil.getNativeCapabilitiesCollection(connectorSpec.getResource().asObjectable());
-            connector.initialize(previousResourceSchema, previousCapabilities,
-                    ResourceTypeUtil.isCaseIgnoreAttributeNames(connectorSpec.getResource().asObjectable()), configResult);
-
-            configResult.recordSuccess();
-        } catch (CommunicationException e) {
-            operationCtx += " failed while testing configuration: " + e.getMessage();
-            modifyResourceAvailabilityStatus(resourceOid, AvailabilityStatusType.DOWN, operationCtx, task, parentResult, true);
-            configResult.recordFatalError("Communication error", e);
-            return;
-        } catch (GenericFrameworkException e) {
-            operationCtx += " failed while testing configuration: " + e.getMessage();
-            modifyResourceAvailabilityStatus(resourceOid, AvailabilityStatusType.BROKEN, operationCtx, task, parentResult, true);
-            configResult.recordFatalError("Generic error", e);
-            return;
-        } catch (SchemaException e) {
-            operationCtx += " failed while testing configuration: " + e.getMessage();
-            modifyResourceAvailabilityStatus(resourceOid, AvailabilityStatusType.BROKEN, operationCtx, task, parentResult, true);
-            configResult.recordFatalError("Schema error", e);
-            return;
-        } catch (ConfigurationException e) {
-            operationCtx += " failed while testing configuration: " + e.getMessage();
-            modifyResourceAvailabilityStatus(resourceOid, AvailabilityStatusType.BROKEN, operationCtx, task, parentResult, true);
-            configResult.recordFatalError("Configuration error", e);
-            return;
-        } catch (ObjectNotFoundException e) {
-            operationCtx += " failed while testing configuration: " + e.getMessage();
-            modifyResourceAvailabilityStatus(resourceOid, AvailabilityStatusType.BROKEN, operationCtx, task, parentResult, true);
-            configResult.recordFatalError("Object not found", e);
-            return;
-        } catch (ExpressionEvaluationException e) {
-            operationCtx += " failed while testing configuration: " + e.getMessage();
-            modifyResourceAvailabilityStatus(resourceOid, AvailabilityStatusType.BROKEN, operationCtx, task, parentResult, true);
-            configResult.recordFatalError("Expression error", e);
-            return;
-        } catch (SecurityViolationException e) {
-            operationCtx += " failed while testing configuration: " + e.getMessage();
-            modifyResourceAvailabilityStatus(resourceOid, AvailabilityStatusType.BROKEN, operationCtx, task, parentResult, true);
-            configResult.recordFatalError("Security violation", e);
-            return;
-        } catch (RuntimeException | Error e) {
-            operationCtx += " failed while testing configuration: " + e.getMessage();
-            modifyResourceAvailabilityStatus(resourceOid, AvailabilityStatusType.BROKEN, operationCtx, task, parentResult, true);
-            configResult.recordFatalError("Unexpected runtime error", e);
-            return;
-        }
-
-        // === test CONNECTION ===
-
-        // delegate the main part of the test to the connector
-        connector.test(parentResult);
-
-        parentResult.computeStatus();
-        if (!parentResult.isAcceptable()) {
-            operationCtx += ". Connector test failed: " + parentResult.getMessage();
-            modifyResourceAvailabilityStatus(resourceOid, AvailabilityStatusType.DOWN, operationCtx, task, parentResult, true);
-            // No point in going on. Following tests will fail anyway, they will
-            // just produce misleading
-            // messages.
-            return;
-        } else {
-            operationCtx += ". Connector test successful.";
-            modifyResourceAvailabilityStatus(resourceOid, AvailabilityStatusType.UP, operationCtx, task, parentResult, false);
-        }
-
-        // === test CAPABILITIES ===
-
-        OperationResult capabilitiesResult = parentResult
-                .createSubresult(ConnectorTestOperation.CONNECTOR_CAPABILITIES.getOperation());
-        try {
-            InternalMonitor.recordCount(InternalCounters.CONNECTOR_CAPABILITIES_FETCH_COUNT);
-            Collection<Object> retrievedCapabilities = connector.fetchCapabilities(capabilitiesResult);
-
-            capabilityMap.put(connectorSpec.getConnectorName(), retrievedCapabilities);
-            capabilitiesResult.recordSuccess();
-        } catch (CommunicationException e) {
-            operationCtx += " failed while testing capabilities: " + e.getMessage();
-            modifyResourceAvailabilityStatus(resourceOid, AvailabilityStatusType.DOWN, operationCtx, task, parentResult, true);
-            capabilitiesResult.recordFatalError("Communication error", e);
-            return;
-        } catch (GenericFrameworkException e) {
-            operationCtx += " failed while testing capabilities: " + e.getMessage();
-            modifyResourceAvailabilityStatus(resourceOid, AvailabilityStatusType.BROKEN, operationCtx, task, parentResult, true);
-            capabilitiesResult.recordFatalError("Generic error", e);
-            return;
-        } catch (ConfigurationException e) {
-            operationCtx += " failed while testing capabilities: " + e.getMessage();
-            modifyResourceAvailabilityStatus(resourceOid, AvailabilityStatusType.BROKEN, operationCtx, task, parentResult, true);
-            capabilitiesResult.recordFatalError("Configuration error", e);
-            return;
-        } catch (SchemaException e) {
-            operationCtx += " failed while testing capabilities: " + e.getMessage();
-            modifyResourceAvailabilityStatus(resourceOid, AvailabilityStatusType.BROKEN, operationCtx, task, parentResult, true);
-            capabilitiesResult.recordFatalError("Schema error", e);
-            return;
-        } catch (RuntimeException | Error e) {
-            operationCtx += " failed while testing capabilities: " + e.getMessage();
-            modifyResourceAvailabilityStatus(resourceOid, AvailabilityStatusType.BROKEN, operationCtx, task, parentResult, true);
-            capabilitiesResult.recordFatalError("Unexpected runtime error", e);
-            return;
-        }
-
-        // Connector instance is fully configured at this point.
-        // But the connector cache entry may not be set up properly and it is not yet placed into the cache.
-        // Therefore make sure the caching bit is completed.
-        // Place the connector to cache even if it was configured at the beginning. The connector is reconfigured now.
-        connectorManager.cacheConfiguredConnector(connectorInstanceCacheEntry, connectorSpec);
-    }
-
-    /**
-     * Modifies resource availability status in the repository (if needed).
-     *
-     * The necessity of status modification is determined against the current version of the resource - unless "skipGetResource"
-     * is set. The resource is hopefully cached ResourceCache, so the performance impact should be almost ponone.
-     *
-     * Also note that in-memory representation of the resource is not modified. As a side effect, the cached resource
-     * is invalidated because of the modification. But it will be loaded on the next occasion. This should be quite harmless,
-     * as we do not expect availability changes to occur frequently.
-     *
-     *
-     * @param operationCtx
-     * @param skipGetResource True if we want to skip "getResource" operation and therefore apply the change regardless of
-     *                        the current resource availability status. This is to be used in situations where we expect that
-     *                        the resource might not be successfully retrievable (e.g. if it's broken).
-     *
-     * @throws ObjectNotFoundException If the resource object does not exist in repository.
-     */
-    public void modifyResourceAvailabilityStatus(String resourceOid, AvailabilityStatusType newStatus, String operationCtx, Task task, OperationResult result, boolean skipGetResource) throws ObjectNotFoundException {
-
-        AvailabilityStatusType currentStatus;
-        String description;
-        if (skipGetResource) {
-            currentStatus = null;
-            description = "resource " + resourceOid;
-        } else {
-            PrismObject<ResourceType> resource;
-            try {
-                resource = getResource(resourceOid, GetOperationOptions.createNoFetch(), task, result);
-            } catch (SchemaException | ExpressionEvaluationException | ConfigurationException | CommunicationException e) {
-                // We actually do not expect any of these exceptions here. The resource is most probably in use
-                throw new SystemException("Unexpected exception: " + e.getMessage(), e);
-            }
-            ResourceType resourceBean = resource.asObjectable();
-            currentStatus = ResourceTypeUtil.getLastAvailabilityStatus(resourceBean);
-            description = resource.toString();
-        }
-
-        if (newStatus != currentStatus) {
-            //info becasue it's for diagnosing the issues with resource availability
-            LOGGER.info("Availability status changed from {} to {} for {} because {}", currentStatus, newStatus, description, operationCtx);
-            try {
-                List<ItemDelta<?, ?>> modifications = singletonList(createResourceAvailabilityStatusDelta(newStatus));
-                repositoryService.modifyObject(ResourceType.class, resourceOid, modifications, result);
-                InternalMonitor.recordCount(InternalCounters.RESOURCE_REPOSITORY_MODIFY_COUNT);
-            } catch (SchemaException | ObjectAlreadyExistsException e) {
-                throw new SystemException("Unexpected exception: " + e.getMessage(), e);
-            }
-        }
-    }
-
-    private ItemDelta<?, ?> createResourceAvailabilityStatusDelta(AvailabilityStatusType status) throws SchemaException {
-        return prismContext.deltaFor(ResourceType.class)
-                .item(SchemaConstants.PATH_OPERATIONAL_STATE_LAST_AVAILABILITY_STATUS).replace(status)
-                .asItemDelta();
-    }
-
-    /**
-     * Adjust scheme with respect to capabilities. E.g. disable attributes that
-     * are used for special purpose (such as account activation simulation).
-     *
-     * TODO treat also objectclass-specific capabilities here
-     */
-    private void adjustSchemaForSimulatedCapabilities(PrismObject<ResourceType> resource, ResourceSchema resourceSchema) {
-        ResourceType resourceType = resource.asObjectable();
-        if (resourceType.getCapabilities() == null || resourceType.getCapabilities().getConfigured() == null) {
-            return;
-        }
-        ActivationCapabilityType activationCapability = CapabilityUtil.getCapability(resourceType
-                .getCapabilities().getConfigured().getAny(), ActivationCapabilityType.class);
-        if (CapabilityUtil.getEffectiveActivationStatus(activationCapability) != null) {
-            QName attributeName = activationCapability.getStatus().getAttribute();
-            Boolean ignore = activationCapability.getStatus().isIgnoreAttribute();
-            if (attributeName != null) {
-                // The attribute used for enable/disable simulation should be ignored in the schema
-                // otherwise strange things may happen, such as changing the same attribute both from
-                // activation/enable and from the attribute using its native name.
-                for (ObjectClassComplexTypeDefinition objectClassDefinition : resourceSchema
-                        .getDefinitions(ObjectClassComplexTypeDefinition.class)) {
-                    ResourceAttributeDefinition attributeDefinition = objectClassDefinition
-                            .findAttributeDefinition(attributeName);
-                    if (attributeDefinition != null) {
-                        if (ignore == null || ignore.booleanValue()) {
-                            ((MutableItemDefinition) attributeDefinition).setProcessing(ItemProcessing.IGNORE);
-                        }
-                    } else {
-                        // simulated activation attribute points to something that is not in the schema
-                        // technically, this is an error. But it looks to be quite common in connectors.
-                        // The enable/disable is using operational attributes that are not exposed in the
-                        // schema, but they work if passed to the connector.
-                        // Therefore we don't want to break anything. We could log an warning here, but the
-                        // warning would be quite frequent. Maybe a better place to warn user would be import
-                        // of the object.
-                        LOGGER.debug("Simulated activation attribute "
-                                + attributeName
-                                + " for objectclass "
-                                + objectClassDefinition.getTypeName()
-                                + " in "
-                                + resource
-                                + " does not exist in the resource schema. This may work well, but it is not clean. Connector exposing such schema should be fixed.");
-                    }
-                }
-            }
-        }
-    }
-
-    private void checkSchema(PrismSchema schema) throws SchemaException {
-        // This is resource schema, it should contain only
-        // ResourceObjectDefinitions
-        for (Definition def : schema.getDefinitions()) {
-            if (def instanceof ComplexTypeDefinition) {
-                // This is OK
-            } else if (def instanceof ResourceAttributeContainerDefinition) {
-                checkResourceObjectDefinition((ResourceAttributeContainerDefinition) def);
-            } else {
-                throw new SchemaException("Unexpected definition in resource schema: " + def);
-            }
-        }
-    }
-
-    private void checkResourceObjectDefinition(ResourceAttributeContainerDefinition rod)
-            throws SchemaException {
-        for (ItemDefinition def : rod.getDefinitions()) {
-            if (!(def instanceof ResourceAttributeDefinition)) {
-                throw new SchemaException("Unexpected definition in resource schema object " + rod + ": "
-                        + def);
-            }
-        }
-    }
-
-    public void applyDefinition(ObjectDelta<ResourceType> delta, ResourceType resourceWhenNoOid, GetOperationOptions options, Task task, OperationResult objectResult) throws SchemaException, ObjectNotFoundException, CommunicationException, ConfigurationException, ExpressionEvaluationException {
-
-        if (delta.isAdd()) {
-            PrismObject<ResourceType> resource = delta.getObjectToAdd();
-            applyConnectorSchemasToResource(resource, task, objectResult);
-            return;
-
-        } else if (delta.isModify()) {
-            // Go on
-        } else {
-            return;
-        }
-
-        if (delta.hasCompleteDefinition()){
-            //nothing to do, all modifications has definitions..just aplly this deltas..
-            return;
-        }
-
-
-        PrismObject<ResourceType> resource;
-        String resourceOid = delta.getOid();
-        if (resourceOid == null) {
-            Validate.notNull(resourceWhenNoOid, "Resource oid not specified in the object delta, and resource is not specified as well. Could not apply definition.");
-            resource = resourceWhenNoOid.asPrismObject();
-        } else {
-            resource = getResource(resourceOid, options, task, objectResult);
-        }
-
-        ResourceType resourceType = resource.asObjectable();
-//        ResourceType resourceType = completeResource(resource.asObjectable(), null, objectResult);
-        //TODO TODO TODO FIXME FIXME FIXME copied from ObjectImprted..union this two cases
-        PrismContainer<ConnectorConfigurationType> configurationContainer = ResourceTypeUtil.getConfigurationContainer(resourceType);
-        if (configurationContainer == null || configurationContainer.isEmpty()) {
-            // Nothing to check
-            objectResult.recordWarning("The resource has no configuration");
-            return;
-        }
-
-        // Check the resource configuration. The schema is in connector, so fetch the connector first
-        String connectorOid = resourceType.getConnectorRef().getOid();
-        if (StringUtils.isBlank(connectorOid)) {
-            objectResult.recordFatalError("The connector reference (connectorRef) is null or empty");
-            return;
-        }
-
-        //ItemDelta.findItemDelta(delta.getModifications(), ResourceType.F_SCHEMA, ContainerDelta.class) == null ||
-
-        ReferenceDelta connectorRefDelta = ItemDeltaCollectionsUtil.findReferenceModification(delta.getModifications(), ResourceType.F_CONNECTOR_REF);
-        if (connectorRefDelta != null){
-            Item<PrismReferenceValue,PrismReferenceDefinition> connectorRefNew = connectorRefDelta.getItemNewMatchingPath(null);
-            if (connectorRefNew.getValues().size() == 1){
-                PrismReferenceValue connectorRefValue = connectorRefNew.getValues().iterator().next();
-                if (connectorRefValue.getOid() != null && !connectorOid.equals(connectorRefValue.getOid())){
-                    connectorOid = connectorRefValue.getOid();
-                }
-            }
-        }
-
-        PrismObject<ConnectorType> connector = null;
-        ConnectorType connectorType = null;
-        try {
-            connector = repositoryService.getObject(ConnectorType.class, connectorOid, null, objectResult);
-            connectorType = connector.asObjectable();
-        } catch (ObjectNotFoundException e) {
-            // No connector, no fun. We can't check the schema. But this is referential integrity problem.
-            // Mark the error ... there is nothing more to do
-            objectResult.recordFatalError("Connector (OID:" + connectorOid + ") referenced from the resource is not in the repository", e);
-            return;
-        } catch (SchemaException e) {
-            // Probably a malformed connector. To be kind of robust, lets allow the import.
-            // Mark the error ... there is nothing more to do
-            objectResult.recordPartialError("Connector (OID:" + connectorOid + ") referenced from the resource has schema problems: " + e.getMessage(), e);
-            LOGGER.error("Connector (OID:{}) referenced from the imported resource \"{}\" has schema problems: {}-{}",
-                new Object[]{connectorOid, resourceType.getName(), e.getMessage(), e});
-            return;
-        }
-
-        Element connectorSchemaElement = ConnectorTypeUtil.getConnectorXsdSchema(connector);
-        MutablePrismSchema connectorSchema;
-        if (connectorSchemaElement == null) {
-            // No schema to validate with
-            return;
-        }
-        try {
-            connectorSchema = prismContext.schemaFactory().createPrismSchema(DOMUtil.getSchemaTargetNamespace(connectorSchemaElement));
-            connectorSchema.parseThis(connectorSchemaElement, true, "schema for " + connector, prismContext);
-        } catch (SchemaException e) {
-            objectResult.recordFatalError("Error parsing connector schema for " + connector + ": "+e.getMessage(), e);
-            return;
-        }
-        QName configContainerQName = new QName(connectorType.getNamespace(), ResourceType.F_CONNECTOR_CONFIGURATION.getLocalPart());
-        PrismContainerDefinition<ConnectorConfigurationType> configContainerDef =
-                connectorSchema.findContainerDefinitionByElementName(configContainerQName);
-        if (configContainerDef == null) {
-            objectResult.recordFatalError("Definition of configuration container " + configContainerQName + " not found in the schema of of " + connector);
-            return;
-        }
-
-        try {
-            configurationContainer.applyDefinition(configContainerDef);
-        } catch (SchemaException e) {
-            objectResult.recordFatalError("Configuration error in " + resource + ": "+e.getMessage(), e);
-            return;
-        }
-
-        PrismContainer configContainer = resourceType.asPrismObject().findContainer(ResourceType.F_CONNECTOR_CONFIGURATION);
-        configContainer.applyDefinition(configContainerDef);
-
-        for (ItemDelta<?,?> itemDelta : delta.getModifications()){
-            applyItemDefinition(itemDelta, configContainerDef, objectResult);
-        }
-    }
-
-    private <V extends PrismValue, D extends ItemDefinition> void applyItemDefinition(ItemDelta<V,D> itemDelta,
-            PrismContainerDefinition<ConnectorConfigurationType> configContainerDef, OperationResult objectResult) throws SchemaException {
-        if (itemDelta.getParentPath() == null){
-            LOGGER.trace("No parent path defined for item delta {}", itemDelta);
-            return;
-        }
-
-        QName first = itemDelta.getParentPath().firstToNameOrNull();
-        if (first == null) {
-            return;
-        }
-
-        if (itemDelta.getDefinition() == null && (ResourceType.F_CONNECTOR_CONFIGURATION.equals(first) || ResourceType.F_SCHEMA.equals(first))){
-            ItemPath path = itemDelta.getPath().rest();
-            D itemDef = configContainerDef.findItemDefinition(path);
-            if (itemDef == null){
-                LOGGER.warn("No definition found for item {}. Check your namespaces?", path);
-                objectResult.recordWarning("No definition found for item delta: " + itemDelta +". Check your namespaces?" );
-//                throw new SchemaException("No definition found for item " + path+ ". Check your namespaces?" );
-                return;
-            }
-            itemDelta.applyDefinition(itemDef);
-
-        }
-    }
-
-    public void applyDefinition(PrismObject<ResourceType> resource, Task task, OperationResult parentResult)
-            throws ObjectNotFoundException, SchemaException, CommunicationException, ConfigurationException,
-            ExpressionEvaluationException {
-        applyConnectorSchemasToResource(resource, task, parentResult);
-    }
-
-    public void applyDefinition(ObjectQuery query, OperationResult result) {
-        // TODO: not implemented yet
-    }
-
-    public Object executeScript(String resourceOid, ProvisioningScriptType script, Task task, OperationResult result) throws ObjectNotFoundException, SchemaException, CommunicationException, ConfigurationException, SecurityViolationException, ExpressionEvaluationException {
-        PrismObject<ResourceType> resource = getResource(resourceOid, null, task, result);
-        ConnectorSpec connectorSpec = selectConnectorSpec(resource, ScriptCapabilityType.class);
-        if (connectorSpec == null) {
-            throw new UnsupportedOperationException("No connector supports script capability");
-        }
-        ConnectorInstance connectorInstance = connectorManager.getConfiguredConnectorInstance(connectorSpec, false, result);
-        ExecuteProvisioningScriptOperation scriptOperation = ProvisioningUtil.convertToScriptOperation(script, "script on "+resource, prismContext);
-        try {
-            StateReporter reporter = new StateReporter(resourceOid, task);
-            return connectorInstance.executeScript(scriptOperation, reporter, result);
-        } catch (GenericFrameworkException e) {
-            // Not expected. Transform to system exception
-            result.recordFatalError("Generic provisioning framework error", e);
-            throw new SystemException("Generic provisioning framework error: " + e.getMessage(), e);
-        }
-    }
-
-    public List<ConnectorOperationalStatus> getConnectorOperationalStatus(PrismObject<ResourceType> resource, OperationResult result) throws ObjectNotFoundException, SchemaException, CommunicationException, ConfigurationException {
-        List<ConnectorOperationalStatus> statuses = new ArrayList<>();
-        for (ConnectorSpec connectorSpec: getAllConnectorSpecs(resource)) {
-            ConnectorInstance connectorInstance = connectorManager.getConfiguredConnectorInstance(connectorSpec, false, result);
-            ConnectorOperationalStatus operationalStatus = connectorInstance.getOperationalStatus();
-            if (operationalStatus != null) {
-                operationalStatus.setConnectorName(connectorSpec.getConnectorName());
-                statuses.add(operationalStatus);
-            }
-        }
-        return statuses;
-    }
-
-    private List<ConnectorSpec> getAllConnectorSpecs(PrismObject<ResourceType> resource) throws SchemaException {
-        List<ConnectorSpec> connectorSpecs = new ArrayList<>();
-        connectorSpecs.add(getDefaultConnectorSpec(resource));
-        for (ConnectorInstanceSpecificationType additionalConnectorType: resource.asObjectable().getAdditionalConnector()) {
-            connectorSpecs.add(getConnectorSpec(resource, additionalConnectorType));
-        }
-        return connectorSpecs;
-    }
-
-    // Should be used only internally (private). But it is public, because it is accessed from the tests.
-    public <T extends CapabilityType> ConnectorInstance getConfiguredConnectorInstance(PrismObject<ResourceType> resource,
-            Class<T> operationCapabilityClass, boolean forceFresh, OperationResult parentResult) throws SchemaException, ObjectNotFoundException, CommunicationException, ConfigurationException {
-        ConnectorSpec connectorSpec = selectConnectorSpec(resource, operationCapabilityClass);
-        if (connectorSpec == null) {
-            return null;
-        }
-        return connectorManager.getConfiguredConnectorInstance(connectorSpec, forceFresh, parentResult);
-    }
-
-    // Used by the tests. Does not change anything.
-    <T extends CapabilityType> ConnectorInstance getConfiguredConnectorInstanceFromCache(PrismObject<ResourceType> resource,
-            Class<T> operationCapabilityClass) throws SchemaException {
-        ConnectorSpec connectorSpec = selectConnectorSpec(resource, operationCapabilityClass);
-        return connectorSpec != null ? connectorManager.getConfiguredConnectorInstanceFromCache(connectorSpec) : null;
-    }
-
-    public <T extends CapabilityType> CapabilitiesType getConnectorCapabilities(ResourceType resource,
-                                                                                RefinedObjectClassDefinition objectClassDefinition, Class<T> operationCapabilityClass) {
-        if (resource == null) {
-            return null;
-        }
-
-        CapabilitiesType connectorCapabilities = null;
-        for (ConnectorInstanceSpecificationType additionalConnectorType : resource.getAdditionalConnector()) {
-            if (supportsCapability(additionalConnectorType, operationCapabilityClass)) {
-                connectorCapabilities = additionalConnectorType.getCapabilities();
-            }
-        }
-
-        if (connectorCapabilities == null) {
-            connectorCapabilities = resource.getCapabilities();
-        }
-
-
-        CapabilitiesType finalCapabilities = applyObjectClassCapabilities(connectorCapabilities, objectClassDefinition);
-        LOGGER.trace("Returning final capabilities:\n{} ", finalCapabilities);
-        return finalCapabilities;
-
-    }
-
-    private CapabilitiesType applyObjectClassCapabilities(CapabilitiesType connectorCapabilities, RefinedObjectClassDefinition objectClassDefinition) {
-
-        if (objectClassDefinition == null) {
-            return connectorCapabilities;
-        }
-
-        CapabilitiesType objectClassCapabilities = objectClassDefinition.getCapabilities();
-        if (objectClassCapabilities == null) {
-            LOGGER.trace("No capabilities for {} specified, skipping merge.", objectClassDefinition);
-            return connectorCapabilities;
-        }
-
-        CapabilityCollectionType configured = objectClassCapabilities.getConfigured();
-        if (configured == null) {
-            LOGGER.trace("Empty capabilities in {} specified, skipping merge", objectClassDefinition);
-            return connectorCapabilities;
-        }
-
-        CapabilitiesType finalCapabilities = new CapabilitiesType();
-        if (connectorCapabilities.getNative() != null) {
-            finalCapabilities.setNative(connectorCapabilities.getNative());
-        }
-
-        if (!hasConfiguredCapabilities(connectorCapabilities)) {
-            LOGGER.trace("No configured capabilities found for connector, replacing with capabilities defined for {}", objectClassDefinition);
-            finalCapabilities.setConfigured(configured);
-            return finalCapabilities;
-        }
-
-        for (Object capability : connectorCapabilities.getConfigured().getAny()) {
-
-            if (!CapabilityUtil.containsCapabilityWithSameElementName(configured.getAny(), capability)) {
-                configured.getAny().add(capability);
-            }
-        }
-
-        finalCapabilities.setConfigured(configured);
-        return finalCapabilities;
-    }
-
-    private boolean hasConfiguredCapabilities(CapabilitiesType supportedCapabilities) {
-        if (supportedCapabilities.getConfigured() == null) {
-            return false;
-        }
-
-        if (supportedCapabilities.getConfigured().getAny().isEmpty()) {
-            return false;
-
-        }
-        return true;
-    }
-
-    private <T extends CapabilityType> ConnectorSpec selectConnectorSpec(PrismObject<ResourceType> resource, Map<String,Collection<Object>> capabilityMap, Class<T> capabilityClass) throws SchemaException {
-        if (capabilityMap == null) {
-            return selectConnectorSpec(resource, capabilityClass);
-        }
-        for (ConnectorInstanceSpecificationType additionalConnectorType: resource.asObjectable().getAdditionalConnector()) {
-            if (supportsCapability(additionalConnectorType, capabilityMap.get(additionalConnectorType.getName()), capabilityClass)) {
-                return getConnectorSpec(resource, additionalConnectorType);
-            }
-        }
-        return getDefaultConnectorSpec(resource);
-    }
-
-    private <T extends CapabilityType> ConnectorSpec selectConnectorSpec(PrismObject<ResourceType> resource, Class<T> operationCapabilityClass) throws SchemaException {
-        for (ConnectorInstanceSpecificationType additionalConnectorType: resource.asObjectable().getAdditionalConnector()) {
-            if (supportsCapability(additionalConnectorType, operationCapabilityClass)) {
-                return getConnectorSpec(resource, additionalConnectorType);
-            }
-        }
-        return getDefaultConnectorSpec(resource);
-    }
-
-    private <T extends CapabilityType> boolean supportsCapability(ConnectorInstanceSpecificationType additionalConnectorType, Class<T> capabilityClass) {
-        T cap = CapabilityUtil.getEffectiveCapability(additionalConnectorType.getCapabilities(), capabilityClass);
-        if (cap == null) {
-            return false;
-        }
-        return CapabilityUtil.isCapabilityEnabled(cap);
-    }
-
-    private <T extends CapabilityType> boolean supportsCapability(ConnectorInstanceSpecificationType additionalConnectorType, Collection<Object> nativeCapabilities, Class<T> capabilityClass) {
-        CapabilitiesType specifiedCapabilitiesType = additionalConnectorType.getCapabilities();
-        if (specifiedCapabilitiesType != null) {
-            CapabilityCollectionType configuredCapCollectionType = specifiedCapabilitiesType.getConfigured();
-            if (configuredCapCollectionType != null) {
-                T configuredCap = CapabilityUtil.getCapability(configuredCapCollectionType.getAny(), capabilityClass);
-                if (configuredCap != null && !CapabilityUtil.isCapabilityEnabled(configuredCap)) {
-                    return false;
-                }
-            }
-
-        }
-        T cap = CapabilityUtil.getCapability(nativeCapabilities, capabilityClass);
-        if (cap == null) {
-            return false;
-        }
-        return CapabilityUtil.isCapabilityEnabled(cap);
-    }
-
-    private ConnectorSpec getDefaultConnectorSpec(PrismObject<ResourceType> resource) {
-        PrismContainer<ConnectorConfigurationType> connectorConfiguration = resource.findContainer(ResourceType.F_CONNECTOR_CONFIGURATION);
-        return new ConnectorSpec(resource, null, ResourceTypeUtil.getConnectorOid(resource), connectorConfiguration);
-    }
-
-    private ConnectorSpec getConnectorSpec(PrismObject<ResourceType> resource, ConnectorInstanceSpecificationType additionalConnectorType) throws SchemaException {
-        if (additionalConnectorType.getConnectorRef() == null) {
-            throw new SchemaException("No connector reference in additional connector in "+resource);
-        }
-        String connectorOid = additionalConnectorType.getConnectorRef().getOid();
-        if (StringUtils.isBlank(connectorOid)) {
-            throw new SchemaException("No connector OID in additional connector in "+resource);
-        }
-        PrismContainer<ConnectorConfigurationType> connectorConfiguration = additionalConnectorType.asPrismContainerValue().findContainer(ConnectorInstanceSpecificationType.F_CONNECTOR_CONFIGURATION);
-        String connectorName = additionalConnectorType.getName();
-        if (StringUtils.isBlank(connectorName)) {
-            throw new SchemaException("No connector name in additional connector in "+resource);
-        }
-        return new ConnectorSpec(resource, connectorName, connectorOid, connectorConfiguration);
-    }
-
-    public PrismContext getPrismContext() {
-        return prismContext;
-    }
-}
->>>>>>> 54c6d67a
+/*
+ * Copyright (c) 2010-2018 Evolveum and contributors
+ *
+ * This work is dual-licensed under the Apache License 2.0
+ * and European Union Public License. See LICENSE file for details.
+ */
+
+package com.evolveum.midpoint.provisioning.impl;
+
+import java.util.*;
+
+import javax.xml.datatype.DatatypeConstants;
+import javax.xml.datatype.XMLGregorianCalendar;
+import javax.xml.namespace.QName;
+
+import com.evolveum.midpoint.common.Clock;
+import com.evolveum.midpoint.common.Utils;
+import com.evolveum.midpoint.common.refinery.RefinedObjectClassDefinition;
+import com.evolveum.midpoint.common.refinery.RefinedResourceSchemaImpl;
+import com.evolveum.midpoint.prism.*;
+import com.evolveum.midpoint.prism.delta.*;
+import com.evolveum.midpoint.prism.path.ItemPath;
+import com.evolveum.midpoint.prism.schema.MutablePrismSchema;
+import com.evolveum.midpoint.schema.processor.*;
+import com.evolveum.midpoint.task.api.TaskManager;
+import com.evolveum.midpoint.util.MiscUtil;
+import com.evolveum.midpoint.xml.ns._public.common.common_3.*;
+import com.evolveum.prism.xml.ns._public.types_3.SchemaDefinitionType;
+
+import org.apache.commons.lang.StringUtils;
+import org.apache.commons.lang.Validate;
+import org.springframework.beans.factory.annotation.Autowired;
+import org.springframework.beans.factory.annotation.Qualifier;
+import org.springframework.stereotype.Component;
+import org.w3c.dom.Document;
+import org.w3c.dom.Element;
+
+import com.evolveum.midpoint.prism.query.ObjectQuery;
+import com.evolveum.midpoint.prism.schema.PrismSchema;
+import com.evolveum.midpoint.provisioning.api.GenericConnectorException;
+import com.evolveum.midpoint.provisioning.ucf.api.ConnectorInstance;
+import com.evolveum.midpoint.provisioning.ucf.api.ExecuteProvisioningScriptOperation;
+import com.evolveum.midpoint.provisioning.ucf.api.GenericFrameworkException;
+import com.evolveum.midpoint.provisioning.util.ProvisioningUtil;
+import com.evolveum.midpoint.repo.api.RepositoryService;
+import com.evolveum.midpoint.repo.common.expression.Expression;
+import com.evolveum.midpoint.repo.common.expression.ExpressionEvaluationContext;
+import com.evolveum.midpoint.repo.common.expression.ExpressionFactory;
+import com.evolveum.midpoint.repo.common.expression.ExpressionVariables;
+import com.evolveum.midpoint.schema.CapabilityUtil;
+import com.evolveum.midpoint.schema.GetOperationOptions;
+import com.evolveum.midpoint.schema.constants.ConnectorTestOperation;
+import com.evolveum.midpoint.schema.constants.SchemaConstants;
+import com.evolveum.midpoint.schema.internals.InternalCounters;
+import com.evolveum.midpoint.schema.internals.InternalMonitor;
+import com.evolveum.midpoint.schema.result.OperationResult;
+import com.evolveum.midpoint.schema.statistics.ConnectorOperationalStatus;
+import com.evolveum.midpoint.schema.util.ConnectorTypeUtil;
+import com.evolveum.midpoint.schema.util.MiscSchemaUtil;
+import com.evolveum.midpoint.schema.util.ObjectTypeUtil;
+import com.evolveum.midpoint.schema.util.ResourceTypeUtil;
+import com.evolveum.midpoint.task.api.StateReporter;
+import com.evolveum.midpoint.task.api.Task;
+import com.evolveum.midpoint.util.DOMUtil;
+import com.evolveum.midpoint.util.DebugUtil;
+import com.evolveum.midpoint.util.exception.CommunicationException;
+import com.evolveum.midpoint.util.exception.ConfigurationException;
+import com.evolveum.midpoint.util.exception.ExpressionEvaluationException;
+import com.evolveum.midpoint.util.exception.ObjectAlreadyExistsException;
+import com.evolveum.midpoint.util.exception.ObjectNotFoundException;
+import com.evolveum.midpoint.util.exception.SchemaException;
+import com.evolveum.midpoint.util.exception.SecurityViolationException;
+import com.evolveum.midpoint.util.exception.SystemException;
+import com.evolveum.midpoint.util.exception.TunnelException;
+import com.evolveum.midpoint.util.logging.Trace;
+import com.evolveum.midpoint.util.logging.TraceManager;
+import com.evolveum.midpoint.xml.ns._public.resource.capabilities_3.ActivationCapabilityType;
+import com.evolveum.midpoint.xml.ns._public.resource.capabilities_3.CapabilityType;
+import com.evolveum.midpoint.xml.ns._public.resource.capabilities_3.SchemaCapabilityType;
+import com.evolveum.midpoint.xml.ns._public.resource.capabilities_3.ScriptCapabilityType;
+
+import static java.util.Collections.singletonList;
+
+@Component
+public class ResourceManager {
+
+    @Autowired @Qualifier("cacheRepositoryService")
+    private RepositoryService repositoryService;
+
+    @Autowired private ResourceCache resourceCache;
+    @Autowired private ConnectorManager connectorManager;
+    @Autowired private PrismContext prismContext;
+    @Autowired private ExpressionFactory expressionFactory;
+    @Autowired private TaskManager taskManager;
+    @Autowired private Clock clock;
+
+    private static final Trace LOGGER = TraceManager.getTrace(ResourceManager.class);
+
+    private static final String OP_COMPLETE_RESOURCE = ResourceManager.class.getName() + ".completeResource";
+
+    private static final int MAX_OPERATIONAL_HISOTRY_SIZE = 5;
+    /**
+     * Completes a resource that has been - we expect - just retrieved from the repository, usually by a search operation.
+     */
+    PrismObject<ResourceType> completeResource(PrismObject<ResourceType> repositoryObject, GetOperationOptions options, Task task,
+            OperationResult parentResult)
+            throws ObjectNotFoundException, SchemaException, ExpressionEvaluationException,
+            ConfigurationException, CommunicationException {
+
+        String oid = repositoryObject.getOid();
+        boolean readonly = GetOperationOptions.isReadOnly(options);
+
+        PrismObject<ResourceType> cachedResource = resourceCache.get(oid, repositoryObject.getVersion(), readonly);
+        if (cachedResource != null) {
+            return cachedResource;
+        } else {
+            LOGGER.debug("Storing fetched resource {}, version {} to cache (previously cached version {})",
+                    oid, repositoryObject.getVersion(), resourceCache.getVersion(oid));
+            PrismObject<ResourceType> mutableRepositoryObject = repositoryObject.cloneIfImmutable();
+            return completeAndCacheResource(mutableRepositoryObject, options, task, parentResult);
+        }
+    }
+
+    /**
+     * Gets a resource.
+     */
+    public PrismObject<ResourceType> getResource(String oid, GetOperationOptions options, Task task, OperationResult parentResult)
+            throws ObjectNotFoundException, SchemaException, ExpressionEvaluationException, ConfigurationException, CommunicationException {
+        boolean readonly = GetOperationOptions.isReadOnly(options);
+        PrismObject<ResourceType> cachedResource = resourceCache.getIfLatest(oid, readonly, parentResult);
+        if (cachedResource != null) {
+            LOGGER.trace("Returning resource from cache:\n{}", cachedResource.debugDumpLazily());
+            return cachedResource;
+        } else {
+            if (LOGGER.isDebugEnabled()) {
+                LOGGER.debug("Fetching resource {} and storing to cache (previously cached version {})",
+                        oid, resourceCache.getVersion(oid));
+            }
+            // We must obviously NOT fetch resource from repo as read-only. We are going to modify it.
+            PrismObject<ResourceType> repositoryObject = readResourceFromRepository(oid, parentResult);
+            return completeAndCacheResource(repositoryObject, options, task, parentResult);
+        }
+    }
+
+    private PrismObject<ResourceType> readResourceFromRepository(String oid, OperationResult parentResult)
+            throws ObjectNotFoundException, SchemaException {
+        InternalMonitor.recordCount(InternalCounters.RESOURCE_REPOSITORY_READ_COUNT);
+        return repositoryService.getObject(ResourceType.class, oid, null, parentResult);
+    }
+
+    /**
+     * Here we complete the resource and cache it.
+     *
+     * @param repositoryObject Up-to-date repository object. Must be mutable.
+     */
+    private PrismObject<ResourceType> completeAndCacheResource(PrismObject<ResourceType> repositoryObject,
+            GetOperationOptions options, Task task, OperationResult parentResult)
+            throws ObjectNotFoundException, SchemaException, ExpressionEvaluationException,
+            ConfigurationException, CommunicationException {
+
+        checkMutable(repositoryObject);
+
+        PrismObject<ResourceType> completedResource = completeResourceInternal(repositoryObject, null,
+                false, null, options, task, parentResult);
+
+        logResourceAfterCompletion(completedResource);
+        if (!isComplete(completedResource)) {
+            // No not cache non-complete resources (e.g. those retrieved with noFetch)
+            LOGGER.trace("Not putting {} into cache because it's not complete", repositoryObject);
+        } else {
+            OperationResult completeResourceResult = parentResult.findSubresult(OP_COMPLETE_RESOURCE);
+            if (!completeResourceResult.isSuccess()) {
+                LOGGER.trace("Not putting {} into cache because the completeResource operation status is {}",
+                        ObjectTypeUtil.toShortString(repositoryObject), completeResourceResult.getStatus());
+            } else {
+                // Cache only resources that are completely OK
+                resourceCache.put(completedResource);
+            }
+        }
+        return completedResource;
+    }
+
+    private void logResourceAfterCompletion(PrismObject<ResourceType> completedResource) {
+        if (LOGGER.isTraceEnabled()) {
+            LOGGER.trace("Resource after completion, before putting into cache:\n{}", completedResource.debugDump());
+            Element xsdSchemaElement = ResourceTypeUtil.getResourceXsdSchema(completedResource);
+            if (xsdSchemaElement == null) {
+                LOGGER.trace("Schema: null");
+            } else {
+                LOGGER.trace("Schema:\n{}",
+                        DOMUtil.serializeDOMToString(ResourceTypeUtil.getResourceXsdSchema(completedResource)));
+            }
+        }
+    }
+
+    void deleteResource(String oid, OperationResult parentResult) throws ObjectNotFoundException {
+        resourceCache.remove(oid);
+        repositoryService.deleteObject(ResourceType.class, oid, parentResult);
+    }
+
+    /**
+     * Make sure that the resource is complete.
+     *
+     * It will check if the resource has a sufficiently fresh schema, etc.
+     *
+     * Returned resource may be the same or may be a different instance, but it
+     * is guaranteed that it will be "fresher" and will correspond to the
+     * repository state (assuming that the provided resource also corresponded
+     * to the repository state).
+     *
+     * The connector schema that was fetched before can be supplied to this
+     * method. This is just an optimization. It comes handy e.g. in test
+     * connection case.
+     *
+     * Note: This is not really the best place for this method. Need to figure
+     * out correct place later.
+     *
+     * @param repoResource
+     *            Resource to check
+     * @param resourceSchema
+     *            schema that was freshly pre-fetched (or null)
+     *
+     * @return completed resource
+     */
+    private PrismObject<ResourceType> completeResourceInternal(PrismObject<ResourceType> repoResource, ResourceSchema resourceSchema,
+            boolean fetchedSchema, Map<String,Collection<Object>> capabilityMap, GetOperationOptions options, Task task, OperationResult parentResult)
+            throws ObjectNotFoundException, SchemaException, ExpressionEvaluationException {
+
+        checkMutable(repoResource);
+
+        OperationResult result = parentResult.createMinorSubresult(OP_COMPLETE_RESOURCE);
+        try {
+            try {
+                applyConnectorSchemasToResource(repoResource, task, result);
+            } catch (Throwable t) {
+                String message =
+                        "An error occurred while applying connector schema to connector configuration of " + repoResource + ": "
+                                + t.getMessage();
+                result.recordPartialError(message, t);
+                LOGGER.warn(message, t);
+                return repoResource;
+            }
+
+            PrismObject<ResourceType> newResource;
+
+            if (isComplete(repoResource)) {
+                // The resource is complete.
+                newResource = repoResource;
+
+            } else {
+                // The resource is NOT complete. Try to fetch schema and capabilities
+
+                if (GetOperationOptions.isNoFetch(options)) {
+                    // We need to fetch schema, but the noFetch option is specified. Therefore return whatever we have.
+                    result.recordSuccessIfUnknown();
+                    return repoResource;
+                }
+
+                try {
+
+                    completeSchemaAndCapabilities(repoResource, resourceSchema, fetchedSchema, capabilityMap, task, result);
+
+                } catch (Exception ex) {
+                    // Catch the exceptions. There are not critical. We need to catch them all because the connector may
+                    // throw even undocumented runtime exceptions.
+                    // Even non-complete resource may still be usable. The fetchResult indicates that there was an error
+                    result.recordPartialError("Cannot complete resource schema and capabilities: " + ex.getMessage(), ex);
+                    return repoResource;
+                }
+
+                try {
+                    // Now we need to re-read the resource from the repository and re-apply the schemas. This ensures that we will
+                    // cache the correct version and that we avoid race conditions, etc.
+
+                    newResource = readResourceFromRepository(repoResource.getOid(), result);
+                    applyConnectorSchemasToResource(newResource, task, result);
+
+                } catch (SchemaException | ObjectNotFoundException | RuntimeException e) {
+                    result.recordFatalError(e);
+                    throw e;
+                }
+            }
+
+            try {
+                // make sure it has parsed resource and refined schema. We are going to cache
+                // it, so we want to cache it with the parsed schemas
+                RefinedResourceSchemaImpl.getResourceSchema(newResource, prismContext);
+                RefinedResourceSchemaImpl.getRefinedSchema(newResource);
+
+            } catch (SchemaException e) {
+                String message = "Schema error while processing schemaHandling section of " + newResource + ": " + e.getMessage();
+                result.recordPartialError(message, e);
+                LOGGER.warn(message, e);
+                return newResource;
+            } catch (RuntimeException e) {
+                String message =
+                        "Unexpected error while processing schemaHandling section of " + newResource + ": " + e.getMessage();
+                result.recordPartialError(message, e);
+                LOGGER.warn(message, e);
+                return newResource;
+            }
+
+            result.recordSuccessIfUnknown();
+
+            return newResource;
+        } catch (Throwable t) {
+            result.recordFatalError(t);
+            throw t;
+        } finally {
+            result.computeStatusIfUnknown();
+        }
+    }
+
+    private boolean isComplete(PrismObject<ResourceType> resource) {
+        ResourceType resourceType = resource.asObjectable();
+        if (ResourceTypeUtil.getResourceXsdSchema(resource) == null) {
+            return false;
+        }
+        CapabilitiesType capabilitiesType = resourceType.getCapabilities();
+        return capabilitiesType != null && capabilitiesType.getCachingMetadata() != null;
+    }
+
+
+    private void completeSchemaAndCapabilities(PrismObject<ResourceType> resource, ResourceSchema resourceSchema, boolean fetchedSchema,
+            Map<String,Collection<Object>> capabilityMap, Task task, OperationResult result)
+                    throws SchemaException, CommunicationException, ObjectNotFoundException, GenericFrameworkException, ConfigurationException {
+
+        Collection<ItemDelta<?,?>> modifications = new ArrayList<>();
+
+        // Capabilities
+        // we need to process capabilities first. Schema is one of the connector capabilities.
+        // We need to determine this capability to select the right connector for schema retrieval.
+        completeCapabilities(resource, capabilityMap != null, capabilityMap, modifications, result);
+
+        if (resourceSchema == null) {
+            // Try to get existing schema from resource. We do not want to override this if it exists
+            // (but we still want to refresh the capabilities, that happens below)
+            resourceSchema = RefinedResourceSchemaImpl.getResourceSchema(resource, prismContext);
+        }
+
+        if (resourceSchema == null || resourceSchema.isEmpty()) {
+
+            LOGGER.trace("Fetching resource schema for {}", resource);
+
+            resourceSchema = fetchResourceSchema(resource, capabilityMap, task, result);
+
+            if (resourceSchema == null) {
+                LOGGER.warn("No resource schema fetched from {}", resource);
+            } else if (resourceSchema.isEmpty()) {
+                LOGGER.warn("Empty resource schema fetched from {}", resource);
+            } else {
+                LOGGER.debug("Fetched resource schema for {}: {} definitions", resource, resourceSchema.getDefinitions().size());
+                fetchedSchema = true;
+            }
+        }
+
+        if (fetchedSchema) {
+            adjustSchemaForSimulatedCapabilities(resource, resourceSchema);
+            modifications.add(createSchemaUpdateDelta(resource, resourceSchema));
+
+            // We have successfully fetched the resource schema. Therefore the resource must be up.
+            modifications.add(createResourceAvailabilityStatusDelta(AvailabilityStatusType.UP));
+        } else {
+            if (resourceSchema != null) {
+                CachingMetadataType schemaCachingMetadata = resource.asObjectable().getSchema().getCachingMetadata();
+                if (schemaCachingMetadata == null) {
+                    schemaCachingMetadata = MiscSchemaUtil.generateCachingMetadata();
+                    modifications.add(
+                            prismContext.deltaFactory().property().createModificationReplaceProperty(
+                                ItemPath.create(ResourceType.F_SCHEMA, CapabilitiesType.F_CACHING_METADATA),
+                                resource.getDefinition(),
+                                schemaCachingMetadata)
+                        );
+                }
+            }
+        }
+
+        if (!modifications.isEmpty()) {
+            try {
+                LOGGER.trace("Completing {}:\n{}", resource, DebugUtil.debugDumpLazily(modifications, 1));
+                repositoryService.modifyObject(ResourceType.class, resource.getOid(), modifications, result);
+                InternalMonitor.recordCount(InternalCounters.RESOURCE_REPOSITORY_MODIFY_COUNT);
+            } catch (ObjectAlreadyExistsException ex) {
+                // This should not happen
+                throw new SystemException(ex);
+            }
+        }
+    }
+
+    private void completeCapabilities(PrismObject<ResourceType> resource, boolean forceRefresh, Map<String,Collection<Object>> capabilityMap, Collection<ItemDelta<?, ?>> modifications,
+            OperationResult result) throws SchemaException, ObjectNotFoundException, CommunicationException, ConfigurationException {
+        ResourceType resourceType = resource.asObjectable();
+        ConnectorSpec defaultConnectorSpec = getDefaultConnectorSpec(resource);
+        CapabilitiesType resourceCapType = resourceType.getCapabilities();
+        if (resourceCapType == null) {
+            resourceCapType = new CapabilitiesType();
+            resourceType.setCapabilities(resourceCapType);
+        }
+        completeConnectorCapabilities(defaultConnectorSpec, resourceCapType, ResourceType.F_CAPABILITIES, forceRefresh,
+                capabilityMap==null?null:capabilityMap.get(null),
+                modifications, result);
+
+        for (ConnectorInstanceSpecificationType additionalConnectorType: resource.asObjectable().getAdditionalConnector()) {
+            ConnectorSpec connectorSpec = getConnectorSpec(resource, additionalConnectorType);
+            CapabilitiesType connectorCapType = additionalConnectorType.getCapabilities();
+            if (connectorCapType == null) {
+                connectorCapType = new CapabilitiesType();
+                additionalConnectorType.setCapabilities(connectorCapType);
+            }
+            ItemPath itemPath = additionalConnectorType.asPrismContainerValue().getPath().append(ConnectorInstanceSpecificationType.F_CAPABILITIES);
+            completeConnectorCapabilities(connectorSpec, connectorCapType, itemPath, forceRefresh,
+                    capabilityMap==null?null:capabilityMap.get(additionalConnectorType.getName()),
+                    modifications, result);
+        }
+    }
+
+    private void completeConnectorCapabilities(ConnectorSpec connectorSpec, CapabilitiesType capType, ItemPath itemPath, boolean forceRefresh,
+            Collection<Object> retrievedCapabilities, Collection<ItemDelta<?, ?>> modifications, OperationResult result)
+                    throws ObjectNotFoundException, SchemaException, CommunicationException, ConfigurationException {
+
+        if (capType.getNative() != null && !capType.getNative().getAny().isEmpty()) {
+            if (!forceRefresh) {
+                CachingMetadataType cachingMetadata = capType.getCachingMetadata();
+                if (cachingMetadata == null) {
+                    cachingMetadata = MiscSchemaUtil.generateCachingMetadata();
+                    modifications.add(
+                            prismContext.deltaFactory().property().createModificationReplaceProperty(
+                                ItemPath.create(ResourceType.F_CAPABILITIES, CapabilitiesType.F_CACHING_METADATA),
+                                connectorSpec.getResource().getDefinition(),
+                                cachingMetadata)
+                        );
+                }
+                return;
+            }
+        }
+
+        if (retrievedCapabilities == null) {
+            try {
+
+                InternalMonitor.recordCount(InternalCounters.CONNECTOR_CAPABILITIES_FETCH_COUNT);
+
+                ConnectorInstance connector = connectorManager.getConfiguredConnectorInstance(connectorSpec, false, result);
+                retrievedCapabilities = connector.fetchCapabilities(result);
+
+            } catch (GenericFrameworkException e) {
+                throw new GenericConnectorException("Generic error in connector " + connectorSpec + ": "
+                        + e.getMessage(), e);
+            }
+        }
+
+        CapabilityCollectionType nativeCapType = new CapabilityCollectionType();
+        capType.setNative(nativeCapType);
+        nativeCapType.getAny().addAll(retrievedCapabilities);
+
+        CachingMetadataType cachingMetadata = MiscSchemaUtil.generateCachingMetadata();
+        capType.setCachingMetadata(cachingMetadata);
+
+        ObjectDelta<ResourceType> capabilitiesReplaceDelta = prismContext.deltaFactory().object()
+                .createModificationReplaceContainer(ResourceType.class, connectorSpec.getResource().getOid(),
+                itemPath, capType.asPrismContainerValue().clone());
+
+        modifications.addAll(capabilitiesReplaceDelta.getModifications());
+    }
+
+    private ContainerDelta<XmlSchemaType> createSchemaUpdateDelta(PrismObject<ResourceType> resource, ResourceSchema resourceSchema) throws SchemaException {
+        Document xsdDoc;
+        try {
+            xsdDoc = resourceSchema.serializeToXsd();
+            if (LOGGER.isTraceEnabled()) {
+                LOGGER.trace("Serialized XSD resource schema for {}:\n{}", resource, DOMUtil.serializeDOMToString(xsdDoc));
+            }
+        } catch (SchemaException e) {
+            throw new SchemaException("Error processing resource schema for " + resource + ": " + e.getMessage(), e);
+        }
+
+        Element xsdElement = DOMUtil.getFirstChildElement(xsdDoc);
+        if (xsdElement == null) {
+            throw new SchemaException("No schema was generated for " + resource);
+        }
+        CachingMetadataType cachingMetadata = MiscSchemaUtil.generateCachingMetadata();
+
+        ContainerDelta<XmlSchemaType> schemaContainerDelta = prismContext.deltaFactory().container().createDelta(
+                ResourceType.F_SCHEMA, ResourceType.class);
+        PrismContainerValue<XmlSchemaType> cval = prismContext.itemFactory().createContainerValue();
+        schemaContainerDelta.setValueToReplace(cval);
+        PrismProperty<CachingMetadataType> cachingMetadataProperty = cval
+                .createProperty(XmlSchemaType.F_CACHING_METADATA);
+        cachingMetadataProperty.setRealValue(cachingMetadata);
+        List<QName> objectClasses = ResourceTypeUtil.getSchemaGenerationConstraints(resource);
+        if (objectClasses != null) {
+            PrismProperty<SchemaGenerationConstraintsType> generationConstraints = cval
+                    .createProperty(XmlSchemaType.F_GENERATION_CONSTRAINTS);
+            SchemaGenerationConstraintsType constraints = new SchemaGenerationConstraintsType();
+            constraints.getGenerateObjectClass().addAll(objectClasses);
+            generationConstraints.setRealValue(constraints);
+        }
+        PrismProperty<SchemaDefinitionType> definitionProperty = cval.createProperty(XmlSchemaType.F_DEFINITION);
+        ObjectTypeUtil.setXsdSchemaDefinition(definitionProperty, xsdElement);
+
+        return schemaContainerDelta;
+    }
+
+    /**
+     * Apply proper definition (connector schema) to the resource.
+     */
+    private void applyConnectorSchemasToResource(PrismObject<ResourceType> resource, Task task, OperationResult result)
+            throws SchemaException, ObjectNotFoundException, ExpressionEvaluationException {
+        checkMutable(resource);
+        PrismObjectDefinition<ResourceType> newResourceDefinition = resource.getDefinition().clone();
+        for (ConnectorSpec connectorSpec : getAllConnectorSpecs(resource)) {
+            try {
+                applyConnectorSchemaToResource(connectorSpec, newResourceDefinition, resource, task, result);
+            } catch (CommunicationException | ConfigurationException | SecurityViolationException e) {
+                throw new IllegalStateException("Unexpected exception: " + e.getMessage(), e);      // fixme temporary solution
+            }
+        }
+        resource.setDefinition(newResourceDefinition);
+    }
+
+    /**
+     * Apply proper definition (connector schema) to the resource.
+     */
+    private void applyConnectorSchemaToResource(ConnectorSpec connectorSpec, PrismObjectDefinition<ResourceType> resourceDefinition,
+            PrismObject<ResourceType> resource, Task task, OperationResult result)
+            throws SchemaException, ObjectNotFoundException, ExpressionEvaluationException, CommunicationException, ConfigurationException, SecurityViolationException {
+
+        ConnectorType connectorType = connectorManager.getConnector(connectorSpec, result);
+        PrismSchema connectorSchema = connectorManager.getAttachedConnectorSchema(connectorType);
+        PrismContainerDefinition<ConnectorConfigurationType> configurationContainerDefinition = ConnectorTypeUtil
+                .findConfigurationContainerDefinition(connectorType, connectorSchema);
+        if (configurationContainerDefinition == null) {
+            throw new SchemaException("No configuration container definition in schema of " + connectorType);
+        }
+
+        configurationContainerDefinition = configurationContainerDefinition.clone();
+        PrismContainer<ConnectorConfigurationType> configurationContainer = connectorSpec.getConnectorConfiguration();
+        // We want element name, minOccurs/maxOccurs and similar definition to be taken from the original, not the schema
+        // the element is global in the connector schema. therefore it does not have correct maxOccurs
+        if (configurationContainer != null) {
+            configurationContainerDefinition.adoptElementDefinitionFrom(configurationContainer.getDefinition());
+            configurationContainer.applyDefinition(configurationContainerDefinition, true);
+
+            try {
+                configurationContainer.accept(visitable -> {
+                    if ((visitable instanceof PrismProperty<?>)) {
+                        try {
+                            evaluateExpression((PrismProperty<?>)visitable, resource, task, result);
+                        } catch (SchemaException | ObjectNotFoundException | ExpressionEvaluationException | CommunicationException | ConfigurationException | SecurityViolationException e) {
+                            throw new TunnelException(e);
+                        }
+                    }
+                    // TODO treat configuration items that are containers themselves
+                });
+            } catch (TunnelException te) {
+                Throwable e = te.getCause();
+                if (e instanceof SchemaException) {
+                    throw (SchemaException)e;
+                } else if (e instanceof ObjectNotFoundException) {
+                    throw (ObjectNotFoundException)e;
+                } else if (e instanceof ExpressionEvaluationException) {
+                    throw (ExpressionEvaluationException)e;
+                } else if (e instanceof CommunicationException) {
+                    throw (CommunicationException)e;
+                } else if (e instanceof ConfigurationException) {
+                    throw (ConfigurationException)e;
+                } else if (e instanceof SecurityViolationException) {
+                    throw (SecurityViolationException)e;
+                } else if (e instanceof RuntimeException) {
+                    throw (RuntimeException)e;
+                } else if (e instanceof Error) {
+                    throw (Error)e;
+                } else {
+                    throw new SystemException(e);
+                }
+            }
+
+        } else {
+            configurationContainerDefinition.adoptElementDefinitionFrom(
+                    resourceDefinition.findContainerDefinition(ResourceType.F_CONNECTOR_CONFIGURATION));
+        }
+
+        if (connectorSpec.getConnectorName() == null) {
+            // Default connector, for compatibility
+            // It does not make sense to update this for any other connectors.
+            // We cannot have one definition for addiitionalConnector[1]/connectorConfiguraiton and
+            // different definition for addiitionalConnector[2]/connectorConfiguraiton in the object definition.
+            // The way to go is to set up definitions on the container level.
+            resourceDefinition.replaceDefinition(ResourceType.F_CONNECTOR_CONFIGURATION, configurationContainerDefinition);
+        }
+
+    }
+
+    private <T> void evaluateExpression(PrismProperty<T> configurationProperty, PrismObject<ResourceType> resource, Task task, OperationResult result) throws SchemaException, ObjectNotFoundException, ExpressionEvaluationException, CommunicationException, ConfigurationException, SecurityViolationException {
+        PrismPropertyDefinition<T> propDef = configurationProperty.getDefinition();
+        String shortDesc = "connector configuration property "+configurationProperty+" in "+resource;
+        List<PrismPropertyValue<T>> extraValues = new ArrayList<>();
+        for (PrismPropertyValue<T> configurationPropertyValue: configurationProperty.getValues()) {
+            ExpressionWrapper expressionWrapper = configurationPropertyValue.getExpression();
+            if (expressionWrapper == null) {
+                return;
+            }
+            Object expressionObject = expressionWrapper.getExpression();
+            if (!(expressionObject instanceof ExpressionType)) {
+                throw new IllegalStateException("Expected that expression in "+configurationPropertyValue+" will be ExpressionType, but it was "+expressionObject);
+            }
+            ExpressionType expressionType = (ExpressionType) expressionWrapper.getExpression();
+
+            Expression<PrismPropertyValue<T>, PrismPropertyDefinition<T>> expression = expressionFactory.makeExpression(expressionType, propDef, MiscSchemaUtil.getExpressionProfile(), shortDesc, task, result);
+            ExpressionVariables variables = new ExpressionVariables();
+
+            // TODO: populate variables
+
+            ExpressionEvaluationContext expressionContext = new ExpressionEvaluationContext(null, variables, shortDesc, task);
+            PrismValueDeltaSetTriple<PrismPropertyValue<T>> expressionOutputTriple = expression.evaluate(expressionContext,
+                    result);
+            Collection<PrismPropertyValue<T>> expressionOutputValues = expressionOutputTriple.getNonNegativeValues();
+            if (expressionOutputValues != null && !expressionOutputValues.isEmpty()) {
+                Iterator<PrismPropertyValue<T>> iterator = expressionOutputValues.iterator();
+                PrismPropertyValue<T> firstValue = iterator.next();
+                configurationPropertyValue.setValue(firstValue.getValue());
+                while (iterator.hasNext()) {
+                    extraValues.add(iterator.next());
+                }
+            }
+        }
+        for (PrismPropertyValue<T> extraValue: extraValues) {
+            configurationProperty.add(extraValue);
+        }
+    }
+
+    private ResourceSchema fetchResourceSchema(PrismObject<ResourceType> resource, Map<String,Collection<Object>> capabilityMap, Task task, OperationResult parentResult)
+            throws CommunicationException, GenericFrameworkException, ConfigurationException, ObjectNotFoundException, SchemaException {
+        ConnectorSpec connectorSpec = selectConnectorSpec(resource, capabilityMap, SchemaCapabilityType.class);
+        if (connectorSpec == null) {
+            LOGGER.debug("No connector has schema capability, cannot fetch resource schema");
+            return null;
+        }
+        InternalMonitor.recordCount(InternalCounters.RESOURCE_SCHEMA_FETCH_COUNT);
+        List<QName> generateObjectClasses = ResourceTypeUtil.getSchemaGenerationConstraints(resource);
+        ConnectorInstance connectorInstance = connectorManager.getConfiguredConnectorInstance(connectorSpec, false, parentResult);
+
+        LOGGER.debug("Trying to get schema from {}, objectClasses to generate: {}", connectorSpec, generateObjectClasses);
+        ResourceSchema resourceSchema = connectorInstance.fetchResourceSchema(parentResult);
+
+        if (ResourceTypeUtil.isValidateSchema(resource.asObjectable())) {
+            ResourceTypeUtil.validateSchema(resourceSchema, resource);
+        }
+        return resourceSchema;
+
+    }
+
+    /**
+     * Test the connection.
+     *
+     * @param resource Resource object as fetched from the repository. Must NOT be immutable!
+     *
+     * @throws ObjectNotFoundException If the resource object cannot be found in repository (e.g. when trying to set its
+     *                                 availability status).
+     */
+    public void testConnection(PrismObject<ResourceType> resource, Task task, OperationResult parentResult)
+            throws ObjectNotFoundException {
+
+        checkMutable(resource);
+
+        String resourceOid = resource.getOid();
+
+        String operationCtx = "test resource " + resourceOid + "connection";
+
+        List<ConnectorSpec> allConnectorSpecs;
+        try {
+            allConnectorSpecs = getAllConnectorSpecs(resource);
+        } catch (SchemaException e) {
+            operationCtx += ", getting all connectors failed: " + e.getMessage();
+            if (LOGGER.isTraceEnabled()) {
+                LOGGER.error("Configuration error: {}", e.getMessage(), e);
+            }
+            modifyResourceAvailabilityStatus(resourceOid, AvailabilityStatusType.BROKEN, operationCtx, task, parentResult, true);
+            parentResult.recordFatalError("Configuration error: " + e.getMessage(), e);
+            return;
+        }
+
+        Map<String,Collection<Object>> capabilityMap = new HashMap<>();
+        for (ConnectorSpec connectorSpec: allConnectorSpecs) {
+
+            OperationResult connectorTestResult = parentResult
+                    .createSubresult(ConnectorTestOperation.CONNECTOR_TEST.getOperation());
+            connectorTestResult.addParam(OperationResult.PARAM_NAME, connectorSpec.getConnectorName());
+            connectorTestResult.addParam(OperationResult.PARAM_OID, connectorSpec.getConnectorOid());
+
+            testConnectionConnector(connectorSpec, capabilityMap, task, connectorTestResult);
+
+            connectorTestResult.computeStatus();
+
+            if (!connectorTestResult.isAcceptable()) {
+                //nothing more to do.. if it failed while testing connection, status is set.
+                // we do not need to continue and waste the time.
+                return;
+            }
+        }
+
+        // === test SCHEMA ===
+
+        OperationResult schemaResult = parentResult.createSubresult(ConnectorTestOperation.RESOURCE_SCHEMA.getOperation());
+
+        ResourceSchema schema;
+        try {
+
+            schema = fetchResourceSchema(resource, capabilityMap, task, schemaResult);
+
+        } catch (CommunicationException e) {
+            operationCtx += " failed while fetching schema: " + e.getMessage();
+            if (LOGGER.isTraceEnabled()) {
+                LOGGER.error("Communication error: {}", e.getMessage(), e);
+            }
+            modifyResourceAvailabilityStatus(resourceOid, AvailabilityStatusType.DOWN, operationCtx, task, parentResult, true);
+            schemaResult.recordFatalError("Communication error: " + e.getMessage(), e);
+            return;
+        } catch (GenericFrameworkException | ConfigurationException | ObjectNotFoundException | SchemaException | RuntimeException e) {
+            operationCtx += " failed while fetching schema: " + e.getMessage();
+            if (LOGGER.isTraceEnabled()) {
+                LOGGER.error("Error: {}", e.getMessage(), e);
+            }
+            modifyResourceAvailabilityStatus(resourceOid, AvailabilityStatusType.BROKEN, operationCtx, task, parentResult, true);
+            schemaResult.recordFatalError("Error: " + e.getMessage(), e);
+            return;
+        }
+
+        if (schema == null || schema.isEmpty()) {
+            // Resource does not support schema
+            // If there is a static schema in resource definition this may still be OK
+            try {
+                schema = RefinedResourceSchemaImpl.getResourceSchema(resource, prismContext);
+            } catch (SchemaException e) {
+                operationCtx += " failed while parsing refined schema: " + e.getMessage();
+                if (LOGGER.isTraceEnabled()) {
+                    LOGGER.error("Error: {}", e.getMessage(), e);
+                }
+                modifyResourceAvailabilityStatus(resourceOid, AvailabilityStatusType.BROKEN, operationCtx, task, parentResult, true);
+                schemaResult.recordFatalError(e);
+                return;
+            }
+
+            if (schema == null || schema.isEmpty()) {
+                String msg = "Connector does not support schema and no static schema available";
+                operationCtx += ". " + msg;
+                modifyResourceAvailabilityStatus(resourceOid, AvailabilityStatusType.BROKEN, operationCtx, task, parentResult, true);
+                schemaResult.recordFatalError(msg);
+                return;
+            }
+        }
+
+        // Invoke completeResource(). This will store the fetched schema to the ResourceType if there is no <schema>
+        // definition already. Therefore the testResource() can be used to generate the resource schema - until we
+        // have full schema caching capability.
+        PrismObject<ResourceType> completedResource;
+        try {
+            completedResource = completeResourceInternal(resource, schema, true, capabilityMap, null, task, schemaResult);
+        } catch (ObjectNotFoundException e) {
+            String msg = "Object not found (unexpected error, probably a bug): " + e.getMessage();
+            operationCtx += " failed while completing resource. " + msg;
+            modifyResourceAvailabilityStatus(resourceOid, AvailabilityStatusType.BROKEN, operationCtx, task, parentResult, true);
+            schemaResult.recordFatalError(msg, e);
+            return;
+        } catch (SchemaException e) {
+            String msg = "Schema processing error (probably connector bug): " + e.getMessage();
+            operationCtx += " failed while completing resource. " + msg;
+            modifyResourceAvailabilityStatus(resourceOid, AvailabilityStatusType.BROKEN, operationCtx, task, parentResult, true);
+            schemaResult.recordFatalError(msg, e);
+            return;
+        } catch (ExpressionEvaluationException e) {
+            String msg = "Expression error: " + e.getMessage();
+            operationCtx += " failed while completing resource. " + msg;
+            modifyResourceAvailabilityStatus(resourceOid, AvailabilityStatusType.BROKEN, operationCtx, task, parentResult, true);
+            schemaResult.recordFatalError(msg, e);
+            return;
+        } catch (RuntimeException e) {
+            String msg = "Unspecified exception: " + e.getMessage();
+            operationCtx += " failed while completing resource. " + msg;
+            modifyResourceAvailabilityStatus(resourceOid, AvailabilityStatusType.BROKEN, operationCtx, task, parentResult, true);
+            schemaResult.recordFatalError(msg, e);
+            return;
+        }
+
+        schemaResult.recordSuccess();
+
+        try {
+            updateResourceSchema(allConnectorSpecs, parentResult, completedResource);
+        } catch (SchemaException | ObjectNotFoundException | CommunicationException | ConfigurationException | RuntimeException e) {
+            operationCtx += " failed while updating resource schema: " + e.getMessage();
+            modifyResourceAvailabilityStatus(resourceOid, AvailabilityStatusType.BROKEN, operationCtx, task, parentResult, true);
+            parentResult.recordFatalError("Couldn't update resource schema: " + e.getMessage(), e);
+            return;
+        }
+
+        // TODO: connector sanity (e.g. refined schema, at least one account type, identifiers
+        // in schema, etc.)
+
+    }
+
+    private void checkMutable(PrismObject<ResourceType> resource) {
+        if (resource.isImmutable()) {
+            throw new IllegalArgumentException("Got immutable resource object, while expecting mutable one: " + resource);
+        }
+    }
+
+    private void updateResourceSchema(List<ConnectorSpec> allConnectorSpecs, OperationResult parentResult,
+            PrismObject<ResourceType> resource)
+            throws SchemaException, ObjectNotFoundException, CommunicationException, ConfigurationException {
+        ResourceSchema resourceSchema = RefinedResourceSchemaImpl.getResourceSchema(resource, prismContext);
+        if (resourceSchema != null) {
+            for (ConnectorSpec connectorSpec : allConnectorSpecs) {
+                ConnectorInstance instance = connectorManager.getConfiguredConnectorInstance(connectorSpec, false, parentResult);
+                instance.updateSchema(resourceSchema);
+            }
+        }
+    }
+
+    private void testConnectionConnector(ConnectorSpec connectorSpec, Map<String, Collection<Object>> capabilityMap, Task task,
+            OperationResult parentResult) throws ObjectNotFoundException {
+
+        // === test INITIALIZATION ===
+
+        OperationResult initResult = parentResult
+                .createSubresult(ConnectorTestOperation.CONNECTOR_INITIALIZATION.getOperation());
+
+        LOGGER.debug("Testing connection using {}", connectorSpec);
+        String resourceOid = connectorSpec.getResource().getOid();
+
+        String operationCtx = "testing connection using " + connectorSpec;
+
+        ConfiguredConnectorInstanceEntry connectorInstanceCacheEntry;
+        try {
+            // Make sure we are getting non-configured instance.
+            connectorInstanceCacheEntry = connectorManager.getConnectorInstanceCacheEntry(connectorSpec, initResult);
+            initResult.recordSuccess();
+        } catch (ObjectNotFoundException e) {
+            // The connector was not found. The resource definition is either
+            // wrong or the connector is not installed.
+            String msg = "The connector was not found: "+e.getMessage();
+            operationCtx += " failed while getting connector instance. " + msg;
+            modifyResourceAvailabilityStatus(resourceOid, AvailabilityStatusType.BROKEN, operationCtx, task, parentResult, true);
+            initResult.recordFatalError(msg, e);
+            return;
+        } catch (SchemaException e) {
+            String msg = "Schema error while dealing with the connector definition: "+e.getMessage();
+            operationCtx += " failed while getting connector instance. " + msg;
+            modifyResourceAvailabilityStatus(resourceOid, AvailabilityStatusType.BROKEN, operationCtx, task, parentResult, true);
+            initResult.recordFatalError(msg, e);
+            return;
+        } catch (RuntimeException | Error e) {
+            String msg = "Unexpected runtime error: "+e.getMessage();
+            operationCtx += " failed while getting connector instance. " + msg;
+            modifyResourceAvailabilityStatus(resourceOid, AvailabilityStatusType.BROKEN, operationCtx, task, parentResult, true);
+            initResult.recordFatalError(msg, e);
+            return;
+        } catch (CommunicationException e) {
+            String msg = "Communication error: "+e.getMessage();
+            operationCtx += " failed while getting connector instance. " + msg;
+            modifyResourceAvailabilityStatus(resourceOid, AvailabilityStatusType.DOWN, operationCtx, task, parentResult, true);
+            initResult.recordFatalError(msg, e);
+            return;
+        } catch (ConfigurationException e) {
+            String msg = "Configuration error: "+e.getMessage();
+            operationCtx += " failed while getting connector instance. " + msg;
+            modifyResourceAvailabilityStatus(resourceOid, AvailabilityStatusType.BROKEN, operationCtx, task, parentResult, true);
+            initResult.recordFatalError(msg, e);
+            return;
+        }
+
+        ConnectorInstance connector = connectorInstanceCacheEntry.getConnectorInstance();
+
+
+        // === test CONFIGURATION ===
+
+        OperationResult configResult = parentResult
+                .createSubresult(ConnectorTestOperation.CONNECTOR_CONFIGURATION.getOperation());
+
+        try {
+            PrismObject<ResourceType> resource = connectorSpec.getResource();
+            PrismObjectDefinition<ResourceType> newResourceDefinition = resource.getDefinition().clone();
+            applyConnectorSchemaToResource(connectorSpec, newResourceDefinition, resource, task, configResult);
+            PrismContainerValue<ConnectorConfigurationType> connectorConfiguration = connectorSpec.getConnectorConfiguration().getValue();
+
+            InternalMonitor.recordCount(InternalCounters.CONNECTOR_INSTANCE_CONFIGURATION_COUNT);
+
+            connector.configure(connectorConfiguration, ResourceTypeUtil.getSchemaGenerationConstraints(resource), configResult);
+
+            // We need to explicitly initialize the instance, e.g. in case that the schema and capabilities
+            // cannot be detected by the connector and therefore are provided in the resource
+            //
+            // NOTE: the capabilities and schema that are used here are NOT necessarily those that are detected by the resource.
+            //       The detected schema will come later. The schema here is the one that is stored in the resource
+            //       definition (ResourceType). This may be schema that was detected previously. But it may also be a schema
+            //       that was manually defined. This is needed to be passed to the connector in case that the connector
+            //       cannot detect the schema and needs schema/capabilities definition to establish a connection.
+            //       Most connectors will just ignore the schema and capabilities that are provided here.
+            //       But some connectors may need it (e.g. CSV connector working with CSV file without a header).
+            //
+            ResourceSchema previousResourceSchema = RefinedResourceSchemaImpl.getResourceSchema(connectorSpec.getResource(), prismContext);
+            Collection<Object> previousCapabilities = ResourceTypeUtil.getNativeCapabilitiesCollection(connectorSpec.getResource().asObjectable());
+            connector.initialize(previousResourceSchema, previousCapabilities,
+                    ResourceTypeUtil.isCaseIgnoreAttributeNames(connectorSpec.getResource().asObjectable()), configResult);
+
+            configResult.recordSuccess();
+        } catch (CommunicationException e) {
+            operationCtx += " failed while testing configuration: " + e.getMessage();
+            modifyResourceAvailabilityStatus(resourceOid, AvailabilityStatusType.DOWN, operationCtx, task, parentResult, true);
+            configResult.recordFatalError("Communication error", e);
+            return;
+        } catch (GenericFrameworkException e) {
+            operationCtx += " failed while testing configuration: " + e.getMessage();
+            modifyResourceAvailabilityStatus(resourceOid, AvailabilityStatusType.BROKEN, operationCtx, task, parentResult, true);
+            configResult.recordFatalError("Generic error", e);
+            return;
+        } catch (SchemaException e) {
+            operationCtx += " failed while testing configuration: " + e.getMessage();
+            modifyResourceAvailabilityStatus(resourceOid, AvailabilityStatusType.BROKEN, operationCtx, task, parentResult, true);
+            configResult.recordFatalError("Schema error", e);
+            return;
+        } catch (ConfigurationException e) {
+            operationCtx += " failed while testing configuration: " + e.getMessage();
+            modifyResourceAvailabilityStatus(resourceOid, AvailabilityStatusType.BROKEN, operationCtx, task, parentResult, true);
+            configResult.recordFatalError("Configuration error", e);
+            return;
+        } catch (ObjectNotFoundException e) {
+            operationCtx += " failed while testing configuration: " + e.getMessage();
+            modifyResourceAvailabilityStatus(resourceOid, AvailabilityStatusType.BROKEN, operationCtx, task, parentResult, true);
+            configResult.recordFatalError("Object not found", e);
+            return;
+        } catch (ExpressionEvaluationException e) {
+            operationCtx += " failed while testing configuration: " + e.getMessage();
+            modifyResourceAvailabilityStatus(resourceOid, AvailabilityStatusType.BROKEN, operationCtx, task, parentResult, true);
+            configResult.recordFatalError("Expression error", e);
+            return;
+        } catch (SecurityViolationException e) {
+            operationCtx += " failed while testing configuration: " + e.getMessage();
+            modifyResourceAvailabilityStatus(resourceOid, AvailabilityStatusType.BROKEN, operationCtx, task, parentResult, true);
+            configResult.recordFatalError("Security violation", e);
+            return;
+        } catch (RuntimeException | Error e) {
+            operationCtx += " failed while testing configuration: " + e.getMessage();
+            modifyResourceAvailabilityStatus(resourceOid, AvailabilityStatusType.BROKEN, operationCtx, task, parentResult, true);
+            configResult.recordFatalError("Unexpected runtime error", e);
+            return;
+        }
+
+        // === test CONNECTION ===
+
+        // delegate the main part of the test to the connector
+        connector.test(parentResult);
+
+        parentResult.computeStatus();
+        if (!parentResult.isAcceptable()) {
+            operationCtx += ". Connector test failed: " + parentResult.getMessage();
+            modifyResourceAvailabilityStatus(resourceOid, AvailabilityStatusType.DOWN, operationCtx, task, parentResult, true);
+            // No point in going on. Following tests will fail anyway, they will
+            // just produce misleading
+            // messages.
+            return;
+        } else {
+            operationCtx += ". Connector test successful.";
+            modifyResourceAvailabilityStatus(resourceOid, AvailabilityStatusType.UP, operationCtx, task, parentResult, false);
+        }
+
+        // === test CAPABILITIES ===
+
+        OperationResult capabilitiesResult = parentResult
+                .createSubresult(ConnectorTestOperation.CONNECTOR_CAPABILITIES.getOperation());
+        try {
+            InternalMonitor.recordCount(InternalCounters.CONNECTOR_CAPABILITIES_FETCH_COUNT);
+            Collection<Object> retrievedCapabilities = connector.fetchCapabilities(capabilitiesResult);
+
+            capabilityMap.put(connectorSpec.getConnectorName(), retrievedCapabilities);
+            capabilitiesResult.recordSuccess();
+        } catch (CommunicationException e) {
+            operationCtx += " failed while testing capabilities: " + e.getMessage();
+            modifyResourceAvailabilityStatus(resourceOid, AvailabilityStatusType.DOWN, operationCtx, task, parentResult, true);
+            capabilitiesResult.recordFatalError("Communication error", e);
+            return;
+        } catch (GenericFrameworkException e) {
+            operationCtx += " failed while testing capabilities: " + e.getMessage();
+            modifyResourceAvailabilityStatus(resourceOid, AvailabilityStatusType.BROKEN, operationCtx, task, parentResult, true);
+            capabilitiesResult.recordFatalError("Generic error", e);
+            return;
+        } catch (ConfigurationException e) {
+            operationCtx += " failed while testing capabilities: " + e.getMessage();
+            modifyResourceAvailabilityStatus(resourceOid, AvailabilityStatusType.BROKEN, operationCtx, task, parentResult, true);
+            capabilitiesResult.recordFatalError("Configuration error", e);
+            return;
+        } catch (SchemaException e) {
+            operationCtx += " failed while testing capabilities: " + e.getMessage();
+            modifyResourceAvailabilityStatus(resourceOid, AvailabilityStatusType.BROKEN, operationCtx, task, parentResult, true);
+            capabilitiesResult.recordFatalError("Schema error", e);
+            return;
+        } catch (RuntimeException | Error e) {
+            operationCtx += " failed while testing capabilities: " + e.getMessage();
+            modifyResourceAvailabilityStatus(resourceOid, AvailabilityStatusType.BROKEN, operationCtx, task, parentResult, true);
+            capabilitiesResult.recordFatalError("Unexpected runtime error", e);
+            return;
+        }
+
+        // Connector instance is fully configured at this point.
+        // But the connector cache entry may not be set up properly and it is not yet placed into the cache.
+        // Therefore make sure the caching bit is completed.
+        // Place the connector to cache even if it was configured at the beginning. The connector is reconfigured now.
+        connectorManager.cacheConfiguredConnector(connectorInstanceCacheEntry, connectorSpec);
+    }
+
+    /**
+     * Modifies resource availability status in the repository (if needed).
+     *
+     * The necessity of status modification is determined against the current version of the resource - unless "skipGetResource"
+     * is set. The resource is hopefully cached ResourceCache, so the performance impact should be almost ponone.
+     *
+     * Also note that in-memory representation of the resource is not modified. As a side effect, the cached resource
+     * is invalidated because of the modification. But it will be loaded on the next occasion. This should be quite harmless,
+     * as we do not expect availability changes to occur frequently.
+     *
+     *
+     * @param operationCtx
+     * @param skipGetResource True if we want to skip "getResource" operation and therefore apply the change regardless of
+     *                        the current resource availability status. This is to be used in situations where we expect that
+     *                        the resource might not be successfully retrievable (e.g. if it's broken).
+     *
+     * @throws ObjectNotFoundException If the resource object does not exist in repository.
+     */
+    public void modifyResourceAvailabilityStatus(String resourceOid, AvailabilityStatusType newStatus, String operationCtx, Task task, OperationResult result, boolean skipGetResource) throws ObjectNotFoundException {
+
+        AvailabilityStatusType currentStatus;
+        String description;
+        PrismObject<ResourceType> resource = null;
+        if (skipGetResource) {
+            currentStatus = null;
+            description = "resource " + resourceOid;
+        } else {
+            try {
+                resource = getResource(resourceOid, GetOperationOptions.createNoFetch(), task, result);
+            } catch (SchemaException | ExpressionEvaluationException | ConfigurationException | CommunicationException e) {
+                // We actually do not expect any of these exceptions here. The resource is most probably in use
+                result.recordFatalError("Unexpected exception: " + e.getMessage(), e);
+                throw new SystemException("Unexpected exception: " + e.getMessage(), e);
+            }
+            ResourceType resourceBean = resource.asObjectable();
+            currentStatus = ResourceTypeUtil.getLastAvailabilityStatus(resourceBean);
+            description = resource.toString();
+        }
+
+        if (newStatus != currentStatus) {
+            //info becasue it's for diagnosing the issues with resource availability
+            LOGGER.info("Availability status changed from {} to {} for {} because {}", currentStatus, newStatus, description, operationCtx);
+            try {
+                String message = "Availability status changed from " + currentStatus + " to " + newStatus + " for " + description + " because " +operationCtx;
+                List<ItemDelta<?, ?>> modifications = createOperationalStateDelta(newStatus, message, resource);//singletonList(createResourceAvailabilityStatusDelta(newStatus));
+                repositoryService.modifyObject(ResourceType.class, resourceOid, modifications, result);
+                result.computeStatusIfUnknown();
+                InternalMonitor.recordCount(InternalCounters.RESOURCE_REPOSITORY_MODIFY_COUNT);
+            } catch (SchemaException | ObjectAlreadyExistsException e) {
+                throw new SystemException("Unexpected exception: " + e.getMessage(), e);
+            }
+        }
+    }
+
+    private List<ItemDelta<?, ?>> createOperationalStateDelta(AvailabilityStatusType status, String message, PrismObject<ResourceType> resource) throws SchemaException {
+        OperationalStateType state = new OperationalStateType(prismContext);
+        state.setMessage(message);
+        state.setLastAvailabilityStatus(status);
+        state.setNodeId(taskManager.getNodeId());
+        state.setTimestamp(clock.currentTimeXMLGregorianCalendar());
+
+        ItemDelta<?, ?> lastAvailabilityStatus = prismContext.deltaFor(ResourceType.class).item(ResourceType.F_OPERATIONAL_STATE).replace(state).asItemDelta();
+
+        List<ItemDelta<?, ?>> deltas = new ArrayList<>();
+        deltas.add(lastAvailabilityStatus);
+        addHistoryDeltas(resource, state, deltas);
+        return deltas;
+    }
+
+    private void addHistoryDeltas(PrismObject<ResourceType> resource, OperationalStateType newState, List<ItemDelta<?, ?>> deltas) throws SchemaException {
+        cleanupHistoryDeltas(resource, deltas);
+
+        ItemDelta<?, ?> addNewDelta = prismContext.deltaFor(ResourceType.class).item(ResourceType.F_OPERATIONAL_STATE_HISTORY).add(newState.clone()).asItemDelta();
+        deltas.add(addNewDelta);
+    }
+
+    private void cleanupHistoryDeltas(PrismObject<ResourceType> resource, List<ItemDelta<?, ?>> deltas) throws SchemaException {
+        if (resource == null) {
+            return;
+        }
+
+        List<OperationalStateType> history = new ArrayList<>(resource.asObjectable().getOperationalStateHistory());
+        int historySize = history.size();
+        if (historySize >= MAX_OPERATIONAL_HISOTRY_SIZE) {
+            Comparator timestampCompare = (r1, r2) -> {
+                OperationalStateType state1 = (OperationalStateType) r1;
+                OperationalStateType state2 = (OperationalStateType) r2;
+                if (state1 == null) {
+                    return (state2 == null ? DatatypeConstants.EQUAL : DatatypeConstants.GREATER);
+                }
+
+                if (state2 == null) {
+                    return (state1 == null ? DatatypeConstants.EQUAL : DatatypeConstants.LESSER);
+                }
+
+                XMLGregorianCalendar gc1 = state1.getTimestamp();
+                XMLGregorianCalendar gc2 = state2.getTimestamp();
+
+                Long t1 = MiscUtil.asLong(gc1);
+                Long t2 = MiscUtil.asLong(gc2);
+                return t2.compareTo(t1);
+            };
+
+            Collections.sort(history, timestampCompare);
+            if (MAX_OPERATIONAL_HISOTRY_SIZE == historySize) {
+                ItemDelta<?, ?> deleteOldDelta = prismContext.deltaFor(ResourceType.class)
+                        .item(ResourceType.F_OPERATIONAL_STATE_HISTORY)
+                        .delete(history.get(historySize - 1).clone())
+                        .asItemDelta();
+                deltas.add(deleteOldDelta);
+            }
+
+            // in case the resource was not available last time we updated history
+            // there might me more then MAX_OPERATIONAL_HISOTY_SIZE records, so
+            // just remove them now.
+            if (MAX_OPERATIONAL_HISOTRY_SIZE < historySize) {
+                int recordsToDelete = historySize - MAX_OPERATIONAL_HISOTRY_SIZE + 1;
+                for (int i = 1; i <= recordsToDelete; i++) {
+                    ItemDelta<?, ?> deleteOldDelta = prismContext.deltaFor(ResourceType.class)
+                            .item(ResourceType.F_OPERATIONAL_STATE_HISTORY)
+                            .delete(history.get(historySize - i).clone())
+                            .asItemDelta();
+                    deltas.add(deleteOldDelta);
+                }
+            }
+        }
+    }
+
+    private ItemDelta<?, ?> createResourceAvailabilityStatusDelta(AvailabilityStatusType status) throws SchemaException {
+        return prismContext.deltaFor(ResourceType.class)
+                .item(SchemaConstants.PATH_OPERATIONAL_STATE_LAST_AVAILABILITY_STATUS).replace(status)
+                .asItemDelta();
+    }
+
+    /**
+     * Adjust scheme with respect to capabilities. E.g. disable attributes that
+     * are used for special purpose (such as account activation simulation).
+     *
+     * TODO treat also objectclass-specific capabilities here
+     */
+    private void adjustSchemaForSimulatedCapabilities(PrismObject<ResourceType> resource, ResourceSchema resourceSchema) {
+        ResourceType resourceType = resource.asObjectable();
+        if (resourceType.getCapabilities() == null || resourceType.getCapabilities().getConfigured() == null) {
+            return;
+        }
+        ActivationCapabilityType activationCapability = CapabilityUtil.getCapability(resourceType
+                .getCapabilities().getConfigured().getAny(), ActivationCapabilityType.class);
+        if (CapabilityUtil.getEffectiveActivationStatus(activationCapability) != null) {
+            QName attributeName = activationCapability.getStatus().getAttribute();
+            Boolean ignore = activationCapability.getStatus().isIgnoreAttribute();
+            if (attributeName != null) {
+                // The attribute used for enable/disable simulation should be ignored in the schema
+                // otherwise strange things may happen, such as changing the same attribute both from
+                // activation/enable and from the attribute using its native name.
+                for (ObjectClassComplexTypeDefinition objectClassDefinition : resourceSchema
+                        .getDefinitions(ObjectClassComplexTypeDefinition.class)) {
+                    ResourceAttributeDefinition attributeDefinition = objectClassDefinition
+                            .findAttributeDefinition(attributeName);
+                    if (attributeDefinition != null) {
+                        if (ignore == null || ignore.booleanValue()) {
+                            ((MutableItemDefinition) attributeDefinition).setProcessing(ItemProcessing.IGNORE);
+                        }
+                    } else {
+                        // simulated activation attribute points to something that is not in the schema
+                        // technically, this is an error. But it looks to be quite common in connectors.
+                        // The enable/disable is using operational attributes that are not exposed in the
+                        // schema, but they work if passed to the connector.
+                        // Therefore we don't want to break anything. We could log an warning here, but the
+                        // warning would be quite frequent. Maybe a better place to warn user would be import
+                        // of the object.
+                        LOGGER.debug("Simulated activation attribute "
+                                + attributeName
+                                + " for objectclass "
+                                + objectClassDefinition.getTypeName()
+                                + " in "
+                                + resource
+                                + " does not exist in the resource schema. This may work well, but it is not clean. Connector exposing such schema should be fixed.");
+                    }
+                }
+            }
+        }
+    }
+
+    private void checkSchema(PrismSchema schema) throws SchemaException {
+        // This is resource schema, it should contain only
+        // ResourceObjectDefinitions
+        for (Definition def : schema.getDefinitions()) {
+            if (def instanceof ComplexTypeDefinition) {
+                // This is OK
+            } else if (def instanceof ResourceAttributeContainerDefinition) {
+                checkResourceObjectDefinition((ResourceAttributeContainerDefinition) def);
+            } else {
+                throw new SchemaException("Unexpected definition in resource schema: " + def);
+            }
+        }
+    }
+
+    private void checkResourceObjectDefinition(ResourceAttributeContainerDefinition rod)
+            throws SchemaException {
+        for (ItemDefinition def : rod.getDefinitions()) {
+            if (!(def instanceof ResourceAttributeDefinition)) {
+                throw new SchemaException("Unexpected definition in resource schema object " + rod + ": "
+                        + def);
+            }
+        }
+    }
+
+    public void applyDefinition(ObjectDelta<ResourceType> delta, ResourceType resourceWhenNoOid, GetOperationOptions options, Task task, OperationResult objectResult) throws SchemaException, ObjectNotFoundException, CommunicationException, ConfigurationException, ExpressionEvaluationException {
+
+        if (delta.isAdd()) {
+            PrismObject<ResourceType> resource = delta.getObjectToAdd();
+            applyConnectorSchemasToResource(resource, task, objectResult);
+            return;
+
+        } else if (delta.isModify()) {
+            // Go on
+        } else {
+            return;
+        }
+
+        if (delta.hasCompleteDefinition()){
+            //nothing to do, all modifications has definitions..just aplly this deltas..
+            return;
+        }
+
+
+        PrismObject<ResourceType> resource;
+        String resourceOid = delta.getOid();
+        if (resourceOid == null) {
+            Validate.notNull(resourceWhenNoOid, "Resource oid not specified in the object delta, and resource is not specified as well. Could not apply definition.");
+            resource = resourceWhenNoOid.asPrismObject();
+        } else {
+            resource = getResource(resourceOid, options, task, objectResult);
+        }
+
+        ResourceType resourceType = resource.asObjectable();
+//        ResourceType resourceType = completeResource(resource.asObjectable(), null, objectResult);
+        //TODO TODO TODO FIXME FIXME FIXME copied from ObjectImprted..union this two cases
+        PrismContainer<ConnectorConfigurationType> configurationContainer = ResourceTypeUtil.getConfigurationContainer(resourceType);
+        if (configurationContainer == null || configurationContainer.isEmpty()) {
+            // Nothing to check
+            objectResult.recordWarning("The resource has no configuration");
+            return;
+        }
+
+        // Check the resource configuration. The schema is in connector, so fetch the connector first
+        String connectorOid = resourceType.getConnectorRef().getOid();
+        if (StringUtils.isBlank(connectorOid)) {
+            objectResult.recordFatalError("The connector reference (connectorRef) is null or empty");
+            return;
+        }
+
+        //ItemDelta.findItemDelta(delta.getModifications(), ResourceType.F_SCHEMA, ContainerDelta.class) == null ||
+
+        ReferenceDelta connectorRefDelta = ItemDeltaCollectionsUtil.findReferenceModification(delta.getModifications(), ResourceType.F_CONNECTOR_REF);
+        if (connectorRefDelta != null){
+            Item<PrismReferenceValue,PrismReferenceDefinition> connectorRefNew = connectorRefDelta.getItemNewMatchingPath(null);
+            if (connectorRefNew.getValues().size() == 1){
+                PrismReferenceValue connectorRefValue = connectorRefNew.getValues().iterator().next();
+                if (connectorRefValue.getOid() != null && !connectorOid.equals(connectorRefValue.getOid())){
+                    connectorOid = connectorRefValue.getOid();
+                }
+            }
+        }
+
+        PrismObject<ConnectorType> connector = null;
+        ConnectorType connectorType = null;
+        try {
+            connector = repositoryService.getObject(ConnectorType.class, connectorOid, null, objectResult);
+            connectorType = connector.asObjectable();
+        } catch (ObjectNotFoundException e) {
+            // No connector, no fun. We can't check the schema. But this is referential integrity problem.
+            // Mark the error ... there is nothing more to do
+            objectResult.recordFatalError("Connector (OID:" + connectorOid + ") referenced from the resource is not in the repository", e);
+            return;
+        } catch (SchemaException e) {
+            // Probably a malformed connector. To be kind of robust, lets allow the import.
+            // Mark the error ... there is nothing more to do
+            objectResult.recordPartialError("Connector (OID:" + connectorOid + ") referenced from the resource has schema problems: " + e.getMessage(), e);
+            LOGGER.error("Connector (OID:{}) referenced from the imported resource \"{}\" has schema problems: {}-{}",
+                new Object[]{connectorOid, resourceType.getName(), e.getMessage(), e});
+            return;
+        }
+
+        Element connectorSchemaElement = ConnectorTypeUtil.getConnectorXsdSchema(connector);
+        MutablePrismSchema connectorSchema;
+        if (connectorSchemaElement == null) {
+            // No schema to validate with
+            return;
+        }
+        try {
+            connectorSchema = prismContext.schemaFactory().createPrismSchema(DOMUtil.getSchemaTargetNamespace(connectorSchemaElement));
+            connectorSchema.parseThis(connectorSchemaElement, true, "schema for " + connector, prismContext);
+        } catch (SchemaException e) {
+            objectResult.recordFatalError("Error parsing connector schema for " + connector + ": "+e.getMessage(), e);
+            return;
+        }
+        QName configContainerQName = new QName(connectorType.getNamespace(), ResourceType.F_CONNECTOR_CONFIGURATION.getLocalPart());
+        PrismContainerDefinition<ConnectorConfigurationType> configContainerDef =
+                connectorSchema.findContainerDefinitionByElementName(configContainerQName);
+        if (configContainerDef == null) {
+            objectResult.recordFatalError("Definition of configuration container " + configContainerQName + " not found in the schema of of " + connector);
+            return;
+        }
+
+        try {
+            configurationContainer.applyDefinition(configContainerDef);
+        } catch (SchemaException e) {
+            objectResult.recordFatalError("Configuration error in " + resource + ": "+e.getMessage(), e);
+            return;
+        }
+
+        PrismContainer configContainer = resourceType.asPrismObject().findContainer(ResourceType.F_CONNECTOR_CONFIGURATION);
+        configContainer.applyDefinition(configContainerDef);
+
+        for (ItemDelta<?,?> itemDelta : delta.getModifications()){
+            applyItemDefinition(itemDelta, configContainerDef, objectResult);
+        }
+    }
+
+    private <V extends PrismValue, D extends ItemDefinition> void applyItemDefinition(ItemDelta<V,D> itemDelta,
+            PrismContainerDefinition<ConnectorConfigurationType> configContainerDef, OperationResult objectResult) throws SchemaException {
+        if (itemDelta.getParentPath() == null){
+            LOGGER.trace("No parent path defined for item delta {}", itemDelta);
+            return;
+        }
+
+        QName first = itemDelta.getParentPath().firstToNameOrNull();
+        if (first == null) {
+            return;
+        }
+
+        if (itemDelta.getDefinition() == null && (ResourceType.F_CONNECTOR_CONFIGURATION.equals(first) || ResourceType.F_SCHEMA.equals(first))){
+            ItemPath path = itemDelta.getPath().rest();
+            D itemDef = configContainerDef.findItemDefinition(path);
+            if (itemDef == null){
+                LOGGER.warn("No definition found for item {}. Check your namespaces?", path);
+                objectResult.recordWarning("No definition found for item delta: " + itemDelta +". Check your namespaces?" );
+//                throw new SchemaException("No definition found for item " + path+ ". Check your namespaces?" );
+                return;
+            }
+            itemDelta.applyDefinition(itemDef);
+
+        }
+    }
+
+    public void applyDefinition(PrismObject<ResourceType> resource, Task task, OperationResult parentResult)
+            throws ObjectNotFoundException, SchemaException, CommunicationException, ConfigurationException,
+            ExpressionEvaluationException {
+        applyConnectorSchemasToResource(resource, task, parentResult);
+    }
+
+    public void applyDefinition(ObjectQuery query, OperationResult result) {
+        // TODO: not implemented yet
+    }
+
+    public Object executeScript(String resourceOid, ProvisioningScriptType script, Task task, OperationResult result) throws ObjectNotFoundException, SchemaException, CommunicationException, ConfigurationException, SecurityViolationException, ExpressionEvaluationException {
+        PrismObject<ResourceType> resource = getResource(resourceOid, null, task, result);
+        ConnectorSpec connectorSpec = selectConnectorSpec(resource, ScriptCapabilityType.class);
+        if (connectorSpec == null) {
+            throw new UnsupportedOperationException("No connector supports script capability");
+        }
+        ConnectorInstance connectorInstance = connectorManager.getConfiguredConnectorInstance(connectorSpec, false, result);
+        ExecuteProvisioningScriptOperation scriptOperation = ProvisioningUtil.convertToScriptOperation(script, "script on "+resource, prismContext);
+        try {
+            StateReporter reporter = new StateReporter(resourceOid, task);
+            return connectorInstance.executeScript(scriptOperation, reporter, result);
+        } catch (GenericFrameworkException e) {
+            // Not expected. Transform to system exception
+            result.recordFatalError("Generic provisioning framework error", e);
+            throw new SystemException("Generic provisioning framework error: " + e.getMessage(), e);
+        }
+    }
+
+    public List<ConnectorOperationalStatus> getConnectorOperationalStatus(PrismObject<ResourceType> resource, OperationResult result) throws ObjectNotFoundException, SchemaException, CommunicationException, ConfigurationException {
+        List<ConnectorOperationalStatus> statuses = new ArrayList<>();
+        for (ConnectorSpec connectorSpec: getAllConnectorSpecs(resource)) {
+            ConnectorInstance connectorInstance = connectorManager.getConfiguredConnectorInstance(connectorSpec, false, result);
+            ConnectorOperationalStatus operationalStatus = connectorInstance.getOperationalStatus();
+            if (operationalStatus != null) {
+                operationalStatus.setConnectorName(connectorSpec.getConnectorName());
+                statuses.add(operationalStatus);
+            }
+        }
+        return statuses;
+    }
+
+    private List<ConnectorSpec> getAllConnectorSpecs(PrismObject<ResourceType> resource) throws SchemaException {
+        List<ConnectorSpec> connectorSpecs = new ArrayList<>();
+        connectorSpecs.add(getDefaultConnectorSpec(resource));
+        for (ConnectorInstanceSpecificationType additionalConnectorType: resource.asObjectable().getAdditionalConnector()) {
+            connectorSpecs.add(getConnectorSpec(resource, additionalConnectorType));
+        }
+        return connectorSpecs;
+    }
+
+    // Should be used only internally (private). But it is public, because it is accessed from the tests.
+    public <T extends CapabilityType> ConnectorInstance getConfiguredConnectorInstance(PrismObject<ResourceType> resource,
+            Class<T> operationCapabilityClass, boolean forceFresh, OperationResult parentResult) throws SchemaException, ObjectNotFoundException, CommunicationException, ConfigurationException {
+        ConnectorSpec connectorSpec = selectConnectorSpec(resource, operationCapabilityClass);
+        if (connectorSpec == null) {
+            return null;
+        }
+        return connectorManager.getConfiguredConnectorInstance(connectorSpec, forceFresh, parentResult);
+    }
+
+    // Used by the tests. Does not change anything.
+    <T extends CapabilityType> ConnectorInstance getConfiguredConnectorInstanceFromCache(PrismObject<ResourceType> resource,
+            Class<T> operationCapabilityClass) throws SchemaException {
+        ConnectorSpec connectorSpec = selectConnectorSpec(resource, operationCapabilityClass);
+        return connectorSpec != null ? connectorManager.getConfiguredConnectorInstanceFromCache(connectorSpec) : null;
+    }
+
+    public <T extends CapabilityType> CapabilitiesType getConnectorCapabilities(ResourceType resource,
+                                                                                RefinedObjectClassDefinition objectClassDefinition, Class<T> operationCapabilityClass) {
+        if (resource == null) {
+            return null;
+        }
+
+        CapabilitiesType connectorCapabilities = null;
+        for (ConnectorInstanceSpecificationType additionalConnectorType : resource.getAdditionalConnector()) {
+            if (supportsCapability(additionalConnectorType, operationCapabilityClass)) {
+                connectorCapabilities = additionalConnectorType.getCapabilities();
+            }
+        }
+
+        if (connectorCapabilities == null) {
+            connectorCapabilities = resource.getCapabilities();
+        }
+
+
+        CapabilitiesType finalCapabilities = applyObjectClassCapabilities(connectorCapabilities, objectClassDefinition);
+        LOGGER.trace("Returning final capabilities:\n{} ", finalCapabilities);
+        return finalCapabilities;
+
+    }
+
+    private CapabilitiesType applyObjectClassCapabilities(CapabilitiesType connectorCapabilities, RefinedObjectClassDefinition objectClassDefinition) {
+
+        if (objectClassDefinition == null) {
+            return connectorCapabilities;
+        }
+
+        CapabilitiesType objectClassCapabilities = objectClassDefinition.getCapabilities();
+        if (objectClassCapabilities == null) {
+            LOGGER.trace("No capabilities for {} specified, skipping merge.", objectClassDefinition);
+            return connectorCapabilities;
+        }
+
+        CapabilityCollectionType configured = objectClassCapabilities.getConfigured();
+        if (configured == null) {
+            LOGGER.trace("Empty capabilities in {} specified, skipping merge", objectClassDefinition);
+            return connectorCapabilities;
+        }
+
+        CapabilitiesType finalCapabilities = new CapabilitiesType();
+        if (connectorCapabilities.getNative() != null) {
+            finalCapabilities.setNative(connectorCapabilities.getNative());
+        }
+
+        if (!hasConfiguredCapabilities(connectorCapabilities)) {
+            LOGGER.trace("No configured capabilities found for connector, replacing with capabilities defined for {}", objectClassDefinition);
+            finalCapabilities.setConfigured(configured);
+            return finalCapabilities;
+        }
+
+        for (Object capability : connectorCapabilities.getConfigured().getAny()) {
+
+            if (!CapabilityUtil.containsCapabilityWithSameElementName(configured.getAny(), capability)) {
+                configured.getAny().add(capability);
+            }
+        }
+
+        finalCapabilities.setConfigured(configured);
+        return finalCapabilities;
+    }
+
+    private boolean hasConfiguredCapabilities(CapabilitiesType supportedCapabilities) {
+        if (supportedCapabilities.getConfigured() == null) {
+            return false;
+        }
+
+        if (supportedCapabilities.getConfigured().getAny().isEmpty()) {
+            return false;
+
+        }
+        return true;
+    }
+
+    private <T extends CapabilityType> ConnectorSpec selectConnectorSpec(PrismObject<ResourceType> resource, Map<String,Collection<Object>> capabilityMap, Class<T> capabilityClass) throws SchemaException {
+        if (capabilityMap == null) {
+            return selectConnectorSpec(resource, capabilityClass);
+        }
+        for (ConnectorInstanceSpecificationType additionalConnectorType: resource.asObjectable().getAdditionalConnector()) {
+            if (supportsCapability(additionalConnectorType, capabilityMap.get(additionalConnectorType.getName()), capabilityClass)) {
+                return getConnectorSpec(resource, additionalConnectorType);
+            }
+        }
+        return getDefaultConnectorSpec(resource);
+    }
+
+    private <T extends CapabilityType> ConnectorSpec selectConnectorSpec(PrismObject<ResourceType> resource, Class<T> operationCapabilityClass) throws SchemaException {
+        for (ConnectorInstanceSpecificationType additionalConnectorType: resource.asObjectable().getAdditionalConnector()) {
+            if (supportsCapability(additionalConnectorType, operationCapabilityClass)) {
+                return getConnectorSpec(resource, additionalConnectorType);
+            }
+        }
+        return getDefaultConnectorSpec(resource);
+    }
+
+    private <T extends CapabilityType> boolean supportsCapability(ConnectorInstanceSpecificationType additionalConnectorType, Class<T> capabilityClass) {
+        T cap = CapabilityUtil.getEffectiveCapability(additionalConnectorType.getCapabilities(), capabilityClass);
+        if (cap == null) {
+            return false;
+        }
+        return CapabilityUtil.isCapabilityEnabled(cap);
+    }
+
+    private <T extends CapabilityType> boolean supportsCapability(ConnectorInstanceSpecificationType additionalConnectorType, Collection<Object> nativeCapabilities, Class<T> capabilityClass) {
+        CapabilitiesType specifiedCapabilitiesType = additionalConnectorType.getCapabilities();
+        if (specifiedCapabilitiesType != null) {
+            CapabilityCollectionType configuredCapCollectionType = specifiedCapabilitiesType.getConfigured();
+            if (configuredCapCollectionType != null) {
+                T configuredCap = CapabilityUtil.getCapability(configuredCapCollectionType.getAny(), capabilityClass);
+                if (configuredCap != null && !CapabilityUtil.isCapabilityEnabled(configuredCap)) {
+                    return false;
+                }
+            }
+
+        }
+        T cap = CapabilityUtil.getCapability(nativeCapabilities, capabilityClass);
+        if (cap == null) {
+            return false;
+        }
+        return CapabilityUtil.isCapabilityEnabled(cap);
+    }
+
+    private ConnectorSpec getDefaultConnectorSpec(PrismObject<ResourceType> resource) {
+        PrismContainer<ConnectorConfigurationType> connectorConfiguration = resource.findContainer(ResourceType.F_CONNECTOR_CONFIGURATION);
+        return new ConnectorSpec(resource, null, ResourceTypeUtil.getConnectorOid(resource), connectorConfiguration);
+    }
+
+    private ConnectorSpec getConnectorSpec(PrismObject<ResourceType> resource, ConnectorInstanceSpecificationType additionalConnectorType) throws SchemaException {
+        if (additionalConnectorType.getConnectorRef() == null) {
+            throw new SchemaException("No connector reference in additional connector in "+resource);
+        }
+        String connectorOid = additionalConnectorType.getConnectorRef().getOid();
+        if (StringUtils.isBlank(connectorOid)) {
+            throw new SchemaException("No connector OID in additional connector in "+resource);
+        }
+        PrismContainer<ConnectorConfigurationType> connectorConfiguration = additionalConnectorType.asPrismContainerValue().findContainer(ConnectorInstanceSpecificationType.F_CONNECTOR_CONFIGURATION);
+        String connectorName = additionalConnectorType.getName();
+        if (StringUtils.isBlank(connectorName)) {
+            throw new SchemaException("No connector name in additional connector in "+resource);
+        }
+        return new ConnectorSpec(resource, connectorName, connectorOid, connectorConfiguration);
+    }
+
+    public PrismContext getPrismContext() {
+        return prismContext;
+    }
+}