#!/bin/bash
# Portions Copyright (C) 2017-2020 Evolveum and contributors
#
# This work is dual-licensed under the Apache License 2.0
# and European Union Public License. See LICENSE file for details.

set -eu

USE_NOHUP="true"

if [[ -z ${1:-} ]]; then
  echo "Usage: midpoint.sh start|stop [other args...]"
  exit 1
fi

SCRIPT_DIR=$(cd "$(dirname "$0")" && pwd -P)
BASE_DIR=$(cd "${SCRIPT_DIR}/.." && pwd -P)

# setting default to MIDPOINT_HOME if not set
: "${MIDPOINT_HOME:="${BASE_DIR}/var"}"

mkdir -p "${MIDPOINT_HOME}/log"

ORIG_JAVA_OPTS="${JAVA_OPTS:-}"
JAVA_OPTS="${JAVA_OPTS:-}
-Xms2048M
-Xmx4096M
-Dpython.cachedir=${MIDPOINT_HOME}/tmp
-Djavax.net.ssl.trustStore=${MIDPOINT_HOME}/keystore.jceks
-Djavax.net.ssl.trustStoreType=jceks
-Dmidpoint.home=${MIDPOINT_HOME}"

# Apply bin/setenv.sh if it exists. This setenv.sh does not depend on MIDPOINT_HOME.
# The script can either append or overwrite JAVA_OPTS, e.g. to set -Dmidpoint.nodeId.
# It can also utilize ORIG_JAVA_OPTS that is original JAVA_OPTS before running midpoint.sh.
if [[ -r "${SCRIPT_DIR}/setenv.sh" ]]; then
  echo "Applying setenv.sh from ${SCRIPT_DIR} directory."
  # shellcheck disable=SC1091
  . "${SCRIPT_DIR}/setenv.sh"
fi

# Apply $MIDPOINT_HOME/setenv.sh if it exists. This is flexible and related to chosen MIDPOINT_HOME.
if [[ -r "${MIDPOINT_HOME}/setenv.sh" ]]; then
  echo "Applying setenv.sh from ${MIDPOINT_HOME} directory."
  # shellcheck disable=SC1091
  . "${MIDPOINT_HOME}/setenv.sh"
fi

: "${BOOT_OUT:="${MIDPOINT_HOME}/log/midpoint.out"}"
: "${PID_FILE:="${MIDPOINT_HOME}/log/midpoint.pid"}"

if [[ ! -f "${BASE_DIR}/lib/midpoint.war" ]]; then
  echo "ERROR: midpoint.war is not in /lib directory"
  exit 1
fi

: "${LOGGING_MANAGER:="-Djava.util.logging.manager=org.apache.juli.ClassLoaderLogManager"}"

# Set UMASK unless it has been overridden
: "${UMASK:="0027"}"
umask ${UMASK}

if [[ ! -v JAVA_HOME ]]; then
  _RUNJAVA=java
else
  _RUNJAVA="${JAVA_HOME}/bin/java"
fi

if [[ "${USE_NOHUP}" == "true" ]]; then
  _NOHUP="nohup"
else
  _NOHUP=""
fi

# ----- Execute The Requested Command -----------------------------------------

if [[ "$1" == "start" ]]; then
  if ! which "${_RUNJAVA}" &>/dev/null; then
    echo "${_RUNJAVA} not found (or not executable). Start aborted."
    exit 1
  fi
  if [[ -n "${PID_FILE}" ]]; then
    if [[ -f "${PID_FILE}" ]]; then
      if [[ -s "${PID_FILE}" ]]; then
        echo "Existing PID file found during start."
        if [[ -r "${PID_FILE}" ]]; then
          PID=$(cat "${PID_FILE}")
          if ps -p "${PID}" >/dev/null 2>&1; then
            echo "Midpoint appears to still be running with PID ${PID}. Start aborted."
            echo "If the following process is not a midpoint process, remove the PID file and try again:"
            ps -f -p "${PID}"
            exit 1
          else
            echo "Removing/clearing stale PID file."
            rm -f "${PID_FILE}" >/dev/null 2>&1 || {
              if [[ -w "${PID_FILE}" ]]; then
                cat /dev/null >"${PID_FILE}"
              else
                echo "Unable to remove or clear stale PID file. Start aborted."
                exit 1
              fi
            }
          fi
        else
          echo "Unable to read PID file. Start aborted."
          exit 1
        fi
      else
        rm -f "${PID_FILE}" >/dev/null 2>&1 || {
          if [[ ! -w "${PID_FILE}" ]]; then
            echo "Unable to remove or write to empty PID file. Start aborted."
            exit 1
          fi
        }
      fi
    fi
  fi

  shift
  touch "${BOOT_OUT}"

  echo "Starting midPoint..."
  echo "MIDPOINT_HOME=${MIDPOINT_HOME}"

<<<<<<< HEAD
  # shellcheck disable=SC2086
  eval $_NOHUP "\"$_RUNJAVA\"" $LOGGING_MANAGER $JAVA_OPTS \
    -jar "${BASE_DIR}/lib/midpoint.war" "$@" \
    "&" >>"$BOOT_OUT" 2>&1
  # using loader.path produces strange failures on schema validation during start on closed networks
  #  eval $_NOHUP "\"$_RUNJAVA\"" \
  #    $LOGGING_MANAGER $JAVA_OPTS \
  #    -cp "${BASE_DIR}/lib/midpoint.war" \
  #    -Dloader.path=WEB-INF/classes,WEB-INF/lib,WEB-INF/lib-provided,$MIDPOINT_HOME/lib/ \
  #    org.springframework.boot.loader.PropertiesLauncher \
  #    "$@" \
  #    "&" >>"$BOOT_OUT" 2>&1
=======
  echo -e "\nStarting at $(date)\nMIDPOINT_HOME=${MIDPOINT_HOME}\nJava binary: ${_RUNJAVA}\nJava version:" &>> "${BOOT_OUT}"
  "${_RUNJAVA}" -version &>> "${BOOT_OUT}"
  echo &>> "${BOOT_OUT}"
>>>>>>> 7f0328aa

  # shellcheck disable=SC2086
  eval "${_NOHUP}" "\"${_RUNJAVA}\"" \
    ${LOGGING_MANAGER} ${JAVA_OPTS} \
    -cp "${BASE_DIR}/lib/midpoint.war" \
    -Dloader.path=WEB-INF/classes,WEB-INF/lib,WEB-INF/lib-provided,${MIDPOINT_HOME}/lib/ \
    org.springframework.boot.loader.PropertiesLauncher \
    "$@" \
    "&" >>"${BOOT_OUT}" 2>&1

  if [[ -n "${PID_FILE}" ]]; then
    echo $! >"${PID_FILE}"
  fi

elif [[ "$1" == "stop" ]]; then

  shift

  FORCE=0
  if [[ "${1:-}" == "-force" ]]; then
    shift
    FORCE=1
  fi

  if [[ -f "${PID_FILE}" ]]; then
    if [[ -s "${PID_FILE}" ]]; then
      PID=$(cat "${PID_FILE}")
      kill -0 "${PID}" >/dev/null 2>&1 || {
        echo "PID file found but no matching process was found. Stop aborted."
        exit 1
      }
    else
      echo "PID file '${PID_FILE}' is empty?"
      exit 1
    fi
  else
    echo "PID file '${PID_FILE}' does not exist. MidPoint is probably stopped."
    exit 1
  fi

  echo "Stopping midPoint"
  kill -TERM "${PID}" >/dev/null 2>&1

  SLEEP=10
  if [[ -f "${PID_FILE}" ]]; then
    while ((SLEEP > 0)); do
      kill -0 "${PID}" >/dev/null 2>&1 || {
        rm -f "${PID_FILE}" >/dev/null 2>&1 || {
          if [[ -w "${PID_FILE}" ]]; then
            cat /dev/null >"${PID_FILE}"
            # If MidPoint has stopped don't try and force a stop with an empty PID file
            FORCE=0
          else
            echo "The PID file could not be removed or cleared."
          fi
        }
        echo "Midpoint stopped."
        break
      }
      if ((SLEEP > 0)); then
        sleep 1
      fi

      if ((SLEEP == 0)); then
        echo "Midpoint did not stop in time."
        if ((FORCE == 0)); then
          echo "PID file was not removed."
        fi
        echo "To aid diagnostics a thread dump has been written to standard out."
        kill -3 "${PID}"
      fi
      SLEEP=$((SLEEP - 1))
    done
  fi

  KILL_SLEEP_INTERVAL=5
  if ((FORCE == 1)); then
    if [[ -f "${PID_FILE}" ]]; then
      echo "Killing midPoint with the PID: ${PID}"
      kill -9 "${PID}"
      while ((KILL_SLEEP_INTERVAL > 0)); do
        kill -0 "${PID}" >/dev/null 2>&1 || {
          rm -f "${PID_FILE}" >/dev/null 2>&1 || {
            if [[ -w "${PID_FILE}" ]]; then
              cat /dev/null >"${PID_FILE}"
            else
              echo "The PID file could not be removed."
            fi
          }
          echo "The MidPoint process has been killed."
          break
        }
        if ((KILL_SLEEP_INTERVAL > 0)); then
          sleep 1
        fi
        KILL_SLEEP_INTERVAL=$((KILL_SLEEP_INTERVAL - 1))
      done
      if ((KILL_SLEEP_INTERVAL < 0)); then
        echo "MidPoint has not been killed completely yet. The process might be waiting on some system call or might be UNINTERRUPTIBLE."
      fi
    fi
  fi
fi<|MERGE_RESOLUTION|>--- conflicted
+++ resolved
@@ -122,24 +122,9 @@
   echo "Starting midPoint..."
   echo "MIDPOINT_HOME=${MIDPOINT_HOME}"
 
-<<<<<<< HEAD
-  # shellcheck disable=SC2086
-  eval $_NOHUP "\"$_RUNJAVA\"" $LOGGING_MANAGER $JAVA_OPTS \
-    -jar "${BASE_DIR}/lib/midpoint.war" "$@" \
-    "&" >>"$BOOT_OUT" 2>&1
-  # using loader.path produces strange failures on schema validation during start on closed networks
-  #  eval $_NOHUP "\"$_RUNJAVA\"" \
-  #    $LOGGING_MANAGER $JAVA_OPTS \
-  #    -cp "${BASE_DIR}/lib/midpoint.war" \
-  #    -Dloader.path=WEB-INF/classes,WEB-INF/lib,WEB-INF/lib-provided,$MIDPOINT_HOME/lib/ \
-  #    org.springframework.boot.loader.PropertiesLauncher \
-  #    "$@" \
-  #    "&" >>"$BOOT_OUT" 2>&1
-=======
   echo -e "\nStarting at $(date)\nMIDPOINT_HOME=${MIDPOINT_HOME}\nJava binary: ${_RUNJAVA}\nJava version:" &>> "${BOOT_OUT}"
   "${_RUNJAVA}" -version &>> "${BOOT_OUT}"
   echo &>> "${BOOT_OUT}"
->>>>>>> 7f0328aa
 
   # shellcheck disable=SC2086
   eval "${_NOHUP}" "\"${_RUNJAVA}\"" \
