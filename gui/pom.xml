<?xml version="1.0" encoding="UTF-8"?>
<!--
  ~ Copyright (c) 2010-2013 Evolveum
  ~
  ~ Licensed under the Apache License, Version 2.0 (the "License");
  ~ you may not use this file except in compliance with the License.
  ~ You may obtain a copy of the License at
  ~
  ~     http://www.apache.org/licenses/LICENSE-2.0
  ~
  ~ Unless required by applicable law or agreed to in writing, software
  ~ distributed under the License is distributed on an "AS IS" BASIS,
  ~ WITHOUT WARRANTIES OR CONDITIONS OF ANY KIND, either express or implied.
  ~ See the License for the specific language governing permissions and
  ~ limitations under the License.
  -->

<project xmlns="http://maven.apache.org/POM/4.0.0" xmlns:xsi="http://www.w3.org/2001/XMLSchema-instance" xsi:schemaLocation="http://maven.apache.org/POM/4.0.0 http://maven.apache.org/xsd/maven-4.0.0.xsd">
    <modelVersion>4.0.0</modelVersion>
    <name>midPoint User Interface</name>
    <artifactId>gui</artifactId>
    <packaging>pom</packaging>
    <parent>
        <artifactId>parent</artifactId>
        <groupId>com.evolveum.midpoint</groupId>
        <version>3.1-SNAPSHOT</version>
        <relativePath>../build-system/pom.xml</relativePath>
    </parent>
    <organization>
        <name>Evolveum</name>
        <url>http://www.evolveum.com</url>
    </organization>
    <licenses>
        <license>
            <name>Apache License v2.0</name>
            <url>http://www.apache.org/licenses/LICENSE-2.0.txt</url>
            <distribution>repo</distribution>
        </license>
    </licenses>
    <issueManagement>
        <system>Atlassian JIRA</system>
        <url>http://jira.evolveum.com/</url>
    </issueManagement>
    <scm>
        <connection>https://github.com/Evolveum/midpoint.git</connection>
        <developerConnection>git@github.com:Evolveum/midpoint.git</developerConnection>
        <url>https://fisheye.evolveum.com/browse/midPoint</url>
    </scm>
    <modules>
        <module>admin-gui</module>
        <module>admin-gui-en-US</module>
	    <module>admin-gui-sk-SK</module>
<<<<<<< HEAD
		<module>admin-gui-tr-TR</module>
=======
        <module>admin-gui-tr-TR</module>
        <module>admin-gui-es-ES</module>
>>>>>>> 8c40b6357c84954baae145e3163c952b025fea74
    </modules>

</project><|MERGE_RESOLUTION|>--- conflicted
+++ resolved
@@ -50,12 +50,10 @@
         <module>admin-gui</module>
         <module>admin-gui-en-US</module>
 	    <module>admin-gui-sk-SK</module>
-<<<<<<< HEAD
-		<module>admin-gui-tr-TR</module>
-=======
+
         <module>admin-gui-tr-TR</module>
         <module>admin-gui-es-ES</module>
->>>>>>> 8c40b6357c84954baae145e3163c952b025fea74
+
     </modules>
 
 </project>