--- conflicted
+++ resolved
@@ -1,3204 +1,1606 @@
-<<<<<<< HEAD
-/*
- * Copyright (c) 2010-2017 Evolveum
- *
- * Licensed under the Apache License, Version 2.0 (the "License");
- * you may not use this file except in compliance with the License.
- * You may obtain a copy of the License at
- *
- *     http://www.apache.org/licenses/LICENSE-2.0
- *
- * Unless required by applicable law or agreed to in writing, software
- * distributed under the License is distributed on an "AS IS" BASIS,
- * WITHOUT WARRANTIES OR CONDITIONS OF ANY KIND, either express or implied.
- * See the License for the specific language governing permissions and
- * limitations under the License.
- */
-
-@import "midpoint-theme-variables.less";
-
-body.custom-hold-transition {
-	.content-wrapper,
-	.right-side,
-	.main-footer,
-	.main-sidebar,
-	.left-side,
-	.main-header .navbar,
-	.main-header .logo {
-		-webkit-transition: none !important;
-		-moz-transition: none !important;
-		-ms-transition: none !important;
-		-o-transition: none !important;
-	}
-}
-
-.main-header {
-  & .logo {
-
-    & > span {
-      height: 100%;
-      width: 100%;
-      display: inline-block;
-      background: url("../img/midpoint_logo_white_180.png") no-repeat 10px 3px;
-    }
-  }
-  & .custom-logo {
-
-    & > img {
-		display:block;
-		float:left;
-		padding-left: 10px;
-		vertical-align: middle;
-		max-height: 50px;
-	}
-  }
-
-}
-
-#wicketDebugLink {
-  bottom: 55px !important;
-}
-
-div.wicket-debug-buttons {
-  border: 1px solid #000000;
-  background-color: #ffffff;
-  opacity: 0.7;
-  bottom: 85px;
-  display: block;
-  position: fixed;
-  right: 10px;
-  z-index: 1000000;
-
-  a {
-    color: #0000ff;
-    display: block;
-    padding: 3px 20px;
-  }
-}
-
-div.navbar-custom-menu {
-  margin-right: 14px;
-}
-
-//Used in top right locale combo selection
-div.btn-group.bootstrap-select.select-picker-sm {
-  margin-top: 10px;
-}
-
-// for just to use fake form.form-inline (as div) in form.form-horizontal. Used in button bars.
-div.form-inline > div.form-group {
-  margin-left: 0;
-  margin-right: 0;
-}
-
-li.dropdown.user.user-menu {
-  & > ul.dropdown-menu {
-    border-color: #367fa9;
-    right: 0;
-    left: auto;
-
-    & > li.user-footer {
-      border-color: #367fa9;
-      border-bottom-right-radius: 4px;
-      border-bottom-left-radius: 4px;
-    }
-  }
-}
-
-//table context menu border fix
-th.cog, td.cog {
-  & ul.dropdown-menu.pull-right {
-    border-color: #337ab7;
-  }
-}
-//end table context menu border fix
-
-//disabled menu css fixes
-.sidebar-menu .treeview-menu > li > span {
-  display: block;
-  font-size: 14px;
-  padding: 5px 5px 5px 15px;
-}
-
-.sidebar-menu .treeview-menu > li > span > .fa,
-.sidebar-menu .treeview-menu > li > span > .fe,
-.sidebar-menu .treeview-menu > li > span > .glyphicon,
-.sidebar-menu .treeview-menu > li > span > .ion {
-  width: 20px;
-}
-
-.sidebar-menu > .header {
-	// white-space: wrap is problematic in firefox, it wraps expand/collapse icon on next line
-	white-space: normal !important;
-}
-
-.sidebar-menu > li > a > .fe {
-	width: 20px;
-}
-
-.sidebar-form, .sidebar-menu > li.header {
-	padding: 10px 20px 10px 15px;
-	text-transform: uppercase;
-
-	& i.fa, & i.fe {
-		margin-top: 2px;
-	}
-}
-
-body .treeview-menu > li.active > span,
-body .treeview-menu > li > span:hover {
-  color: #000;
-}
-//end of disabled menu css fixes
-
-.user-thumbnail-helper {
-  display: inline-block;
-  height: 100%;
-  vertical-align: middle;
-}
-
-.user-thumbnail {
-  background-color: #FFFFFF;
-  border-radius: 4px;
-  height: auto;
-  max-width: 100%;
-  max-height: 100%;
-  vertical-align: middle;
-}
-
-.userpanel-icon-helper {
-  display: inline-block;
-  height: 100%;
-  vertical-align: middle;
-}
-
-.userpanel-icon {
-  background-color: #FFFFFF;
-  border-radius: 35%;
-  //height: 25px;
-  //width: 25px;
-  max-width: 25px;
-  max-height: 25px;
-  vertical-align: middle;
-}
-
-.userpanel-photo {
-  background-color: #FFFFFF;
-  border-radius: 35%;
-  max-height: 115px;
-  max-width: 115px;
-  vertical-align: middle;
-}
-
-// Classes that can be used to change icon styles (enabled, disabled, privileged, etc.)
-
-.icon-style-normal {
-
-}
-
-.icon-style-disabled {
-	color: #909090;
-}
-
-.icon-style-archived {
-	color: #c0c0c0;
-}
-
-.icon-style-privileged {
-	color: #a94442;
-}
-
-.icon-style-end-user {
-	color: #357ca5;
-}
-
-.icon-style-manager {
-	color: @object-org-color;
-}
-
-.icon-style-warning {
-	color: #8a6d3b;
-}
-
-.icon-style-up {
-	color: #00a65a;
-}
-
-.icon-style-down {
-	color: #a94442;
-}
-
-.icon-style-broken {
-	color: #f39c12;
-}
-
-// Classes that can be added to color icons, info boxes and other widgets for particular object types
-
-.object-user-color {
-	color: @object-user-color;
-}
-
-.object-role-color {
-	color: @object-role-color;
-}
-
-.object-org-color {
-	color: @object-org-color;
-}
-
-.object-service-color {
-	color: @object-service-color;
-}
-
-.object-resource-color {
-	color: @object-resource-color;
-}
-
-.object-task-color {
-	color: @object-task-color;
-}
-
-.object-shadow-color {
-	color: @object-shadow-color;
-}
-
-
-.object-user-bg {
-	background-color: @object-user-color !important;
-	color: #fff !important;
-}
-
-.object-role-bg {
-	background-color: @object-role-color !important;
-	color: #fff !important;
-}
-
-.object-org-bg {
-	background-color: @object-org-color !important;
-	color: #fff !important;
-}
-
-.object-service-bg {
-	background-color: @object-service-color !important;
-	color: #fff !important;
-}
-
-.object-resource-bg {
-	background-color: @object-resource-color !important;
-	color: #fff !important;
-}
-
-.object-task-bg {
-	background-color: @object-task-color !important;
-	color: #fff !important;
-}
-
-.object-task-bg-gray {
-	background-color: #646464 !important;
-	color: #fff !important;
-}
-
-.object-shadow-bg {
-	background-color: @object-shadow-color !important;
-	color: #fff !important;
-}
-
-.object-disabled-bg {
-	background-color: @object-disabled-color !important;
-	color: #fff !important;
-}
-
-.object-access-bg {
-	background-color: @object-access-color !important;
-	color: #fff !important;
-}
-
-.object-failed-bg {
-	background-color: @object-failed-color !important;
-	color: #fff !important;
-}
-
-.object-access-only-bg {
-	background-color: @object-access-color !important;
-}
-
-.object-failed-only-bg {
-	background-color: @object-failed-color !important;
-}
-
-// Colored boxes for each object type
-
-#box-object(@color) {
-	border-top-color: @color;
-
-	&.box-solid {
-		border: 1px solid @color;
-	}
-
-	&.box-solid > .box-header {
-		color: #fff;
-		background: @color;
-		background-color: @color;
-	}
-
-}
-
-.object-user-box {
-	#box-object(@object-user-color);
-}
-
-.object-role-box {
-	#box-object(@object-role-color);
-}
-
-.object-org-box {
-	#box-object(@object-org-color);
-}
-
-.object-service-box {
-	#box-object(@object-service-color);
-}
-
-.object-task-box {
-	#box-object(@object-task-color);
-}
-
-.object-resource-box {
-	#box-object(@object-resource-color);
-}
-
-.object-shadow-box {
-	#box-object(@object-shadow-color);
-}
-
-#box-thin-object(@color) {
-	border: 1px solid @color;
-
-	.box-header {
-		border-bottom: 1px solid @color;
-	}
-}
-
-.object-user-box-thin {
-	#box-thin-object(@object-user-color);
-}
-
-.object-role-box-thin {
-	#box-thin-object(@object-role-color);
-}
-
-.object-org-box-thin {
-	#box-thin-object(@object-org-color);
-}
-
-.object-service-box-thin {
-	#box-thin-object(@object-service-color);
-}
-
-.object-resource-box-thin {
-	#box-thin-object(@object-resource-color);
-}
-
-.object-shadow-box-thin {
-	#box-thin-object(@object-shadow-color);
-}
-
-// Summary panel (panel above the edit user/role/org forms)
-
-#info-box-summary-panel(@color) {
-	border-top: 3px solid @color;
-	min-height: 93px;
-}
-
-.info-box.summary-panel-user {
-	#info-box-summary-panel(@object-user-color);
-}
-
-.info-box.summary-panel-role {
-	#info-box-summary-panel(@object-role-color);
-}
-
-.info-box.summary-panel-org {
-	#info-box-summary-panel(@object-org-color);
-}
-
-.info-box.summary-panel-service {
-	#info-box-summary-panel(@object-service-color);
-}
-
-.info-box.summary-panel-resource {
-	#info-box-summary-panel(@object-resource-color);
-}
-
-.info-box.summary-panel-shadow {
-	#info-box-summary-panel(@object-shadow-color);
-}
-
-.info-box.summary-panel-task {
-	#info-box-summary-panel(@object-task-color);
-}
-
-#info-box-icon-summary-panel(@color){
-	color: #FFF !important;
-	background-color: @color;
-	padding: 3px;
-	white-space: nowrap;
-	text-align: center;
-	line-height: 0px;
-    border-radius: 0;
-}
-
-.info-box-icon.summary-panel-user {
-	#info-box-icon-summary-panel(@object-user-color);
-}
-
-.info-box-icon.summary-panel-role {
-	#info-box-icon-summary-panel(@object-role-color);
-}
-
-.info-box-icon.summary-panel-org {
-	#info-box-icon-summary-panel(@object-org-color);
-}
-
-.info-box-icon.summary-panel-service {
-	#info-box-icon-summary-panel(@object-service-color);
-}
-
-.info-box-icon.summary-panel-resource {
-	#info-box-icon-summary-panel(@object-resource-color);
-}
-
-.info-box-icon.summary-panel-shadow {
-	#info-box-icon-summary-panel(@object-shadow-color);
-}
-
-.info-box-icon.summary-panel-task {
-	#info-box-icon-summary-panel(@object-task-color);
-}
-
-// other info box enhancements (e.g. role assignment)
-
-.info-box-ethereal {
-	// "lighter" info box, without the border or any heavy decorations
-    box-shadow: none;
-    border: none;
-}
-
-.info-box-icon-ethereal {
-	background-color: transparent;
-}
-
-.info-box-icon-ethereal-image {
-	font-size: 56px;
-}
-
-.info-box-description {
-    display: block;
-    font-weight: normal;
-    font-size: 14px;
-}
-
-.relation-label {
-
-}
-
-// End-user home (PageSelfDashboard)
-
-.quicksearch-panel {
-	margin-bottom: 20px;
-}
-
-// assignments dashboard panel
-.dash-assignment-header {
-
-	.target-name {
-		font-weight: bold;
-		margin-right: 5px;
-	}
-
-	.target-display-name {
-
-	}
-
-	.target-relation {
-		margin-left: 10px;
-	}
-}
-
-// Admin dashboard
-
-.dashboard-info-box {
-	> div > .info-box {
-		cursor: pointer;
-	}
-}
-
-
-// Datables/lists (BoxedTablePanel)
-.boxed-table {
-	margin-bottom: 0px;
-
-	&.without-box-header-top-border {
-		border-top: 0px;
-	}
-
-	table {
-		// prohibit overflow of the table beyond the bounding box
-		table-layout: fixed;
-	}
-}
-
-
-.boxed-table-footer-button-toolbar {
-	display: inline-block;
-}
-
-.boxed-table-footer-paging {
-	display: block;
-	float: right;
-
-	.btn-group {
-		margin-left: 10px;
-		vertical-align: top;
-	}
-
-	.paging_bootstrap {
-		display: inline-block;
-	}
-
-	.dataTables_info {
-		margin-right: 10px;
-		display: inline-block;
-		vertical-align: top;
-	}
-}
-
-.boxed-table-footer-paging-center {
-	display: block;
-
-	.btn-group {
-		margin-left: 10px;
-		vertical-align: top;
-	}
-
-	.paging_bootstrap {
-		display: inline-block;
-	}
-
-	.dataTables_info {
-		margin-right: 10px;
-		display: inline-block;
-		vertical-align: top;
-	}
-}
-
-// capability buttons in resource details page
-
-.btn-resource-capability {
-	width: 90px;
-	height: 75px;
-	padding-top: 10px;
-	white-space: normal;
-}
-
-// resource content pages (ResourceContentPanel)
-
-.resource-content-selection {
-
-	.form-group {
-		margin-bottom: 5px;
-	}
-}
-
-.control-suffix {
-	text-align: left !important;
-	padding-left: 0px;
-}
-
-// Feedback messages ???
-
-.feedback-message.box {
-	box-shadow: 0 0px 0px rgba(0, 0, 0, 0.1);
-	word-break: inherit;
-}
-
-.feedback-message.box-body {
-	padding-top : 5px;
-	padding-left : 10px;
-	padding-right : 0px;
-	padding-bottom : 0px;
-}
-
-.feedback-message.box.box-solid.box-danger {
-	border-left: 3px solid #dd4b39;
-	border-right : 0px;
-	border-top : 0px;
-	border-bottom : 0px;
-}
-
-
-.feedback-message.box.box-solid.box-success {
-	border-left: 3px solid #00a65a;
-	border-right : 0px;
-	border-top : 0px;
-	border-bottom : 0px;
-}
-
-.feedback-message.box.box-solid.box-info {
-	border-left: 3px solid #00c0ef;
-	border-right : 0px;
-	border-top : 0px;
-	border-bottom : 0px;
-}
-
-.feedback-message.box.box-solid.box-warning {
-	border-left: 3px solid #f39c12;
-	border-right : 0px;
-	border-top : 0px;
-	border-bottom : 0px;
-}
-
-.feedback-message.dl-horizontal {
-
-	& dt {
-		width: 100px;
-	}
-}
-
-
-.feedback-message.dl-horizontal {
-
-	& dd {
-		margin-left: 130px;
-		word-break: break-word;
-	}
-}
-
-.feedback-message .icon {
-	margin-right: 10px;
-}
-
-.feedback-message {
-	& .box-header .box-title {
-		font-size: 14px;
-	}
-
-	& .box-header {
-		border-radius: 0 3px 3px 0;
-	}
-}
-
-.summary-panel-display-name {
-    text-overflow: ellipsis;
-    white-space: nowrap;
-    overflow: hidden;
-    display: inline;
-    max-width: 800px;
-  }
-
-.summary-panel-navigation-button {
-	display: inline;
-	margin-left: 10px;
-	color: @text-dimmed-color;
-}
-
-.summary-panel-navigation-button:hover {
-	display: inline;
-	margin-left: 10px;
-	color: @text-dark-dimmed-color;
-}
-
-.summary-panel-identifier {
-	white-space: pre-wrap;
-	color: @text-dimmed-color;
-	font-weight: normal;
-}
-
-.summary-panel-title {
-	white-space: pre-wrap;
-}
-
-.summary-panel-organization {
-	font-size: 16px;
-	display: block;
-	white-space: pre-wrap;
-}
-
-.summary-content-box {
-	display: block;
-}
-
-.summary-text-box {
-	display: inline-block;
-}
-
-.summary-tag-box {
-	float: right;
-}
-
-.summary-tag-box-wide {
-  float: right;
-  width: 200px;
-}
-
-.summary-tag {
-	display: block;
-	padding-left: 10px;
-	padding-right: 10px;
-	margin: 3px;
-	border: 1px solid #e0e0e0;
-	border-radius: 3px;
-	background-color: #fbfbfb;
-	margin-right: 0px;
-}
-
-.summary-tag-icon {
-	width: 20px;
-	margin-right: 2px;
-}
-
-// form input for binary data upload (used e.g. for photo)
-
-.form-object-value-binary-box {
-	width: 100%;
-	padding: 0px;
-}
-
-.form-object-value-binary-file-input {
-	width: 65%;
-	vertical-align: middle;
-	display: inline !important;
-}
-
-
-
-// top navigation bar: page title
-
-.navbar-title {
-	float: left;
-	background-color: transparent;
-	padding-top: 8px;
-}
-
-.navbar-ajax {
-	float: left;
-
-	& #ajax_busy {
-		margin-top: 12px;
-		margin-left: 8px;
-	}
-}
-
-.page-title {
-	color: #fff;
-	background-color: transparent;
-	font-size: 22px;
-}
-
-.navbar-custom-menu > .breadcrumb {
-  float: left;
-  background: transparent;
-  margin-top: 10px;
-  margin-bottom: 0;
-  margin-right: 20px;
-  font-size: 12px;
-  padding: 7px 5px;
-
-  //.border-radius(2px);
-
-  > li > a {
-    color: #444;
-    text-decoration: none;
-    display: inline-block;
-
-    > .fa, > .glyphicon, > .ion, > .fe {
-      margin-right: 5px;
-    }
-  }
-
-  > li + li:before {
-    content: '>\00a0';
-    padding: 0 0 0 5px;
-  }
-
-  //@media (max-width: @screen-sm-max) {
-  //  > .breadcrumb {
-  //    position: relative;
-  //    margin-top: 5px;
-  //    top: 0;
-  //    right: 0;
-  //    float: none;
-  //    background: @gray;
-  //    padding-left: 10px;
-  //
-  //    li:before {
-  //      color: darken(@gray, 20%);
-  //    }
-  //  }
-  //}
-}
-
-// Prism containers and attributes
-
-.prism-object {
-	& > div.prism-header {
-		padding-left: 15px; // to match container header padding
-	}
-}
-
-.prism-multivalue-container {
-    margin-left: 15px; // aligning multivalue container with superior container
-}
-
-.top-level-prism-container {
-	border-top: 1px solid #ddd;
-	padding-top: 5px;
-}
-
-.multivalue-container > .container-wrapper > div {
-	padding-left: 40px;
-}
-
-//top-level-prism-container is class for first showed container
-.top-level-prism-container > .container-wrapper > div > div >
-.prism-properties > .prism-containers {
-  	padding-left: 0px; //align one-level containers
-}
-
-//top-level-prism-container is class for first showed container
-.top-level-prism-container > .container-wrapper > div > div >
-.prism-properties > .prism-containers > .prism-property {
-  	border-top: 1px solid #ddd;	// line over area of container
-}
-
-.top-level-prism-container .row {
-	margin-right: 0px;
-    margin-left: 0px;
-}
-
-.top-level-prism-container .prism-header {
-  margin-bottom: 0px;
-  padding-top: 5px;
-  padding-bottom: 5px;
-}
-
-.prism-container {
-//	border-bottom: 1px solid @table-divider-color;
-	margin-bottom: 15px;
-	padding-bottom: 15px;
-}
-
-.multivalue-container > .container-wrapper > div > .added-value-background {
-	background-color: #dff0d8; // green background for new value of multivalue container
-}
-
-.multivalue-container > .container-wrapper > div > .removed-value-background {
-  background-color: #f2dede; // green background for new value of multivalue container
-}
-
-.prism-properties {
-
-	& > div {
-		padding-left: 40px;
-	}
-
-	.stripe {
-		background-color: @table-stripe-bg-color;
-	}
-}
-
-.prism-header {
-	margin-bottom: 15px;
-	display: block;
-}
-
-.prism-title {
-	font-size: 16px;
-	font-weight: 600;
-	color: @text-label-color;
-	margin-right: 15px;
-	float: left;
-	padding-top: 3px;
-}
-
-.prism-property {
-	padding-top: 5px;
-	padding-bottom: 5px;
-}
-
-.prism-property-label { //padding because expand collapse button, which have 37px
-	padding-left: 20px;
-	word-wrap:break-word;
-	padding-top: 5px;
-}
-
-.prism-value { // DEPRECATED: rework the prism-value vs prism-property-value later
-	margin-top: 3px;
-}
-
-// Common styles for object detail pages
-
-.assignable-header {
-  border-bottom: 2px solid @table-divider-color;
-  margin: 0px;
-  margin-bottom: 10px;
-  padding-left: 5px; // align with the checkboxes below
-
-  div.col-xs-10 {
-    padding: 0 5px;
-
-    & > input {
-      display: inline-block;
-    }
-
-    > h3 {
-      display: inline-block;
-      margin-bottom: 5px;
-      margin-left: 5px;
-    }
-  }
-
-  & > div.cog {
-    margin-top: 18px;
-    padding-right: 5px;
-  }
-}
-
-.check-table-header {
-	padding-left: 20px;
-
-	& > input[type="checkbox"] {
-		position: absolute;
-		margin-left: -20px;
-		margin-top: 6px;
-    }
-
-    .check-table-label {
-
-	    .check-table-header-icon {
-		    margin-left: 4px;
-		    position: relative;
-		    bottom: 1px;
-	    }
-
-	    .check-table-header-name {
-	    	margin-left: 5px;
-	    	font-size: 18px;
-	    	color: @text-label-color !important;
-	    }
-
-	    .check-table-header-description {
-	    	margin-left: 10px;
-	    }
-
-	    .check-table-header-status {
-	    	margin-left: 10px;
-	    	position: relative;
-			bottom: 2px;
-	    }
-
-    	.check-table-header-show-more {
-	    	color: @text-dimmed-color !important;
-	    }
-
-	    .delegation-arrow-icon {
-	    	font-size: 24px;
-	    	margin-left: 5px;
-	    	margin-right: 5px;
-	    	position: relative;
-	    	top: 3px;
-	    }
-    }
-}
-
-.tab-label {
-	& > small {
-		margin-left: 6px;
-		position: relative;
-		top: -1px;
-	}
-}
-
-.box-header.add {
-	background-color: #caffca;
-}
-
-.box-header.delete {
-	background-color: #ffcaca;
-}
-
-.main-form-panel { // Used on pages where there is just one main panel and it does not
-                   // provide formatting by itself. E.g. pages that are both object lists
-                   // and forms (such as workitems, requests).
-	margin-bottom: 20px;
-}
-
-.options-container {
-
-}
-
-.option-checkbox {
-	float: left;
-	border: 1px solid @table-divider-color;
-	margin-right: 10px;
-	padding-bottom: 5px;
-	padding-left: 6px;
-	padding-right: 6px;
-}
-
-.main-button-bar {
-
-}
-
-// Badge colors used in object details tabs (and maybe elsewhere)
-
-.badge-active {
-	background-color: #3c8dbc !important;
-}
-
-.badge-passive {
-	color: #fff;
-	background-color: #d2d6de !important;
-}
-
-// Projections tab (focus pages)
-
-.projections {
-
-}
-
-.projections-header {
-
-}
-
-.projection {
-	margin-bottom: 10px;
-	#box-thin-object(@object-shadow-color);
-
-	.box-header {
-
-		.box-tools {
-			margin-top: 5px;
-		}
-	}
-}
-
-.check-table-header-pending-operation {
-	margin-left: 10px;
-}
-
-// Assignments tab (focus pages)
-
-.assignments {
-
-}
-
-.assignment {
-	margin-bottom: 10px;
-
-	.box-header {
-
-		.box-tools {
-			margin-top: 5px;
-		}
-	}
-}
-
-// Orgtree (OrgMemberPanel)
-
-span.tree-content > table {
-  width: 100%;
-  max-width: 100%;
-}
-
-span.tree-content > table tr td:last-child {
-  width: 1%;
-  vertical-align: top;
-}
-
-span.tree-content > table tr td:first-child {
-  width: 1%;
-  vertical-align: top;
-}
-
-.tree-theme-windows > div > .tree-branch > .tree-node.success, .tree-subtree > .tree-branch > .tree-node.success{
-  background-color: #dff0d8;
-}
-
-.tree-subtree > .tree-branch:nth-of-type(odd) {
-  background-color: #f9f9f9;
-}
-
-.tree-subtree > .tree-branch > .tree-node:hover, .tree-theme-windows > div > .tree-branch > .tree-node:hover {
-  background-color: #eee;
-}
-
-.org-tree-container {
-  overflow-y: auto;
-}
-
-.org-members-additional-search {
-	text-align: right;
-	margin-right: 20px !important;
-}
-
-.org-managers-box {
-
-	.box-body {
-		padding-top: 13px;
-		padding-bottom: 0px;
-	}
-}
-
-.org-members-box {
-
-	.box-body {
-		padding-top: 13px;
-	}
-}
-
-
-.manager-tools { // org tree manager buttons: HACK, need to figure out something better
-	float: right;
-	width: 42px;
-	padding-left: 10px;
-	padding-top: 7px;
-}
-
-.manager-btn { // org tree manager buttons: HACK, need to figure out something better
-	margin: 3px;
-	border-style: solid;
-	border-width: 1px;
-	border-radius: 3px;
-	padding: 3px;
-	width: 23px;
-	text-align: center;
-}
-
-.box-solid > .box-header > .box-tools > .cog > ul > li > a > i {
-	color: #fff;
-}
-
-
-// Request role page
-
-.request-role-col-available {
-	padding-right: 0px;
-}
-
-.request-role-col-control {
-
-}
-
-.request-role-col-current {
-	padding-left: 0px;
-}
-
-.request-role-box {
-	.box-body {
-		padding-bottom: 0px;
-	}
-}
-
-.multiple-assignment-selector {
-
-	.multiple-assignment-selector-section:first-child {
-		border-top-width: 0px;
-		padding-top: 0px;
-		min-height: 36px;
-	}
-
-	.multiple-assignment-selector-section:last-child {
-		padding-bottom: 0px;
-	}
-}
-
-.multiple-assignment-selector-section {
-	min-height: 48px;
-	padding-top: 8px;
-	padding-bottom: 8px;
-	border-top: 2px solid @table-divider-color;
-}
-
-.multiple-assignment-selector-section-table {
-	.box {
-		border-width: 0px;
-	}
-}
-
-.multiple-assignment-selector-table-container {
-	min-height: 415px;
-}
-
-.multiple-assignment-selector-table {
-	width: 100%;
-}
-
-.multiple-assignment-selector-table-footer {
-	float: left;
-}
-
-.request-role-control-button {
-	&.btn-primary > i {
-		font-size: 32px;
-	}
-}
-
-// Password change dialog (ChangePasswordPanel, PasswordPanel)
-
-.password-panel {
-}
-
-.password-propagation {
-	margin-top: 5px;
-}
-
-.password-propagation-legend {
-	padding-bottom: 10px;
-	border-bottom: 1px solid @table-divider-color;
-	margin-bottom: 10px;
-	margin-left: 0px;
-	margin-right: 0px;
-}
-
-// operation result
-
-.paramtable {
-	border: 0px;
-
-	.paramtable-row {
-
-		.paramtable-name {
-			vertical-align: top;
-		}
-
-		.paramtable-name::after {
-			content: ':';
-		}
-
-		.paramtable-value {
-			padding-left: 5px;
-			padding-right: 20px;
-		    white-space: pre-wrap;
-		    word-break: break-all;
-		}
-	}
-}
-
-.stacktrace {
-	font-family: monospace;
-    white-space: pre-wrap;
-    font-size: 11px;
-}
-
-dd.stacktrace::before {
-	content: none;
-}
-
-// Shopping cart
-
-.shopping-cart-item-table {
-	margin-top: 10px;
-	margin-left: 0px;
-	margin-right: 0px;
-	min-height: 460px;
-}
-
-.shopping-cart-icon {
-	color: #f4f4f4;
-	margin-top: 10px;
-	margin-right: 5px;
-}
-
-.shopping-cart-item-box {
-
-	.inner {
-		height: 120px;
-		cursor: pointer;
-	}
-
-    .inner-label {
-      font-size: 18px;
-      padding-top: 10px;
-      padding-left: 12px;
-      padding-right: 12px;
-      padding-bottom: 10px;
-		max-width: 80%;
-		overflow: hidden;
-		text-overflow: ellipsis
-	}
-    .inner-description {
-      font-size: 11px;
-      padding-left: 12px;
-      padding-right: 12px;
-  		max-width: 70%;
-		max-height: 50%;
-		overflow: hidden;
-		text-overflow: ellipsis
-	}
-}
-
-.shopping-cart-item-box-footer {
-	padding: 3px;
-	padding-left: 8px;
-	padding-right: 8px;
-	color: rgba(255, 255, 255, 0.8);
-	display: block;
-	z-index: 10;
-	overflow-y: auto;
-	background: rgba(0, 0, 0, 0.1);
-
-	.shopping-cart-item-button-details {
-		cursor: pointer;
-	}
-
-	.shopping-cart-item-button-details-disabled {
-		cursor: default;
-		color: darkgrey;
-	}
-
-	.shopping-cart-item-button-add {
-		cursor: pointer;
-		float: right;
-	}
-
-	.shopping-cart-item-button-add-disabled {
-		cursor: default;
-		float: right;
-		color: darkgrey;
-	}
-}
-
-// Object merge dialog
-
-.object-merge-panel {
-	padding-top: 10px;
-	padding-bottom: 10px;
-}
-
-.object-merge-equation-panel {
-	padding-top: 10px;
-}
-
-.object-merge-sign {
-	font-size: 80px;
-	padding-top: 15px;
-}
-
-.object-merge-switch-direction-col {
-	padding-left: 0px;
-}
-
-// Consent, mostly self-service pages
-
-.consent-info-box-icon {
-	background: none;
-}
-
-.consent-buttons { // maybe figure out something better, something really reusable
-	float: right;
-	width: 80px;
-	padding-left: 10px;
-	padding-top: 7px;
-}
-
-// Process (workflow) diagrams
-
-.process-box {
-	border: 1px solid;
-	border-radius: 5px;
-	padding: 0px;
-	margin: 10px;
-
-	.box-label {
-		border-bottom: 1px solid;
-		padding-top: 3px;
-    	padding-bottom: 3px;
-    	font-weight: bold;
-
-    	.process-label {
-
-    	}
-
-    	.process-outcome {
-    		float: right;
-    	}
-
-	}
-
-	.box-content {
-		padding: 15px;
-	}
-}
-
-// Tables where the first column is the name of the property/attribute
-// (e.g. audit log item details)
-// see MID-4300
-
-td.prop-name {
-	min-width: 90px;
-	font-weight: bold;
-}
-
-th.icon {
-	// The content of this column is just a single icon.
-	// WARNING: this means both the header and the table data
-	//          have just a single icon. No text.
-	// See com.evolveum.midpoint.web.component.data.column.IconColumn
-	width: 30px;
-}
-
-th.check, td.check {
-	// The content of this column is just a single checkbox.
-	// WARNING: this means both the header and the table data
-	//          have just a single checkbox. Nothing else.
-	// See com.evolveum.midpoint.web.component.data.column.CheckBoxHeaderColumn
-	width: 34px;
-}
-
-th.shrink {
-	// We want this column to fit as tightly as possible.
-	// E.g. for columns that have textual label but
-	// the content is just an icon or something much smaller
-	// than the header.
-	width: -moz-min-content;
-}
-
-th.countLabel{
-	// The content of this column is just some integer value.
-	// WARNING: this means both the header and the table data
-	//          have just some integer value.
-	// See com.evolveum.midpoint.web.page.admin.certification.PageCertDecisions
-	width: 70px;
-}
-
-.expand-collapse-button, .expand-collapse-button:hover, .expand-collapse-button:focus { //class for expand-collapse button next to title
-	color: @text-label-color;
-	width: 22px;
-	text-align: center;
-	cursor: pointer;
-}
-
-.show-empty-button, .show-empty-button:hover .show-empty-button:focus{ //class for show-empty fields button under properties
-	color: @text-label-color;
-	font-size: 12px;
-	padding-bottom: 5px;
-}
-
-.labelContainer > .text-info { // aligning i button to one row with title of container
-	float: left;
-}
-
-// This will make the tooltip respect new lines.
-// Lines will still wrap if they are longer than the default max-width of the container.
-.tooltip-inner {
-	white-space:pre-wrap;
-}
-
-.table-striped {
-	table-layout: fixed; // fix for text in cells
-}
-
-.shopping-cart-icon > .badge {
-    margin-left: -10px !important;
-}
-
-@media (max-width: 767px) {
-  .content-wrapper {
-    width: 100%;
-  }
-}
-
-.role-catalog > .object-org-box > .org-tree-container{
-	max-height: 50vh;
-}
-
-.skin-red > .wrapper > .main-header > .navbar-static-top > .navbar-custom-menu > .shopping-cart-icon > .badge,
-.skin-red-light > .wrapper > .main-header > .navbar-static-top > .navbar-custom-menu > .shopping-cart-icon > .badge{
-	border-style: solid;
-	padding: 2px 5px;
-	border-color: #f4f4f4;
-}
-
-.small-box-footer>div{
-	display: inline-block;
-}
-
-.small-box{
-	cursor: default;
-}
-
-.cursor-pointer{
-	cursor: pointer;
-}
-
-.buttons-panel-marging{
-	margin: 10px;
-}
-
-.position-relative{
-	position: relative;
-}
-
-.small-box h3{
-	white-space: normal;
-	font-size: 28px;
-}
-
-.tbody-nth-of-type-even>tr:nth-of-type(even) {
-  background-color: #f9f9f9 !important;
-}
-.tbody-nth-of-type-even>tr:nth-of-type(odd) {
-  background-color: inherit !important;
-}
-
-@media (min-width: 1550px){
-	.small-box h3 {
-		font-size: 35px;
-	}
-}
-
-.dashboard-widgets{
-	display: flex;
-	flex-flow: row wrap;
-	display: -webkit-flex;
-    -webkit-flex-flow: row wrap;
-}
-
-.dashboard-info-box > .small-box {
-	height:100%;
-}
-
-.dashboard-info-box > .small-box > .small-box-footer {
-	position: absolute;
-    bottom: 0px;
-    width: 100%;
-}
-
-.dashboard-info-box{
-	height: 100%;
-}
-
-.padding-bottom-20 {
-	padding-bottom: 20px;
-}
-.checkbox-without-margin-bottom .checkbox{
-	margin-bottom: 0px !important;
-	margin-top: 5px !important;
-}
-
-th > div > .sortableLabel .row {
-	margin: 0px;
-}
-
-td .prism-property-value {
-	width: 100% !important;
-}
-
-th.composited-icon {
-  width: 30px;
-}
-
-.small-box > .small-box-footer {
-	color: inherit !important;
-}
-
-.pagination-xs>li>a {
-    padding: 0px 5px !important;
-}
-
-.cog-xs {
-	width: 38px;
-}
-=======
-/*
- * Copyright (c) 2010-2020 Evolveum and contributors
- *
- * This work is dual-licensed under the Apache License 2.0
- * and European Union Public License. See LICENSE file for details.
- */
-
-@import "midpoint-theme-variables.less";
-
-body.custom-hold-transition {
-	.content-wrapper,
-	.right-side,
-	.main-footer,
-	.main-sidebar,
-	.left-side,
-	.main-header .navbar,
-	.main-header .logo {
-		-webkit-transition: none !important;
-		-moz-transition: none !important;
-		-ms-transition: none !important;
-		-o-transition: none !important;
-	}
-}
-
-.main-header {
-  & .logo {
-
-    & > span {
-      height: 100%;
-      width: 100%;
-      display: inline-block;
-      background: url("../img/midpoint_logo_white_180.png") no-repeat 10px 3px;
-    }
-  }
-  & .custom-logo {
-
-    & > img {
-		display:block;
-		float:left;
-		padding-left: 10px;
-		vertical-align: middle;
-		max-height: 50px;
-	}
-  }
-
-}
-
-#wicketDebugLink {
-  bottom: 55px !important;
-}
-
-div.wicket-debug-buttons {
-  border: 1px solid #000000;
-  background-color: #ffffff;
-  opacity: 0.7;
-  bottom: 85px;
-  display: block;
-  position: fixed;
-  right: 10px;
-  z-index: 1000000;
-
-  a {
-    color: #0000ff;
-    display: block;
-    padding: 3px 20px;
-  }
-}
-
-div.navbar-custom-menu {
-  margin-right: 14px;
-}
-
-//Used in top right locale combo selection
-div.btn-group.bootstrap-select.select-picker-sm {
-  margin-top: 10px;
-}
-
-// for just to use fake form.form-inline (as div) in form.form-horizontal. Used in button bars.
-div.form-inline > div.form-group {
-  margin-left: 0;
-  margin-right: 0;
-}
-
-li.dropdown.user.user-menu {
-  & > ul.dropdown-menu {
-    border-color: #367fa9;
-    right: 0;
-    left: auto;
-
-    & > li.user-footer {
-      border-color: #367fa9;
-      border-bottom-right-radius: 4px;
-      border-bottom-left-radius: 4px;
-    }
-  }
-}
-
-//table context menu border fix
-th.cog, td.cog {
-  & ul.dropdown-menu.pull-right {
-    border-color: #337ab7;
-  }
-}
-//end table context menu border fix
-
-//disabled menu css fixes
-.sidebar-menu .treeview-menu > li > span {
-  display: block;
-  font-size: 14px;
-  padding: 5px 5px 5px 15px;
-}
-
-.sidebar-menu .treeview-menu > li > span > .fa,
-.sidebar-menu .treeview-menu > li > span > .fe,
-.sidebar-menu .treeview-menu > li > span > .glyphicon,
-.sidebar-menu .treeview-menu > li > span > .ion {
-  width: 20px;
-}
-
-.sidebar-menu > .header {
-	// white-space: wrap is problematic in firefox, it wraps expand/collapse icon on next line
-	white-space: normal !important;
-}
-
-.sidebar-menu > li > a > .fe {
-	width: 20px;
-}
-
-.sidebar-form, .sidebar-menu > li.header {
-	padding: 10px 20px 10px 15px;
-	text-transform: uppercase;
-
-	& i.fa, & i.fe {
-		margin-top: 2px;
-	}
-}
-
-body .treeview-menu > li.active > span,
-body .treeview-menu > li > span:hover {
-  color: #000;
-}
-//end of disabled menu css fixes
-
-.user-thumbnail-helper {
-  display: inline-block;
-  height: 100%;
-  vertical-align: middle;
-}
-
-.user-thumbnail {
-  background-color: #FFFFFF;
-  border-radius: 4px;
-  height: auto;
-  max-width: 100%;
-  max-height: 100%;
-  vertical-align: middle;
-}
-
-.userpanel-icon-helper {
-  display: inline-block;
-  height: 100%;
-  vertical-align: middle;
-}
-
-.userpanel-icon {
-  background-color: #FFFFFF;
-  border-radius: 35%;
-  //height: 25px;
-  //width: 25px;
-  max-width: 25px;
-  max-height: 25px;
-  vertical-align: middle;
-}
-
-.userpanel-photo {
-  background-color: #FFFFFF;
-  border-radius: 35%;
-  max-height: 115px;
-  max-width: 115px;
-  vertical-align: middle;
-}
-
-// Classes that can be used to change icon styles (enabled, disabled, privileged, etc.)
-
-.icon-style-normal {
-
-}
-
-.icon-style-disabled {
-	color: #909090;
-}
-
-.icon-style-archived {
-	color: #c0c0c0;
-}
-
-.icon-style-privileged {
-	color: #a94442;
-}
-
-.icon-style-end-user {
-	color: #357ca5;
-}
-
-.icon-style-manager {
-	color: @object-org-color;
-}
-
-.icon-style-warning {
-	color: #8a6d3b;
-}
-
-.icon-style-up {
-	color: #00a65a;
-}
-
-.icon-style-down {
-	color: #a94442;
-}
-
-.icon-style-broken {
-	color: #f39c12;
-}
-
-// Classes that can be added to color icons, info boxes and other widgets for particular object types
-
-.object-user-color {
-	color: @object-user-color;
-}
-
-.object-role-color {
-	color: @object-role-color;
-}
-
-.object-org-color {
-	color: @object-org-color;
-}
-
-.object-service-color {
-	color: @object-service-color;
-}
-
-.object-resource-color {
-	color: @object-resource-color;
-}
-
-.object-task-color {
-	color: @object-task-color;
-}
-
-.object-shadow-color {
-	color: @object-shadow-color;
-}
-
-
-.object-user-bg {
-	background-color: @object-user-color !important;
-	color: #fff !important;
-}
-
-.object-role-bg {
-	background-color: @object-role-color !important;
-	color: #fff !important;
-}
-
-.object-org-bg {
-	background-color: @object-org-color !important;
-	color: #fff !important;
-}
-
-.object-service-bg {
-	background-color: @object-service-color !important;
-	color: #fff !important;
-}
-
-.object-resource-bg {
-	background-color: @object-resource-color !important;
-	color: #fff !important;
-}
-
-.object-task-bg {
-	background-color: @object-task-color !important;
-	color: #fff !important;
-}
-
-.object-task-bg-gray {
-	background-color: #646464 !important;
-	color: #fff !important;
-}
-
-.object-shadow-bg {
-	background-color: @object-shadow-color !important;
-	color: #fff !important;
-}
-
-.object-disabled-bg {
-	background-color: @object-disabled-color !important;
-	color: #fff !important;
-}
-
-.object-access-bg {
-	background-color: @object-access-color !important;
-	color: #fff !important;
-}
-
-.object-failed-bg {
-	background-color: @object-failed-color !important;
-	color: #fff !important;
-}
-
-.object-access-only-bg {
-	background-color: @object-access-color !important;
-}
-
-.object-failed-only-bg {
-	background-color: @object-failed-color !important;
-}
-
-// Colored boxes for each object type
-
-#box-object(@color) {
-	border-top-color: @color;
-
-	&.box-solid {
-		border: 1px solid @color;
-	}
-
-	&.box-solid > .box-header {
-		color: #fff;
-		background: @color;
-		background-color: @color;
-	}
-
-}
-
-.object-user-box {
-	#box-object(@object-user-color);
-}
-
-.object-role-box {
-	#box-object(@object-role-color);
-}
-
-.object-org-box {
-	#box-object(@object-org-color);
-}
-
-.object-service-box {
-	#box-object(@object-service-color);
-}
-
-.object-task-box {
-	#box-object(@object-task-color);
-}
-
-.object-resource-box {
-	#box-object(@object-resource-color);
-}
-
-.object-shadow-box {
-	#box-object(@object-shadow-color);
-}
-
-#box-thin-object(@color) {
-	border: 1px solid @color;
-
-	.box-header {
-		border-bottom: 1px solid @color;
-	}
-}
-
-.object-user-box-thin {
-	#box-thin-object(@object-user-color);
-}
-
-.object-role-box-thin {
-	#box-thin-object(@object-role-color);
-}
-
-.object-org-box-thin {
-	#box-thin-object(@object-org-color);
-}
-
-.object-service-box-thin {
-	#box-thin-object(@object-service-color);
-}
-
-.object-resource-box-thin {
-	#box-thin-object(@object-resource-color);
-}
-
-.object-shadow-box-thin {
-	#box-thin-object(@object-shadow-color);
-}
-
-// Summary panel (panel above the edit user/role/org forms)
-
-#info-box-summary-panel(@color) {
-	border-top: 3px solid @color;
-	min-height: 93px;
-}
-
-.info-box.summary-panel-user {
-	#info-box-summary-panel(@object-user-color);
-}
-
-.info-box.summary-panel-role {
-	#info-box-summary-panel(@object-role-color);
-}
-
-.info-box.summary-panel-org {
-	#info-box-summary-panel(@object-org-color);
-}
-
-.info-box.summary-panel-service {
-	#info-box-summary-panel(@object-service-color);
-}
-
-.info-box.summary-panel-resource {
-	#info-box-summary-panel(@object-resource-color);
-}
-
-.info-box.summary-panel-shadow {
-	#info-box-summary-panel(@object-shadow-color);
-}
-
-#info-box-icon-summary-panel(@color){
-	color: #FFF !important;
-	background-color: @color;
-	padding: 3px;
-	white-space: nowrap;
-	text-align: center;
-	line-height: 0px;
-    border-radius: 0;
-}
-
-.info-box-icon.summary-panel-user {
-	#info-box-icon-summary-panel(@object-user-color);
-}
-
-.info-box-icon.summary-panel-role {
-	#info-box-icon-summary-panel(@object-role-color);
-}
-
-.info-box-icon.summary-panel-org {
-	#info-box-icon-summary-panel(@object-org-color);
-}
-
-.info-box-icon.summary-panel-service {
-	#info-box-icon-summary-panel(@object-service-color);
-}
-
-.info-box-icon.summary-panel-resource {
-	#info-box-icon-summary-panel(@object-resource-color);
-}
-
-.info-box-icon.summary-panel-shadow {
-	#info-box-icon-summary-panel(@object-shadow-color);
-}
-
-// other info box enhancements (e.g. role assignment)
-
-.info-box-ethereal {
-	// "lighter" info box, without the border or any heavy decorations
-    box-shadow: none;
-    border: none;
-}
-
-.info-box-icon-ethereal {
-	background-color: transparent;
-}
-
-.info-box-icon-ethereal-image {
-	font-size: 56px;
-}
-
-.info-box-description {
-    display: block;
-    font-weight: normal;
-    font-size: 14px;
-}
-
-.relation-label {
-
-}
-
-// End-user home (PageSelfDashboard)
-
-.quicksearch-panel {
-	margin-bottom: 20px;
-}
-
-// assignments dashboard panel
-.dash-assignment-header {
-
-	.target-name {
-		font-weight: bold;
-		margin-right: 5px;
-	}
-
-	.target-display-name {
-
-	}
-
-	.target-relation {
-		margin-left: 10px;
-	}
-}
-
-// Admin dashboard
-
-.dashboard-info-box {
-	> div > .info-box {
-		cursor: pointer;
-	}
-}
-
-
-// Datables/lists (BoxedTablePanel)
-.boxed-table {
-	margin-bottom: 0px;
-
-	&.without-box-header-top-border {
-		border-top: 0px;
-	}
-
-	table {
-		// prohibit overflow of the table beyond the bounding box
-		table-layout: fixed;
-	}
-}
-
-
-.boxed-table-footer-button-toolbar {
-	display: inline-block;
-}
-
-.boxed-table-footer-paging {
-	display: block;
-	float: right;
-
-	.btn-group {
-		margin-left: 10px;
-		vertical-align: top;
-	}
-
-	.paging_bootstrap {
-		display: inline-block;
-	}
-
-	.dataTables_info {
-		margin-right: 10px;
-		display: inline-block;
-		vertical-align: top;
-	}
-}
-
-.boxed-table-footer-paging-center {
-	display: block;
-
-	.btn-group {
-		margin-left: 10px;
-		vertical-align: top;
-	}
-
-	.paging_bootstrap {
-		display: inline-block;
-	}
-
-	.dataTables_info {
-		margin-right: 10px;
-		display: inline-block;
-		vertical-align: top;
-	}
-}
-
-// capability buttons in resource details page
-
-.btn-resource-capability {
-	width: 90px;
-	height: 75px;
-	padding-top: 10px;
-	white-space: normal;
-}
-
-// resource content pages (ResourceContentPanel)
-
-.resource-content-selection {
-
-	.form-group {
-		margin-bottom: 5px;
-	}
-}
-
-.control-suffix {
-	text-align: left !important;
-	padding-left: 0px;
-}
-
-// Feedback messages ???
-
-.feedback-message.box {
-	box-shadow: 0 0px 0px rgba(0, 0, 0, 0.1);
-	word-break: inherit;
-}
-
-.feedback-message.box-body {
-	padding-top : 5px;
-	padding-left : 10px;
-	padding-right : 0px;
-	padding-bottom : 0px;
-}
-
-.feedback-message.box.box-solid.box-danger {
-	border-left: 3px solid #dd4b39;
-	border-right : 0px;
-	border-top : 0px;
-	border-bottom : 0px;
-}
-
-
-.feedback-message.box.box-solid.box-success {
-	border-left: 3px solid #00a65a;
-	border-right : 0px;
-	border-top : 0px;
-	border-bottom : 0px;
-}
-
-.feedback-message.box.box-solid.box-info {
-	border-left: 3px solid #00c0ef;
-	border-right : 0px;
-	border-top : 0px;
-	border-bottom : 0px;
-}
-
-.feedback-message.box.box-solid.box-warning {
-	border-left: 3px solid #f39c12;
-	border-right : 0px;
-	border-top : 0px;
-	border-bottom : 0px;
-}
-
-.feedback-message.dl-horizontal {
-
-	& dt {
-		width: 100px;
-	}
-}
-
-
-.feedback-message.dl-horizontal {
-
-	& dd {
-		margin-left: 130px;
-		word-break: break-word;
-	}
-}
-
-.feedback-message .icon {
-	margin-right: 10px;
-}
-
-.feedback-message {
-	& .box-header .box-title {
-		font-size: 14px;
-	}
-
-	& .box-header {
-		border-radius: 0 3px 3px 0;
-	}
-}
-
-.summary-panel-display-name {
-    text-overflow: ellipsis;
-    white-space: nowrap;
-    overflow: hidden;
-    display: inline;
-    max-width: 800px;
-  }
-
-.summary-panel-navigation-button {
-	display: inline;
-	margin-left: 10px;
-	color: @text-dimmed-color;
-}
-
-.summary-panel-navigation-button:hover {
-	display: inline;
-	margin-left: 10px;
-	color: @text-dark-dimmed-color;
-}
-
-.summary-panel-identifier {
-	white-space: pre-wrap;
-	color: @text-dimmed-color;
-	font-weight: normal;
-}
-
-.summary-panel-title {
-	white-space: pre-wrap;
-}
-
-.summary-panel-organization {
-	font-size: 16px;
-	display: block;
-	white-space: pre-wrap;
-}
-
-.summary-content-box {
-	display: block;
-}
-
-.summary-text-box {
-	display: inline-block;
-}
-
-.summary-tag-box {
-	float: right;
-}
-
-.summary-tag-box-wide {
-  float: right;
-  width: 200px;
-}
-
-.summary-tag {
-	display: block;
-	padding-left: 10px;
-	padding-right: 10px;
-	margin: 3px;
-	border: 1px solid #e0e0e0;
-	border-radius: 3px;
-	background-color: #fbfbfb;
-	margin-right: 0px;
-}
-
-.summary-tag-icon {
-	width: 20px;
-	margin-right: 2px;
-}
-
-// form input for binary data upload (used e.g. for photo)
-
-.form-object-value-binary-box {
-	width: 100%;
-	padding: 0px;
-}
-
-.form-object-value-binary-file-input {
-	width: 65%;
-	vertical-align: middle;
-	display: inline !important;
-}
-
-
-
-// top navigation bar: page title
-
-.navbar-title {
-	float: left;
-	background-color: transparent;
-	padding-top: 8px;
-}
-
-.navbar-ajax {
-	float: left;
-
-	& #ajax_busy {
-		margin-top: 12px;
-		margin-left: 8px;
-	}
-}
-
-.page-title {
-	color: #fff;
-	background-color: transparent;
-	font-size: 22px;
-}
-
-.navbar-custom-menu > .breadcrumb {
-  float: left;
-  background: transparent;
-  margin-top: 10px;
-  margin-bottom: 0;
-  margin-right: 20px;
-  font-size: 12px;
-  padding: 7px 5px;
-
-  //.border-radius(2px);
-
-  > li > a {
-    color: #444;
-    text-decoration: none;
-    display: inline-block;
-
-    > .fa, > .glyphicon, > .ion, > .fe {
-      margin-right: 5px;
-    }
-  }
-
-  > li + li:before {
-    content: '>\00a0';
-    padding: 0 0 0 5px;
-  }
-
-  //@media (max-width: @screen-sm-max) {
-  //  > .breadcrumb {
-  //    position: relative;
-  //    margin-top: 5px;
-  //    top: 0;
-  //    right: 0;
-  //    float: none;
-  //    background: @gray;
-  //    padding-left: 10px;
-  //
-  //    li:before {
-  //      color: darken(@gray, 20%);
-  //    }
-  //  }
-  //}
-}
-
-// Prism containers and attributes
-
-.prism-object {
-	& > div.prism-header {
-		padding-left: 15px; // to match container header padding
-	}
-}
-
-.prism-multivalue-container {
-    margin-left: 15px; // aligning multivalue container with superior container
-}
-
-.top-level-prism-container {
-	border-top: 1px solid #ddd;
-	padding-top: 5px;
-}
-
-.multivalue-container > .container-wrapper > div {
-	padding-left: 40px;
-}
-
-//top-level-prism-container is class for first showed container
-.top-level-prism-container > .container-wrapper > div > div >
-.prism-properties > .prism-containers {
-  	padding-left: 0px; //align one-level containers
-}
-
-//top-level-prism-container is class for first showed container
-.top-level-prism-container > .container-wrapper > div > div >
-.prism-properties > .prism-containers > .prism-property {
-  	border-top: 1px solid #ddd;	// line over area of container
-}
-
-.top-level-prism-container .row {
-	margin-right: 0px;
-    margin-left: 0px;
-}
-
-.top-level-prism-container .prism-header {
-  margin-bottom: 0px;
-  padding-top: 5px;
-  padding-bottom: 5px;
-}
-
-.prism-container {
-//	border-bottom: 1px solid @table-divider-color;
-	margin-bottom: 15px;
-	padding-bottom: 15px;
-}
-
-.multivalue-container > .container-wrapper > div > .new-value-background {
-	background-color: #dff0d8; // green background for new value of multivalue container
-}
-
-.prism-properties {
-
-	& > div {
-		padding-left: 40px;
-	}
-
-	.stripe {
-		background-color: @table-stripe-bg-color;
-	}
-}
-
-.prism-header {
-	margin-bottom: 15px;
-	display: block;
-}
-
-.prism-title {
-	font-size: 16px;
-	font-weight: 600;
-	color: @text-label-color;
-	margin-right: 15px;
-	float: left;
-	padding-top: 3px;
-}
-
-.prism-property {
-	padding-top: 5px;
-	padding-bottom: 5px;
-}
-
-.prism-property-label { //padding because expand collapse button, which have 37px
-	padding-left: 20px;
-	word-wrap:break-word;
-	padding-top: 5px;
-}
-
-.prism-value { // DEPRECATED: rework the prism-value vs prism-property-value later
-	margin-top: 3px;
-}
-
-// Common styles for object detail pages
-
-.assignable-header {
-  border-bottom: 2px solid @table-divider-color;
-  margin: 0px;
-  margin-bottom: 10px;
-  padding-left: 5px; // align with the checkboxes below
-
-  div.col-xs-10 {
-    padding: 0 5px;
-
-    & > input {
-      display: inline-block;
-    }
-
-    > h3 {
-      display: inline-block;
-      margin-bottom: 5px;
-      margin-left: 5px;
-    }
-  }
-
-  & > div.cog {
-    margin-top: 18px;
-    padding-right: 5px;
-  }
-}
-
-.check-table-header {
-	padding-left: 20px;
-
-	& > input[type="checkbox"] {
-		position: absolute;
-		margin-left: -20px;
-		margin-top: 6px;
-    }
-
-    .check-table-label {
-
-	    .check-table-header-icon {
-		    margin-left: 4px;
-		    position: relative;
-		    bottom: 1px;
-	    }
-
-	    .check-table-header-name {
-	    	margin-left: 5px;
-	    	font-size: 18px;
-	    	color: @text-label-color !important;
-	    }
-
-	    .check-table-header-description {
-	    	margin-left: 10px;
-	    }
-
-	    .check-table-header-status {
-	    	margin-left: 10px;
-	    	position: relative;
-			bottom: 2px;
-	    }
-
-    	.check-table-header-show-more {
-	    	color: @text-dimmed-color !important;
-	    }
-
-	    .delegation-arrow-icon {
-	    	font-size: 24px;
-	    	margin-left: 5px;
-	    	margin-right: 5px;
-	    	position: relative;
-	    	top: 3px;
-	    }
-    }
-}
-
-.tab-label {
-	& > small {
-		margin-left: 6px;
-		position: relative;
-		top: -1px;
-	}
-}
-
-.box-header.add {
-	background-color: #caffca;
-}
-
-.box-header.delete {
-	background-color: #ffcaca;
-}
-
-.main-form-panel { // Used on pages where there is just one main panel and it does not
-                   // provide formatting by itself. E.g. pages that are both object lists
-                   // and forms (such as workitems, requests).
-	margin-bottom: 20px;
-}
-
-.options-container {
-
-}
-
-.option-checkbox {
-	float: left;
-	border: 1px solid @table-divider-color;
-	margin-right: 10px;
-	padding-bottom: 5px;
-	padding-left: 6px;
-	padding-right: 6px;
-}
-
-.main-button-bar {
-
-}
-
-// Badge colors used in object details tabs (and maybe elsewhere)
-
-.badge-active {
-	background-color: #3c8dbc !important;
-}
-
-.badge-passive {
-	color: #fff;
-	background-color: #d2d6de !important;
-}
-
-// Projections tab (focus pages)
-
-.projections {
-
-}
-
-.projections-header {
-
-}
-
-.projection {
-	margin-bottom: 10px;
-	#box-thin-object(@object-shadow-color);
-
-	.box-header {
-
-		.box-tools {
-			margin-top: 5px;
-		}
-	}
-}
-
-.check-table-header-pending-operation {
-	margin-left: 10px;
-}
-
-// Assignments tab (focus pages)
-
-.assignments {
-
-}
-
-.assignment {
-	margin-bottom: 10px;
-
-	.box-header {
-
-		.box-tools {
-			margin-top: 5px;
-		}
-	}
-}
-
-// Orgtree (OrgMemberPanel)
-
-span.tree-content > table {
-  width: 100%;
-  max-width: 100%;
-}
-
-span.tree-content > table tr td:last-child {
-  width: 1%;
-  vertical-align: top;
-}
-
-span.tree-content > table tr td:first-child {
-  width: 1%;
-  vertical-align: top;
-}
-
-.tree-theme-windows > div > .tree-branch > .tree-node.success, .tree-subtree > .tree-branch > .tree-node.success{
-  background-color: #dff0d8;
-}
-
-.tree-subtree > .tree-branch:nth-of-type(odd) {
-  background-color: #f9f9f9;
-}
-
-.tree-subtree > .tree-branch > .tree-node:hover, .tree-theme-windows > div > .tree-branch > .tree-node:hover {
-  background-color: #eee;
-}
-
-.org-tree-container {
-  overflow-y: auto;
-}
-
-.org-members-additional-search {
-	text-align: right;
-	margin-right: 20px !important;
-}
-
-.org-managers-box {
-
-	.box-body {
-		padding-top: 13px;
-		padding-bottom: 0px;
-	}
-}
-
-.org-members-box {
-
-	.box-body {
-		padding-top: 13px;
-	}
-}
-
-
-.manager-tools { // org tree manager buttons: HACK, need to figure out something better
-	float: right;
-	width: 42px;
-	padding-left: 10px;
-	padding-top: 7px;
-}
-
-.manager-btn { // org tree manager buttons: HACK, need to figure out something better
-	margin: 3px;
-	border-style: solid;
-	border-width: 1px;
-	border-radius: 3px;
-	padding: 3px;
-	width: 23px;
-	text-align: center;
-}
-
-.box-solid > .box-header > .box-tools > .cog > ul > li > a > i {
-	color: #fff;
-}
-
-
-// Request role page
-
-.request-role-col-available {
-	padding-right: 0px;
-}
-
-.request-role-col-control {
-
-}
-
-.request-role-col-current {
-	padding-left: 0px;
-}
-
-.request-role-box {
-	.box-body {
-		padding-bottom: 0px;
-	}
-}
-
-.multiple-assignment-selector {
-
-	.multiple-assignment-selector-section:first-child {
-		border-top-width: 0px;
-		padding-top: 0px;
-		min-height: 36px;
-	}
-
-	.multiple-assignment-selector-section:last-child {
-		padding-bottom: 0px;
-	}
-}
-
-.multiple-assignment-selector-section {
-	min-height: 48px;
-	padding-top: 8px;
-	padding-bottom: 8px;
-	border-top: 2px solid @table-divider-color;
-}
-
-.multiple-assignment-selector-section-table {
-	.box {
-		border-width: 0px;
-	}
-}
-
-.multiple-assignment-selector-table-container {
-	min-height: 415px;
-}
-
-.multiple-assignment-selector-table {
-	width: 100%;
-}
-
-.multiple-assignment-selector-table-footer {
-	float: left;
-}
-
-.request-role-control-button {
-	&.btn-primary > i {
-		font-size: 32px;
-	}
-}
-
-// Password change dialog (ChangePasswordPanel, PasswordPanel)
-
-.password-panel {
-}
-
-.password-propagation {
-	margin-top: 5px;
-}
-
-.password-propagation-legend {
-	padding-bottom: 10px;
-	border-bottom: 1px solid @table-divider-color;
-	margin-bottom: 10px;
-	margin-left: 0px;
-	margin-right: 0px;
-}
-
-// operation result
-
-.paramtable {
-	border: 0px;
-
-	.paramtable-row {
-
-		.paramtable-name {
-			vertical-align: top;
-		}
-
-		.paramtable-name::after {
-			content: ':';
-		}
-
-		.paramtable-value {
-			padding-left: 5px;
-			padding-right: 20px;
-		    white-space: pre-wrap;
-		    word-break: break-all;
-		}
-	}
-}
-
-.stacktrace {
-	font-family: monospace;
-    white-space: pre-wrap;
-    font-size: 11px;
-}
-
-dd.stacktrace::before {
-	content: none;
-}
-
-// Shopping cart
-
-.shopping-cart-item-table {
-	margin-top: 10px;
-	margin-left: 0px;
-	margin-right: 0px;
-	min-height: 460px;
-}
-
-.shopping-cart-icon {
-	color: #f4f4f4;
-	margin-top: 10px;
-	margin-right: 5px;
-}
-
-.shopping-cart-item-box {
-
-	.inner {
-		height: 120px;
-		cursor: pointer;
-	}
-
-    .inner-label {
-      font-size: 18px;
-      padding-top: 10px;
-      padding-left: 12px;
-      padding-right: 12px;
-      padding-bottom: 10px;
-		max-width: 80%;
-		overflow: hidden;
-		text-overflow: ellipsis
-	}
-    .inner-description {
-      font-size: 11px;
-      padding-left: 12px;
-      padding-right: 12px;
-  		max-width: 70%;
-		max-height: 50%;
-		overflow: hidden;
-		text-overflow: ellipsis
-	}
-}
-
-.shopping-cart-item-box-footer {
-	padding: 3px;
-	padding-left: 8px;
-	padding-right: 8px;
-	color: rgba(255, 255, 255, 0.8);
-	display: block;
-	z-index: 10;
-	overflow-y: auto;
-	background: rgba(0, 0, 0, 0.1);
-
-	.shopping-cart-item-button-details {
-		cursor: pointer;
-	}
-
-	.shopping-cart-item-button-details-disabled {
-		cursor: default;
-		color: darkgrey;
-	}
-
-	.shopping-cart-item-button-add {
-		cursor: pointer;
-		float: right;
-	}
-
-	.shopping-cart-item-button-add-disabled {
-		cursor: default;
-		float: right;
-		color: darkgrey;
-	}
-}
-
-// Object merge dialog
-
-.object-merge-panel {
-	padding-top: 10px;
-	padding-bottom: 10px;
-}
-
-.object-merge-equation-panel {
-	padding-top: 10px;
-}
-
-.object-merge-sign {
-	font-size: 80px;
-	padding-top: 15px;
-}
-
-.object-merge-switch-direction-col {
-	padding-left: 0px;
-}
-
-// Consent, mostly self-service pages
-
-.consent-info-box-icon {
-	background: none;
-}
-
-.consent-buttons { // maybe figure out something better, something really reusable
-	float: right;
-	width: 80px;
-	padding-left: 10px;
-	padding-top: 7px;
-}
-
-// Process (workflow) diagrams
-
-.process-box {
-	border: 1px solid;
-	border-radius: 5px;
-	padding: 0px;
-	margin: 10px;
-
-	.box-label {
-		border-bottom: 1px solid;
-		padding-top: 3px;
-    	padding-bottom: 3px;
-    	font-weight: bold;
-
-    	.process-label {
-
-    	}
-
-    	.process-outcome {
-    		float: right;
-    	}
-
-	}
-
-	.box-content {
-		padding: 15px;
-	}
-}
-
-// Tables where the first column is the name of the property/attribute
-// (e.g. audit log item details)
-// see MID-4300
-
-td.prop-name {
-	min-width: 90px;
-	font-weight: bold;
-}
-
-th.icon {
-	// The content of this column is just a single icon.
-	// WARNING: this means both the header and the table data
-	//          have just a single icon. No text.
-	// See com.evolveum.midpoint.web.component.data.column.IconColumn
-	width: 30px;
-}
-
-th.check, td.check {
-	// The content of this column is just a single checkbox.
-	// WARNING: this means both the header and the table data
-	//          have just a single checkbox. Nothing else.
-	// See com.evolveum.midpoint.web.component.data.column.CheckBoxHeaderColumn
-	width: 34px;
-}
-
-th.shrink {
-	// We want this column to fit as tightly as possible.
-	// E.g. for columns that have textual label but
-	// the content is just an icon or something much smaller
-	// than the header.
-	width: -moz-min-content;
-}
-
-th.countLabel{
-	// The content of this column is just some integer value.
-	// WARNING: this means both the header and the table data
-	//          have just some integer value.
-	// See com.evolveum.midpoint.web.page.admin.certification.PageCertDecisions
-	width: 70px;
-}
-
-.expand-collapse-button, .expand-collapse-button:hover, .expand-collapse-button:focus { //class for expand-collapse button next to title
-	color: @text-label-color;
-	width: 22px;
-	text-align: center;
-	cursor: pointer;
-}
-
-.show-empty-button, .show-empty-button:hover .show-empty-button:focus{ //class for show-empty fields button under properties
-	color: @text-label-color;
-	font-size: 12px;
-	padding-bottom: 5px;
-}
-
-.labelContainer > .text-info { // aligning i button to one row with title of container
-	float: left;
-}
-
-// This will make the tooltip respect new lines.
-// Lines will still wrap if they are longer than the default max-width of the container.
-.tooltip-inner {
-	white-space:pre-wrap;
-}
-
-.table-striped {
-	table-layout: fixed; // fix for text in cells
-}
-
-.shopping-cart-icon > .badge {
-    margin-left: -10px !important;
-}
-
-@media (max-width: 767px) {
-  .content-wrapper {
-    width: 100%;
-  }
-}
-
-.role-catalog > .object-org-box > .org-tree-container{
-	max-height: 50vh;
-}
-
-.skin-red > .wrapper > .main-header > .navbar-static-top > .navbar-custom-menu > .shopping-cart-icon > .badge,
-.skin-red-light > .wrapper > .main-header > .navbar-static-top > .navbar-custom-menu > .shopping-cart-icon > .badge{
-	border-style: solid;
-	padding: 2px 5px;
-	border-color: #f4f4f4;
-}
-
-.small-box-footer>div{
-	display: inline-block;
-}
-
-.small-box{
-	cursor: default;
-}
-
-.cursor-pointer{
-	cursor: pointer;
-}
-
-.buttons-panel-marging{
-	margin: 10px;
-}
-
-.position-relative{
-	position: relative;
-}
-
-.small-box h3{
-	white-space: normal;
-	font-size: 28px;
-}
-
-.tbody-nth-of-type-even>tr:nth-of-type(even) {
-  background-color: #f9f9f9 !important;
-}
-.tbody-nth-of-type-even>tr:nth-of-type(odd) {
-  background-color: inherit !important;
-}
-
-@media (min-width: 1550px){
-	.small-box h3 {
-		font-size: 35px;
-	}
-}
-
-.dashboard-widgets{
-	display: flex;
-	flex-flow: row wrap;
-	display: -webkit-flex;
-    -webkit-flex-flow: row wrap;
-}
-
-.dashboard-info-box > .small-box {
-	height:100%;
-}
-
-.dashboard-info-box > .small-box > .small-box-footer {
-	position: absolute;
-    bottom: 0px;
-    width: 100%;
-}
-
-.dashboard-info-box{
-	height: 100%;
-}
-
-.padding-bottom-20 {
-	padding-bottom: 20px;
-}
-.checkbox-without-margin-bottom .checkbox{
-	margin-bottom: 0px !important;
-	margin-top: 5px !important;
-}
-
-th > div > .sortableLabel .row {
-	margin: 0px;
-}
-
-td .prism-property-value {
-	width: 100% !important;
-}
-
-th.composited-icon {
-  width: 30px;
-}
-
-.small-box > .small-box-footer {
-	color: inherit !important;
-}
-
-.pagination-xs>li>a {
-    padding: 0px 5px !important;
-}
-
-.cog-xs {
-	width: 38px;
-}
->>>>>>> 455296b6
+/*
+ * Copyright (c) 2010-2020 Evolveum and contributors
+ *
+ * This work is dual-licensed under the Apache License 2.0
+ * and European Union Public License. See LICENSE file for details.
+ */
+
+@import "midpoint-theme-variables.less";
+
+body.custom-hold-transition {
+	.content-wrapper,
+	.right-side,
+	.main-footer,
+	.main-sidebar,
+	.left-side,
+	.main-header .navbar,
+	.main-header .logo {
+		-webkit-transition: none !important;
+		-moz-transition: none !important;
+		-ms-transition: none !important;
+		-o-transition: none !important;
+	}
+}
+
+.main-header {
+  & .logo {
+
+    & > span {
+      height: 100%;
+      width: 100%;
+      display: inline-block;
+      background: url("../img/midpoint_logo_white_180.png") no-repeat 10px 3px;
+    }
+  }
+  & .custom-logo {
+
+    & > img {
+		display:block;
+		float:left;
+		padding-left: 10px;
+		vertical-align: middle;
+		max-height: 50px;
+	}
+  }
+
+}
+
+#wicketDebugLink {
+  bottom: 55px !important;
+}
+
+div.wicket-debug-buttons {
+  border: 1px solid #000000;
+  background-color: #ffffff;
+  opacity: 0.7;
+  bottom: 85px;
+  display: block;
+  position: fixed;
+  right: 10px;
+  z-index: 1000000;
+
+  a {
+    color: #0000ff;
+    display: block;
+    padding: 3px 20px;
+  }
+}
+
+div.navbar-custom-menu {
+  margin-right: 14px;
+}
+
+//Used in top right locale combo selection
+div.btn-group.bootstrap-select.select-picker-sm {
+  margin-top: 10px;
+}
+
+// for just to use fake form.form-inline (as div) in form.form-horizontal. Used in button bars.
+div.form-inline > div.form-group {
+  margin-left: 0;
+  margin-right: 0;
+}
+
+li.dropdown.user.user-menu {
+  & > ul.dropdown-menu {
+    border-color: #367fa9;
+    right: 0;
+    left: auto;
+
+    & > li.user-footer {
+      border-color: #367fa9;
+      border-bottom-right-radius: 4px;
+      border-bottom-left-radius: 4px;
+    }
+  }
+}
+
+//table context menu border fix
+th.cog, td.cog {
+  & ul.dropdown-menu.pull-right {
+    border-color: #337ab7;
+  }
+}
+//end table context menu border fix
+
+//disabled menu css fixes
+.sidebar-menu .treeview-menu > li > span {
+  display: block;
+  font-size: 14px;
+  padding: 5px 5px 5px 15px;
+}
+
+.sidebar-menu .treeview-menu > li > span > .fa,
+.sidebar-menu .treeview-menu > li > span > .fe,
+.sidebar-menu .treeview-menu > li > span > .glyphicon,
+.sidebar-menu .treeview-menu > li > span > .ion {
+  width: 20px;
+}
+
+.sidebar-menu > .header {
+	// white-space: wrap is problematic in firefox, it wraps expand/collapse icon on next line
+	white-space: normal !important;
+}
+
+.sidebar-menu > li > a > .fe {
+	width: 20px;
+}
+
+.sidebar-form, .sidebar-menu > li.header {
+	padding: 10px 20px 10px 15px;
+	text-transform: uppercase;
+
+	& i.fa, & i.fe {
+		margin-top: 2px;
+	}
+}
+
+body .treeview-menu > li.active > span,
+body .treeview-menu > li > span:hover {
+  color: #000;
+}
+//end of disabled menu css fixes
+
+.user-thumbnail-helper {
+  display: inline-block;
+  height: 100%;
+  vertical-align: middle;
+}
+
+.user-thumbnail {
+  background-color: #FFFFFF;
+  border-radius: 4px;
+  height: auto;
+  max-width: 100%;
+  max-height: 100%;
+  vertical-align: middle;
+}
+
+.userpanel-icon-helper {
+  display: inline-block;
+  height: 100%;
+  vertical-align: middle;
+}
+
+.userpanel-icon {
+  background-color: #FFFFFF;
+  border-radius: 35%;
+  //height: 25px;
+  //width: 25px;
+  max-width: 25px;
+  max-height: 25px;
+  vertical-align: middle;
+}
+
+.userpanel-photo {
+  background-color: #FFFFFF;
+  border-radius: 35%;
+  max-height: 115px;
+  max-width: 115px;
+  vertical-align: middle;
+}
+
+// Classes that can be used to change icon styles (enabled, disabled, privileged, etc.)
+
+.icon-style-normal {
+
+}
+
+.icon-style-disabled {
+	color: #909090;
+}
+
+.icon-style-archived {
+	color: #c0c0c0;
+}
+
+.icon-style-privileged {
+	color: #a94442;
+}
+
+.icon-style-end-user {
+	color: #357ca5;
+}
+
+.icon-style-manager {
+	color: @object-org-color;
+}
+
+.icon-style-warning {
+	color: #8a6d3b;
+}
+
+.icon-style-up {
+	color: #00a65a;
+}
+
+.icon-style-down {
+	color: #a94442;
+}
+
+.icon-style-broken {
+	color: #f39c12;
+}
+
+// Classes that can be added to color icons, info boxes and other widgets for particular object types
+
+.object-user-color {
+	color: @object-user-color;
+}
+
+.object-role-color {
+	color: @object-role-color;
+}
+
+.object-org-color {
+	color: @object-org-color;
+}
+
+.object-service-color {
+	color: @object-service-color;
+}
+
+.object-resource-color {
+	color: @object-resource-color;
+}
+
+.object-task-color {
+	color: @object-task-color;
+}
+
+.object-shadow-color {
+	color: @object-shadow-color;
+}
+
+
+.object-user-bg {
+	background-color: @object-user-color !important;
+	color: #fff !important;
+}
+
+.object-role-bg {
+	background-color: @object-role-color !important;
+	color: #fff !important;
+}
+
+.object-org-bg {
+	background-color: @object-org-color !important;
+	color: #fff !important;
+}
+
+.object-service-bg {
+	background-color: @object-service-color !important;
+	color: #fff !important;
+}
+
+.object-resource-bg {
+	background-color: @object-resource-color !important;
+	color: #fff !important;
+}
+
+.object-task-bg {
+	background-color: @object-task-color !important;
+	color: #fff !important;
+}
+
+.object-task-bg-gray {
+	background-color: #646464 !important;
+	color: #fff !important;
+}
+
+.object-shadow-bg {
+	background-color: @object-shadow-color !important;
+	color: #fff !important;
+}
+
+.object-disabled-bg {
+	background-color: @object-disabled-color !important;
+	color: #fff !important;
+}
+
+.object-access-bg {
+	background-color: @object-access-color !important;
+	color: #fff !important;
+}
+
+.object-failed-bg {
+	background-color: @object-failed-color !important;
+	color: #fff !important;
+}
+
+.object-access-only-bg {
+	background-color: @object-access-color !important;
+}
+
+.object-failed-only-bg {
+	background-color: @object-failed-color !important;
+}
+
+// Colored boxes for each object type
+
+#box-object(@color) {
+	border-top-color: @color;
+
+	&.box-solid {
+		border: 1px solid @color;
+	}
+
+	&.box-solid > .box-header {
+		color: #fff;
+		background: @color;
+		background-color: @color;
+	}
+
+}
+
+.object-user-box {
+	#box-object(@object-user-color);
+}
+
+.object-role-box {
+	#box-object(@object-role-color);
+}
+
+.object-org-box {
+	#box-object(@object-org-color);
+}
+
+.object-service-box {
+	#box-object(@object-service-color);
+}
+
+.object-task-box {
+	#box-object(@object-task-color);
+}
+
+.object-resource-box {
+	#box-object(@object-resource-color);
+}
+
+.object-shadow-box {
+	#box-object(@object-shadow-color);
+}
+
+#box-thin-object(@color) {
+	border: 1px solid @color;
+
+	.box-header {
+		border-bottom: 1px solid @color;
+	}
+}
+
+.object-user-box-thin {
+	#box-thin-object(@object-user-color);
+}
+
+.object-role-box-thin {
+	#box-thin-object(@object-role-color);
+}
+
+.object-org-box-thin {
+	#box-thin-object(@object-org-color);
+}
+
+.object-service-box-thin {
+	#box-thin-object(@object-service-color);
+}
+
+.object-resource-box-thin {
+	#box-thin-object(@object-resource-color);
+}
+
+.object-shadow-box-thin {
+	#box-thin-object(@object-shadow-color);
+}
+
+.object-task-box-thin {
+  #box-thin-object(@object-task-color);
+}
+
+// Summary panel (panel above the edit user/role/org forms)
+
+#info-box-summary-panel(@color) {
+	border-top: 3px solid @color;
+	min-height: 93px;
+}
+
+.info-box.summary-panel-user {
+	#info-box-summary-panel(@object-user-color);
+}
+
+.info-box.summary-panel-role {
+	#info-box-summary-panel(@object-role-color);
+}
+
+.info-box.summary-panel-org {
+	#info-box-summary-panel(@object-org-color);
+}
+
+.info-box.summary-panel-service {
+	#info-box-summary-panel(@object-service-color);
+}
+
+.info-box.summary-panel-resource {
+	#info-box-summary-panel(@object-resource-color);
+}
+
+.info-box.summary-panel-shadow {
+	#info-box-summary-panel(@object-shadow-color);
+}
+
+.info-box.summary-panel-task {
+  #info-box-summary-panel(@object-task-color);
+}
+
+#info-box-icon-summary-panel(@color){
+	color: #FFF !important;
+	background-color: @color;
+	padding: 3px;
+	white-space: nowrap;
+	text-align: center;
+	line-height: 0px;
+    border-radius: 0;
+}
+
+.info-box-icon.summary-panel-user {
+	#info-box-icon-summary-panel(@object-user-color);
+}
+
+.info-box-icon.summary-panel-role {
+	#info-box-icon-summary-panel(@object-role-color);
+}
+
+.info-box-icon.summary-panel-org {
+	#info-box-icon-summary-panel(@object-org-color);
+}
+
+.info-box-icon.summary-panel-service {
+	#info-box-icon-summary-panel(@object-service-color);
+}
+
+.info-box-icon.summary-panel-resource {
+	#info-box-icon-summary-panel(@object-resource-color);
+}
+
+.info-box-icon.summary-panel-shadow {
+	#info-box-icon-summary-panel(@object-shadow-color);
+}
+
+.info-box-icon.summary-panel-task {
+  #info-box-icon-summary-panel(@object-task-color);
+}
+
+// other info box enhancements (e.g. role assignment)
+
+.info-box-ethereal {
+	// "lighter" info box, without the border or any heavy decorations
+    box-shadow: none;
+    border: none;
+}
+
+.info-box-icon-ethereal {
+	background-color: transparent;
+}
+
+.info-box-icon-ethereal-image {
+	font-size: 56px;
+}
+
+.info-box-description {
+    display: block;
+    font-weight: normal;
+    font-size: 14px;
+}
+
+.relation-label {
+
+}
+
+// End-user home (PageSelfDashboard)
+
+.quicksearch-panel {
+	margin-bottom: 20px;
+}
+
+// assignments dashboard panel
+.dash-assignment-header {
+
+	.target-name {
+		font-weight: bold;
+		margin-right: 5px;
+	}
+
+	.target-display-name {
+
+	}
+
+	.target-relation {
+		margin-left: 10px;
+	}
+}
+
+// Admin dashboard
+
+.dashboard-info-box {
+	> div > .info-box {
+		cursor: pointer;
+	}
+}
+
+
+// Datables/lists (BoxedTablePanel)
+.boxed-table {
+	margin-bottom: 0px;
+
+	&.without-box-header-top-border {
+		border-top: 0px;
+	}
+
+	table {
+		// prohibit overflow of the table beyond the bounding box
+		table-layout: fixed;
+	}
+}
+
+
+.boxed-table-footer-button-toolbar {
+	display: inline-block;
+}
+
+.boxed-table-footer-paging {
+	display: block;
+	float: right;
+
+	.btn-group {
+		margin-left: 10px;
+		vertical-align: top;
+	}
+
+	.paging_bootstrap {
+		display: inline-block;
+	}
+
+	.dataTables_info {
+		margin-right: 10px;
+		display: inline-block;
+		vertical-align: top;
+	}
+}
+
+.boxed-table-footer-paging-center {
+	display: block;
+
+	.btn-group {
+		margin-left: 10px;
+		vertical-align: top;
+	}
+
+	.paging_bootstrap {
+		display: inline-block;
+	}
+
+	.dataTables_info {
+		margin-right: 10px;
+		display: inline-block;
+		vertical-align: top;
+	}
+}
+
+// capability buttons in resource details page
+
+.btn-resource-capability {
+	width: 90px;
+	height: 75px;
+	padding-top: 10px;
+	white-space: normal;
+}
+
+// resource content pages (ResourceContentPanel)
+
+.resource-content-selection {
+
+	.form-group {
+		margin-bottom: 5px;
+	}
+}
+
+.control-suffix {
+	text-align: left !important;
+	padding-left: 0px;
+}
+
+// Feedback messages ???
+
+.feedback-message.box {
+	box-shadow: 0 0px 0px rgba(0, 0, 0, 0.1);
+	word-break: inherit;
+}
+
+.feedback-message.box-body {
+	padding-top : 5px;
+	padding-left : 10px;
+	padding-right : 0px;
+	padding-bottom : 0px;
+}
+
+.feedback-message.box.box-solid.box-danger {
+	border-left: 3px solid #dd4b39;
+	border-right : 0px;
+	border-top : 0px;
+	border-bottom : 0px;
+}
+
+
+.feedback-message.box.box-solid.box-success {
+	border-left: 3px solid #00a65a;
+	border-right : 0px;
+	border-top : 0px;
+	border-bottom : 0px;
+}
+
+.feedback-message.box.box-solid.box-info {
+	border-left: 3px solid #00c0ef;
+	border-right : 0px;
+	border-top : 0px;
+	border-bottom : 0px;
+}
+
+.feedback-message.box.box-solid.box-warning {
+	border-left: 3px solid #f39c12;
+	border-right : 0px;
+	border-top : 0px;
+	border-bottom : 0px;
+}
+
+.feedback-message.dl-horizontal {
+
+	& dt {
+		width: 100px;
+	}
+}
+
+
+.feedback-message.dl-horizontal {
+
+	& dd {
+		margin-left: 130px;
+		word-break: break-word;
+	}
+}
+
+.feedback-message .icon {
+	margin-right: 10px;
+}
+
+.feedback-message {
+	& .box-header .box-title {
+		font-size: 14px;
+	}
+
+	& .box-header {
+		border-radius: 0 3px 3px 0;
+	}
+}
+
+.summary-panel-display-name {
+    text-overflow: ellipsis;
+    white-space: nowrap;
+    overflow: hidden;
+    display: inline;
+    max-width: 800px;
+  }
+
+.summary-panel-navigation-button {
+	display: inline;
+	margin-left: 10px;
+	color: @text-dimmed-color;
+}
+
+.summary-panel-navigation-button:hover {
+	display: inline;
+	margin-left: 10px;
+	color: @text-dark-dimmed-color;
+}
+
+.summary-panel-identifier {
+	white-space: pre-wrap;
+	color: @text-dimmed-color;
+	font-weight: normal;
+}
+
+.summary-panel-title {
+	white-space: pre-wrap;
+}
+
+.summary-panel-organization {
+	font-size: 16px;
+	display: block;
+	white-space: pre-wrap;
+}
+
+.summary-content-box {
+	display: block;
+}
+
+.summary-text-box {
+	display: inline-block;
+}
+
+.summary-tag-box {
+	float: right;
+}
+
+.summary-tag-box-wide {
+  float: right;
+  width: 200px;
+}
+
+.summary-tag {
+	display: block;
+	padding-left: 10px;
+	padding-right: 10px;
+	margin: 3px;
+	border: 1px solid #e0e0e0;
+	border-radius: 3px;
+	background-color: #fbfbfb;
+	margin-right: 0px;
+}
+
+.summary-tag-icon {
+	width: 20px;
+	margin-right: 2px;
+}
+
+// form input for binary data upload (used e.g. for photo)
+
+.form-object-value-binary-box {
+	width: 100%;
+	padding: 0px;
+}
+
+.form-object-value-binary-file-input {
+	width: 65%;
+	vertical-align: middle;
+	display: inline !important;
+}
+
+
+
+// top navigation bar: page title
+
+.navbar-title {
+	float: left;
+	background-color: transparent;
+	padding-top: 8px;
+}
+
+.navbar-ajax {
+	float: left;
+
+	& #ajax_busy {
+		margin-top: 12px;
+		margin-left: 8px;
+	}
+}
+
+.page-title {
+	color: #fff;
+	background-color: transparent;
+	font-size: 22px;
+}
+
+.navbar-custom-menu > .breadcrumb {
+  float: left;
+  background: transparent;
+  margin-top: 10px;
+  margin-bottom: 0;
+  margin-right: 20px;
+  font-size: 12px;
+  padding: 7px 5px;
+
+  //.border-radius(2px);
+
+  > li > a {
+    color: #444;
+    text-decoration: none;
+    display: inline-block;
+
+    > .fa, > .glyphicon, > .ion, > .fe {
+      margin-right: 5px;
+    }
+  }
+
+  > li + li:before {
+    content: '>\00a0';
+    padding: 0 0 0 5px;
+  }
+
+  //@media (max-width: @screen-sm-max) {
+  //  > .breadcrumb {
+  //    position: relative;
+  //    margin-top: 5px;
+  //    top: 0;
+  //    right: 0;
+  //    float: none;
+  //    background: @gray;
+  //    padding-left: 10px;
+  //
+  //    li:before {
+  //      color: darken(@gray, 20%);
+  //    }
+  //  }
+  //}
+}
+
+// Prism containers and attributes
+
+.prism-object {
+	& > div.prism-header {
+		padding-left: 15px; // to match container header padding
+	}
+}
+
+.prism-multivalue-container {
+    margin-left: 15px; // aligning multivalue container with superior container
+}
+
+.top-level-prism-container {
+	border-top: 1px solid #ddd;
+	padding-top: 5px;
+}
+
+.multivalue-container > .container-wrapper > div {
+	padding-left: 40px;
+}
+
+//top-level-prism-container is class for first showed container
+.top-level-prism-container > .container-wrapper > div > div >
+.prism-properties > .prism-containers {
+  	padding-left: 0px; //align one-level containers
+}
+
+//top-level-prism-container is class for first showed container
+.top-level-prism-container > .container-wrapper > div > div >
+.prism-properties > .prism-containers > .prism-property {
+  	border-top: 1px solid #ddd;	// line over area of container
+}
+
+.top-level-prism-container .row {
+	margin-right: 0px;
+    margin-left: 0px;
+}
+
+.top-level-prism-container .prism-header {
+  margin-bottom: 0px;
+  padding-top: 5px;
+  padding-bottom: 5px;
+}
+
+.prism-container {
+//	border-bottom: 1px solid @table-divider-color;
+	margin-bottom: 15px;
+	padding-bottom: 15px;
+}
+
+.multivalue-container > .container-wrapper > div > .added-value-background {
+  background-color: #dff0d8; // green background for new value of multivalue container
+}
+
+.multivalue-container > .container-wrapper > div > .removed-value-background {
+  background-color: #f2dede; // green background for new value of multivalue container
+}
+
+.prism-properties {
+
+	& > div {
+		padding-left: 40px;
+	}
+
+	.stripe {
+		background-color: @table-stripe-bg-color;
+	}
+}
+
+.prism-header {
+	margin-bottom: 15px;
+	display: block;
+}
+
+.prism-title {
+	font-size: 16px;
+	font-weight: 600;
+	color: @text-label-color;
+	margin-right: 15px;
+	float: left;
+	padding-top: 3px;
+}
+
+.prism-property {
+	padding-top: 5px;
+	padding-bottom: 5px;
+}
+
+.prism-property-label { //padding because expand collapse button, which have 37px
+	padding-left: 20px;
+	word-wrap:break-word;
+	padding-top: 5px;
+}
+
+.prism-value { // DEPRECATED: rework the prism-value vs prism-property-value later
+	margin-top: 3px;
+}
+
+// Common styles for object detail pages
+
+.assignable-header {
+  border-bottom: 2px solid @table-divider-color;
+  margin: 0px;
+  margin-bottom: 10px;
+  padding-left: 5px; // align with the checkboxes below
+
+  div.col-xs-10 {
+    padding: 0 5px;
+
+    & > input {
+      display: inline-block;
+    }
+
+    > h3 {
+      display: inline-block;
+      margin-bottom: 5px;
+      margin-left: 5px;
+    }
+  }
+
+  & > div.cog {
+    margin-top: 18px;
+    padding-right: 5px;
+  }
+}
+
+.check-table-header {
+	padding-left: 20px;
+
+	& > input[type="checkbox"] {
+		position: absolute;
+		margin-left: -20px;
+		margin-top: 6px;
+    }
+
+    .check-table-label {
+
+	    .check-table-header-icon {
+		    margin-left: 4px;
+		    position: relative;
+		    bottom: 1px;
+	    }
+
+	    .check-table-header-name {
+	    	margin-left: 5px;
+	    	font-size: 18px;
+	    	color: @text-label-color !important;
+	    }
+
+	    .check-table-header-description {
+	    	margin-left: 10px;
+	    }
+
+	    .check-table-header-status {
+	    	margin-left: 10px;
+	    	position: relative;
+			bottom: 2px;
+	    }
+
+    	.check-table-header-show-more {
+	    	color: @text-dimmed-color !important;
+	    }
+
+	    .delegation-arrow-icon {
+	    	font-size: 24px;
+	    	margin-left: 5px;
+	    	margin-right: 5px;
+	    	position: relative;
+	    	top: 3px;
+	    }
+    }
+}
+
+.tab-label {
+	& > small {
+		margin-left: 6px;
+		position: relative;
+		top: -1px;
+	}
+}
+
+.box-header.add {
+	background-color: #caffca;
+}
+
+.box-header.delete {
+	background-color: #ffcaca;
+}
+
+.main-form-panel { // Used on pages where there is just one main panel and it does not
+                   // provide formatting by itself. E.g. pages that are both object lists
+                   // and forms (such as workitems, requests).
+	margin-bottom: 20px;
+}
+
+.options-container {
+
+}
+
+.option-checkbox {
+	float: left;
+	border: 1px solid @table-divider-color;
+	margin-right: 10px;
+	padding-bottom: 5px;
+	padding-left: 6px;
+	padding-right: 6px;
+}
+
+.main-button-bar {
+
+}
+
+// Badge colors used in object details tabs (and maybe elsewhere)
+
+.badge-active {
+	background-color: #3c8dbc !important;
+}
+
+.badge-passive {
+	color: #fff;
+	background-color: #d2d6de !important;
+}
+
+// Projections tab (focus pages)
+
+.projections {
+
+}
+
+.projections-header {
+
+}
+
+.projection {
+	margin-bottom: 10px;
+	#box-thin-object(@object-shadow-color);
+
+	.box-header {
+
+		.box-tools {
+			margin-top: 5px;
+		}
+	}
+}
+
+.check-table-header-pending-operation {
+	margin-left: 10px;
+}
+
+// Assignments tab (focus pages)
+
+.assignments {
+
+}
+
+.assignment {
+	margin-bottom: 10px;
+
+	.box-header {
+
+		.box-tools {
+			margin-top: 5px;
+		}
+	}
+}
+
+// Orgtree (OrgMemberPanel)
+
+span.tree-content > table {
+  width: 100%;
+  max-width: 100%;
+}
+
+span.tree-content > table tr td:last-child {
+  width: 1%;
+  vertical-align: top;
+}
+
+span.tree-content > table tr td:first-child {
+  width: 1%;
+  vertical-align: top;
+}
+
+.tree-theme-windows > div > .tree-branch > .tree-node.success, .tree-subtree > .tree-branch > .tree-node.success{
+  background-color: #dff0d8;
+}
+
+.tree-subtree > .tree-branch:nth-of-type(odd) {
+  background-color: #f9f9f9;
+}
+
+.tree-subtree > .tree-branch > .tree-node:hover, .tree-theme-windows > div > .tree-branch > .tree-node:hover {
+  background-color: #eee;
+}
+
+.org-tree-container {
+  overflow-y: auto;
+}
+
+.org-members-additional-search {
+	text-align: right;
+	margin-right: 20px !important;
+}
+
+.org-managers-box {
+
+	.box-body {
+		padding-top: 13px;
+		padding-bottom: 0px;
+	}
+}
+
+.org-members-box {
+
+	.box-body {
+		padding-top: 13px;
+	}
+}
+
+
+.manager-tools { // org tree manager buttons: HACK, need to figure out something better
+	float: right;
+	width: 42px;
+	padding-left: 10px;
+	padding-top: 7px;
+}
+
+.manager-btn { // org tree manager buttons: HACK, need to figure out something better
+	margin: 3px;
+	border-style: solid;
+	border-width: 1px;
+	border-radius: 3px;
+	padding: 3px;
+	width: 23px;
+	text-align: center;
+}
+
+.box-solid > .box-header > .box-tools > .cog > ul > li > a > i {
+	color: #fff;
+}
+
+
+// Request role page
+
+.request-role-col-available {
+	padding-right: 0px;
+}
+
+.request-role-col-control {
+
+}
+
+.request-role-col-current {
+	padding-left: 0px;
+}
+
+.request-role-box {
+	.box-body {
+		padding-bottom: 0px;
+	}
+}
+
+.multiple-assignment-selector {
+
+	.multiple-assignment-selector-section:first-child {
+		border-top-width: 0px;
+		padding-top: 0px;
+		min-height: 36px;
+	}
+
+	.multiple-assignment-selector-section:last-child {
+		padding-bottom: 0px;
+	}
+}
+
+.multiple-assignment-selector-section {
+	min-height: 48px;
+	padding-top: 8px;
+	padding-bottom: 8px;
+	border-top: 2px solid @table-divider-color;
+}
+
+.multiple-assignment-selector-section-table {
+	.box {
+		border-width: 0px;
+	}
+}
+
+.multiple-assignment-selector-table-container {
+	min-height: 415px;
+}
+
+.multiple-assignment-selector-table {
+	width: 100%;
+}
+
+.multiple-assignment-selector-table-footer {
+	float: left;
+}
+
+.request-role-control-button {
+	&.btn-primary > i {
+		font-size: 32px;
+	}
+}
+
+// Password change dialog (ChangePasswordPanel, PasswordPanel)
+
+.password-panel {
+}
+
+.password-propagation {
+	margin-top: 5px;
+}
+
+.password-propagation-legend {
+	padding-bottom: 10px;
+	border-bottom: 1px solid @table-divider-color;
+	margin-bottom: 10px;
+	margin-left: 0px;
+	margin-right: 0px;
+}
+
+// operation result
+
+.paramtable {
+	border: 0px;
+
+	.paramtable-row {
+
+		.paramtable-name {
+			vertical-align: top;
+		}
+
+		.paramtable-name::after {
+			content: ':';
+		}
+
+		.paramtable-value {
+			padding-left: 5px;
+			padding-right: 20px;
+		    white-space: pre-wrap;
+		    word-break: break-all;
+		}
+	}
+}
+
+.stacktrace {
+	font-family: monospace;
+    white-space: pre-wrap;
+    font-size: 11px;
+}
+
+dd.stacktrace::before {
+	content: none;
+}
+
+// Shopping cart
+
+.shopping-cart-item-table {
+	margin-top: 10px;
+	margin-left: 0px;
+	margin-right: 0px;
+	min-height: 460px;
+}
+
+.shopping-cart-icon {
+	color: #f4f4f4;
+	margin-top: 10px;
+	margin-right: 5px;
+}
+
+.shopping-cart-item-box {
+
+	.inner {
+		height: 120px;
+		cursor: pointer;
+	}
+
+    .inner-label {
+      font-size: 18px;
+      padding-top: 10px;
+      padding-left: 12px;
+      padding-right: 12px;
+      padding-bottom: 10px;
+		max-width: 80%;
+		overflow: hidden;
+		text-overflow: ellipsis
+	}
+    .inner-description {
+      font-size: 11px;
+      padding-left: 12px;
+      padding-right: 12px;
+  		max-width: 70%;
+		max-height: 50%;
+		overflow: hidden;
+		text-overflow: ellipsis
+	}
+}
+
+.shopping-cart-item-box-footer {
+	padding: 3px;
+	padding-left: 8px;
+	padding-right: 8px;
+	color: rgba(255, 255, 255, 0.8);
+	display: block;
+	z-index: 10;
+	overflow-y: auto;
+	background: rgba(0, 0, 0, 0.1);
+
+	.shopping-cart-item-button-details {
+		cursor: pointer;
+	}
+
+	.shopping-cart-item-button-details-disabled {
+		cursor: default;
+		color: darkgrey;
+	}
+
+	.shopping-cart-item-button-add {
+		cursor: pointer;
+		float: right;
+	}
+
+	.shopping-cart-item-button-add-disabled {
+		cursor: default;
+		float: right;
+		color: darkgrey;
+	}
+}
+
+// Object merge dialog
+
+.object-merge-panel {
+	padding-top: 10px;
+	padding-bottom: 10px;
+}
+
+.object-merge-equation-panel {
+	padding-top: 10px;
+}
+
+.object-merge-sign {
+	font-size: 80px;
+	padding-top: 15px;
+}
+
+.object-merge-switch-direction-col {
+	padding-left: 0px;
+}
+
+// Consent, mostly self-service pages
+
+.consent-info-box-icon {
+	background: none;
+}
+
+.consent-buttons { // maybe figure out something better, something really reusable
+	float: right;
+	width: 80px;
+	padding-left: 10px;
+	padding-top: 7px;
+}
+
+// Process (workflow) diagrams
+
+.process-box {
+	border: 1px solid;
+	border-radius: 5px;
+	padding: 0px;
+	margin: 10px;
+
+	.box-label {
+		border-bottom: 1px solid;
+		padding-top: 3px;
+    	padding-bottom: 3px;
+    	font-weight: bold;
+
+    	.process-label {
+
+    	}
+
+    	.process-outcome {
+    		float: right;
+    	}
+
+	}
+
+	.box-content {
+		padding: 15px;
+	}
+}
+
+// Tables where the first column is the name of the property/attribute
+// (e.g. audit log item details)
+// see MID-4300
+
+td.prop-name {
+	min-width: 90px;
+	font-weight: bold;
+}
+
+th.icon {
+	// The content of this column is just a single icon.
+	// WARNING: this means both the header and the table data
+	//          have just a single icon. No text.
+	// See com.evolveum.midpoint.web.component.data.column.IconColumn
+	width: 30px;
+}
+
+th.check, td.check {
+	// The content of this column is just a single checkbox.
+	// WARNING: this means both the header and the table data
+	//          have just a single checkbox. Nothing else.
+	// See com.evolveum.midpoint.web.component.data.column.CheckBoxHeaderColumn
+	width: 34px;
+}
+
+th.shrink {
+	// We want this column to fit as tightly as possible.
+	// E.g. for columns that have textual label but
+	// the content is just an icon or something much smaller
+	// than the header.
+	width: -moz-min-content;
+}
+
+th.countLabel{
+	// The content of this column is just some integer value.
+	// WARNING: this means both the header and the table data
+	//          have just some integer value.
+	// See com.evolveum.midpoint.web.page.admin.certification.PageCertDecisions
+	width: 70px;
+}
+
+.expand-collapse-button, .expand-collapse-button:hover, .expand-collapse-button:focus { //class for expand-collapse button next to title
+	color: @text-label-color;
+	width: 22px;
+	text-align: center;
+	cursor: pointer;
+}
+
+.show-empty-button, .show-empty-button:hover .show-empty-button:focus{ //class for show-empty fields button under properties
+	color: @text-label-color;
+	font-size: 12px;
+	padding-bottom: 5px;
+}
+
+.labelContainer > .text-info { // aligning i button to one row with title of container
+	float: left;
+}
+
+// This will make the tooltip respect new lines.
+// Lines will still wrap if they are longer than the default max-width of the container.
+.tooltip-inner {
+	white-space:pre-wrap;
+}
+
+.table-striped {
+	table-layout: fixed; // fix for text in cells
+}
+
+.shopping-cart-icon > .badge {
+    margin-left: -10px !important;
+}
+
+@media (max-width: 767px) {
+  .content-wrapper {
+    width: 100%;
+  }
+}
+
+.role-catalog > .object-org-box > .org-tree-container{
+	max-height: 50vh;
+}
+
+.skin-red > .wrapper > .main-header > .navbar-static-top > .navbar-custom-menu > .shopping-cart-icon > .badge,
+.skin-red-light > .wrapper > .main-header > .navbar-static-top > .navbar-custom-menu > .shopping-cart-icon > .badge{
+	border-style: solid;
+	padding: 2px 5px;
+	border-color: #f4f4f4;
+}
+
+.small-box-footer>div{
+	display: inline-block;
+}
+
+.small-box{
+	cursor: default;
+}
+
+.cursor-pointer{
+	cursor: pointer;
+}
+
+.buttons-panel-marging{
+	margin: 10px;
+}
+
+.position-relative{
+	position: relative;
+}
+
+.small-box h3{
+	white-space: normal;
+	font-size: 28px;
+}
+
+.tbody-nth-of-type-even>tr:nth-of-type(even) {
+  background-color: #f9f9f9 !important;
+}
+.tbody-nth-of-type-even>tr:nth-of-type(odd) {
+  background-color: inherit !important;
+}
+
+@media (min-width: 1550px){
+	.small-box h3 {
+		font-size: 35px;
+	}
+}
+
+.dashboard-widgets{
+	display: flex;
+	flex-flow: row wrap;
+	display: -webkit-flex;
+    -webkit-flex-flow: row wrap;
+}
+
+.dashboard-info-box > .small-box {
+	height:100%;
+}
+
+.dashboard-info-box > .small-box > .small-box-footer {
+	position: absolute;
+    bottom: 0px;
+    width: 100%;
+}
+
+.dashboard-info-box{
+	height: 100%;
+}
+
+.padding-bottom-20 {
+	padding-bottom: 20px;
+}
+.checkbox-without-margin-bottom .checkbox{
+	margin-bottom: 0px !important;
+	margin-top: 5px !important;
+}
+
+th > div > .sortableLabel .row {
+	margin: 0px;
+}
+
+td .prism-property-value {
+	width: 100% !important;
+}
+
+th.composited-icon {
+  width: 30px;
+}
+
+.small-box > .small-box-footer {
+	color: inherit !important;
+}
+
+.pagination-xs>li>a {
+    padding: 0px 5px !important;
+}
+
+.cog-xs {
+	width: 38px;
+}