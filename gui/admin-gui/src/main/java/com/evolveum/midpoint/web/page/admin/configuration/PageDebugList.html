<?xml version="1.0" encoding="UTF-8"?>
<!--
  ~ Copyright (c) 2010-2022 Evolveum
  ~
  ~ This work is dual-licensed under the Apache License 2.0
  ~ and European Union Public License. See LICENSE file for details.
  -->

<html xmlns="http://www.w3.org/1999/xhtml" xmlns:wicket="http://wicket.apache.org">
<body>
<wicket:extend>
    <form wicket:id="mainForm" class="form-inline">
        <div wicket:id="table"/>
    </form>

    <wicket:fragment wicket:id="tableHeader">
        <div class="d-flex">
            <label class="mr-3"><wicket:message key="pageDebugList.options"/></label>
            <div class="mr-3">
                <div wicket:id="zipCheck"/>
            </div>
            <div wicket:id="showAllItemsCheck"/>
        </div>

<<<<<<< HEAD
        <form class="form-inline pull-right search-form" wicket:id="searchForm">

<!--            <div class="form-group" style="float: left; padding-right: 5px;" wicket:id="choiceContainer">-->
<!--                <label class="sr-only"><wicket:message key="pageDebugList.objectType"/></label>-->
<!--                <div wicket:id="choice"/>-->
<!--            </div>-->

            <div class="form-group" style="width: 100%;" wicket:id="search"/>
        </form>
=======
        <div class="d-flex justify-content-end" wicket:id="search"/>
>>>>>>> 9c31cc77
    </wicket:fragment>
</wicket:extend>
</body>
</html><|MERGE_RESOLUTION|>--- conflicted
+++ resolved
@@ -22,19 +22,9 @@
             <div wicket:id="showAllItemsCheck"/>
         </div>
 
-<<<<<<< HEAD
         <form class="form-inline pull-right search-form" wicket:id="searchForm">
 
-<!--            <div class="form-group" style="float: left; padding-right: 5px;" wicket:id="choiceContainer">-->
-<!--                <label class="sr-only"><wicket:message key="pageDebugList.objectType"/></label>-->
-<!--                <div wicket:id="choice"/>-->
-<!--            </div>-->
-
-            <div class="form-group" style="width: 100%;" wicket:id="search"/>
-        </form>
-=======
         <div class="d-flex justify-content-end" wicket:id="search"/>
->>>>>>> 9c31cc77
     </wicket:fragment>
 </wicket:extend>
 </body>
