--- conflicted
+++ resolved
@@ -104,17 +104,9 @@
             throw new RestartResponseException(PageResources.class);
         }
 
-<<<<<<< HEAD
         ObjectWrapper wrapper = ObjectWrapperUtil.createObjectWrapper(null, null, account, ContainerStatus.MODIFYING, this);
-        if (wrapper.getResult() != null && !WebMiscUtil.isSuccessOrHandledError(wrapper.getResult())) {
-            showResultInSession(wrapper.getResult());
-        }
-=======
-        OperationResultType fetchResult = account.getPropertyRealValue(ShadowType.F_FETCH_RESULT, OperationResultType.class);
-
-        ObjectWrapper wrapper = new ObjectWrapper(null, null, account, ContainerStatus.MODIFYING);
+OperationResultType fetchResult = account.getPropertyRealValue(ShadowType.F_FETCH_RESULT, OperationResultType.class);
         wrapper.setFetchResult(OperationResult.createOperationResult(fetchResult));
->>>>>>> bf80323e
         wrapper.setShowEmpty(false);
         return wrapper;
     }
