/*
 * Copyright (c) 2010-2017 Evolveum
 *
 * Licensed under the Apache License, Version 2.0 (the "License");
 * you may not use this file except in compliance with the License.
 * You may obtain a copy of the License at
 *
 *     http://www.apache.org/licenses/LICENSE-2.0
 *
 * Unless required by applicable law or agreed to in writing, software
 * distributed under the License is distributed on an "AS IS" BASIS,
 * WITHOUT WARRANTIES OR CONDITIONS OF ANY KIND, either express or implied.
 * See the License for the specific language governing permissions and
 * limitations under the License.
 */
package com.evolveum.midpoint.web.component.form;

import java.util.ArrayList;
import java.util.List;

import javax.xml.namespace.QName;

import org.apache.commons.collections4.CollectionUtils;
import org.apache.wicket.ajax.AjaxRequestTarget;
import org.apache.wicket.ajax.form.AjaxFormComponentUpdatingBehavior;
import org.apache.wicket.ajax.markup.html.AjaxLink;
import org.apache.wicket.behavior.AttributeAppender;
import org.apache.wicket.feedback.ComponentFeedbackMessageFilter;
import org.apache.wicket.markup.html.WebMarkupContainer;
import org.apache.wicket.markup.html.form.TextField;
import org.apache.wicket.markup.html.panel.FeedbackPanel;
import org.apache.wicket.model.IModel;

import com.evolveum.midpoint.gui.api.component.BasePanel;
import com.evolveum.midpoint.gui.api.component.ObjectBrowserPanel;
import com.evolveum.midpoint.gui.api.util.WebComponentUtil;
import com.evolveum.midpoint.prism.PrismReferenceValue;
import com.evolveum.midpoint.prism.Referencable;
import com.evolveum.midpoint.prism.query.InOidFilter;
import com.evolveum.midpoint.prism.query.NotFilter;
import com.evolveum.midpoint.prism.query.ObjectFilter;
import com.evolveum.midpoint.prism.query.ObjectQuery;
import com.evolveum.midpoint.schema.util.ObjectTypeUtil;
import com.evolveum.midpoint.util.MiscUtil;
import com.evolveum.midpoint.util.logging.Trace;
import com.evolveum.midpoint.util.logging.TraceManager;
import com.evolveum.midpoint.web.component.util.VisibleEnableBehaviour;
import com.evolveum.midpoint.web.page.admin.dto.ObjectViewDto;
import com.evolveum.midpoint.xml.ns._public.common.common_3.ObjectReferenceType;
import com.evolveum.midpoint.xml.ns._public.common.common_3.ObjectType;

/**
 *
 * TODO: rename to ValueObjectChoicePanel, PrismValueObjectSelectorPanel or
 * something better
 *
 * @param <T>
 * @param <O>
 *            common superclass for all the options of objects that this panel
 *            should choose
 */
public class ValueChoosePanel<O extends ObjectType> extends BasePanel<ObjectReferenceType> {

	private static final long serialVersionUID = 1L;

	private static final Trace LOGGER = TraceManager.getTrace(ValueChoosePanel.class);

	private static final String ID_TEXT_WRAPPER = "textWrapper";
	private static final String ID_TEXT = "text";
	private static final String ID_FEEDBACK = "feedback";
	private static final String ID_EDIT = "edit";
	
	public ValueChoosePanel(String id, IModel<ObjectReferenceType> value) {
		super(id, value);
		setOutputMarkupId(true);		
	}
	
	@Override
	protected void onInitialize() {
		super.onInitialize();
		
		WebMarkupContainer textWrapper = new WebMarkupContainer(ID_TEXT_WRAPPER);

		textWrapper.setOutputMarkupId(true);

		IModel<String> textModel = createTextModel();
		TextField<String> text = new TextField<>(ID_TEXT, textModel);
		text.add(new AjaxFormComponentUpdatingBehavior("blur") {
			private static final long serialVersionUID = 1L;

			@Override
			protected void onUpdate(AjaxRequestTarget ajaxRequestTarget) {
			}
		});
		text.add(AttributeAppender.append("title", textModel));
		text.setRequired(isRequired());
		text.setEnabled(false);
		textWrapper.add(text);

		FeedbackPanel feedback = new FeedbackPanel(ID_FEEDBACK, new ComponentFeedbackMessageFilter(text));
		textWrapper.add(feedback);

		AjaxLink<String> edit = new AjaxLink<String>(ID_EDIT) {
			private static final long serialVersionUID = 1L;

			@Override
			public void onClick(AjaxRequestTarget target) {
				editValuePerformed(target);
			}
		};
		
		edit.add(new VisibleEnableBehaviour() {
			
			private static final long serialVersionUID = 1L;
			@Override
			public boolean isEnabled() {
				return isEditButtonEnabled();
			}
		});
		textWrapper.add(edit);
		add(textWrapper);

        initButtons();
    }
    
    protected boolean isEditButtonEnabled() {
    	return true;
    }

	protected void replaceIfEmpty(ObjectType object) {
		ObjectReferenceType ort = ObjectTypeUtil.createObjectRef(object, getPageBase().getPrismContext());
		getModel().setObject(ort);

	}

	protected ObjectQuery createChooseQuery() {
		ArrayList<String> oidList = new ArrayList<>();
		ObjectQuery query = new ObjectQuery();
		// TODO we should add to filter currently displayed value
		// not to be displayed on ObjectSelectionPanel instead of saved value
		
		if (oidList.isEmpty()) {
			ObjectFilter customFilter = createCustomFilter();
			if (customFilter != null) {
				query.addFilter(customFilter);
				return query;
			}
			
			return null;
			
		}

		ObjectFilter oidFilter = InOidFilter.createInOid(oidList);
		query.setFilter(NotFilter.createNot(oidFilter));

		ObjectFilter customFilter = createCustomFilter();
		if (customFilter != null) {
			query.addFilter(customFilter);
		}
		
		return query;
	}
	
	protected boolean isRequired() {
		return false;
	}
	
	protected ObjectFilter createCustomFilter() {
		return null;
	}

	/**
	 * @return css class for off-setting other values (not first, left to the
	 *         first there is a label)
	 */
	protected String getOffsetClass() {
		return "col-md-offset-4";
	}

	protected IModel<String> createTextModel() {
<<<<<<< HEAD
		final IModel<ObjectReferenceType> model = getModel();
		return new AbstractReadOnlyModel<String>() {
=======
		final IModel<T> model = getModel();
		return new IModel<String>() {
>>>>>>> d29a7bc2
			private static final long serialVersionUID = 1L;

			@Override
			public String getObject() {
				Referencable prv = (Referencable) model.getObject();

//				if (ort instanceof PrismReferenceValue) {
//					PrismReferenceValue prv = (PrismReferenceValue) ort;
//					return prv == null ? null
//							: (prv.getTargetName() != null
//									? (prv.getTargetName().getOrig() + (prv.getTargetType() != null
//											? ": " + prv.getTargetType().getLocalPart() : ""))
//									: prv.getOid());
//				} else if (ort instanceof ObjectReferenceType) {
//					Referencable prv = (Referencable) ort;
					return prv == null ? null
							: (prv.getTargetName() != null ? (prv.getTargetName().getOrig()
									+ (prv.getType() != null ? ": " + prv.getType().getLocalPart() : ""))
									: prv.getOid());
//				} else if (ort instanceof ObjectViewDto) {
//					return ((ObjectViewDto) ort).getName();
//				}
//				return ort != null ? ort.toString() : null;

			}
		};
	}

	protected void editValuePerformed(AjaxRequestTarget target) {
		List<QName> supportedTypes = getSupportedTypes();
		ObjectFilter filter = createChooseQuery() == null ? null
				: createChooseQuery().getFilter();
		if (CollectionUtils.isEmpty(supportedTypes)){
			supportedTypes = WebComponentUtil.createObjectTypeList();
		}
		Class<O> defaultType = getDefaultType(supportedTypes);
		ObjectBrowserPanel<O> objectBrowserPanel = new ObjectBrowserPanel<O>(
				getPageBase().getMainPopupBodyId(), defaultType, supportedTypes, false, getPageBase(),
				filter) {
			private static final long serialVersionUID = 1L;

			@Override
			protected void onSelectPerformed(AjaxRequestTarget target, O object) {
				getPageBase().hideMainPopup(target);
				ValueChoosePanel.this.choosePerformed(target, object);
			}

		};

		getPageBase().showMainPopup(objectBrowserPanel, target);

	}
	
	public List<QName> getSupportedTypes() {
		return WebComponentUtil.createObjectTypeList();
	}

	protected Class<O> getDefaultType(List<QName> supportedTypes){
		return (Class<O>) WebComponentUtil.qnameToClass(getPageBase().getPrismContext(), supportedTypes.iterator().next());
	}

	
	/*
	 * TODO - this method contains check, if chosen object already is not in
	 * selected values array This is a temporary solution until we well be able
	 * to create "already-chosen" query
	 */
	protected void choosePerformed(AjaxRequestTarget target, O object) {
		choosePerformedHook(target, object);

		if (isObjectUnique(object)) {
			replaceIfEmpty(object);
		}

		if (LOGGER.isTraceEnabled()) {
			LOGGER.trace("New object instance has been added to the model.");
		}
		target.add(getTextWrapperComponent());
	}

    public WebMarkupContainer getTextWrapperComponent(){
        return (WebMarkupContainer)get(ID_TEXT_WRAPPER);
    }

    protected void initButtons() {
    }

    protected boolean isObjectUnique(O object) {

		Referencable old = getModelObject();
//		if (modelObject instanceof PrismReferenceValue) {
//
//			PrismReferenceValue old = (PrismReferenceValue) modelObject;
//			if (old == null || old.isEmpty()) {
//				return true;
//			}
//
//			return !old.getOid().equals(object.getOid());
//		} else if (modelObject instanceof ObjectReferenceType) {
//			ObjectReferenceType old = (ObjectReferenceType) modelObject;
			if (old == null) {
				return true;
			}
			return !MiscUtil.equals(old.getOid(),object.getOid());
//		}
//
//		return true;

	}

	/**
	 * A custom code in form of hook that can be run on event of choosing new
	 * object with this chooser component
	 */
	protected void choosePerformedHook(AjaxRequestTarget target, O object) {
	}

}<|MERGE_RESOLUTION|>--- conflicted
+++ resolved
@@ -15,7 +15,7 @@
  */
 package com.evolveum.midpoint.web.component.form;
 
-import java.util.ArrayList;
+import java.util.ArrayList; 
 import java.util.List;
 
 import javax.xml.namespace.QName;
@@ -178,13 +178,9 @@
 	}
 
 	protected IModel<String> createTextModel() {
-<<<<<<< HEAD
 		final IModel<ObjectReferenceType> model = getModel();
-		return new AbstractReadOnlyModel<String>() {
-=======
-		final IModel<T> model = getModel();
 		return new IModel<String>() {
->>>>>>> d29a7bc2
+
 			private static final long serialVersionUID = 1L;
 
 			@Override
