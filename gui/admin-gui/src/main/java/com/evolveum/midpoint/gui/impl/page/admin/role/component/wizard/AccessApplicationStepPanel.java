--- conflicted
+++ resolved
@@ -35,38 +35,10 @@
         return RoleType.F_INDUCEMENT;
     }
 
-<<<<<<< HEAD
-    private void initModels() {
 
-        applicationModel = new LoadableModel<>() {
-            @Override
-            protected PrismContainerValueWrapper<AssignmentType> load() {
-
-                try {
-                    PrismContainerWrapper<AssignmentType> container =
-                            getDetailsModel().getObjectWrapper().findContainer(RoleType.F_INDUCEMENT);
-                    PrismContainerValue<AssignmentType> newValue = container.getItem().createNewValue();
-                    PrismContainerValueWrapper<AssignmentType> valueWrapper = WebPrismUtil.createNewValueWrapper(
-                            container, newValue, getPageBase(), getDetailsModel().createWrapperContext());
-                    container.getValues().add(valueWrapper);
-                    return valueWrapper;
-                } catch (SchemaException e) {
-                    LOGGER.error("Couldn't find inducement container in " + getDetailsModel().getObjectWrapper());
-                }
-                return null;
-            }
-        };
-        searchModel = new LoadableModel<>(false) {
-            @Override
-            protected Search<ServiceType> load() {
-                return new SearchFactory().type(ServiceType.class).modelServiceLocator(getPageBase()).createSearch();
-            }
-        };
-=======
     @Override
     protected ItemPath getPathForTargetReference() {
         return AssignmentType.F_TARGET_REF;
->>>>>>> d185d9f3
     }
 
     @Override
