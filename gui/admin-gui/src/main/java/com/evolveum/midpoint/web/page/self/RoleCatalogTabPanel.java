/*
 * Copyright (C) 2016-2020 Evolveum and contributors
 *
 * This work is dual-licensed under the Apache License 2.0
 * and European Union Public License. See LICENSE file for details.
 */
package com.evolveum.midpoint.web.page.self;

import java.util.ArrayList;
import java.util.List;
import javax.xml.namespace.QName;

import com.evolveum.midpoint.gui.impl.component.search.SearchConfigurationWrapper;
import com.evolveum.midpoint.web.component.search.SearchFactory;

import org.apache.commons.lang3.StringUtils;
import org.apache.wicket.ajax.AjaxRequestTarget;
import org.apache.wicket.behavior.AttributeAppender;
import org.apache.wicket.markup.html.WebMarkupContainer;
import org.apache.wicket.model.Model;

import com.evolveum.midpoint.prism.query.*;
import com.evolveum.midpoint.web.component.menu.cog.InlineMenuItem;
import com.evolveum.midpoint.gui.impl.component.search.Search;
import com.evolveum.midpoint.web.component.util.SelectableBeanImpl;
import com.evolveum.midpoint.web.component.util.TreeSelectableBean;
import com.evolveum.midpoint.web.component.util.VisibleEnableBehaviour;
import com.evolveum.midpoint.web.page.admin.orgs.OrgTreePanel;
import com.evolveum.midpoint.web.session.OrgTreeStateStorage;
import com.evolveum.midpoint.xml.ns._public.common.common_3.*;

/**
 * Created by honchar
 */
public class RoleCatalogTabPanel extends AbstractShoppingCartTabPanel<AbstractRoleType> {
    private static final long serialVersionUID = 1L;

    private static final String ID_TREE_PANEL_CONTAINER = "treePanelContainer";
    private static final String ID_TREE_PANEL = "treePanel";

    private final String roleCatalogOid;

    public RoleCatalogTabPanel(String id, RoleManagementConfigurationType roleManagementConfig, String roleCatalogOid) {
        super(id, roleManagementConfig);
        this.roleCatalogOid = roleCatalogOid;
    }

    @Override
    protected void initLeftSidePanel() {
        if (StringUtils.isEmpty(getRoleCatalogStorage().getSelectedOid())) {
            getRoleCatalogStorage().setSelectedOid(roleCatalogOid);
        }

        WebMarkupContainer treePanelContainer = new WebMarkupContainer(ID_TREE_PANEL_CONTAINER);
        treePanelContainer.setOutputMarkupId(true);
        add(treePanelContainer);

        OrgTreePanel treePanel = new OrgTreePanel(ID_TREE_PANEL, Model.of(roleCatalogOid), false,
                getPageBase(), "AssignmentShoppingCartPanel.treeTitle") {
            private static final long serialVersionUID = 1L;

            @Override
            protected void selectTreeItemPerformed(TreeSelectableBean<OrgType> selected,
                    AjaxRequestTarget target) {
                setSelected(selected);
                refreshContentPannels();
                RoleCatalogTabPanel.this.selectTreeItemPerformed(selected, target);
            }

            protected List<InlineMenuItem> createTreeMenu() {
                return new ArrayList<>();
            }

            @Override
            protected List<InlineMenuItem> createTreeChildrenMenu(TreeSelectableBean<OrgType> org) {
                return new ArrayList<>();
            }

            @Override
            public OrgTreeStateStorage getOrgTreeStateStorage() {
                return getRoleCatalogStorage();
            }
        };
        treePanel.add(new VisibleEnableBehaviour() {
            private static final long serialVersionUID = 1L;

            @Override
            public boolean isVisible() {
                return isRootOrgExists();
            }
        });
        treePanel.setOutputMarkupId(true);
        treePanelContainer.add(treePanel);
    }

    @Override
    protected boolean isShoppingCartItemsPanelVisible() {
        return isRootOrgExists();
    }

    @Override
    protected void appendItemsPanelStyle(WebMarkupContainer container) {
        container.add(AttributeAppender.append("class", "col-md-9"));
    }

    private boolean isRootOrgExists() {
        OrgTreePanel treePanel = getOrgTreePanel();
        return treePanel.getSelected() != null && treePanel.getSelected().getValue() != null;
    }

    private OrgTreePanel getOrgTreePanel() {
        return (OrgTreePanel) get(ID_TREE_PANEL_CONTAINER).get(ID_TREE_PANEL);
    }

    private void selectTreeItemPerformed(SelectableBeanImpl<OrgType> selected, AjaxRequestTarget target) {
        final OrgType selectedOrg = selected.getValue();
        if (selectedOrg == null) {
            return;
        }
        getRoleCatalogStorage().setSelectedOid(selectedOrg.getOid());
        target.add(getGridViewComponent());

    }

    @Override
    protected ObjectQuery createContentQuery() {
        ObjectQuery query = super.createContentQuery();
        String oid = getRoleCatalogStorage().getSelectedOid();
        if (StringUtils.isEmpty(oid)) {
            return query;
        }
        QueryFactory queryFactory = getPrismContext().queryFactory();

        ObjectFilter filter;
        if (SearchBoxScopeType.SUBTREE.equals(getRoleCatalogStorage().getOrgSearchScope())) {
            filter = queryFactory.createOrg(oid, OrgFilter.Scope.SUBTREE);
        } else {
            filter = queryFactory.createOrg(oid, OrgFilter.Scope.ONE_LEVEL);
        }

        TypeFilter roleTypeFilter = queryFactory.createType(RoleType.COMPLEX_TYPE, filter);
        TypeFilter serviceTypeFilter = queryFactory.createType(ServiceType.COMPLEX_TYPE, filter);
        query.addFilter(queryFactory.createOr(roleTypeFilter, serviceTypeFilter));
        return query;
    }

    @Override
    protected QName getQueryType() {
        return AbstractRoleType.COMPLEX_TYPE;
    }

    @Override
    protected Search createSearch() {
<<<<<<< HEAD
//        Search search = super.createSearch();
//        search.addSpecialItem(createScopeItem(search));
//        return search;
        return SearchFactory.createSearch(createSearchConfigWrapper(), getPageBase());
    }

//    private SearchItem createScopeItem(Search search) {
//        return new SpecialSearchItem(search) {
//            @Override
//            public ObjectFilter createFilter(PageBase pageBase, VariablesMap variables) {
//                return null;
//            }
//
//            @Override
//            public SearchSpecialItemPanel createSpecialSearchPanel(String id){
//                return new SearchSpecialItemPanel(id, new PropertyModel(getRoleCatalogStorage(), RoleCatalogStorage.F_ORG_SEARCH_SCOPE)) {
//                    @Override
//                    protected WebMarkupContainer initSearchItemField(String id) {
//                        DropDownChoicePanel inputPanel = new DropDownChoicePanel(id, getModelValue(), Model.of(Arrays.asList(SearchBoxScopeType.values())), new EnumChoiceRenderer(), false);
//                        inputPanel.getBaseFormComponent().add(WebComponentUtil.getSubmitOnEnterKeyDownBehavior("searchSimple"));
//                        inputPanel.getBaseFormComponent().add(AttributeAppender.append("style", "width: 88px; max-width: 400px !important;"));
//                        inputPanel.setOutputMarkupId(true);
//                        return inputPanel;
//                    }
//
//                    @Override
//                    protected IModel<String> createLabelModel() {
//                        return getPageBase().createStringResource("abstractRoleMemberPanel.searchScope");
//                    }
//
//                    @Override
//                    protected IModel<String> createHelpModel() {
//                        return getPageBase().createStringResource("abstractRoleMemberPanel.searchScope.tooltip");
//                    }
//                };
//            }
//        };
//    }

    private SearchConfigurationWrapper createSearchConfigWrapper() {
        SearchBoxConfigurationType config = new SearchBoxConfigurationType();
        config.setScopeConfiguration(SearchFactory.createScopeSearchItem());
        return new SearchConfigurationWrapper(getQueryClass(), config);
=======
        Search search = super.createSearch();
        search.addSpecialItem(createScopeItem(search, getRoleCatalogStorage()));
        return search;
    }

    private SearchItem createScopeItem(Search search, RoleCatalogStorage roleCatalogStorage) {
        return new SpecialSearchItem(search) {
            @Override
            public ObjectFilter createFilter(PageBase pageBase, VariablesMap variables) {
                return null;
            }

            @Override
            public SearchSpecialItemPanel createSpecialSearchPanel(String id){
                return new SearchSpecialItemPanel(id, new PropertyModel(roleCatalogStorage, RoleCatalogStorage.F_ORG_SEARCH_SCOPE)) {
                    @Override
                    protected WebMarkupContainer initSearchItemField(String id) {
                        DropDownChoicePanel inputPanel = new DropDownChoicePanel(id, getModelValue(), Model.of(Arrays.asList(SearchBoxScopeType.values())), new EnumChoiceRenderer(), false);
                        inputPanel.getBaseFormComponent().add(WebComponentUtil.getSubmitOnEnterKeyDownBehavior("searchSimple"));
                        inputPanel.getBaseFormComponent().add(AttributeAppender.append("style", "width: 88px; max-width: 400px !important;"));
                        inputPanel.setOutputMarkupId(true);
                        return inputPanel;
                    }

                    @Override
                    protected IModel<String> createLabelModel() {
                        return getPageBase().createStringResource("abstractRoleMemberPanel.searchScope");
                    }

                    @Override
                    protected IModel<String> createHelpModel() {
                        return getPageBase().createStringResource("abstractRoleMemberPanel.searchScope.tooltip");
                    }
                };
            }
        };
>>>>>>> d3d3f3ee
    }
}<|MERGE_RESOLUTION|>--- conflicted
+++ resolved
@@ -151,54 +151,10 @@
 
     @Override
     protected Search createSearch() {
-<<<<<<< HEAD
 //        Search search = super.createSearch();
-//        search.addSpecialItem(createScopeItem(search));
+//        search.addSpecialItem(createScopeItem(search, getRoleCatalogStorage()));
 //        return search;
         return SearchFactory.createSearch(createSearchConfigWrapper(), getPageBase());
-    }
-
-//    private SearchItem createScopeItem(Search search) {
-//        return new SpecialSearchItem(search) {
-//            @Override
-//            public ObjectFilter createFilter(PageBase pageBase, VariablesMap variables) {
-//                return null;
-//            }
-//
-//            @Override
-//            public SearchSpecialItemPanel createSpecialSearchPanel(String id){
-//                return new SearchSpecialItemPanel(id, new PropertyModel(getRoleCatalogStorage(), RoleCatalogStorage.F_ORG_SEARCH_SCOPE)) {
-//                    @Override
-//                    protected WebMarkupContainer initSearchItemField(String id) {
-//                        DropDownChoicePanel inputPanel = new DropDownChoicePanel(id, getModelValue(), Model.of(Arrays.asList(SearchBoxScopeType.values())), new EnumChoiceRenderer(), false);
-//                        inputPanel.getBaseFormComponent().add(WebComponentUtil.getSubmitOnEnterKeyDownBehavior("searchSimple"));
-//                        inputPanel.getBaseFormComponent().add(AttributeAppender.append("style", "width: 88px; max-width: 400px !important;"));
-//                        inputPanel.setOutputMarkupId(true);
-//                        return inputPanel;
-//                    }
-//
-//                    @Override
-//                    protected IModel<String> createLabelModel() {
-//                        return getPageBase().createStringResource("abstractRoleMemberPanel.searchScope");
-//                    }
-//
-//                    @Override
-//                    protected IModel<String> createHelpModel() {
-//                        return getPageBase().createStringResource("abstractRoleMemberPanel.searchScope.tooltip");
-//                    }
-//                };
-//            }
-//        };
-//    }
-
-    private SearchConfigurationWrapper createSearchConfigWrapper() {
-        SearchBoxConfigurationType config = new SearchBoxConfigurationType();
-        config.setScopeConfiguration(SearchFactory.createScopeSearchItem());
-        return new SearchConfigurationWrapper(getQueryClass(), config);
-=======
-        Search search = super.createSearch();
-        search.addSpecialItem(createScopeItem(search, getRoleCatalogStorage()));
-        return search;
     }
 
     private SearchItem createScopeItem(Search search, RoleCatalogStorage roleCatalogStorage) {
@@ -232,6 +188,11 @@
                 };
             }
         };
->>>>>>> d3d3f3ee
+    }
+
+    private SearchConfigurationWrapper createSearchConfigWrapper() {
+        SearchBoxConfigurationType config = new SearchBoxConfigurationType();
+        config.setScopeConfiguration(SearchFactory.createScopeSearchItem());
+        return new SearchConfigurationWrapper(getQueryClass(), config);
     }
 }