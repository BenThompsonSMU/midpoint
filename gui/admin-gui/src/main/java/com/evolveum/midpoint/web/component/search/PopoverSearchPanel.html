<!--
  ~ Copyright (c) 2010-2020 Evolveum
  ~
  ~ This work is dual-licensed under the Apache License 2.0
  ~ and European Union Public License. See LICENSE file for details.
  -->

<!DOCTYPE html>
<html xmlns:wicket="http://wicket.apache.org">
<wicket:panel>
<<<<<<< HEAD
    <div>
        <div class="search-item-field" wicket:id="valueTextField" style="float: left;" />
        <div style="float: left;">
            <a wicket:id="editButton" class="btn btn-xs btn-default dropdown-toggle"  style="margin-top: 5px; border: none !important;" data-toggle="dropdown">
                <i class="fa fa-edit fa-lg"/>
            </a>
            <wicket:child />
        </div>
=======
    <div class="search-item-field" wicket:id="valueTextField" style="float: left;" />
    <div style="float: left;">
        <a wicket:id="editButton" class="btn btn-xs btn-default dropdown-toggle"  style="margin-top: 5px; border: none !important;" data-toggle="dropdown">
            <i class="fa fa-edit fa-lg"/>
        </a>
>>>>>>> 9c31cc77
    </div>

    <div wicket:id="popover">
        <div wicket:id="popoverPanel"/>
    </div>
</wicket:panel>
</html><|MERGE_RESOLUTION|>--- conflicted
+++ resolved
@@ -8,22 +8,12 @@
 <!DOCTYPE html>
 <html xmlns:wicket="http://wicket.apache.org">
 <wicket:panel>
-<<<<<<< HEAD
-    <div>
-        <div class="search-item-field" wicket:id="valueTextField" style="float: left;" />
-        <div style="float: left;">
-            <a wicket:id="editButton" class="btn btn-xs btn-default dropdown-toggle"  style="margin-top: 5px; border: none !important;" data-toggle="dropdown">
-                <i class="fa fa-edit fa-lg"/>
-            </a>
-            <wicket:child />
-        </div>
-=======
     <div class="search-item-field" wicket:id="valueTextField" style="float: left;" />
     <div style="float: left;">
         <a wicket:id="editButton" class="btn btn-xs btn-default dropdown-toggle"  style="margin-top: 5px; border: none !important;" data-toggle="dropdown">
             <i class="fa fa-edit fa-lg"/>
         </a>
->>>>>>> 9c31cc77
+        <wicket:child />
     </div>
 
     <div wicket:id="popover">
