/*
 * Copyright (c) 2021 Evolveum and contributors
 *
 * This work is dual-licensed under the Apache License 2.0
 * and European Union Public License. See LICENSE file for details.
 */
package com.evolveum.midpoint.gui.impl.page.admin.assignmentholder.component;

import com.evolveum.midpoint.gui.api.GuiStyleConstants;

import com.evolveum.midpoint.gui.impl.page.admin.AbstractObjectMainPanel;
import com.evolveum.midpoint.gui.impl.page.admin.ObjectDetailsModels;
import com.evolveum.midpoint.web.application.*;
import com.evolveum.midpoint.xml.ns._public.common.common_3.*;

import org.apache.wicket.markup.html.WebMarkupContainer;
import org.apache.wicket.model.Model;

import com.evolveum.midpoint.web.component.assignment.SwitchAssignmentTypePanel;
import com.evolveum.midpoint.web.model.PrismContainerWrapperModel;

//@PanelType(name = "assignments", defaultContainerPath = "assignment")
@PanelInstance(identifier = "assignments",
<<<<<<< HEAD
        applicableForType = AssignmentHolderType.class,
=======
        applicableFor = AssignmentHolderType.class,
        notApplicableFor = ObjectCollectionType.class,
>>>>>>> efbab653
        display = @PanelDisplay(label = "pageAdminFocus.assignments", icon = GuiStyleConstants.EVO_ASSIGNMENT_ICON, order = 30))
@Counter(provider = AssignmentCounter.class)
public class AssignmentHolderAssignmentPanel<AH extends AssignmentHolderType> extends AbstractObjectMainPanel<AH, ObjectDetailsModels<AH>> {

    private static final String ID_ASSIGNMENTS = "assignmentsContainer";

    public AssignmentHolderAssignmentPanel(String id, ObjectDetailsModels<AH> model, ContainerPanelConfigurationType config) {
        super(id, model, config);
    }

    @Override
    protected void initLayout() {
        WebMarkupContainer assignments = new WebMarkupContainer(ID_ASSIGNMENTS);
        assignments.setOutputMarkupId(true);
        add(assignments);
    }

    protected SwitchAssignmentTypePanel createPanel(String panelId, PrismContainerWrapperModel<AH, AssignmentType> model) {
        return new SwitchAssignmentTypePanel(panelId, model != null ? model : Model.of(), getPanelConfiguration()){
            private static final long serialVersionUID = 1L;

            @Override
            protected boolean isReadonly(){
                return AssignmentHolderAssignmentPanel.this.isReadonly();
            }
        };
    }

    protected boolean isReadonly(){
        return false;
    }
}<|MERGE_RESOLUTION|>--- conflicted
+++ resolved
@@ -21,12 +21,8 @@
 
 //@PanelType(name = "assignments", defaultContainerPath = "assignment")
 @PanelInstance(identifier = "assignments",
-<<<<<<< HEAD
         applicableForType = AssignmentHolderType.class,
-=======
-        applicableFor = AssignmentHolderType.class,
         notApplicableFor = ObjectCollectionType.class,
->>>>>>> efbab653
         display = @PanelDisplay(label = "pageAdminFocus.assignments", icon = GuiStyleConstants.EVO_ASSIGNMENT_ICON, order = 30))
 @Counter(provider = AssignmentCounter.class)
 public class AssignmentHolderAssignmentPanel<AH extends AssignmentHolderType> extends AbstractObjectMainPanel<AH, ObjectDetailsModels<AH>> {
