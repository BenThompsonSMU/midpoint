/*
 * Copyright (C) 2010-2020 Evolveum and contributors
 *
 * This work is dual-licensed under the Apache License 2.0
 * and European Union Public License. See LICENSE file for details.
 */
package com.evolveum.midpoint.web.component.dialog;

import java.util.ArrayList;
import java.util.Iterator;
import java.util.List;

import org.apache.wicket.Component;
import org.apache.wicket.ajax.AjaxRequestTarget;
import org.apache.wicket.extensions.markup.html.repeater.data.grid.ICellPopulator;
import org.apache.wicket.extensions.markup.html.repeater.data.table.AbstractColumn;
import org.apache.wicket.extensions.markup.html.repeater.data.table.DataTable;
import org.apache.wicket.extensions.markup.html.repeater.data.table.IColumn;
import org.apache.wicket.extensions.markup.html.repeater.data.table.export.IExportableColumn;
import org.apache.wicket.markup.html.WebMarkupContainer;
import org.apache.wicket.markup.html.basic.Label;
import org.apache.wicket.markup.repeater.Item;
import org.apache.wicket.model.IModel;
import org.apache.wicket.model.Model;
import org.apache.wicket.model.StringResourceModel;

import com.evolveum.midpoint.gui.api.component.BasePanel;
import com.evolveum.midpoint.gui.api.component.result.MessagePanel;
import com.evolveum.midpoint.gui.api.page.PageBase;
import com.evolveum.midpoint.util.logging.Trace;
import com.evolveum.midpoint.util.logging.TraceManager;
import com.evolveum.midpoint.web.component.AjaxButton;
import com.evolveum.midpoint.web.component.AjaxSubmitButton;
import com.evolveum.midpoint.web.component.data.BoxedTablePanel;
import com.evolveum.midpoint.web.component.data.column.CheckBoxHeaderColumn;
import com.evolveum.midpoint.web.component.form.MidpointForm;
import com.evolveum.midpoint.web.component.input.TextPanel;
import com.evolveum.midpoint.web.component.message.FeedbackAlerts;
import com.evolveum.midpoint.web.component.util.SelectableBean;
import com.evolveum.midpoint.web.component.util.SelectableListDataProvider;
import com.evolveum.midpoint.web.component.util.VisibleBehaviour;

/**
 * @author lskublik
 */
public class ExportingPanel extends BasePanel<ExportingPanel> implements Popupable {

    private static final Trace LOGGER = TraceManager.getTrace(ExportingPanel.class);

    private static final long serialVersionUID = 1L;
    private static final String ID_MAIN_FORM = "mainForm";
    private static final String ID_WARNING_MESSAGE = "warningMessage";
    private static final String ID_FEEDBACK = "feedback";
    private static final String ID_EXPORT = "export";
    private static final String ID_CANCEL = "cancelButton";
    private static final String ID_TABLE = "table";
    private static final String ID_NAME = "name";

    private final DataTable<?, ?> dataTable;
    private final List<Integer> exportedColumnsIndex;
    private final Long exportSizeLimit;
    private final IModel<String> nameModel;

    public ExportingPanel(String id, DataTable<?, ?> dataTable, List<Integer> exportedColumnsIndex,
            Long exportSizeLimit, IModel<String> name) {
        super(id);
        this.dataTable = dataTable;
        this.exportedColumnsIndex = exportedColumnsIndex;
        this.exportSizeLimit = exportSizeLimit;
        this.nameModel = name;
        nameModel.setObject("");
    }

    @Override
    protected void onInitialize() {
        super.onInitialize();
        initLayout();
    }

    private void initLayout() {
        MidpointForm form = new MidpointForm<>(ID_MAIN_FORM, true);

        MessagePanel warningMessage = new MessagePanel(ID_WARNING_MESSAGE, MessagePanel.MessagePanelType.WARN, getWarningMessageModel());
        warningMessage.setOutputMarkupId(true);
        warningMessage.add(new VisibleBehaviour(() -> getWarningMessageModel() != null));
        form.add(warningMessage);

        FeedbackAlerts feedbackList = new FeedbackAlerts(ID_FEEDBACK);
        feedbackList.setOutputMarkupId(true);
        feedbackList.setOutputMarkupPlaceholderTag(true);
        form.add(feedbackList);

        TextPanel<String> nameField = new TextPanel<>(ID_NAME, nameModel);
        form.add(nameField);

        BoxedTablePanel<SelectableBean<Integer>> table = createTable(ID_TABLE, dataTable);
        form.add(table);

        AjaxSubmitButton exportSelected = new AjaxSubmitButton(ID_EXPORT, getPageBase().createStringResource("ExportingPopupPanel.exportSelected")) {
            private static final long serialVersionUID = 1L;

            @Override
            public void onSubmit(AjaxRequestTarget target) {
                performSelectedColumns(table);
                if (exportedColumnsIndex.isEmpty()) {
                    LOGGER.warn("None columns selected");
                    getPageBase().warn("ExportingPanel.message.error.selectColumn");
                    target.add(feedbackList);
                    return;
                }
                ((PageBase) getPage()).hideMainPopup(target);
                exportPerformed(target);
            }

            @Override
            protected void onError(AjaxRequestTarget target) {
                target.add(getPageBase().getFeedbackPanel());
            }
        };
        form.add(exportSelected);

        AjaxButton cancelButton = new AjaxButton(ID_CANCEL,
                new StringResourceModel("Button.cancel", this, null)) {
            private static final long serialVersionUID = 1L;

            @Override
            public void onClick(AjaxRequestTarget target) {
                cancelPerformed(target);
            }
        };
        form.add(cancelButton);
        add(form);
    }

    private void performSelectedColumns(BoxedTablePanel<SelectableBean<Integer>> table) {
        exportedColumnsIndex.clear();
        List<Integer> availableData = ((SelectableListDataProvider) table.getDataTable().getDataProvider()).getSelectedObjects();
        exportedColumnsIndex.addAll(availableData);
    }

    private IModel<String> getWarningMessageModel() {
        if (exportSizeLimit != null) {
            return getPageBase().createStringResource("CsvDownloadButtonPanel.confirmationMessage", exportSizeLimit);
        }
        return null;
    }

    public void exportPerformed(AjaxRequestTarget target) {
    }

    public void cancelPerformed(AjaxRequestTarget target) {
        ((PageBase) getPage()).hideMainPopup(target);
    }

    private BoxedTablePanel<SelectableBean<Integer>> createTable(String id, DataTable<?, ?> dataTable) {

        List<? extends IColumn<?, ?>> allColumns = dataTable.getColumns();
        List<Integer> exportableColumnIndex = getExportableColumns(dataTable);
        if (exportableColumnIndex.isEmpty()) {
            throw new IllegalArgumentException("List of exportable columns is empty");
        }

        List<IColumn<SelectableBean<Integer>, String>> columns = new ArrayList<>();
        CheckBoxHeaderColumn<SelectableBean<Integer>> checkboxColumn = new CheckBoxHeaderColumn<>();
        columns.add(checkboxColumn);
        StringResourceModel nameString = getPageBase().createStringResource("ExportingPopupPanel.nameColumn");
        IColumn<SelectableBean<Integer>, String> nameColumn = new AbstractColumn<SelectableBean<Integer>, String>(nameString) {

            @Override
            public void populateItem(Item<ICellPopulator<SelectableBean<Integer>>> cellItem, String componentId,
                    IModel<SelectableBean<Integer>> rowModel) {
                IModel stringModel = ((IExportableColumn) allColumns.get(rowModel.getObject().getValue())).getDisplayModel();
                cellItem.add(new Label(componentId, stringModel));
            }
        };
        columns.add(nameColumn);

        SelectableListDataProvider<SelectableBean<Integer>, Integer> provider =
                new SelectableListDataProvider<SelectableBean<Integer>, Integer>(getPageBase(), Model.ofList(exportableColumnIndex)) {

                    @Override
                    public Iterator<SelectableBean<Integer>> internalIterator(long first, long count) {

                        if (getAvailableData().isEmpty()) {
                            return super.internalIterator(first, count);
                        } else {
                            return getAvailableData().iterator();
                        }
                    }
                };

        BoxedTablePanel<SelectableBean<Integer>> table =
<<<<<<< HEAD
                new BoxedTablePanel<SelectableBean<Integer>>(id, provider, columns, 20) {
            private static final long serialVersionUID = 1L;
=======
                new BoxedTablePanel<SelectableBean<Integer>>(id, provider, columns, null, 20) {
                    private static final long serialVersionUID = 1L;
>>>>>>> 3bed67c8

                    @Override
                    protected WebMarkupContainer createHeader(String headerId) {
                        return new WebMarkupContainer(headerId);
                    }

                    @Override
                    public String getAdditionalBoxCssClasses() {
                        return null;
                    }

                    @Override
                    protected WebMarkupContainer createButtonToolbar(String id) {
                        return new WebMarkupContainer(id);
                    }

                    @Override
                    protected boolean hideFooterIfSinglePage() {
                        return true;
                    }

                    @Override
                    public int getAutoRefreshInterval() {
                        return 0;
                    }

                    @Override
                    public boolean isAutoRefreshEnabled() {
                        return false;
                    }
                };
        table.setOutputMarkupId(true);

        return table;
    }

    private List<Integer> getExportableColumns(DataTable<?, ?> dataTable) {
        List<? extends IColumn<?, ?>> columns = dataTable.getColumns();
        List<Integer> exportableColumn = new ArrayList<>();
        for (IColumn column : columns) {
            if (column instanceof IExportableColumn) {
                exportableColumn.add(columns.indexOf(column));
            }
        }
        return exportableColumn;
    }

    @Override
    public int getWidth() {
        return 800;
    }

    @Override
    public int getHeight() {
        return 550;
    }

    @Override
    public String getWidthUnit() {
        return "px";
    }

    @Override
    public String getHeightUnit() {
        return "px";
    }

    @Override
    public StringResourceModel getTitle() {
        return new StringResourceModel("ExportingPopupPanel.title");
    }

    @Override
    public Component getComponent() {
        return this;
    }
}<|MERGE_RESOLUTION|>--- conflicted
+++ resolved
@@ -190,13 +190,8 @@
                 };
 
         BoxedTablePanel<SelectableBean<Integer>> table =
-<<<<<<< HEAD
                 new BoxedTablePanel<SelectableBean<Integer>>(id, provider, columns, 20) {
-            private static final long serialVersionUID = 1L;
-=======
-                new BoxedTablePanel<SelectableBean<Integer>>(id, provider, columns, null, 20) {
                     private static final long serialVersionUID = 1L;
->>>>>>> 3bed67c8
 
                     @Override
                     protected WebMarkupContainer createHeader(String headerId) {
