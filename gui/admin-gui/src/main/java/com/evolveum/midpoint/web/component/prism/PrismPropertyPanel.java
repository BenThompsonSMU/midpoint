--- conflicted
+++ resolved
@@ -22,6 +22,7 @@
 import com.evolveum.midpoint.gui.api.model.LoadableModel;
 import com.evolveum.midpoint.gui.api.page.PageBase;
 import com.evolveum.midpoint.gui.api.util.WebComponentUtil;
+import com.evolveum.midpoint.gui.impl.factory.ItemRealValueModel;
 import com.evolveum.midpoint.gui.impl.factory.PanelContext;
 import com.evolveum.midpoint.gui.impl.factory.PrismValuePanel2;
 import com.evolveum.midpoint.prism.*;
@@ -42,13 +43,19 @@
 import org.apache.commons.lang.StringUtils;
 import org.apache.commons.lang.Validate;
 import org.apache.wicket.AttributeModifier;
+import org.apache.wicket.Component;
+import org.apache.wicket.feedback.ComponentFeedbackMessageFilter;
 import org.apache.wicket.markup.html.WebMarkupContainer;
 import org.apache.wicket.markup.html.basic.Label;
 import org.apache.wicket.markup.html.form.Form;
+import org.apache.wicket.markup.html.form.FormComponent;
 import org.apache.wicket.markup.html.list.ListItem;
 import org.apache.wicket.markup.html.list.ListView;
+import org.apache.wicket.markup.html.panel.FeedbackPanel;
 import org.apache.wicket.markup.html.panel.Panel;
 import org.apache.wicket.model.*;
+import org.apache.wicket.util.visit.IVisit;
+import org.apache.wicket.util.visit.IVisitor;
 
 import java.util.List;
 
@@ -65,33 +72,32 @@
     private static final String ID_EXPERIMENTAL = "experimental";
     private static final String ID_LABEL = "label";
     private static final String ID_LABEL_CONTAINER = "labelContainer";
+    
+    
+    private static final String ID_FEEDBACK = "feedback";
+	private static final String ID_INPUT = "input";
+	private static final String ID_ADD_BUTTON = "addButton";
+	private static final String ID_REMOVE_BUTTON = "removeButton";
+	private static final String ID_VALUE_CONTAINER = "valueContainer";
+	
 
     private IModel<IW> model;
     private Form form;
 
     private boolean labelContainerVisible = true;
-<<<<<<< HEAD
-
+    private boolean isInColumn;
+    
     public PrismPropertyPanel(String id, final IModel<IW> model, Form form, ItemVisibilityHandler visibilityHandler) {
+    	this(id, model, form, visibilityHandler, false);
+    }
+
+    public PrismPropertyPanel(String id, final IModel<IW> model, Form form, ItemVisibilityHandler visibilityHandler, boolean isInColumn) {
         super(id, model);
         Validate.notNull(model, "no model");
         this.model = model;
+        this.isInColumn = isInColumn;
         this.form = form;
-        
-=======
-    private boolean isInColumn;
-    
-    public PrismPropertyPanel(String id, final IModel<IW> model, Form form, ItemVisibilityHandler visibilityHandler, PageBase pageBase) {
-    	this(id, model, form, visibilityHandler, pageBase, false);
-    }
-
-    public PrismPropertyPanel(String id, final IModel<IW> model, Form form, ItemVisibilityHandler visibilityHandler, PageBase pageBase, boolean isInColumn) {
-        super(id, model);
-        Validate.notNull(model, "no model");
-        this.model = model;
-        this.pageBase = pageBase;
-        this.isInColumn = isInColumn;
->>>>>>> c4f09156
+
 
         LOGGER.trace("Creating property panel for {}", model.getObject());
 
@@ -127,7 +133,7 @@
     @Override
     protected void onInitialize() {
     	super.onInitialize();
-    	initLayout(model, form);
+    	initLayout();
     }
     
     public boolean isVisible(ItemVisibilityHandler visibilityHandler) {
@@ -153,7 +159,7 @@
         return model;
     }
 
-    private void initLayout(final IModel<IW> model, final Form form) {
+    private void initLayout() {
         WebMarkupContainer labelContainer = new WebMarkupContainer(ID_LABEL_CONTAINER);
         labelContainer.setOutputMarkupId(true);
         labelContainer.add(new VisibleEnableBehaviour() {
@@ -307,48 +313,74 @@
             @Override
             protected void populateItem(final ListItem<ValueWrapper> item) {
             	
-//            	Panel component = null;
-//            	GuiComponentFactory componentFactory = getPageBase().getRegistry().findFactory(model.getObject());
-//        		if (componentFactory != null) {
-//        			
-//        			PanelContext panelCtx = new PanelContext<>();
-//        			panelCtx.setBaseModel(item.getModel());
-//        			panelCtx.setPageBase(getPageBase());
-//        			panelCtx.setItemDefinition(model.getObject().getItemDefinition());
-//        			panelCtx.setComponentId("value");
-//        			panelCtx.setParentComponent(PrismPropertyPanel.this);
-//        			
-//        			try {
-//        			component = componentFactory.getPanel(panelCtx);
-//        			} catch (Throwable e) {
-//        				LoggingUtils.logUnexpectedException(LOGGER, "Cannot create panel", e);
-//        				getSession().error("Cannot create panel");
-//        				throw new RuntimeException(e);
-//        			}
-//        		
-////        			component = componentFactory.createPanel();
-//        		}
+            	WebMarkupContainer valueContainer = new WebMarkupContainer(ID_VALUE_CONTAINER);
+        		valueContainer.setOutputMarkupId(true);
+        		valueContainer.add(new AttributeModifier("class", getValueCssClass()));
+        		item.add(valueContainer);
+
+        		// feedback
+        		FeedbackPanel feedback = new FeedbackPanel(ID_FEEDBACK);
+        		feedback.setOutputMarkupId(true);
+        		item.add(feedback);
             	
-                BasePanel panel;
-                ItemWrapper itemWrapper = item.getModelObject().getItem();
-                if ((itemWrapper.getPath().containsName(ConstructionType.F_ASSOCIATION) ||
-                                itemWrapper.getPath().containsName(ConstructionType.F_ATTRIBUTE))&&
-                        itemWrapper.getPath().containsName(ResourceObjectAssociationType.F_OUTBOUND) &&
-                        itemWrapper.getPath().containsName(MappingType.F_EXPRESSION)){
-                    ExpressionWrapper expressionWrapper = (ExpressionWrapper)item.getModelObject().getItem();
-                    panel = new ExpressionValuePanel("value", new PropertyModel(item.getModel(), "value.value"),
-                            expressionWrapper.getConstruction(), getPageBase()){
-                        private static final long serialVersionUID = 1L;
-
-                        @Override
-                        protected boolean isAssociationExpression(){
-                            return itemWrapper.getPath().containsName(ConstructionType.F_ASSOCIATION);
-                        }
-                    };
-                } else {
-                    panel = new PrismValuePanel2("value", item.getModel(), label, form, getValueCssClass(), getInputCssClass());
-                }
-                item.add(panel);
+            	
+            	Panel component = null;
+            	GuiComponentFactory componentFactory = getPageBase().getRegistry().findFactory(model.getObject());
+        		if (componentFactory != null) {
+        			
+        			PanelContext<?> panelCtx = new PanelContext<>();
+        			panelCtx.setItemWrapper(model.getObject());
+        			panelCtx.setComponentId("value");
+        			panelCtx.setParentComponent(PrismPropertyPanel.this);
+        			panelCtx.setForm(form);
+        			panelCtx.setFeedbackPanel(feedback);
+        			panelCtx.setRealValueModel(item.getModelObject());
+        			
+        			try {
+        			component = componentFactory.createPanel(panelCtx);
+        			} catch (Throwable e) {
+        				LoggingUtils.logUnexpectedException(LOGGER, "Cannot create panel", e);
+        				getSession().error("Cannot create panel");
+        				throw new RuntimeException(e);
+        			}
+        		
+//        			component = componentFactory.createPanel();
+        		}
+            	
+//                BasePanel panel;
+//                ItemWrapper itemWrapper = item.getModelObject().getItem();
+//                if ((itemWrapper.getPath().containsName(ConstructionType.F_ASSOCIATION) ||
+//                                itemWrapper.getPath().containsName(ConstructionType.F_ATTRIBUTE))&&
+//                        itemWrapper.getPath().containsName(ResourceObjectAssociationType.F_OUTBOUND) &&
+//                        itemWrapper.getPath().containsName(MappingType.F_EXPRESSION)){
+//                    ExpressionWrapper expressionWrapper = (ExpressionWrapper)item.getModelObject().getItem();
+//                    panel = new ExpressionValuePanel("value", new PropertyModel(item.getModel(), "value.value"),
+//                            expressionWrapper.getConstruction(), getPageBase()){
+//                        private static final long serialVersionUID = 1L;
+//
+//                        @Override
+//                        protected boolean isAssociationExpression(){
+//                            return itemWrapper.getPath().containsName(ConstructionType.F_ASSOCIATION);
+//                        }
+//                    };
+//                    
+//                    if (input instanceof ExpressionValuePanel) {
+//            			input.visitChildren(new IVisitor<Component, Object>() {
+//            				@Override
+//            				public void component(Component component, IVisit<Object> objectIVisit) {
+//            					if (component instanceof FormComponent) {
+//            						feedback.setFilter(new ComponentFeedbackMessageFilter(component));
+//            					}
+//            				}
+//            			});
+//                    
+//                } else {
+////                    panel = new PrismValuePanel2("value", item.getModel(), label, form, getValueCssClass(), getInputCssClass());
+//                }
+        		
+        		if (component != null) {
+        			item.add(component);
+        		}
                 item.add(AttributeModifier.append("class", createStyleClassModel(item.getModel())));
 
                 item.add(new VisibleEnableBehaviour() {
@@ -356,7 +388,7 @@
 
                     @Override
                     public boolean isVisible() {
-                        return isVisibleValue(item.getModel());
+                        return componentFactory != null && isVisibleValue(item.getModel());
                     }
                 });
             }
@@ -478,11 +510,7 @@
         return !ValueStatus.DELETED.equals(value.getStatus());
     }
 
-    public boolean isLabelContainerVisible() {
-        return labelContainerVisible;
-    }
-
-    public void setLabelContainerVisible(boolean labelContainerVisible) {
+      public void setLabelContainerVisible(boolean labelContainerVisible) {
         this.labelContainerVisible = labelContainerVisible;
     }
 }