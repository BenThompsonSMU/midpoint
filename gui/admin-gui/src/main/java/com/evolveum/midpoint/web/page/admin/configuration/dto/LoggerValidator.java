--- conflicted
+++ resolved
@@ -1,55 +1,52 @@
-/*
- * Copyright (c) 2010-2013 Evolveum
- *
- * Licensed under the Apache License, Version 2.0 (the "License");
- * you may not use this file except in compliance with the License.
- * You may obtain a copy of the License at
- *
- *     http://www.apache.org/licenses/LICENSE-2.0
- *
- * Unless required by applicable law or agreed to in writing, software
- * distributed under the License is distributed on an "AS IS" BASIS,
- * WITHOUT WARRANTIES OR CONDITIONS OF ANY KIND, either express or implied.
- * See the License for the specific language governing permissions and
- * limitations under the License.
- */
-
-package com.evolveum.midpoint.web.page.admin.configuration.dto;
-
-import org.apache.wicket.validation.IValidatable;
-import org.apache.wicket.validation.IValidator;
-import org.apache.wicket.validation.ValidationError;
-
-<<<<<<< HEAD
-=======
-import com.evolveum.midpoint.web.model.LoadableModel;
->>>>>>> 90ecb7ca
-import com.evolveum.midpoint.xml.ns._public.common.common_3.LoggingComponentType;
-
-public class LoggerValidator<T> implements IValidator<T> {
-
-	@Override
-	public void validate(IValidatable<T> validatable) {
-		if (validatable.getValue() == null) {
-			ValidationError err = new ValidationError();
-			err.addKey("logger.emptyLogger");
-			validatable.error(err);
-
-		}
-	}
-
-	// extends AbstractValidator<LoggingComponentType> {
-	//
-	// @Override
-	// protected void onValidate(IValidatable<LoggingComponentType> item) {
-	// if(item.getValue() == null){
-	// error(item, "logger.emptyLogger");
-	// }
-	// }
-	//
-	// @Override
-	// public boolean validateOnNullValue() {
-	// return true;
-	// }
-
-}
+/*
+ * Copyright (c) 2010-2013 Evolveum
+ *
+ * Licensed under the Apache License, Version 2.0 (the "License");
+ * you may not use this file except in compliance with the License.
+ * You may obtain a copy of the License at
+ *
+ *     http://www.apache.org/licenses/LICENSE-2.0
+ *
+ * Unless required by applicable law or agreed to in writing, software
+ * distributed under the License is distributed on an "AS IS" BASIS,
+ * WITHOUT WARRANTIES OR CONDITIONS OF ANY KIND, either express or implied.
+ * See the License for the specific language governing permissions and
+ * limitations under the License.
+ */
+
+package com.evolveum.midpoint.web.page.admin.configuration.dto;
+
+import org.apache.wicket.validation.IValidatable;
+import org.apache.wicket.validation.IValidator;
+import org.apache.wicket.validation.ValidationError;
+
+import com.evolveum.midpoint.web.model.LoadableModel;
+import com.evolveum.midpoint.xml.ns._public.common.common_3.LoggingComponentType;
+
+public class LoggerValidator<T> implements IValidator<T> {
+
+	@Override
+	public void validate(IValidatable<T> validatable) {
+		if (validatable.getValue() == null) {
+			ValidationError err = new ValidationError();
+			err.addKey("logger.emptyLogger");
+			validatable.error(err);
+
+		}
+	}
+
+	// extends AbstractValidator<LoggingComponentType> {
+	//
+	// @Override
+	// protected void onValidate(IValidatable<LoggingComponentType> item) {
+	// if(item.getValue() == null){
+	// error(item, "logger.emptyLogger");
+	// }
+	// }
+	//
+	// @Override
+	// public boolean validateOnNullValue() {
+	// return true;
+	// }
+
+}