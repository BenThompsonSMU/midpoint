package com.evolveum.midpoint.web.page.admin.reports;

import java.util.ArrayList;
import java.util.HashMap;
import java.util.List;
import java.util.Map;

import javax.xml.datatype.XMLGregorianCalendar;

import org.apache.wicket.ajax.AjaxRequestTarget;
import org.apache.wicket.extensions.markup.html.repeater.data.table.IColumn;
import org.apache.wicket.extensions.markup.html.repeater.data.table.PropertyColumn;
import org.apache.wicket.markup.html.WebMarkupContainer;
import org.apache.wicket.markup.html.form.Form;
import org.apache.wicket.model.IModel;
import org.apache.wicket.model.Model;
import org.apache.wicket.model.util.ListModel;

import com.evolveum.midpoint.audit.api.AuditEventRecord;
import com.evolveum.midpoint.gui.api.page.PageBase;
import com.evolveum.midpoint.gui.api.util.WebComponentUtil;
import com.evolveum.midpoint.security.api.AuthorizationConstants;
import com.evolveum.midpoint.web.application.AuthorizationAction;
import com.evolveum.midpoint.web.application.PageDescriptor;
import com.evolveum.midpoint.web.component.AjaxButton;
import com.evolveum.midpoint.web.component.data.BoxedTablePanel;
import com.evolveum.midpoint.web.component.input.DatePanel;
import com.evolveum.midpoint.web.component.input.DropDownChoicePanel;
import com.evolveum.midpoint.web.component.util.SelectableBean;
import com.evolveum.midpoint.web.page.admin.configuration.PageAdminConfiguration;
import com.evolveum.midpoint.web.page.admin.reports.dto.AuditEventRecordProvider;
import com.evolveum.midpoint.web.session.UserProfileStorage;
import com.evolveum.midpoint.xml.ns._public.common.audit_3.AuditEventRecordType;

/**
 * Created by honchar.
 */
@PageDescriptor(url = "/admin/auditLogViewer", action = {
		@AuthorizationAction(actionUri = PageAdminReports.AUTH_REPORTS_ALL,
				label = PageAdminConfiguration.AUTH_CONFIGURATION_ALL_LABEL,
				description = PageAdminConfiguration.AUTH_CONFIGURATION_ALL_DESCRIPTION),
		@AuthorizationAction(actionUri = AuthorizationConstants.AUTZ_UI_AUDIT_LOG_VIEWER_URL,
		label = "PageAuditLogViewer.auth.auditLogViewer.label",
		description = "PageAuditLogViewer.auth.auditLogViewer.description")})
public class PageAuditLogViewer extends PageBase{
<<<<<<< HEAD
	private List<AuditEventRecord> auditEventRecordList;

	Map<String, Object> params = new HashMap<>();

	private static final String ID_PARAMETERS_PANEL = "parametersPanel";
	private static final String ID_TABLE = "table";
	private static final String ID_FROM = "fromField";
	private static final String ID_TO = "toField";
	private static final String ID_INITIATOR = "initiatorField";
	private static final String ID_CHANNEL = "channelField";
	private static final String ID_PROPERTY = "propertyField";
	private static final String ID_MAIN_FORM = "mainForm";
	private static final String ID_SEARCH_BUTTON = "searchButton";

	private static final String AUDIT_RECORDS_QUERY = "from RAuditEventRecord as aer where 1=1 and ";
	private static final String AUDIT_RECORDS_QUERY_COUNT = "select count(*) from RAuditEventRecord as aer where 1=1 and ";

	private IModel<XMLGregorianCalendar> fromModel;
	private IModel<XMLGregorianCalendar> toModel;
	private IModel<String> initiatorModel;
	private IModel<String> channelModel;
	private IModel<String> channelListModel;
	private IModel<String> propertyModel;

	public PageAuditLogViewer(){
		fromModel = new Model();
		toModel = new Model();
		initiatorModel = new Model();
		channelModel = new Model();
		channelListModel = new ListModel(new WebComponentUtil().getChannelList());
		propertyModel = new Model();
		initLayout();
	}
	private void initLayout(){
		Form mainForm = new Form(ID_MAIN_FORM);
		mainForm.setOutputMarkupId(true);
		add(mainForm);

		initParametersPanel(mainForm);
		initTable(mainForm);
	}

	private void initParametersPanel(Form mainForm){
		WebMarkupContainer parametersPanel = new WebMarkupContainer(ID_PARAMETERS_PANEL);
		parametersPanel.setOutputMarkupId(true);
		mainForm.add(parametersPanel);
		
		final DatePanel from = new DatePanel(ID_FROM, fromModel);
		from.setOutputMarkupId(true);
		parametersPanel.add(from);

		final DatePanel to = new DatePanel(ID_TO, toModel);
		to.setOutputMarkupId(true);
		parametersPanel.add(to);

		final TextPanel initiator = new TextPanel(ID_INITIATOR, initiatorModel);
		initiator.setOutputMarkupId(true);
		parametersPanel.add(initiator);
		
		final DropDownChoicePanel channel = new DropDownChoicePanel(ID_CHANNEL, channelModel, channelListModel);
		channel.setOutputMarkupId(true);
		parametersPanel.add(channel);
		
		final TextPanel property = new TextPanel(ID_PROPERTY, propertyModel);
		property.setOutputMarkupId(true);
		parametersPanel.add(property);
		
		AjaxButton ajaxButton = new AjaxButton(ID_SEARCH_BUTTON, createStringResource("BasicSearchPanel.search")) {
			@Override
			public void onClick(AjaxRequestTarget arg0) {
				Form mainForm = (Form)get(ID_MAIN_FORM);
				initTable(mainForm);
				arg0.add(mainForm);
				// TODO Auto-generated method stub
			}
		};
		ajaxButton.setOutputMarkupId(true);
		parametersPanel.add(ajaxButton);
	}

	private void initTable(Form mainForm){
		IModel<List<AuditEventRecordType>> model = new IModel<List<AuditEventRecordType>>() {
			@Override
			public List<AuditEventRecordType> getObject() {
				return getAuditEventRecordList();
			}

			@Override
			public void setObject(List<AuditEventRecordType> auditEventRecord) {

			}

			@Override
			public void detach() {

			}
		};
		ListDataProvider provider = new ListDataProvider<AuditEventRecordType>(PageAuditLogViewer.this, model);
		BoxedTablePanel table = new BoxedTablePanel(ID_TABLE, provider,
				initColumns(),
				UserProfileStorage.TableId.PAGE_AUDIT_LOG_VIEWER,
				(int) getItemsPerPage(UserProfileStorage.TableId.PAGE_AUDIT_LOG_VIEWER)) {

		};
		table.setShowPaging(true);
		table.setOutputMarkupId(true);
		mainForm.add(table);
	}

	private List<AuditEventRecordType> getAuditEventRecordList(){
		String parameterQuery = generateFullQuery(AUDIT_RECORDS_QUERY);
		List<AuditEventRecord> auditRecords = getAuditService().listRecords(parameterQuery + " order by aer.timestamp asc", params);
		if (auditRecords == null){
			auditRecords = new ArrayList<>();
		}
		List<AuditEventRecordType> auditRecordList = new ArrayList<>();
		for (AuditEventRecord record : auditRecords){
			AuditEventRecordType newRecord = getAuditEventRecordType(record);
			auditRecordList.add(newRecord);
		}
		//        parameterQuery = generateFullQuery(AUDIT_RECORDS_QUERY_COUNT);
		//        long count = getAuditService().countObjects(parameterQuery, params);
		//        if (count != 0){
		//
		//        }
		return auditRecordList;
	}

	private List<IColumn<SelectableBean<AuditEventRecordType>, String>> initColumns() {
		List<IColumn<SelectableBean<AuditEventRecordType>, String>> columns = new ArrayList<>();

		IColumn timeColumn = new PropertyColumn(createStringResource("PageAuditLogViewer.column.time"), "timestamp");
		columns.add(timeColumn);
		IColumn initiatorColumn = new PropertyColumn(createStringResource("PageAuditLogViewer.column.initiatorRef"), "initiatorRef");
		columns.add(initiatorColumn);
		IColumn taskIdentifierColumn = new PropertyColumn(createStringResource("PageAuditLogViewer.column.taskIdentifier"), "taskIdentifier");
		columns.add(taskIdentifierColumn);
		IColumn channelColumn = new PropertyColumn(createStringResource("PageAuditLogViewer.column.channel"), "channel");
		columns.add(channelColumn);
		IColumn deltaColumn = new PropertyColumn(createStringResource("PageAuditLogViewer.column.delta"), "delta");
		columns.add(deltaColumn);

		//TODO add columns

		return columns;
	}

	private AuditEventRecordType getAuditEventRecordType(AuditEventRecord record){
		AuditEventRecordType recordType = record.createAuditEventRecordType();	
		// AuditEventRecordType newRecord = new AuditEventRecordType();
		// newRecord.setTimestamp(MiscUtil.asXMLGregorianCalendar(new Date(record.getTimestamp())));
		// TODO fill in others fields
		return recordType;
	}

	private String generateFullQuery(String query){
		if (params.get("from") != null) {
			query += "(aer.timestamp >= :from) and ";
		} else {
			params.remove("from");
		}
		if (params.get("to") != null) {
			query += "(aer.timestamp <= :to) and ";
		} else {
			params.remove("to");
		}
		if (params.get("eventType") != null) {
			query += "(aer.eventType = :eventType) and ";
		} else {
			params.remove("eventType");
		}
		if (params.get("eventStage") != null) {
			query += "(aer.eventStage = :eventStage) and ";
		} else {
			params.remove("eventStage");
		}
		if (params.get("outcome") != null) {
			query += "(aer.outcome = :outcome) and ";
		} else {
			params.remove("outcome");
		}
		if (params.get("initiatorName") != null) {
			query += "(aer.initiatorName = :initiatorName) and ";
		} else {
			params.remove("initiatorName");
		}
		if (params.get("targetName") != null) {
			query += "(aer.targetName = :targetName) and ";
		} else {
			params.remove("targetName");
		}

		query = query.substring(0, query.length()-5); // remove trailing and
		return query;
	}
=======
    private List<AuditEventRecord> auditEventRecordList;

    Map<String, Object> params = new HashMap<>();

    private static final String ID_PARAMETERS_PANEL = "parametersPanel";
    private static final String ID_TABLE = "table";
    private static final String ID_FROM = "fromField";
    private static final String ID_MAIN_FORM = "mainForm";


    public PageAuditLogViewer(){
        initLayout();
    }
     private void initLayout(){
         Form mainForm = new Form(ID_MAIN_FORM);
         add(mainForm);

         initParametersPanel(mainForm);
         initTable(mainForm);
     }

    private void initParametersPanel(Form mainForm){
        WebMarkupContainer parametersPanel = new WebMarkupContainer(ID_PARAMETERS_PANEL);
        parametersPanel.setOutputMarkupId(true);
        mainForm.add(parametersPanel);


        final DatePanel from = new DatePanel(ID_FROM,
                new IModel<XMLGregorianCalendar>() {
                    @Override
                    public XMLGregorianCalendar getObject() {
                        return null;
                    }

                    @Override
                    public void setObject(XMLGregorianCalendar date) {

                    }

                    @Override
                    public void detach() {

                    }
                });
        from.setOutputMarkupId(true);
        parametersPanel.add(from);
    }

    private void initTable(Form mainForm){
        AuditEventRecordProvider provider = new AuditEventRecordProvider(PageAuditLogViewer.this);
        BoxedTablePanel table = new BoxedTablePanel(ID_TABLE, provider,
                initColumns(),
                UserProfileStorage.TableId.PAGE_AUDIT_LOG_VIEWER,
                (int) getItemsPerPage(UserProfileStorage.TableId.PAGE_AUDIT_LOG_VIEWER)) {

        };
        table.setShowPaging(true);
        table.setOutputMarkupId(true);
        mainForm.add(table);
    }


    private List<IColumn<SelectableBean<AuditEventRecordType>, String>> initColumns() {
        List<IColumn<SelectableBean<AuditEventRecordType>, String>> columns = new ArrayList<>();

        IColumn column;
        column = new PropertyColumn(
                createStringResource("PageAuditLogViewer.column.time"), "timestamp");
        columns.add(column);

        //TODO add columns

        return columns;
    }

>>>>>>> 97933eaf
}<|MERGE_RESOLUTION|>--- conflicted
+++ resolved
@@ -43,7 +43,6 @@
 		label = "PageAuditLogViewer.auth.auditLogViewer.label",
 		description = "PageAuditLogViewer.auth.auditLogViewer.description")})
 public class PageAuditLogViewer extends PageBase{
-<<<<<<< HEAD
 	private List<AuditEventRecord> auditEventRecordList;
 
 	Map<String, Object> params = new HashMap<>();
@@ -58,8 +57,6 @@
 	private static final String ID_MAIN_FORM = "mainForm";
 	private static final String ID_SEARCH_BUTTON = "searchButton";
 
-	private static final String AUDIT_RECORDS_QUERY = "from RAuditEventRecord as aer where 1=1 and ";
-	private static final String AUDIT_RECORDS_QUERY_COUNT = "select count(*) from RAuditEventRecord as aer where 1=1 and ";
 
 	private IModel<XMLGregorianCalendar> fromModel;
 	private IModel<XMLGregorianCalendar> toModel;
@@ -136,42 +133,12 @@
 
 			}
 
-			@Override
-			public void detach() {
-
-			}
-		};
-		ListDataProvider provider = new ListDataProvider<AuditEventRecordType>(PageAuditLogViewer.this, model);
-		BoxedTablePanel table = new BoxedTablePanel(ID_TABLE, provider,
-				initColumns(),
-				UserProfileStorage.TableId.PAGE_AUDIT_LOG_VIEWER,
-				(int) getItemsPerPage(UserProfileStorage.TableId.PAGE_AUDIT_LOG_VIEWER)) {
-
-		};
-		table.setShowPaging(true);
-		table.setOutputMarkupId(true);
-		mainForm.add(table);
-	}
-
-	private List<AuditEventRecordType> getAuditEventRecordList(){
-		String parameterQuery = generateFullQuery(AUDIT_RECORDS_QUERY);
-		List<AuditEventRecord> auditRecords = getAuditService().listRecords(parameterQuery + " order by aer.timestamp asc", params);
-		if (auditRecords == null){
-			auditRecords = new ArrayList<>();
-		}
-		List<AuditEventRecordType> auditRecordList = new ArrayList<>();
-		for (AuditEventRecord record : auditRecords){
-			AuditEventRecordType newRecord = getAuditEventRecordType(record);
-			auditRecordList.add(newRecord);
-		}
-		//        parameterQuery = generateFullQuery(AUDIT_RECORDS_QUERY_COUNT);
-		//        long count = getAuditService().countObjects(parameterQuery, params);
-		//        if (count != 0){
-		//
-		//        }
-		return auditRecordList;
-	}
-
+    private void initTable(Form mainForm){
+        AuditEventRecordProvider provider = new AuditEventRecordProvider(PageAuditLogViewer.this);
+        BoxedTablePanel table = new BoxedTablePanel(ID_TABLE, provider,
+                initColumns(),
+                UserProfileStorage.TableId.PAGE_AUDIT_LOG_VIEWER,
+                (int) getItemsPerPage(UserProfileStorage.TableId.PAGE_AUDIT_LOG_VIEWER)) {
 	private List<IColumn<SelectableBean<AuditEventRecordType>, String>> initColumns() {
 		List<IColumn<SelectableBean<AuditEventRecordType>, String>> columns = new ArrayList<>();
 
@@ -186,7 +153,6 @@
 		IColumn deltaColumn = new PropertyColumn(createStringResource("PageAuditLogViewer.column.delta"), "delta");
 		columns.add(deltaColumn);
 
-		//TODO add columns
 
 		return columns;
 	}
@@ -236,84 +202,7 @@
 			params.remove("targetName");
 		}
 
-		query = query.substring(0, query.length()-5); // remove trailing and
-		return query;
-	}
-=======
-    private List<AuditEventRecord> auditEventRecordList;
-
-    Map<String, Object> params = new HashMap<>();
-
-    private static final String ID_PARAMETERS_PANEL = "parametersPanel";
-    private static final String ID_TABLE = "table";
-    private static final String ID_FROM = "fromField";
-    private static final String ID_MAIN_FORM = "mainForm";
-
-
-    public PageAuditLogViewer(){
-        initLayout();
-    }
-     private void initLayout(){
-         Form mainForm = new Form(ID_MAIN_FORM);
-         add(mainForm);
-
-         initParametersPanel(mainForm);
-         initTable(mainForm);
-     }
-
-    private void initParametersPanel(Form mainForm){
-        WebMarkupContainer parametersPanel = new WebMarkupContainer(ID_PARAMETERS_PANEL);
-        parametersPanel.setOutputMarkupId(true);
-        mainForm.add(parametersPanel);
-
-
-        final DatePanel from = new DatePanel(ID_FROM,
-                new IModel<XMLGregorianCalendar>() {
-                    @Override
-                    public XMLGregorianCalendar getObject() {
-                        return null;
-                    }
-
-                    @Override
-                    public void setObject(XMLGregorianCalendar date) {
-
-                    }
-
-                    @Override
-                    public void detach() {
-
-                    }
-                });
-        from.setOutputMarkupId(true);
-        parametersPanel.add(from);
-    }
-
-    private void initTable(Form mainForm){
-        AuditEventRecordProvider provider = new AuditEventRecordProvider(PageAuditLogViewer.this);
-        BoxedTablePanel table = new BoxedTablePanel(ID_TABLE, provider,
-                initColumns(),
-                UserProfileStorage.TableId.PAGE_AUDIT_LOG_VIEWER,
-                (int) getItemsPerPage(UserProfileStorage.TableId.PAGE_AUDIT_LOG_VIEWER)) {
-
-        };
-        table.setShowPaging(true);
-        table.setOutputMarkupId(true);
-        mainForm.add(table);
-    }
-
-
-    private List<IColumn<SelectableBean<AuditEventRecordType>, String>> initColumns() {
-        List<IColumn<SelectableBean<AuditEventRecordType>, String>> columns = new ArrayList<>();
-
-        IColumn column;
-        column = new PropertyColumn(
-                createStringResource("PageAuditLogViewer.column.time"), "timestamp");
-        columns.add(column);
-
-        //TODO add columns
-
         return columns;
     }
 
->>>>>>> 97933eaf
 }