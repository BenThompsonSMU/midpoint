/*
 * Copyright (c) 2010-2017 Evolveum
 *
 * Licensed under the Apache License, Version 2.0 (the "License");
 * you may not use this file except in compliance with the License.
 * You may obtain a copy of the License at
 *
 *     http://www.apache.org/licenses/LICENSE-2.0
 *
 * Unless required by applicable law or agreed to in writing, software
 * distributed under the License is distributed on an "AS IS" BASIS,
 * WITHOUT WARRANTIES OR CONDITIONS OF ANY KIND, either express or implied.
 * See the License for the specific language governing permissions and
 * limitations under the License.
 */

package com.evolveum.midpoint.web.page.admin.configuration.component;


import java.util.ArrayList;
import java.util.Iterator;
import java.util.List;

import javax.xml.namespace.QName;

import org.apache.wicket.AttributeModifier;
import org.apache.wicket.Component;
import org.apache.wicket.ajax.AjaxRequestTarget;
import org.apache.wicket.ajax.form.AjaxFormComponentUpdatingBehavior;
import org.apache.wicket.ajax.markup.html.AjaxLink;
import org.apache.wicket.behavior.AttributeAppender;
import org.apache.wicket.markup.html.WebMarkupContainer;
import org.apache.wicket.markup.html.form.CheckBox;
import org.apache.wicket.markup.html.form.Form;
import org.apache.wicket.markup.html.form.TextField;
import org.apache.wicket.markup.html.list.ListItem;
import org.apache.wicket.markup.html.list.ListView;
import org.apache.wicket.model.AbstractReadOnlyModel;
import org.apache.wicket.model.IModel;
import org.apache.wicket.model.PropertyModel;
import org.apache.wicket.model.StringResourceModel;

import com.evolveum.midpoint.gui.api.component.BasePanel;
import com.evolveum.midpoint.gui.api.model.LoadableModel;
import com.evolveum.midpoint.gui.api.page.PageBase;
import com.evolveum.midpoint.gui.api.util.WebComponentUtil;
import com.evolveum.midpoint.prism.PrismObject;
import com.evolveum.midpoint.prism.query.ObjectQuery;
import com.evolveum.midpoint.schema.result.OperationResult;
import com.evolveum.midpoint.task.api.Task;
import com.evolveum.midpoint.util.logging.LoggingUtils;
import com.evolveum.midpoint.util.logging.Trace;
import com.evolveum.midpoint.util.logging.TraceManager;
import com.evolveum.midpoint.web.component.AjaxSubmitButton;
import com.evolveum.midpoint.web.component.dialog.Popupable;
import com.evolveum.midpoint.web.component.form.DropDownFormGroup;
import com.evolveum.midpoint.web.component.input.ChoiceableChoiceRenderer;
import com.evolveum.midpoint.web.component.input.QNameChoiceRenderer;
import com.evolveum.midpoint.web.component.util.VisibleEnableBehaviour;
import com.evolveum.midpoint.web.page.admin.configuration.dto.ObjectPolicyConfigurationTypeDto;
import com.evolveum.midpoint.web.page.admin.configuration.dto.ObjectPolicyDialogDto;
import com.evolveum.midpoint.web.page.admin.configuration.dto.ObjectTemplateConfigTypeReferenceDto;
import com.evolveum.midpoint.web.page.admin.configuration.dto.PropertyConstraintTypeDto;
import com.evolveum.midpoint.xml.ns._public.common.common_3.ObjectTemplateType;


/**
 * @author shood
 */
public class ObjectPolicyPanel extends BasePanel<ObjectPolicyDialogDto> implements Popupable{

	/**
	 *
	 */
	private static final long serialVersionUID = 1L;

	private static final Trace LOGGER = TraceManager.getTrace(ObjectPolicyPanel.class);

	private static final String DOT_CLASS = ObjectPolicyPanel.class.getName() + ".";

	private static final String OPERATION_LOAD_ALL_OBJECT_TEMPLATES = DOT_CLASS + "loadObjectTemplates";

	private static final String ID_FORM = "mainForm";
	private static final String ID_TYPE = "type";
	private static final String ID_SUBTYPE = "subtype";
	private static final String ID_OBJECT_TEMPLATE = "objectTemplate";
	private static final String ID_BUTTON_SAVE = "saveButton";
	private static final String ID_BUTTON_CANCEL = "cancelButton";
	private static final String ID_OID_BOUND = "oidBound";
	private static final String ID_PROPERTY = "property";
	private static final String ID_REPEATER = "repeater";
	private static final String ID_TEXT_WRAPPER = "textWrapper";
	private static final String ID_BUTTON_GROUP = "buttonGroup";
	private static final String ID_BUTTON_REMOVE = "remove";
	private static final String ID_BUTTON_ADD = "add";
	private static final String ID_CONFLICT_RESOLUTION_CONTAINER = "conflictResolutionContainer";

	private static final String ID_LABEL_SIZE = "col-md-4";
	private static final String ID_INPUT_SIZE = "col-md-8";

	private static final String CLASS_MULTI_VALUE = "multivalue-form";
	private static final String OFFSET_CLASS = "col-md-offset-4";

	private boolean initialized;
	private IModel<ObjectPolicyDialogDto> model;

	public ObjectPolicyPanel(String id, final ObjectPolicyConfigurationTypeDto config) {
		super(id);

		model = new LoadableModel<ObjectPolicyDialogDto>(false) {

			@Override
			protected ObjectPolicyDialogDto load() {
				return loadModel(config);
			}
		};
<<<<<<< HEAD

=======
		
>>>>>>> 35c8e1ee
		initLayout(config);

		setOutputMarkupId(true);
//		setTitle(createStringResource("ObjectPolicyDialog.label"));
//		showUnloadConfirmation(false);
//		setCssClassName(ModalWindow.CSS_CLASS_GRAY);
//		setCookieName(ObjectPolicyPanel.class.getSimpleName() + ((int) (Math.random() * 100)));
//		setInitialWidth(625);
//		setInitialHeight(400);
//		setWidthUnit("px");
//
//		WebMarkupContainer content = new WebMarkupContainer(getContentId());
//		content.setOutputMarkupId(true);
//		setContent(content);
	}

	private ObjectPolicyDialogDto loadModel(ObjectPolicyConfigurationTypeDto config) {
		ObjectPolicyDialogDto dto;

		if (config == null) {
			dto = new ObjectPolicyDialogDto(new ObjectPolicyConfigurationTypeDto(), getPageBase());
		} else {
			dto = new ObjectPolicyDialogDto(config, getPageBase());
		}

		return dto;
	}

	public StringResourceModel createStringResource(String resourceKey, Object... objects) {
		return PageBase.createStringResourceStatic(this, resourceKey, objects);
		// return new StringResourceModel(resourceKey, this, null, resourceKey,
		// objects);
	}


//	public void updateModel(AjaxRequestTarget target, ObjectPolicyConfigurationTypeDto config) {
//		model.setObject(new ObjectPolicyDialogDto(config, getPageBase()));
//		target.add(getContent());
//	}

	public void initLayout(ObjectPolicyConfigurationTypeDto config) {
<<<<<<< HEAD
		Form form = new com.evolveum.midpoint.web.component.form.Form(ID_FORM);
=======
		Form form = new Form(ID_FORM);
>>>>>>> 35c8e1ee
		form.setOutputMarkupId(true);
		add(form);

		DropDownFormGroup type = new DropDownFormGroup<>(ID_TYPE,
            new PropertyModel<>(model, ObjectPolicyDialogDto.F_TYPE), createTypeChoiceList(),
				new QNameChoiceRenderer(), createStringResource("ObjectPolicyDialog.type"), ID_LABEL_SIZE,
				ID_INPUT_SIZE, false);
		form.add(type);
		type.getInput().setNullValid(config.getConflictResolution() != null);
		type.getInput().setRequired(config.getConflictResolution() == null);           // traditional template entries still require object type
<<<<<<< HEAD

=======
		
>>>>>>> 35c8e1ee
		TextField<String> fieldSubtype = new TextField<>(ID_SUBTYPE, new PropertyModel<String>(model, ObjectPolicyDialogDto.F_SUBTYPE));
		form.add(fieldSubtype);
		form.add(fieldSubtype);

		DropDownFormGroup template = new DropDownFormGroup<>(ID_OBJECT_TEMPLATE,
            new PropertyModel<>(model, ObjectPolicyDialogDto.F_TEMPLATE_REF),
				createObjectTemplateList(), new ChoiceableChoiceRenderer<>(),
				createStringResource("ObjectPolicyDialog.template"), ID_LABEL_SIZE, ID_INPUT_SIZE, false);
		form.add(template);
		template.getInput().setNullValid(config.getConflictResolution() != null);
		template.getInput().setRequired(config.getConflictResolution() == null);

		WebMarkupContainer conflictResolutionContainer = new WebMarkupContainer(ID_CONFLICT_RESOLUTION_CONTAINER);
		conflictResolutionContainer.setVisible(config.getConflictResolution() != null);
		form.add(conflictResolutionContainer);

		ListView repeater = new ListView<PropertyConstraintTypeDto>(ID_REPEATER,
            new PropertyModel<>(model, ObjectPolicyDialogDto.F_PROPERTY_LIST)) {

			@Override
			protected void populateItem(final ListItem item) {
				WebMarkupContainer textWrapper = new WebMarkupContainer(ID_TEXT_WRAPPER);
				textWrapper.add(AttributeAppender.prepend("class", new AbstractReadOnlyModel<String>() {

					@Override
					public String getObject() {
						if (item.getIndex() > 0) {
							return OFFSET_CLASS + " " + CLASS_MULTI_VALUE;
						}

						return null;
					}
				}));
				item.add(textWrapper);

				TextField property = new TextField<>(ID_PROPERTY,
						new PropertyModel<String>(item.getModel(), PropertyConstraintTypeDto.F_PROPERTY_PATH));
				property.add(new AjaxFormComponentUpdatingBehavior("blur") {
					@Override
					protected void onUpdate(AjaxRequestTarget target) {
					}
				});
				property.add(AttributeAppender.replace("placeholder",
						createStringResource("ObjectPolicyDialog.property.placeholder")));
				textWrapper.add(property);

				CheckBox oidBound = new CheckBox(ID_OID_BOUND,
                    new PropertyModel<>(item.getModel(), PropertyConstraintTypeDto.F_OID_BOUND));
				oidBound.add(AttributeModifier.replace("title",
						createStringResource("ObjectPolicyDialog.label.oidBound.help")));
				textWrapper.add(oidBound);

				WebMarkupContainer buttonGroup = new WebMarkupContainer(ID_BUTTON_GROUP);
				buttonGroup.add(AttributeAppender.append("class", new AbstractReadOnlyModel<String>() {

					@Override
					public String getObject() {
						if (item.getIndex() > 0) {
							return CLASS_MULTI_VALUE;
						}

						return null;
					}
				}));
				item.add(buttonGroup);
				initButtons(buttonGroup, item);
			}

		};
		form.add(repeater);

		AjaxSubmitButton cancel = new AjaxSubmitButton(ID_BUTTON_CANCEL,
				createStringResource("ObjectPolicyDialog.button.cancel")) {

			@Override
			protected void onSubmit(AjaxRequestTarget target, Form<?> form) {
				cancelPerformed(target);
			}

			@Override
			protected void onError(AjaxRequestTarget target, Form<?> form) {
				cancelPerformed(target);
			}
		};
		form.add(cancel);

		AjaxSubmitButton save = new AjaxSubmitButton(ID_BUTTON_SAVE,
				createStringResource("ObjectPolicyDialog.button.save")) {

			@Override
			protected void onSubmit(AjaxRequestTarget target, Form<?> form) {
				savePerformed(target);
			}

			@Override
			protected void onError(AjaxRequestTarget target, Form<?> form) {
				target.add(form);
			}
		};
		form.add(save);
	}

	private void initButtons(WebMarkupContainer buttonGroup, final ListItem item) {
		AjaxLink add = new AjaxLink(ID_BUTTON_ADD) {

			@Override
			public void onClick(AjaxRequestTarget target) {
				addPerformed(target);
			}
		};
		add.add(new VisibleEnableBehaviour() {

			@Override
			public boolean isVisible() {
				return isAddButtonVisible(item);
			}
		});
		buttonGroup.add(add);

		AjaxLink remove = new AjaxLink(ID_BUTTON_REMOVE) {

			@Override
			public void onClick(AjaxRequestTarget target) {
				removePerformed(target, item);
			}
		};
		remove.add(new VisibleEnableBehaviour() {

			@Override
			public boolean isVisible() {
				return isRemoveButtonVisible();
			}
		});
		buttonGroup.add(remove);
	}

	private void addPerformed(AjaxRequestTarget target) {
		List<PropertyConstraintTypeDto> list = model.getObject().getPropertyConstraintsList();
		list.add(new PropertyConstraintTypeDto(null));

//		target.add(getContent());
	}

	private void removePerformed(AjaxRequestTarget target, ListItem item) {
		List<PropertyConstraintTypeDto> list = model.getObject().getPropertyConstraintsList();
		Iterator<PropertyConstraintTypeDto> iterator = list.iterator();

		while (iterator.hasNext()) {
			PropertyConstraintTypeDto object = iterator.next();

			if (object.equals(item.getModelObject())) {
				iterator.remove();
				break;
			}
		}

		if (list.size() == 0) {
			list.add(new PropertyConstraintTypeDto(null));
		}

//		target.add(getContent());
	}

	protected boolean isAddButtonVisible(ListItem item) {
		int size = model.getObject().getPropertyConstraintsList().size();
		if (size <= 1) {
			return true;
		}
		if (item.getIndex() == size - 1) {
			return true;
		}

		return false;
	}

	protected boolean isRemoveButtonVisible() {
		int size = model.getObject().getPropertyConstraintsList().size();
		if (size > 0) {
			return true;
		}

		return false;
	}

	protected IModel<List<ObjectTemplateConfigTypeReferenceDto>> createObjectTemplateList() {
		return new AbstractReadOnlyModel<List<ObjectTemplateConfigTypeReferenceDto>>() {

			@Override
			public List<ObjectTemplateConfigTypeReferenceDto> getObject() {
				List<PrismObject<ObjectTemplateType>> templateList = null;
				List<ObjectTemplateConfigTypeReferenceDto> list = new ArrayList<>();
				OperationResult result = new OperationResult(OPERATION_LOAD_ALL_OBJECT_TEMPLATES);
				Task task = getPageBase().createSimpleTask(OPERATION_LOAD_ALL_OBJECT_TEMPLATES);

				try {
					templateList = getPageBase().getModelService().searchObjects(ObjectTemplateType.class,
							new ObjectQuery(), null, task, result);
					result.recomputeStatus();
				} catch (Exception e) {
					result.recordFatalError("Could not get list of object templates", e);
					LoggingUtils.logUnexpectedException(LOGGER, "Could not get list of object templates", e);
					// TODO - show this error in GUI
				}

				if (templateList != null) {
					ObjectTemplateType template;
					for (PrismObject<ObjectTemplateType> obj : templateList) {
						template = obj.asObjectable();
						list.add(new ObjectTemplateConfigTypeReferenceDto(template.getOid(),
								WebComponentUtil.getName(template)));
					}
				}
				return list;
			}
		};
	}

	// TODO - to what types can be ObjectTemplate bound?
	private IModel<List<QName>> createTypeChoiceList() {
		return new AbstractReadOnlyModel<List<QName>>() {

			@Override
			public List<QName> getObject() {
				return WebComponentUtil.createFocusTypeList();
			}
		};
	}

	private void cancelPerformed(AjaxRequestTarget target) {
		getPageBase().hideMainPopup(target);
	}

	protected void savePerformed(AjaxRequestTarget target) {
		getPageBase().hideMainPopup(target);
	}

//	private PageBase getPageBase() {
//		return (PageBase) getPage();
//	}

	public IModel<ObjectPolicyDialogDto> getModel() {
		return model;
	}

	@Override
	public int getWidth() {
		return 625;
	}

	@Override
	public int getHeight() {
		return 400;
	}

	@Override
	public StringResourceModel getTitle() {
		return createStringResource("ObjectPolicyDialog.label");
	}

	@Override
	public Component getComponent() {
		return this;
	}
}<|MERGE_RESOLUTION|>--- conflicted
+++ resolved
@@ -114,11 +114,7 @@
 				return loadModel(config);
 			}
 		};
-<<<<<<< HEAD
-
-=======
-		
->>>>>>> 35c8e1ee
+
 		initLayout(config);
 
 		setOutputMarkupId(true);
@@ -160,11 +156,7 @@
 //	}
 
 	public void initLayout(ObjectPolicyConfigurationTypeDto config) {
-<<<<<<< HEAD
-		Form form = new com.evolveum.midpoint.web.component.form.Form(ID_FORM);
-=======
 		Form form = new Form(ID_FORM);
->>>>>>> 35c8e1ee
 		form.setOutputMarkupId(true);
 		add(form);
 
@@ -175,11 +167,6 @@
 		form.add(type);
 		type.getInput().setNullValid(config.getConflictResolution() != null);
 		type.getInput().setRequired(config.getConflictResolution() == null);           // traditional template entries still require object type
-<<<<<<< HEAD
-
-=======
-		
->>>>>>> 35c8e1ee
 		TextField<String> fieldSubtype = new TextField<>(ID_SUBTYPE, new PropertyModel<String>(model, ObjectPolicyDialogDto.F_SUBTYPE));
 		form.add(fieldSubtype);
 		form.add(fieldSubtype);
