--- conflicted
+++ resolved
@@ -22,9 +22,7 @@
 
 import org.apache.commons.lang.StringUtils;
 import org.apache.wicket.ajax.AjaxRequestTarget;
-import org.apache.wicket.ajax.form.AjaxFormComponentUpdatingBehavior;
 import org.apache.wicket.extensions.markup.html.repeater.data.table.IColumn;
-import org.apache.wicket.markup.html.form.FormComponent;
 import org.apache.wicket.markup.html.list.ListItem;
 import org.apache.wicket.model.AbstractReadOnlyModel;
 import org.apache.wicket.model.IModel;
@@ -385,27 +383,12 @@
 		    	ContainerValuePanel panel;
 		    	if(item.getModelObject().getContainerValue().getValue() instanceof FileAppenderConfigurationType) {
 		    		
-<<<<<<< HEAD
-//		    		LOGGER.info("XXXXXXXXXXXXXXXXXXXXXXX FileAppenderConfigurationType");
-		    		
-		    		FileAppenderConfigurationType appender = (FileAppenderConfigurationType) item.getModelObject().getContainerValue().getValue();
-		    		ContainerWrapperFactory cwf = new ContainerWrapperFactory(getPageBase());
-		    		Task task = LoggingConfigurationTabPanel.this.getPageBase().createSimpleTask("create appender");
-		    		ContainerWrapper<FileAppenderConfigurationType> wrapper = cwf.createContainerWrapper(null, (PrismContainer<FileAppenderConfigurationType>)appender.asPrismContainerValue().getContainer(),
-		    				item.getModelObject().getObjectStatus(), new ItemPath(FileAppenderConfigurationType.COMPLEX_TYPE), task);
-		    		wrapper.setShowOnTopLevel(true);
-		    		ContainerValueWrapper<FileAppenderConfigurationType> value = cwf.createContainerValueWrapper(wrapper, (PrismContainerValue<FileAppenderConfigurationType>)appender.asPrismContainerValue(), item.getModelObject().getObjectStatus(), item.getModelObject().getStatus(), new ItemPath(FileAppenderConfigurationType.COMPLEX_TYPE), task);
-		    		
-//		    		LOGGER.info("XXXXXXXXXXXXXXXXXXXXXXX wrapper: " + wrapper);
-//		    		LOGGER.info("XXXXXXXXXXXXXXXXXXXXXXX value: " + value);
-=======
 		    		FileAppenderConfigurationType appender = (FileAppenderConfigurationType) item.getModelObject().getContainerValue().getValue();
 		    		ContainerWrapperFactory cwf = new ContainerWrapperFactory(getPageBase());
 		    		Task task = LoggingConfigurationTabPanel.this.getPageBase().createSimpleTask("create appender");
 		    		ContainerWrapper<FileAppenderConfigurationType> wrapper = cwf.createContainerWrapper(item.getModelObject().getContainer().getObjectWrapper(), (PrismContainer<FileAppenderConfigurationType>)appender.asPrismContainerValue().getContainer(), item.getModelObject().getObjectStatus(), 
 		    				new ItemPath(FileAppenderConfigurationType.COMPLEX_TYPE), task);
 		    		wrapper.setShowOnTopLevel(true);
->>>>>>> a3143991
 		    		
 		    		ContainerValueWrapper<FileAppenderConfigurationType> value = cwf.createContainerValueWrapper(wrapper, (PrismContainerValue<FileAppenderConfigurationType>)appender.asPrismContainerValue(), item.getModelObject().getObjectStatus(), item.getModelObject().getStatus(), new ItemPath(FileAppenderConfigurationType.COMPLEX_TYPE), task);
 		    		IModel<ContainerValueWrapper<FileAppenderConfigurationType>> valueModel = new LoadableModel<ContainerValueWrapper<FileAppenderConfigurationType>>(false) {
