/*
 * Copyright (c) 2010-2019 Evolveum and contributors
 *
 * This work is dual-licensed under the Apache License 2.0
 * and European Union Public License. See LICENSE file for details.
 */

package com.evolveum.midpoint.gui.impl.page.login;

import javax.servlet.http.HttpServletRequest;
import javax.servlet.http.HttpSession;

<<<<<<< HEAD
import com.evolveum.midpoint.model.api.authentication.GuiProfiledPrincipal;
=======
>>>>>>> 949486bf
import com.evolveum.midpoint.gui.api.model.LoadableModel;
import com.evolveum.midpoint.gui.api.util.WebComponentUtil;

import com.evolveum.midpoint.web.component.AjaxButton;
import com.evolveum.midpoint.web.component.util.VisibleBehaviour;

import org.apache.commons.lang3.StringUtils;
import org.apache.wicket.RestartResponseException;
import org.apache.wicket.ajax.AjaxRequestTarget;
import org.apache.wicket.markup.html.WebMarkupContainer;
import org.apache.wicket.markup.html.basic.Label;
import org.apache.wicket.markup.html.basic.MultiLineLabel;
import org.apache.wicket.markup.html.form.RequiredTextField;
import org.apache.wicket.model.Model;
import org.apache.wicket.protocol.http.servlet.ServletWebRequest;
import org.apache.wicket.request.cycle.RequestCycle;
import org.jetbrains.annotations.NotNull;
import org.springframework.security.core.Authentication;
import org.springframework.security.core.context.SecurityContextHolder;
import org.springframework.security.web.WebAttributes;

import com.evolveum.midpoint.authentication.api.authorization.PageDescriptor;
import com.evolveum.midpoint.authentication.api.authorization.Url;
import com.evolveum.midpoint.authentication.api.config.CredentialModuleAuthentication;
import com.evolveum.midpoint.authentication.api.config.MidpointAuthentication;
import com.evolveum.midpoint.authentication.api.config.ModuleAuthentication;
import com.evolveum.midpoint.authentication.api.util.AuthUtil;
import com.evolveum.midpoint.authentication.api.util.AuthenticationModuleNameConstants;
import com.evolveum.midpoint.gui.api.page.PageBase;
import com.evolveum.midpoint.gui.api.util.WebModelServiceUtils;
import com.evolveum.midpoint.prism.PrismObject;
import com.evolveum.midpoint.prism.delta.ObjectDelta;
import com.evolveum.midpoint.prism.query.ObjectQuery;
import com.evolveum.midpoint.schema.constants.SchemaConstants;
import com.evolveum.midpoint.schema.result.OperationResult;
import com.evolveum.midpoint.schema.result.OperationResultStatus;
import com.evolveum.midpoint.task.api.Task;
import com.evolveum.midpoint.util.Producer;
import com.evolveum.midpoint.util.exception.*;
import com.evolveum.midpoint.util.logging.LoggingUtils;
import com.evolveum.midpoint.util.logging.Trace;
import com.evolveum.midpoint.util.logging.TraceManager;
import com.evolveum.midpoint.web.component.AjaxSubmitButton;
import com.evolveum.midpoint.web.component.form.MidpointForm;
import com.evolveum.midpoint.web.component.prism.DynamicFormPanel;
import com.evolveum.midpoint.web.component.util.VisibleEnableBehaviour;
import com.evolveum.midpoint.web.security.MidPointApplication;
import com.evolveum.midpoint.xml.ns._public.common.common_3.*;
import com.evolveum.prism.xml.ns._public.types_3.ProtectedStringType;

/**
 * @author lskublik
 */
@PageDescriptor(urls = {
        @Url(mountUrl = "/emailNonce", matchUrlForSecurity = "/emailNonce")
}, permitAll = true, loginPage = true, authModule = AuthenticationModuleNameConstants.MAIL_NONCE)
public class PageEmailNonce extends PageAuthenticationBase {
    private static final long serialVersionUID = 1L;

    private static final Trace LOGGER = TraceManager.getTrace(PageEmailNonce.class);

    private static final String ID_STATIC_LAYOUT = "staticLayout";
    private static final String ID_EMAIL = "email";
    private static final String ID_MAIN_FORM = "mainForm";
    private static final String ID_HINT_PANEL = "hintPanel";
    private static final String ID_HINT_LABEL = "hintLabel";
    private static final String ID_BACK_BUTTON = "back";
    private static final String ID_BACK_BUTTON_LABEL = "backButtonLabel";
    private static final String ID_SUBMIT_IDENTIFIER = "submitIdentifier";
    private static final String ID_CONTINUE_RESET_PASSWORD = "continueResetPassword";
    private static final String ID_PASSWORD_RESET_SUBMITED = "resetPasswordInfo";

    private boolean submited;
    private UserType user = null;
<<<<<<< HEAD
=======
    private ProtectedStringType hint = null;

>>>>>>> 949486bf
    public PageEmailNonce() {
        GuiProfiledPrincipal principal = AuthUtil.getPrincipalUser();
        if (principal != null) {
            userIdentifierSubmitPerformed(null);
            submited = true;

//            throw new RestartResponseException(PageEmailNonce.class);
        }
    }


    protected void initCustomLayout() {
        MidpointForm form = new MidpointForm(ID_MAIN_FORM);
        form.add(new VisibleEnableBehaviour() {

            private static final long serialVersionUID = 1L;

            @Override
            public boolean isVisible() {
                return !submited;
            }

        });
        add(form);

        initStaticLayout(form);

        initDynamicLayout(form, PageEmailNonce.this);

        initHintPanel(form);

        initButtons(form);

        MultiLineLabel label = new MultiLineLabel(ID_PASSWORD_RESET_SUBMITED,
                createStringResource("PageForgotPassword.form.submited.message"));
        add(label);
        label.add(new VisibleEnableBehaviour() {

            private static final long serialVersionUID = 1L;

            @Override
            public boolean isVisible() {
                return submited;
            }

            @Override
            public boolean isEnabled() {
                return submited;
            }

        });

    }
<<<<<<< HEAD
    private void initButtons(MidpointForm form) {
        AjaxSubmitButton submitUserIdentifier = new AjaxSubmitButton(ID_SUBMIT_IDENTIFIER, createStringResource("PageBase.button.submit")) {
=======

    private void initHintPanel(MidpointForm<?> form) {
        WebMarkupContainer hintPanel = new WebMarkupContainer(ID_HINT_PANEL);
        hintPanel.setOutputMarkupId(true);
        hintPanel.add(new VisibleBehaviour(this::isHintPresent));
        form.add(hintPanel);

        Label hintLabel = new Label(ID_HINT_LABEL, new LoadableModel<String>() {
            private static final long serialVersionUID = 1L;

            @Override
            protected String load() {
                return createStringResource("PageEmailNonce.passwordHintLabel", getHintValue()).getString();
            }
        });
        hintLabel.setOutputMarkupId(true);
        hintPanel.add(hintLabel);
    }

    private boolean isHintPresent() {
        return StringUtils.isNotEmpty(getHintValue());
    }

    private String getHintValue() {
        return hint != null ? hint.getClearValue() : null;
    }

    private void initButtons(MidpointForm form) {
        AjaxSubmitButton submitUserIdentifier = new AjaxSubmitButton(ID_SUBMIT_IDENTIFIER, createStringResource("PageBase.button.submit")) {

            private static final long serialVersionUID = 1L;

            @Override
            protected void onSubmit(AjaxRequestTarget target) {
                userIdentifierSubmitPerformed(target);
            }

            @Override
            protected void onError(AjaxRequestTarget target) {
                target.add(getFeedbackPanel());
            }

        };
        submitUserIdentifier.add(new VisibleBehaviour(() -> !isHintPresent()));
        form.add(submitUserIdentifier);

        AjaxSubmitButton continuePasswordResetButton = new AjaxSubmitButton(ID_CONTINUE_RESET_PASSWORD, createStringResource("PageEmailNonce.continuePasswordResetLabel")) {
>>>>>>> 949486bf

            private static final long serialVersionUID = 1L;

            @Override
            protected void onSubmit(AjaxRequestTarget target) {
<<<<<<< HEAD
                userIdentifierSubmitPerformed(target);
=======
                continuePasswordReset(target);
>>>>>>> 949486bf
            }

            @Override
            protected void onError(AjaxRequestTarget target) {
                target.add(getFeedbackPanel());
            }

        };
<<<<<<< HEAD
        form.add(submitUserIdentifier);
=======
        continuePasswordResetButton.add(new VisibleBehaviour(this::isHintPresent));
        form.add(continuePasswordResetButton);
>>>>>>> 949486bf

        form.add(createBackButton(ID_BACK_BUTTON));
    }

    @Override
    protected AjaxButton createBackButton(String id){
        AjaxButton backButton = new AjaxButton(id) {
            private static final long serialVersionUID = 1L;

            @Override
            public void onClick(AjaxRequestTarget target) {
                cancelPerformed();
            }
        };
        backButton.setOutputMarkupId(true);

        Label backButtonLabel = new Label(ID_BACK_BUTTON_LABEL, new LoadableModel<String>() {
            private static final long serialVersionUID = 1L;

            @Override
            protected String load() {
<<<<<<< HEAD
                return createStringResource("PageEmailNonce.backButtonLabel").getString();
=======
                return createStringResource(isHintPresent() ? "PageEmailNonce.backButtonAfterHintLabel" : "PageEmailNonce.backButtonLabel").getString();
>>>>>>> 949486bf
            }
        });
        backButton.add(backButtonLabel);
        return backButton;
    }

    private void userIdentifierSubmitPerformed(AjaxRequestTarget target) {
        if (user == null) {
            user = searchUser();
            validateUserNotNullOrFail();
        }
        LOGGER.trace("Reset Password user: {}", user);

<<<<<<< HEAD
        continuePasswordReset(target);
=======
        hint = getUserPasswordHint(user);
        if (hint != null) {
            WebComponentUtil.encryptProtectedString(hint, false, PageEmailNonce.this);
            target.add(PageEmailNonce.this);
        } else {
            continuePasswordReset(target);
        }
>>>>>>> 949486bf
    }

    private void continuePasswordReset(AjaxRequestTarget target) {
        validateUserNotNullOrFail();
        NonceCredentialsPolicyType noncePolicy = getMailNoncePolicy(user.asPrismObject());
        if (noncePolicy == null) {
            LOGGER.debug("No policies for reset password defined");
            getSession().error(getString("pageForgetPassword.message.policy.not.found"));
            throw new RestartResponseException(PageEmailNonce.class);
        }

        OperationResult result = saveUserNonce(user, noncePolicy);
        if (result.getStatus() == OperationResultStatus.SUCCESS) {
            submited = true;
            if (target != null) {
                target.add(PageEmailNonce.this);
            }
        } else {
            getSession().error(getString("PageForgotPassword.send.nonce.failed"));
            LOGGER.error("Failed to send nonce to user: {} ", result.getMessage());
            throw new RestartResponseException(PageEmailNonce.this);
        }
    }

<<<<<<< HEAD

=======
>>>>>>> 949486bf
    private void validateUserNotNullOrFail() {
        if (user == null) {
            getSession().error(getString("pageForgetPassword.message.user.not.found"));
            throw new RestartResponseException(PageEmailNonce.class);
        }
    }

<<<<<<< HEAD
=======
    private ProtectedStringType getUserPasswordHint(@NotNull UserType user) {
        return user.getCredentials() != null && user.getCredentials().getPassword() != null ?
                user.getCredentials().getPassword().getHint() : null;
    }

>>>>>>> 949486bf
    private NonceCredentialsPolicyType getMailNoncePolicy(PrismObject<UserType> user) {
        SecurityPolicyType securityPolicy = resolveSecurityPolicy(user);
        LOGGER.trace("Found security policy: {}", securityPolicy);

        if (securityPolicy == null) {
            getSession().error(getString("PageForgotPassword.send.nonce.failed"));
            LOGGER.error("No security policy, cannot process nonce credential");
            // Just log the error, but do not display it. We are still in unprivileged part of the web
            // we do not want to provide any information to the attacker.
            throw new RestartResponseException(PageEmailNonce.class);
        }
        if (securityPolicy.getCredentials() == null) {
            getSession().error(getString("PageForgotPassword.send.nonce.failed"));
            LOGGER.error("No credential for security policy, cannot process nonce credential");
            // Just log the error, but do not display it. We are still in unprivileged part of the web
            // we do not want to provide any information to the attacker.
            throw new RestartResponseException(PageEmailNonce.class);
        }
        if (securityPolicy.getCredentials().getNonce() == null) {
            getSession().error(getString("PageForgotPassword.send.nonce.failed"));
            LOGGER.error("No nonce credential for security policy, cannot process nonce credential");
            // Just log the error, but do not display it. We are still in unprivileged part of the web
            // we do not want to provide any information to the attacker.
            throw new RestartResponseException(PageEmailNonce.class);
        }

        Authentication authentication = SecurityContextHolder.getContext().getAuthentication();
        if (!(authentication instanceof MidpointAuthentication)) {
            getSession().error(getString("PageForgotPassword.send.nonce.failed"));
            LOGGER.error("Bad type of authentication, support only MidpointAuthentication, but is "
                    + authentication != null ? authentication.getClass().getName() : null);
            throw new RestartResponseException(PageEmailNonce.class);
        }

        ModuleAuthentication moduleAuthentication = ((MidpointAuthentication) authentication).getProcessingModuleAuthentication();
        if (!(moduleAuthentication instanceof CredentialModuleAuthentication)
                && !AuthenticationModuleNameConstants.MAIL_NONCE.equals(moduleAuthentication.getModuleTypeName())) {
            getSession().error(getString("PageForgotPassword.send.nonce.failed"));
            LOGGER.error("Bad type of module authentication, support only EmailNonceModuleAuthentication, but is "
                    + moduleAuthentication != null ? moduleAuthentication.getClass().getName() : null);
            throw new RestartResponseException(PageEmailNonce.class);
        }
        CredentialModuleAuthentication nonceAuth = (CredentialModuleAuthentication) moduleAuthentication;
        String credentialName = nonceAuth.getCredentialName();

        if (credentialName == null) {
            getSession().error(getString("PageForgotPassword.send.nonce.failed"));
            LOGGER.error("EmailNonceModuleAuthentication " + nonceAuth.getModuleIdentifier() + " haven't define name of credential");
            throw new RestartResponseException(PageEmailNonce.class);
        }

        NonceCredentialsPolicyType credentialByName = null;

        for (NonceCredentialsPolicyType credential : securityPolicy.getCredentials().getNonce()) {
            if (credentialName != null && credentialName.equals(credential.getName())) {
                credentialByName = credential;
            }
        }
        if (credentialByName == null) {
            getSession().error(getString("PageForgotPassword.send.nonce.failed"));
            LOGGER.error("Couldn't find nonce credentials by name " + credentialName);
            throw new RestartResponseException(PageEmailNonce.class);
        }

        return credentialByName;
    }

    private void initStaticLayout(MidpointForm form) {

        WebMarkupContainer staticLayout = new WebMarkupContainer(ID_STATIC_LAYOUT);
        staticLayout.setOutputMarkupId(true);
<<<<<<< HEAD
        staticLayout.add(new VisibleBehaviour(() -> !isDynamicForm()));
=======
        staticLayout.add(new VisibleBehaviour(() -> !isDynamicForm() && !isHintPresent()));
>>>>>>> 949486bf
        form.add(staticLayout);

        RequiredTextField<String> visibleUsername = new RequiredTextField<>(ID_EMAIL, new Model<>());
        visibleUsername.setOutputMarkupId(true);
        staticLayout.add(visibleUsername);
    }


    public PageBase getPageBase() {
        return (PageBase) getPage();
    }

    @Override
    protected boolean isDynamicFormVisible() {
<<<<<<< HEAD
        return super.isDynamicFormVisible();
=======
        return super.isDynamicFormVisible() && !isHintPresent();
>>>>>>> 949486bf
    }

    @Override
    protected ObjectQuery createStaticFormQuery() {
        RequiredTextField<String> emailTextFiled = getEmail();
        String email = emailTextFiled != null ? emailTextFiled.getModelObject() : null;
        LOGGER.debug("Reset Password user info form submitted. email={}", email);

        return getPrismContext().queryFor(UserType.class).item(UserType.F_EMAIL_ADDRESS)
                .eq(email).matchingCaseIgnore().build();

    }

    private MidpointForm getMainForm() {
        return (MidpointForm) get(ID_MAIN_FORM);
    }

    protected DynamicFormPanel getDynamicForm(){
        return (DynamicFormPanel) getMainForm().get(createComponentPath(ID_DYNAMIC_LAYOUT, ID_DYNAMIC_FORM));
    }

    private RequiredTextField<String> getEmail(){
        return (RequiredTextField<String>) getMainForm().get(createComponentPath(ID_STATIC_LAYOUT, ID_EMAIL));
    }

    @Override
    protected void onConfigure() {
        super.onConfigure();

        ServletWebRequest req = (ServletWebRequest) RequestCycle.get().getRequest();
        HttpServletRequest httpReq = req.getContainerRequest();
        HttpSession httpSession = httpReq.getSession();

        Exception ex = (Exception) httpSession.getAttribute(WebAttributes.AUTHENTICATION_EXCEPTION);
        if (ex == null) {
            return;
        }

        String msg = ex.getMessage();
        if (StringUtils.isEmpty(msg)) {
            msg = "web.security.provider.unavailable";
        }

        String[] msgs = msg.split(";");
        for (String message : msgs) {
            message = getLocalizationService().translate(message, null, getLocale(), message);
            error(message);
        }

        httpSession.removeAttribute(WebAttributes.AUTHENTICATION_EXCEPTION);
    }

    @Override
    protected void onBeforeRender() {
        super.onBeforeRender();

//        if (AuthUtil.getPrincipalUser() != null) {
//            MidPointApplication app = getMidpointApplication();
//            throw new RestartResponseException(app.getHomePage());
//        }
    }

    private OperationResult saveUserNonce(final UserType user, final NonceCredentialsPolicyType noncePolicy) {
        return runPrivileged(new Producer<>() {

            private static final long serialVersionUID = 1L;

            @Override
            public OperationResult run() {
                Task task = createAnonymousTask("generateUserNonce");
                task.setChannel(SchemaConstants.CHANNEL_RESET_PASSWORD_URI);
                task.setOwner(user.asPrismObject());
                OperationResult result = new OperationResult("generateUserNonce");
                ProtectedStringType nonceCredentials = new ProtectedStringType();
                try {
                    nonceCredentials
                            .setClearValue(generateNonce(noncePolicy, task, user.asPrismObject(), result));

                    ObjectDelta<UserType> nonceDelta = getPrismContext().deltaFactory().object()
                            .createModificationReplaceProperty(UserType.class, user.getOid(),
                                    SchemaConstants.PATH_NONCE_VALUE, nonceCredentials);

                    WebModelServiceUtils.save(nonceDelta, result, task, PageEmailNonce.this);
                } catch (SchemaException | ExpressionEvaluationException | ObjectNotFoundException | CommunicationException |
                         ConfigurationException | SecurityViolationException e) {
                    result.recordFatalError(getString("PageForgotPassword.message.saveUserNonce.fatalError"));
                    LoggingUtils.logException(LOGGER, "Failed to generate nonce for user: " + e.getMessage(),
                            e);
                }

                result.computeStatusIfUnknown();
                return result;
            }

        });
    }

    private <O extends ObjectType> String generateNonce(NonceCredentialsPolicyType noncePolicy, Task task,
                                                        PrismObject<O> user, OperationResult result)
            throws ExpressionEvaluationException, SchemaException, ObjectNotFoundException, CommunicationException, ConfigurationException, SecurityViolationException {
        ValuePolicyType policy = null;

        if (noncePolicy != null && noncePolicy.getValuePolicyRef() != null) {
            PrismObject<ValuePolicyType> valuePolicy = WebModelServiceUtils.loadObject(ValuePolicyType.class,
                    noncePolicy.getValuePolicyRef().getOid(), PageEmailNonce.this, task, result);
            policy = valuePolicy.asObjectable();
        }

        return getModelInteractionService().generateValue(policy, 24, false, user, "nonce generation", task, result);
    }

}
<|MERGE_RESOLUTION|>--- conflicted
+++ resolved
@@ -10,10 +10,7 @@
 import javax.servlet.http.HttpServletRequest;
 import javax.servlet.http.HttpSession;
 
-<<<<<<< HEAD
 import com.evolveum.midpoint.model.api.authentication.GuiProfiledPrincipal;
-=======
->>>>>>> 949486bf
 import com.evolveum.midpoint.gui.api.model.LoadableModel;
 import com.evolveum.midpoint.gui.api.util.WebComponentUtil;
 
@@ -88,11 +85,6 @@
 
     private boolean submited;
     private UserType user = null;
-<<<<<<< HEAD
-=======
-    private ProtectedStringType hint = null;
-
->>>>>>> 949486bf
     public PageEmailNonce() {
         GuiProfiledPrincipal principal = AuthUtil.getPrincipalUser();
         if (principal != null) {
@@ -122,8 +114,6 @@
 
         initDynamicLayout(form, PageEmailNonce.this);
 
-        initHintPanel(form);
-
         initButtons(form);
 
         MultiLineLabel label = new MultiLineLabel(ID_PASSWORD_RESET_SUBMITED,
@@ -146,39 +136,8 @@
         });
 
     }
-<<<<<<< HEAD
     private void initButtons(MidpointForm form) {
         AjaxSubmitButton submitUserIdentifier = new AjaxSubmitButton(ID_SUBMIT_IDENTIFIER, createStringResource("PageBase.button.submit")) {
-=======
-
-    private void initHintPanel(MidpointForm<?> form) {
-        WebMarkupContainer hintPanel = new WebMarkupContainer(ID_HINT_PANEL);
-        hintPanel.setOutputMarkupId(true);
-        hintPanel.add(new VisibleBehaviour(this::isHintPresent));
-        form.add(hintPanel);
-
-        Label hintLabel = new Label(ID_HINT_LABEL, new LoadableModel<String>() {
-            private static final long serialVersionUID = 1L;
-
-            @Override
-            protected String load() {
-                return createStringResource("PageEmailNonce.passwordHintLabel", getHintValue()).getString();
-            }
-        });
-        hintLabel.setOutputMarkupId(true);
-        hintPanel.add(hintLabel);
-    }
-
-    private boolean isHintPresent() {
-        return StringUtils.isNotEmpty(getHintValue());
-    }
-
-    private String getHintValue() {
-        return hint != null ? hint.getClearValue() : null;
-    }
-
-    private void initButtons(MidpointForm form) {
-        AjaxSubmitButton submitUserIdentifier = new AjaxSubmitButton(ID_SUBMIT_IDENTIFIER, createStringResource("PageBase.button.submit")) {
 
             private static final long serialVersionUID = 1L;
 
@@ -193,35 +152,7 @@
             }
 
         };
-        submitUserIdentifier.add(new VisibleBehaviour(() -> !isHintPresent()));
         form.add(submitUserIdentifier);
-
-        AjaxSubmitButton continuePasswordResetButton = new AjaxSubmitButton(ID_CONTINUE_RESET_PASSWORD, createStringResource("PageEmailNonce.continuePasswordResetLabel")) {
->>>>>>> 949486bf
-
-            private static final long serialVersionUID = 1L;
-
-            @Override
-            protected void onSubmit(AjaxRequestTarget target) {
-<<<<<<< HEAD
-                userIdentifierSubmitPerformed(target);
-=======
-                continuePasswordReset(target);
->>>>>>> 949486bf
-            }
-
-            @Override
-            protected void onError(AjaxRequestTarget target) {
-                target.add(getFeedbackPanel());
-            }
-
-        };
-<<<<<<< HEAD
-        form.add(submitUserIdentifier);
-=======
-        continuePasswordResetButton.add(new VisibleBehaviour(this::isHintPresent));
-        form.add(continuePasswordResetButton);
->>>>>>> 949486bf
 
         form.add(createBackButton(ID_BACK_BUTTON));
     }
@@ -243,11 +174,7 @@
 
             @Override
             protected String load() {
-<<<<<<< HEAD
                 return createStringResource("PageEmailNonce.backButtonLabel").getString();
-=======
-                return createStringResource(isHintPresent() ? "PageEmailNonce.backButtonAfterHintLabel" : "PageEmailNonce.backButtonLabel").getString();
->>>>>>> 949486bf
             }
         });
         backButton.add(backButtonLabel);
@@ -261,17 +188,7 @@
         }
         LOGGER.trace("Reset Password user: {}", user);
 
-<<<<<<< HEAD
         continuePasswordReset(target);
-=======
-        hint = getUserPasswordHint(user);
-        if (hint != null) {
-            WebComponentUtil.encryptProtectedString(hint, false, PageEmailNonce.this);
-            target.add(PageEmailNonce.this);
-        } else {
-            continuePasswordReset(target);
-        }
->>>>>>> 949486bf
     }
 
     private void continuePasswordReset(AjaxRequestTarget target) {
@@ -296,10 +213,6 @@
         }
     }
 
-<<<<<<< HEAD
-
-=======
->>>>>>> 949486bf
     private void validateUserNotNullOrFail() {
         if (user == null) {
             getSession().error(getString("pageForgetPassword.message.user.not.found"));
@@ -307,14 +220,6 @@
         }
     }
 
-<<<<<<< HEAD
-=======
-    private ProtectedStringType getUserPasswordHint(@NotNull UserType user) {
-        return user.getCredentials() != null && user.getCredentials().getPassword() != null ?
-                user.getCredentials().getPassword().getHint() : null;
-    }
-
->>>>>>> 949486bf
     private NonceCredentialsPolicyType getMailNoncePolicy(PrismObject<UserType> user) {
         SecurityPolicyType securityPolicy = resolveSecurityPolicy(user);
         LOGGER.trace("Found security policy: {}", securityPolicy);
@@ -386,11 +291,7 @@
 
         WebMarkupContainer staticLayout = new WebMarkupContainer(ID_STATIC_LAYOUT);
         staticLayout.setOutputMarkupId(true);
-<<<<<<< HEAD
         staticLayout.add(new VisibleBehaviour(() -> !isDynamicForm()));
-=======
-        staticLayout.add(new VisibleBehaviour(() -> !isDynamicForm() && !isHintPresent()));
->>>>>>> 949486bf
         form.add(staticLayout);
 
         RequiredTextField<String> visibleUsername = new RequiredTextField<>(ID_EMAIL, new Model<>());
@@ -405,11 +306,7 @@
 
     @Override
     protected boolean isDynamicFormVisible() {
-<<<<<<< HEAD
         return super.isDynamicFormVisible();
-=======
-        return super.isDynamicFormVisible() && !isHintPresent();
->>>>>>> 949486bf
     }
 
     @Override
