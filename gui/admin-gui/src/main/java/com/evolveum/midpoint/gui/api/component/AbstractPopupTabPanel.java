--- conflicted
+++ resolved
@@ -6,9 +6,7 @@
  */
 package com.evolveum.midpoint.gui.api.component;
 
-<<<<<<< HEAD
 import com.evolveum.midpoint.model.api.AssignmentObjectRelation;
-=======
 import java.util.ArrayList;
 import java.util.Collection;
 import java.util.List;
@@ -21,7 +19,6 @@
 import org.apache.wicket.model.IModel;
 import org.apache.wicket.model.Model;
 
->>>>>>> 3bed67c8
 import com.evolveum.midpoint.prism.query.ObjectFilter;
 import com.evolveum.midpoint.prism.query.ObjectQuery;
 import com.evolveum.midpoint.prism.query.OrFilter;
@@ -65,30 +62,17 @@
         add(parametersPanelFragment);
     }
 
-<<<<<<< HEAD
     protected Component initObjectListPanel(){
         PopupObjectListPanel<O> listPanel = new PopupObjectListPanel<O>(ID_OBJECT_LIST_PANEL, (Class)getObjectType().getClassDefinition(),
                 true) {
-=======
-    protected Component initObjectListPanel() {
-        PopupObjectListPanel<O> listPanel = new PopupObjectListPanel<O>(ID_OBJECT_LIST_PANEL,
-                (Class) getObjectType().getClassDefinition(), true, getPageBase()) {
->>>>>>> 3bed67c8
 
             private static final long serialVersionUID = 1L;
 
             @Override
-<<<<<<< HEAD
             protected List<IColumn> createDefaultColumns() {
                 if (AbstractRoleType.class.isAssignableFrom(getType())){
                     List<IColumn> columns = new ArrayList<>();
                     columns.addAll((Collection)ColumnUtils.getDefaultAbstractRoleColumns(false));
-=======
-            protected List<IColumn<SelectableBean<O>, String>> createColumns() {
-                if (AbstractRoleType.class.isAssignableFrom(getType())) {
-                    List<IColumn<SelectableBean<O>, String>> columns = new ArrayList<>();
-                    columns.addAll((Collection) ColumnUtils.getDefaultAbstractRoleColumns(false));
->>>>>>> 3bed67c8
                     return columns;
                 } else {
                     return super.createDefaultColumns();
