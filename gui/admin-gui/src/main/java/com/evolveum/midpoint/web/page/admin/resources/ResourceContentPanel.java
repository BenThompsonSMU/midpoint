/*
 * Copyright (C) 2010-2020 Evolveum and contributors
 *
 * This work is dual-licensed under the Apache License 2.0
 * and European Union Public License. See LICENSE file for details.
 */
package com.evolveum.midpoint.web.page.admin.resources;

import java.util.ArrayList;
import java.util.Arrays;
import java.util.Collection;
import java.util.List;
import javax.xml.namespace.QName;

<<<<<<< HEAD
import com.evolveum.midpoint.gui.api.component.PendingOperationPanel;
import com.evolveum.midpoint.gui.api.model.LoadableModel;
import com.evolveum.midpoint.gui.impl.component.icon.CompositedIconBuilder;
import com.evolveum.midpoint.model.api.authentication.CompiledObjectCollectionView;
import com.evolveum.midpoint.prism.path.ItemPath;
import com.evolveum.midpoint.prism.query.QueryFactory;
import com.evolveum.midpoint.schema.GetOperationOptionsBuilder;
import com.evolveum.midpoint.schema.constants.ObjectTypes;
import com.evolveum.midpoint.util.MiscUtil;
import com.evolveum.midpoint.web.component.data.ISelectableDataProvider;
import com.evolveum.midpoint.web.component.menu.cog.ButtonInlineMenuItem;
import com.evolveum.midpoint.web.component.search.SearchValue;
import com.evolveum.midpoint.web.component.util.SelectableBean;
import com.evolveum.midpoint.web.page.admin.server.PageTask;
import com.evolveum.midpoint.web.page.admin.server.PageTasks;
import com.evolveum.midpoint.web.security.util.SecurityUtils;
import com.evolveum.midpoint.web.session.PageStorage;
import com.evolveum.midpoint.xml.ns._public.common.common_3.*;

import org.apache.commons.lang.StringUtils;
=======
import org.apache.commons.lang3.StringUtils;
>>>>>>> 3bed67c8
import org.apache.wicket.ajax.AjaxRequestTarget;
import org.apache.wicket.extensions.markup.html.repeater.data.grid.ICellPopulator;
import org.apache.wicket.extensions.markup.html.repeater.data.table.AbstractColumn;
import org.apache.wicket.extensions.markup.html.repeater.data.table.IColumn;
import org.apache.wicket.markup.html.WebMarkupContainer;
import org.apache.wicket.markup.html.basic.Label;
import org.apache.wicket.markup.html.panel.Panel;
import org.apache.wicket.markup.repeater.Item;
import org.apache.wicket.markup.repeater.RepeatingView;
import org.apache.wicket.model.IModel;
import org.apache.wicket.model.PropertyModel;
import org.apache.wicket.model.StringResourceModel;
import org.apache.wicket.request.mapper.parameter.PageParameters;

import com.evolveum.midpoint.common.refinery.RefinedObjectClassDefinition;
import com.evolveum.midpoint.common.refinery.RefinedResourceSchema;
import com.evolveum.midpoint.common.refinery.RefinedResourceSchemaImpl;
import com.evolveum.midpoint.gui.api.GuiStyleConstants;
import com.evolveum.midpoint.gui.api.component.MainObjectListPanel;
import com.evolveum.midpoint.gui.api.component.ObjectBrowserPanel;
import com.evolveum.midpoint.gui.api.component.button.DropdownButtonDto;
import com.evolveum.midpoint.gui.api.component.button.DropdownButtonPanel;
import com.evolveum.midpoint.gui.api.page.PageBase;
import com.evolveum.midpoint.gui.api.util.WebComponentUtil;
import com.evolveum.midpoint.gui.api.util.WebModelServiceUtils;
import com.evolveum.midpoint.model.api.ModelExecuteOptions;
import com.evolveum.midpoint.prism.PrismObject;
import com.evolveum.midpoint.prism.PrismObjectDefinition;
import com.evolveum.midpoint.prism.PrismProperty;
import com.evolveum.midpoint.prism.delta.ItemDelta;
import com.evolveum.midpoint.prism.delta.ObjectDelta;
import com.evolveum.midpoint.prism.delta.ReferenceDelta;
import com.evolveum.midpoint.prism.query.ObjectFilter;
import com.evolveum.midpoint.prism.query.ObjectQuery;
import com.evolveum.midpoint.schema.GetOperationOptions;
import com.evolveum.midpoint.schema.SelectorOptions;
import com.evolveum.midpoint.schema.constants.SchemaConstants;
import com.evolveum.midpoint.schema.processor.ResourceAttribute;
import com.evolveum.midpoint.schema.result.OperationResult;
import com.evolveum.midpoint.schema.util.ObjectQueryUtil;
import com.evolveum.midpoint.schema.util.ObjectTypeUtil;
import com.evolveum.midpoint.schema.util.ShadowUtil;
import com.evolveum.midpoint.task.api.Task;
import com.evolveum.midpoint.task.api.TaskCategory;
import com.evolveum.midpoint.util.QNameUtil;
import com.evolveum.midpoint.util.exception.*;
import com.evolveum.midpoint.util.logging.LoggingUtils;
import com.evolveum.midpoint.util.logging.Trace;
import com.evolveum.midpoint.util.logging.TraceManager;
import com.evolveum.midpoint.web.component.data.SelectableBeanObjectDataProvider;
import com.evolveum.midpoint.web.component.data.column.ColumnMenuAction;
import com.evolveum.midpoint.web.component.data.column.ColumnTypeDto;
import com.evolveum.midpoint.web.component.data.column.ColumnUtils;
import com.evolveum.midpoint.web.component.data.column.ObjectLinkColumn;
import com.evolveum.midpoint.web.component.dialog.ConfirmationPanel;
import com.evolveum.midpoint.web.component.menu.cog.InlineMenuItem;
import com.evolveum.midpoint.web.component.menu.cog.InlineMenuItemAction;
import com.evolveum.midpoint.web.component.search.PropertySearchItem;
import com.evolveum.midpoint.web.component.search.Search;
import com.evolveum.midpoint.web.component.util.SelectableBeanImpl;
import com.evolveum.midpoint.web.component.util.VisibleEnableBehaviour;
import com.evolveum.midpoint.web.page.admin.resources.ResourceContentTabPanel.Operation;
import com.evolveum.midpoint.web.page.admin.resources.content.PageAccount;
import com.evolveum.midpoint.web.session.SessionStorage;
import com.evolveum.midpoint.web.util.OnePageParameterEncoder;

/**
 * Implementation classes : ResourceContentResourcePanel,
 * ResourceContentRepositoryPanel
 *
 * @author katkav
 * @author semancik
 */
public abstract class ResourceContentPanel extends Panel {
    private static final long serialVersionUID = 1L;

    private static final Trace LOGGER = TraceManager.getTrace(ResourceContentPanel.class);

    private static final String DOT_CLASS = ResourceContentTabPanel.class.getName() + ".";
    private static final String OPERATION_SEARCH_TASKS_FOR_RESOURCE = DOT_CLASS + "searchTasks";
    private static final String OPERATION_CHANGE_OWNER = DOT_CLASS + "changeOwner";
    private static final String OPERATION_LOAD_SHADOW_OWNER = DOT_CLASS + "loadOwner";
    private static final String OPERATION_UPDATE_STATUS = DOT_CLASS + "updateStatus";
    private static final String OPERATION_DELETE_OBJECT = DOT_CLASS + "deleteObject";
    private static final String OPERATION_IMPORT_OBJECT = DOT_CLASS + "importObject";

    private static final String ID_TABLE = "table";
    private static final String ID_LABEL = "label";

    private static final String ID_IMPORT = "import";
    private static final String ID_RECONCILIATION = "reconciliation";
    private static final String ID_LIVE_SYNC = "liveSync";
    private static final String ID_TOTALS = "totals";

    private final PageBase pageBase;
    private final ShadowKindType kind;
    private final String intent;
    private final QName objectClass;

    private String searchMode;
    private SelectableBeanObjectDataProvider<ShadowType> provider;

    IModel<PrismObject<ResourceType>> resourceModel;

    public ResourceContentPanel(String id, IModel<PrismObject<ResourceType>> resourceModel, QName objectClass,
            ShadowKindType kind, String intent, String searchMode, PageBase pageBase) {
        super(id);
        this.pageBase = pageBase;
        this.kind = kind;
        this.searchMode = searchMode;
        this.resourceModel = resourceModel;
        this.intent = intent;
        this.objectClass = objectClass;
        initLayout();
    }

    public PageBase getPageBase() {
        return pageBase;
    }

    public ShadowKindType getKind() {
        return kind;
    }

    public String getIntent() {
        return intent;
    }

    public IModel<PrismObject<ResourceType>> getResourceModel() {
        return resourceModel;
    }

    public QName getObjectClass() {
        return objectClass;
    }

    public RefinedObjectClassDefinition getDefinitionByKind() throws SchemaException {
        RefinedResourceSchema refinedSchema = RefinedResourceSchemaImpl
                .getRefinedSchema(resourceModel.getObject(), getPageBase().getPrismContext());
        if (refinedSchema == null) {
            warn("No schema found in resource. Please check your configuration and try to test connection for the resource.");
            return null;
        }
        return refinedSchema.getRefinedDefinition(getKind(), getIntent());
    }

    public RefinedObjectClassDefinition getDefinitionByObjectClass() throws SchemaException {
        RefinedResourceSchema refinedSchema = RefinedResourceSchemaImpl
                .getRefinedSchema(resourceModel.getObject(), getPageBase().getPrismContext());
        if (refinedSchema == null) {
            warn("No schema found in resource. Please check your configuration and try to test connection for the resource.");
            return null;
        }
        return refinedSchema.getRefinedDefinition(getObjectClass());

    }

    private String getTableIdKey() {
        if (kind == null) {
            return SessionStorage.KEY_RESOURCE_OBJECT_CLASS_CONTENT;
        }

        if (searchMode == null) {
            searchMode = SessionStorage.KEY_RESOURCE_PAGE_REPOSITORY_CONTENT;
        }

//        if (searchMode.equals(SessionStorage.KEY_RESOURCE_PAGE_REPOSITORY_CONTENT)) {
            switch (kind) {
                case ACCOUNT:
                    return SessionStorage.KEY_RESOURCE_ACCOUNT_CONTENT + searchMode;
                case GENERIC:
                    return SessionStorage.KEY_RESOURCE_GENERIC_CONTENT + searchMode;
                case ENTITLEMENT:
                    return SessionStorage.KEY_RESOURCE_ENTITLEMENT_CONTENT + searchMode;

                default:
                    return SessionStorage.KEY_RESOURCE_OBJECT_CLASS_CONTENT;
            }
<<<<<<< HEAD
//        } else if (searchMode.equals(SessionStorage.KEY_RESOURCE_PAGE_RESOURCE_CONTENT)){
//            switch (kind) {
//                case ACCOUNT:
//                    return TableId.PAGE_RESOURCE_ACCOUNTS_PANEL_RESOURCE_MODE;
//                case GENERIC:
//                    return TableId.PAGE_RESOURCE_GENERIC_PANEL_RESOURCE_MODE;
//                case ENTITLEMENT:
//                    return TableId.PAGE_RESOURCE_ENTITLEMENT_PANEL_RESOURCE_MODE;
//
//                default:
//                    return TableId.PAGE_RESOURCE_OBJECT_CLASS_PANEL;
//            }
//        }
//        return TableId.PAGE_RESOURCE_OBJECT_CLASS_PANEL;
=======
        } else if (searchMode.equals(SessionStorage.KEY_RESOURCE_PAGE_RESOURCE_CONTENT)) {
            switch (kind) {
                case ACCOUNT:
                    return TableId.PAGE_RESOURCE_ACCOUNTS_PANEL_RESOURCE_MODE;
                case GENERIC:
                    return TableId.PAGE_RESOURCE_GENERIC_PANEL_RESOURCE_MODE;
                case ENTITLEMENT:
                    return TableId.PAGE_RESOURCE_ENTITLEMENT_PANEL_RESOURCE_MODE;

                default:
                    return TableId.PAGE_RESOURCE_OBJECT_CLASS_PANEL;
            }
        }
        return TableId.PAGE_RESOURCE_OBJECT_CLASS_PANEL;
>>>>>>> 3bed67c8
    }

    private void initLayout() {

        WebMarkupContainer totals = new WebMarkupContainer(ID_TOTALS);
        totals.setOutputMarkupId(true);
        add(totals);
        initShadowStatistics(totals);

        MainObjectListPanel<ShadowType> shadowListPanel =
                new MainObjectListPanel<ShadowType>(ID_TABLE,
<<<<<<< HEAD
                ShadowType.class, createSearchOptions()) {
            private static final long serialVersionUID = 1L;
=======
                        ShadowType.class, getTableId(), createSearchOptions()) {
                    private static final long serialVersionUID = 1L;
>>>>>>> 3bed67c8

                    @Override
                    protected List<InlineMenuItem> createInlineMenu() {
                        return ResourceContentPanel.this.createRowMenuItems();
                    }

<<<<<<< HEAD
            @Override
            protected List<IColumn> createDefaultColumns() {
                return (List) ResourceContentPanel.this.initColumns();
            }
=======
                    @Override
                    protected List<IColumn<SelectableBean<ShadowType>, String>> createColumns() {
                        return ResourceContentPanel.this.initColumns();
                    }
>>>>>>> 3bed67c8

                    @Override
                    protected void objectDetailsPerformed(AjaxRequestTarget target, ShadowType object) {
                        shadowDetailsPerformed(target, WebComponentUtil.getName(object), object.getOid());

                    }

                    @Override
                    protected boolean isCreateNewObjectEnabled() {
                        return false;
                    }

<<<<<<< HEAD
            @Override
            protected ISelectableDataProvider<ShadowType, SelectableBean<ShadowType>> createProvider() {
                provider = (SelectableBeanObjectDataProvider<ShadowType>) super.createProvider();
                provider.setEmptyListOnNullQuery(true);
                provider.setSort(null);
                provider.setUseObjectCounting(isUseObjectCounting());
                provider.setDefaultCountIfNull(Integer.MAX_VALUE);
                return provider;
            }

            @Override
            protected ObjectQuery createQuery() {
                ObjectQuery parentQuery = super.createQuery();
                QueryFactory queryFactory = pageBase.getPrismContext().queryFactory();
=======
                    @Override
                    protected BaseSortableDataProvider<SelectableBean<ShadowType>> initProvider() {
                        provider = (SelectableBeanObjectDataProvider<ShadowType>) super.initProvider();
                        provider.setEmptyListOnNullQuery(true);
                        provider.setSort(null);
                        provider.setUseObjectCounting(isUseObjectCounting());
                        provider.setDefaultCountIfNull(Integer.MAX_VALUE);
                        return provider;
                    }

                    @Override
                    protected ObjectQuery createContentQuery() {
                        ObjectQuery parentQuery = super.createContentQuery();
                        QueryFactory queryFactory = pageBase.getPrismContext().queryFactory();
>>>>>>> 3bed67c8

                        List<ObjectFilter> filters = new ArrayList<>();
                        if (parentQuery != null) {
                            filters.add(parentQuery.getFilter());
                        }

                        ObjectQuery customQuery = ResourceContentPanel.this.createQuery();
                        if (customQuery != null && customQuery.getFilter() != null) {
                            filters.add(customQuery.getFilter());
                        }
                        if (filters.size() == 1) {
                            return queryFactory.createQuery(filters.iterator().next());
                        }
                        if (filters.size() == 0) {
                            return null;
                        }
                        return queryFactory.createQuery(queryFactory.createAnd(filters));
                    }

<<<<<<< HEAD
            @Override
            protected LoadableModel<Search> createSearchModel() {
                return new LoadableModel<Search>(false) {
=======
                    @Override
                    protected LoadableModel<Search> initSearchModel() {
                        return new LoadableModel<Search>(false) {
>>>>>>> 3bed67c8

                            private static final long serialVersionUID = 1L;

                            @Override
                            public Search load() {
                                String storageKey = getStorageKey();
                                Search search = null;
                                if (org.apache.commons.lang3.StringUtils.isNotEmpty(storageKey)) {
                                    PageStorage storage = getPageStorage(storageKey);
                                    if (storage != null) {
                                        search = storage.getSearch();
                                    }
                                }
                                Search newSearch = createSearch();
                                if (search == null
                                        || !search.getAvailableDefinitions().containsAll(newSearch.getAvailableDefinitions())) {
                                    search = newSearch;
                                }

                                String searchByName = getSearchByNameParameterValue();
                                if (searchByName != null) {
                                    for (PropertySearchItem item : search.getPropertyItems()) {
                                        if (ItemPath.create(ObjectType.F_NAME).equivalent(item.getPath())) {
                                            item.setValue(new SearchValue<>(searchByName));
                                        }
                                    }
                                }
                                return search;
                            }
                        };
                    }

                    @Override
<<<<<<< HEAD
                    protected String getTableIdKeyValue() {
                        return getTableIdKey();
=======
                    protected Search createSearch() {
                        return ResourceContentPanel.this.createSearch();
>>>>>>> 3bed67c8
                    }
                };
        shadowListPanel.setOutputMarkupId(true);
        shadowListPanel.add(new VisibleEnableBehaviour() {
            private static final long serialVersionUID = 1L;

            @Override
            public boolean isVisible() {
                return createQuery() != null;
            }
        });
        shadowListPanel.setAdditionalBoxCssClasses(GuiStyleConstants.CLASS_OBJECT_SHADOW_BOX_CSS_CLASSES);
        add(shadowListPanel);

        Label label = new Label(ID_LABEL, "Nothing to show. Select intent to search");
        add(label);
        label.setOutputMarkupId(true);
        label.add(new VisibleEnableBehaviour() {
            private static final long serialVersionUID = 1L;

            @Override
            public boolean isVisible() {
                return createQuery() == null;
            }
        });

        initButton(ID_IMPORT, "Import", " fa-download", TaskCategory.IMPORTING_ACCOUNTS, SystemObjectsType.ARCHETYPE_IMPORT_TASK.value());
        initButton(ID_RECONCILIATION, "Reconciliation", " fa-link", TaskCategory.RECONCILIATION, SystemObjectsType.ARCHETYPE_RECONCILIATION_TASK.value());
        initButton(ID_LIVE_SYNC, "Live Sync", " fa-refresh", TaskCategory.LIVE_SYNCHRONIZATION, SystemObjectsType.ARCHETYPE_LIVE_SYNC_TASK.value());

        initCustomLayout();
    }

    protected abstract void initShadowStatistics(WebMarkupContainer totals);

    private void initButton(String id, String label, String icon, String category, String archetypeOid) {

        ObjectQuery existingTasksQuery = getExistingTasksQuery(archetypeOid);
        OperationResult result = new OperationResult(OPERATION_SEARCH_TASKS_FOR_RESOURCE);
        List<PrismObject<TaskType>> tasksList = WebModelServiceUtils.searchObjects(TaskType.class, existingTasksQuery,
                result, getPageBase());

        List<InlineMenuItem> items = new ArrayList<>();

        InlineMenuItem item = new InlineMenuItem(
                getPageBase().createStringResource("ResourceContentResourcePanel.showExisting")) {
            private static final long serialVersionUID = 1L;

            @Override
            public InlineMenuItemAction initAction() {
                return new InlineMenuItemAction() {
                    private static final long serialVersionUID = 1L;

                    @Override
                    public void onClick(AjaxRequestTarget target) {
                        List<TaskType> filteredByKindIntentTasks = getTasksForKind(tasksList);
                        redirectToTasksListPage(createInTaskOidQuery(filteredByKindIntentTasks), archetypeOid, target);
                    }
                };
            }
        };
        items.add(item);

        item = new InlineMenuItem(getPageBase().createStringResource("ResourceContentResourcePanel.newTask")) {
            private static final long serialVersionUID = 1L;

            @Override
            public InlineMenuItemAction initAction() {
                return new InlineMenuItemAction() {
                    private static final long serialVersionUID = 1L;

                    @Override
                    public void onClick(AjaxRequestTarget target) {
                        newTaskPerformed(category, archetypeOid, target);
                    }
                };
            }
        };
        items.add(item);

        DropdownButtonPanel button = new DropdownButtonPanel(id,
                new DropdownButtonDto(String.valueOf(tasksList != null ? tasksList.size() : 0), icon, label, items)) {
            @Override
            protected String getSpecialDropdownMenuClass() {
                return "pull-left";
            }
        };
        add(button);

    }

    private void newTaskPerformed(String category, String archetypeOid, AjaxRequestTarget target) {
        TaskType taskType = new TaskType(getPageBase().getPrismContext());
        PrismProperty<ShadowKindType> pKind;
        try {
            pKind = taskType.asPrismObject().findOrCreateProperty(
                    ItemPath.create(TaskType.F_EXTENSION, SchemaConstants.MODEL_EXTENSION_KIND));
            pKind.setRealValue(getKind());
        } catch (SchemaException e) {
            getSession().warn("Could not set kind for new task " + e.getMessage());
        }

        PrismProperty<String> pIntent;
        try {
            pIntent = taskType.asPrismObject().findOrCreateProperty(
                    ItemPath.create(TaskType.F_EXTENSION, SchemaConstants.MODEL_EXTENSION_INTENT));
            pIntent.setRealValue(getIntent());
        } catch (SchemaException e) {
            getSession().warn("Could not set kind for new task " + e.getMessage());
        }

        PrismObject<ResourceType> resource = getResourceModel().getObject();
        taskType.setObjectRef(ObjectTypeUtil.createObjectRef(resource, getPageBase().getPrismContext()));

        taskType.setCategory(category); //todo no need in category here after tasks migration to archetype groups

        if (StringUtils.isNotEmpty(archetypeOid)) {
            AssignmentType archetypeAssignment = new AssignmentType();
            archetypeAssignment.setTargetRef(ObjectTypeUtil.createObjectRef(archetypeOid, ObjectTypes.ARCHETYPE));
            taskType.getAssignment().add(archetypeAssignment);
        }

        taskType.setOwnerRef(ObjectTypeUtil.createObjectRef(SecurityUtils.getPrincipalUser().getOid(), ObjectTypes.USER));

        getPageBase().navigateToNext(new PageTask(taskType.asPrismObject(), true));
    }

    private ObjectQuery createInTaskOidQuery(List<TaskType> tasksList) {
        if (tasksList == null) {
            tasksList = new ArrayList<>();
        }
        List<String> taskOids = new ArrayList<>();
        tasksList.forEach(task -> taskOids.add(task.getOid()));
        return getPageBase().getPrismContext().queryFor(TaskType.class)
                .id(taskOids.toArray(new String[0]))
                .build();
    }

    private void redirectToTasksListPage(ObjectQuery tasksQuery, String archetypeOid, AjaxRequestTarget target) {
        String taskCollectionViewName = getTaskCollectionViewNameByArchetypeOid(archetypeOid);
        PageParameters pageParameters = new PageParameters();
        if (StringUtils.isNotEmpty(taskCollectionViewName)) {
            pageParameters.add(PageBase.PARAMETER_OBJECT_COLLECTION_NAME, taskCollectionViewName);
            PageTasks pageTasks = new PageTasks(tasksQuery, pageParameters);
            getPageBase().setResponsePage(pageTasks);
        } else {
            PageTasks pageTasks = new PageTasks(tasksQuery, pageParameters);
            getPageBase().setResponsePage(pageTasks);
        }

    }

    private String getTaskCollectionViewNameByArchetypeOid(String archetypeOid) {
        if (StringUtils.isEmpty(archetypeOid)) {
            return "";
        }
        List<CompiledObjectCollectionView> taskCollectionViews =
                getPageBase().getCompiledGuiProfile().findAllApplicableArchetypeViews(TaskType.COMPLEX_TYPE);
        for (CompiledObjectCollectionView view : taskCollectionViews) {
            if (archetypeOid.equals(view.getCollection().getCollectionRef().getOid())) {
                return view.getViewIdentifier();
            }
        }
        return "";
    }

    private List<TaskType> getTasksForKind(List<PrismObject<TaskType>> tasks) {
        List<TaskType> tasksForKind = new ArrayList<>();
        for (PrismObject<TaskType> task : tasks) {
            PrismProperty<ShadowKindType> taskKind = task
                    .findProperty(ItemPath.create(TaskType.F_EXTENSION, SchemaConstants.MODEL_EXTENSION_KIND));
            ShadowKindType taskKindValue = null;

            if (taskKind == null) {
                PrismProperty<QName> taskObjectClass = task
                        .findProperty(ItemPath.create(TaskType.F_EXTENSION, SchemaConstants.MODEL_EXTENSION_OBJECTCLASS));

                if (taskObjectClass == null) {
                    LOGGER.warn("Bad task definition. Task {} doesn't contain definition either of objectClass or kind/intent", task.getOid());
                    continue;
                }

                QName objectClass = getObjectClass();
                if (objectClass == null) {
                    LOGGER.trace("Trying to determine objectClass for kind: {}, intent: {}", getKind(), getIntent());
                    RefinedObjectClassDefinition objectClassDef = null;
                    try {
                        objectClassDef = getDefinitionByKind();
                    } catch (SchemaException e) {
                        LOGGER.error("Failed to search for objectClass definition. Reason: {}", e.getMessage(), e);
                    }
                    if (objectClassDef == null) {
                        LOGGER.warn("Cannot find any definition for kind: {}, intent: {}", getKind(), getIntent());
                        continue;
                    }

                    objectClass = objectClassDef.getTypeName();
                }

                if (QNameUtil.match(objectClass, taskObjectClass.getRealValue())) {
                    tasksForKind.add(task.asObjectable());
                }

                continue;
            }

            if (taskKind != null) {
                taskKindValue = taskKind.getRealValue();

                PrismProperty<String> taskIntent = task.findProperty(
                        ItemPath.create(TaskType.F_EXTENSION, SchemaConstants.MODEL_EXTENSION_INTENT));
                String taskIntentValue = null;
                if (taskIntent != null) {
                    taskIntentValue = taskIntent.getRealValue();
                }
                if (StringUtils.isNotEmpty(getIntent())) {
                    if (getKind() == taskKindValue && getIntent().equals(taskIntentValue)) {
                        tasksForKind.add(task.asObjectable());
                    }
                } else if (getKind() == taskKindValue) {
                    tasksForKind.add(task.asObjectable());
                }
            }
        }
        return tasksForKind;
    }

    protected void initCustomLayout() {
        // Nothing to do, for subclass extension
    }

    protected ObjectQuery createQuery() {
        ObjectQuery baseQuery = null;

        try {
            if (kind == null) {
                if (objectClass == null) {
                    return null;
                }
                return ObjectQueryUtil.createResourceAndObjectClassQuery(resourceModel.getObject().getOid(),
                        objectClass, getPageBase().getPrismContext());
            }

            RefinedObjectClassDefinition rOcDef = getDefinitionByKind();
            if (rOcDef != null) {
                if (rOcDef.getKind() != null) {
                    baseQuery = ObjectQueryUtil.createResourceAndKindIntent(
                            resourceModel.getObject().getOid(), rOcDef.getKind(), rOcDef.getIntent(),
                            getPageBase().getPrismContext());
                } else {
                    baseQuery = ObjectQueryUtil.createResourceAndObjectClassQuery(
                            resourceModel.getObject().getOid(), rOcDef.getTypeName(),
                            getPageBase().getPrismContext());
                }
            }
        } catch (SchemaException ex) {
            LoggingUtils.logUnexpectedException(LOGGER,
                    "Could not crate query for shadows: " + ex.getMessage(), ex);
        }
        return baseQuery;
    }

    protected abstract Search createSearch();

    private Collection<SelectorOptions<GetOperationOptions>> createSearchOptions() {
        GetOperationOptionsBuilder builder = getPageBase().getOperationOptionsBuilder()
                .item(ShadowType.F_ASSOCIATION).dontRetrieve();
        builder = addAdditionalOptions(builder);
        return builder.build();
    }

    private StringResourceModel createStringResource(String key) {
        return pageBase.createStringResource(key);
    }

    private List<IColumn<SelectableBean<ShadowType>, String>> initColumns() {

        List<ColumnTypeDto<String>> columnDefs = Arrays.asList(
                new ColumnTypeDto<>("ShadowType.synchronizationSituation",
                        SelectableBeanImpl.F_VALUE + ".synchronizationSituation",
                        ShadowType.F_SYNCHRONIZATION_SITUATION.getLocalPart()),
                new ColumnTypeDto<>("ShadowType.intent", SelectableBeanImpl.F_VALUE + ".intent",
                        ShadowType.F_INTENT.getLocalPart()));

        List<IColumn<SelectableBean<ShadowType>, String>> columns = new ArrayList<>();

        IColumn<SelectableBean<ShadowType>, String> identifiersColumn = new AbstractColumn<SelectableBean<ShadowType>, String>(
                createStringResource("pageContentAccounts.identifiers")) {
            private static final long serialVersionUID = 1L;

            @Override
            public void populateItem(Item<ICellPopulator<SelectableBean<ShadowType>>> cellItem,
                    String componentId, IModel<SelectableBean<ShadowType>> rowModel) {

                SelectableBean<ShadowType> dto = rowModel.getObject();
                RepeatingView repeater = new RepeatingView(componentId);

                ShadowType value = dto.getValue();
                if (value != null) {
                    for (ResourceAttribute<?> attr : ShadowUtil.getAllIdentifiers(value)) {
                        repeater.add(new Label(repeater.newChildId(),
                                attr.getElementName().getLocalPart() + ": " + attr.getRealValue()));

                    }
                }
                cellItem.add(repeater);

            }
        };
        columns.add(identifiersColumn);

        columns.addAll(ColumnUtils.createColumns(columnDefs));

        ObjectLinkColumn<SelectableBean<ShadowType>> ownerColumn = new ObjectLinkColumn<SelectableBean<ShadowType>>(
                createStringResource("pageContentAccounts.owner")) {
            private static final long serialVersionUID = 1L;

            @Override
            protected IModel<FocusType> createLinkModel(final IModel<SelectableBean<ShadowType>> rowModel) {

                return new IModel<FocusType>() {
                    private static final long serialVersionUID = 1L;

                    @Override
                    public FocusType getObject() {
                        FocusType owner = loadShadowOwner(rowModel);
                        return owner;
                    }

                };
            }

            @Override
            public void onClick(AjaxRequestTarget target, IModel<SelectableBean<ShadowType>> rowModel,
                    ObjectType targetObjectType) {
                ownerDetailsPerformed(target, (FocusType) targetObjectType);
            }
        };
        columns.add(ownerColumn);

        columns.add(new AbstractColumn<SelectableBean<ShadowType>, String>(
                createStringResource("PageAccounts.accounts.pendingOperations")) {

            private static final long serialVersionUID = 1L;

            @Override
            public void populateItem(Item<ICellPopulator<SelectableBean<ShadowType>>> cellItem,
                    String componentId, IModel<SelectableBean<ShadowType>> rowModel) {
                cellItem.add(new PendingOperationPanel(componentId,
                        new PropertyModel<>(rowModel, SelectableBeanImpl.F_VALUE + "." + ShadowType.F_PENDING_OPERATION.getLocalPart())));
            }
        });
        return columns;
    }

    private void ownerDetailsPerformed(AjaxRequestTarget target, FocusType owner) {
        if (owner == null) {
            return;
        }
        WebComponentUtil.dispatchToObjectDetailsPage(owner.getClass(), owner.getOid(), this, true);
    }

    private <F extends FocusType> F loadShadowOwner(IModel<SelectableBean<ShadowType>> model) {
        ShadowType shadow = model.getObject().getValue();
        String shadowOid;
        if (shadow != null) {
            shadowOid = shadow.getOid();
        } else {
            return null;
        }

        return loadShadowOwner(shadowOid);
    }

    private void shadowDetailsPerformed(AjaxRequestTarget target, String accountName, String accountOid) {
        if (StringUtils.isEmpty(accountOid)) {
            error(pageBase.getString("pageContentAccounts.message.cantShowAccountDetails", accountName,
                    accountOid));
            target.add(pageBase.getFeedbackPanel());
            return;
        }

        PageParameters parameters = new PageParameters();
        parameters.add(OnePageParameterEncoder.PARAMETER, accountOid);
        getPageBase().navigateToNext(PageAccount.class, parameters);
    }

    private <F extends FocusType> F loadShadowOwner(String shadowOid) {

        Task task = pageBase.createSimpleTask(OPERATION_LOAD_SHADOW_OWNER);
        OperationResult result = new OperationResult(OPERATION_LOAD_SHADOW_OWNER);

        try {
            PrismObject<? extends FocusType> prismOwner = pageBase.getModelService()
                    .searchShadowOwner(shadowOid, null, task, result);

            if (prismOwner != null) {
                return (F) prismOwner.asObjectable();
            }
        } catch (ObjectNotFoundException exception) {
            // owner was not found, it's possible and it's ok on unlinked
            // accounts
        } catch (Exception ex) {
            result.recordFatalError(pageBase.getString("PageAccounts.message.ownerNotFound", shadowOid), ex);
            LoggingUtils.logUnexpectedException(LOGGER,
                    "Could not load owner of account with oid: " + shadowOid, ex);
        } finally {
            result.computeStatusIfUnknown();
        }

        if (WebComponentUtil.showResultInPage(result)) {
            pageBase.showResult(result, false);
        }

        return null;
    }

    @SuppressWarnings("serial")
    private List<InlineMenuItem> createRowMenuItems() {
        List<InlineMenuItem> items = new ArrayList<>();

        items.add(new InlineMenuItem(createStringResource("pageContentAccounts.menu.enableAccount"), true) {
            private static final long serialVersionUID = 1L;

            @Override
            public InlineMenuItemAction initAction() {
                return new ColumnMenuAction<SelectableBeanImpl<ShadowType>>() {
                    private static final long serialVersionUID = 1L;

                    @Override
                    public void onSubmit(AjaxRequestTarget target) {
                        if (getRowModel() == null) {
                            updateResourceObjectStatusPerformed(null, target, true);
                        } else {
                            SelectableBeanImpl<ShadowType> shadow = getRowModel().getObject();
                            updateResourceObjectStatusPerformed(shadow.getValue(), target, true);
                        }
                    }
                };
            }
        });

        items.add(new InlineMenuItem(createStringResource("pageContentAccounts.menu.disableAccount"), true) {
            private static final long serialVersionUID = 1L;

            @Override
            public InlineMenuItemAction initAction() {
                return new ColumnMenuAction<SelectableBeanImpl<ShadowType>>() {
                    private static final long serialVersionUID = 1L;

                    @Override
                    public void onSubmit(AjaxRequestTarget target) {
                        if (getRowModel() == null) {
                            updateResourceObjectStatusPerformed(null, target, false);
                        } else {
                            SelectableBeanImpl<ShadowType> shadow = getRowModel().getObject();
                            updateResourceObjectStatusPerformed(shadow.getValue(), target, false);
                        }
                    }
                };
            }
        });

        items.add(new InlineMenuItem(createStringResource("pageContentAccounts.menu.deleteAccount"), true) {
            private static final long serialVersionUID = 1L;

            @Override
            public InlineMenuItemAction initAction() {
                return new ColumnMenuAction<SelectableBeanImpl<ShadowType>>() {
                    private static final long serialVersionUID = 1L;

                    @Override
                    public void onSubmit(AjaxRequestTarget target) {
                        if (getRowModel() == null) {
                            deleteResourceObjectPerformed(null, target);
                        } else {
                            SelectableBeanImpl<ShadowType> shadow = getRowModel().getObject();
                            deleteResourceObjectPerformed(shadow.getValue(), target);
                        }
                    }
                };
            }
        });

//        items.add(new InlineMenuItem());

        items.add(new ButtonInlineMenuItem(createStringResource("pageContentAccounts.menu.importAccount"), true) {
            private static final long serialVersionUID = 1L;

            @Override
            public InlineMenuItemAction initAction() {
                return new ColumnMenuAction<SelectableBeanImpl<ShadowType>>() {
                    private static final long serialVersionUID = 1L;

                    @Override
                    public void onSubmit(AjaxRequestTarget target) {
                        if (getRowModel() == null) {
                            importResourceObject(null, target);
                        } else {
                            SelectableBeanImpl<ShadowType> shadow = getRowModel().getObject();
                            importResourceObject(shadow.getValue(), target);
                        }
                    }
                };
            }

            @Override
            public CompositedIconBuilder getIconCompositedBuilder() {
                return getDefaultCompositedIconBuilder(GuiStyleConstants.CLASS_IMPORT_MENU_ITEM);
            }
        });

//        items.add(new InlineMenuItem());

        items.add(new InlineMenuItem(createStringResource("pageContentAccounts.menu.removeOwner"), true) {
            private static final long serialVersionUID = 1L;

            @Override
            public InlineMenuItemAction initAction() {
                return new ColumnMenuAction<SelectableBeanImpl<ShadowType>>() {
                    private static final long serialVersionUID = 1L;

                    @Override
                    public void onSubmit(AjaxRequestTarget target) {
                        if (getRowModel() == null) {
                            changeOwner(null, target, null, Operation.REMOVE);
                        } else {
                            SelectableBeanImpl<ShadowType> shadow = getRowModel().getObject();
                            changeOwner(shadow.getValue(), target, null, Operation.REMOVE);
                        }
                    }
                };
            }
        });

        items.add(new ButtonInlineMenuItem(createStringResource("pageContentAccounts.menu.changeOwner"), true) {
            private static final long serialVersionUID = 1L;

            @Override
            public InlineMenuItemAction initAction() {
                return new ColumnMenuAction<SelectableBeanImpl<ShadowType>>() {
                    private static final long serialVersionUID = 1L;

                    @Override
                    public void onSubmit(AjaxRequestTarget target) {
                        final SelectableBeanImpl<ShadowType> shadow = getRowModel().getObject();
                        ObjectBrowserPanel<FocusType> browser = new ObjectBrowserPanel<FocusType>(
                                pageBase.getMainPopupBodyId(), UserType.class,
                                WebComponentUtil.createFocusTypeList(), false, pageBase) {

                            @Override
                            protected void onSelectPerformed(AjaxRequestTarget target, FocusType focus) {
                                changeOwner(shadow.getValue(), target, focus, Operation.MODIFY);
                            }

                        };

                        pageBase.showMainPopup(browser, target);

                    }
                };
            }

            @Override
            public CompositedIconBuilder getIconCompositedBuilder() {
                return getDefaultCompositedIconBuilder(GuiStyleConstants.CLASS_RECONCILE_MENU_ITEM);
            }

            @Override
            public boolean isHeaderMenuItem() {
                return false;
            }

        });

        return items;
    }

    protected void importResourceObject(ShadowType selected, AjaxRequestTarget target) {
        List<ShadowType> selectedShadows;
        if (selected != null) {
            selectedShadows = new ArrayList<>();
            selectedShadows.add(selected);
        } else {
            selectedShadows = getTable().getSelectedObjects();
        }

        OperationResult result = new OperationResult(OPERATION_IMPORT_OBJECT);
        Task task = pageBase.createSimpleTask(OPERATION_IMPORT_OBJECT);

        if (selectedShadows == null || selectedShadows.isEmpty()) {
            result.recordWarning(createStringResource("ResourceContentPanel.message.importResourceObject.warning").getString());
            getPageBase().showResult(result);
            target.add(getPageBase().getFeedbackPanel());
            return;
        }

        for (ShadowType shadow : selectedShadows) {
            try {
                getPageBase().getModelService().importFromResource(shadow.getOid(), task, result);
            } catch (Exception e) {
                result.recordPartialError(pageBase.createStringResource("ResourceContentPanel.message.importResourceObject.partialError", shadow).getString(), e);
                LOGGER.error("Could not import account {} ", shadow, e);
            }
        }

        result.computeStatusIfUnknown();
        getPageBase().showResult(result);
        getTable().refreshTable(null, target);
        target.add(getPageBase().getFeedbackPanel());
    }

    // TODO: as a task?
    protected void deleteResourceObjectPerformed(ShadowType selected, AjaxRequestTarget target) {
        final List<ShadowType> selectedShadow = getSelectedShadowsList(selected);
        final OperationResult result = new OperationResult(OPERATION_DELETE_OBJECT);

        if (selectedShadow == null || selectedShadow.isEmpty()) {
            result.recordWarning(createStringResource("ResourceContentPanel.message.deleteResourceObjectPerformed.warning").getString());
            getPageBase().showResult(result);
            target.add(getPageBase().getFeedbackPanel());
            return;
        }

        ConfirmationPanel dialog = new ConfirmationPanel(((PageBase) getPage()).getMainPopupBodyId(),
                createDeleteConfirmString(selected, "pageContentAccounts.message.deleteConfirmationSingle",
                        "pageContentAccounts.message.deleteConfirmation")) {
            @Override
            public void yesPerformed(AjaxRequestTarget target) {
                deleteAccountConfirmedPerformed(target, result, selectedShadow);
            }
        };
        ((PageBase) getPage()).showMainPopup(dialog, target);

    }

    private void deleteAccountConfirmedPerformed(AjaxRequestTarget target, OperationResult result,
            List<ShadowType> selected) {
        Task task = pageBase.createSimpleTask(OPERATION_DELETE_OBJECT);
        ModelExecuteOptions opts = createModelOptions();

        for (ShadowType shadow : selected) {
            try {
                ObjectDelta<ShadowType> deleteDelta = getPageBase().getPrismContext().deltaFactory().object().createDeleteDelta(ShadowType.class,
                        shadow.getOid());
                getPageBase().getModelService().executeChanges(
                        MiscUtil.createCollection(deleteDelta), opts, task, result);
            } catch (ObjectAlreadyExistsException | ObjectNotFoundException | SchemaException
                    | ExpressionEvaluationException | CommunicationException | ConfigurationException
                    | PolicyViolationException | SecurityViolationException e) {
                result.recordPartialError("Could not delete object " + shadow, e);
                LOGGER.error("Could not delete {}, using option {}", shadow, opts, e);
            }
        }

        result.computeStatusIfUnknown();
        getPageBase().showResult(result);
        getTable().refreshTable(null, target);
        target.add(getPageBase().getFeedbackPanel());

    }

    private IModel<String> createDeleteConfirmString(final ShadowType selected, final String oneDeleteKey,
            final String moreDeleteKey) {
        return new IModel<String>() {

            @Override
            public String getObject() {
                List<ShadowType> selectedShadow = getSelectedShadowsList(selected);
                if (selectedShadow.size() == 1) {
                    ShadowType first = selectedShadow.get(0);
                    String name = WebComponentUtil.getName(first);
                    return getPageBase().createStringResource(oneDeleteKey, name).getString();
                }
                return getPageBase().createStringResource(moreDeleteKey, selectedShadow.size())
                        .getString();
            }
        };
    }

    protected abstract ModelExecuteOptions createModelOptions();

    protected void updateResourceObjectStatusPerformed(ShadowType selected, AjaxRequestTarget target,
            boolean enabled) {
        List<ShadowType> selectedShadow = getSelectedShadowsList(selected);

        OperationResult result = new OperationResult(OPERATION_UPDATE_STATUS);
        Task task = pageBase.createSimpleTask(OPERATION_UPDATE_STATUS);

        if (selectedShadow == null || selectedShadow.isEmpty()) {
            result.recordWarning(createStringResource("updateResourceObjectStatusPerformed.warning").getString());
            getPageBase().showResult(result);
            target.add(getPageBase().getFeedbackPanel());
            return;
        }

        ModelExecuteOptions opts = createModelOptions();

        for (ShadowType shadow : selectedShadow) {
            ActivationStatusType status = enabled ? ActivationStatusType.ENABLED
                    : ActivationStatusType.DISABLED;
            try {
                ObjectDelta<ShadowType> deleteDelta = getPageBase().getPrismContext().deltaFactory().object().createModificationReplaceProperty(
                        ShadowType.class, shadow.getOid(),
                        SchemaConstants.PATH_ACTIVATION_ADMINISTRATIVE_STATUS,
                        status);
                getPageBase().getModelService().executeChanges(
                        MiscUtil.createCollection(deleteDelta), opts, task, result);
            } catch (ObjectAlreadyExistsException | ObjectNotFoundException | SchemaException
                    | ExpressionEvaluationException | CommunicationException | ConfigurationException
                    | PolicyViolationException | SecurityViolationException e) {
                result.recordPartialError(
                        pageBase.createStringResource(
                                "ResourceContentPanel.message.updateResourceObjectStatusPerformed.partialError", status, shadow)
                                .getString(),
                        e);
                LOGGER.error("Could not update status (to {}) for {}, using option {}",
                        status, shadow, opts, e);
            }
        }

        result.computeStatusIfUnknown();
        getPageBase().showResult(result);
        getTable().refreshTable(null, target);
        target.add(getPageBase().getFeedbackPanel());

    }

    private PrismObjectDefinition<FocusType> getFocusDefinition() {
        return pageBase.getPrismContext().getSchemaRegistry()
                .findObjectDefinitionByCompileTimeClass(FocusType.class);
    }

    private MainObjectListPanel<ShadowType> getTable() {
        return (MainObjectListPanel<ShadowType>) get(pageBase.createComponentPath(ID_TABLE));
    }

    private void changeOwner(ShadowType selected, AjaxRequestTarget target, FocusType ownerToChange,
            Operation operation) {

        pageBase.hideMainPopup(target);

        List<ShadowType> selectedShadow = getSelectedShadowsList(selected);

        Collection<? extends ItemDelta> modifications = new ArrayList<>();

        ReferenceDelta delta;
        switch (operation) {

            case REMOVE:
                for (ShadowType shadow : selectedShadow) {
                    modifications = new ArrayList<>();
                    FocusType owner = loadShadowOwner(shadow.getOid());
                    if (owner != null) {
                        delta = getPageBase().getPrismContext().deltaFactory().reference().createModificationDelete(FocusType.F_LINK_REF,
                                getFocusDefinition(),
                                ObjectTypeUtil.createObjectRef(shadow, getPageBase().getPrismContext()).asReferenceValue());

                        ((Collection) modifications).add(delta);
                        changeOwnerInternal(owner.getOid(), owner.getClass(), modifications, target);
                    }
                }
                break;
            case MODIFY:
                if (!isSatisfyConstraints(selectedShadow)) {
                    break;
                }

                ShadowType shadow = selectedShadow.iterator().next();
                FocusType owner = loadShadowOwner(shadow.getOid());
                if (owner != null) {
                    delta = getPageBase().getPrismContext().deltaFactory().reference().createModificationDelete(FocusType.F_LINK_REF,
                            getFocusDefinition(), ObjectTypeUtil.createObjectRef(shadow, getPageBase().getPrismContext()).asReferenceValue());

                    ((Collection) modifications).add(delta);
                    changeOwnerInternal(owner.getOid(), owner.getClass(), modifications, target);
                }
                modifications = new ArrayList<>();

                delta = getPageBase().getPrismContext().deltaFactory().reference().createModificationAdd(FocusType.F_LINK_REF, getFocusDefinition(),
                        ObjectTypeUtil.createObjectRef(shadow, getPageBase().getPrismContext()).asReferenceValue());
                ((Collection) modifications).add(delta);
                changeOwnerInternal(ownerToChange.getOid(), ownerToChange.getClass(), modifications, target);

                break;
        }

    }

    private boolean isSatisfyConstraints(List selected) {
        if (selected.size() > 1) {
            error("Could not link to more than one owner");
            return false;
        }

        if (selected.isEmpty()) {
            warn("Could not link to more than one owner");
            return false;
        }

        return true;
    }

    private void changeOwnerInternal(String ownerOid, Class<? extends FocusType> ownerType, Collection<? extends ItemDelta> modifications,
            AjaxRequestTarget target) {
        OperationResult result = new OperationResult(OPERATION_CHANGE_OWNER);
        Task task = pageBase.createSimpleTask(OPERATION_CHANGE_OWNER);
        ObjectDelta<? extends ObjectType> objectDelta =
                pageBase.getPrismContext().deltaFactory().object()
                        .createModifyDelta(ownerOid, modifications, ownerType);
        Collection<ObjectDelta<? extends ObjectType>> deltas = new ArrayList<>();
        deltas.add(objectDelta);
        try {
            if (!deltas.isEmpty()) {
                pageBase.getModelService().executeChanges(deltas, null, task, result);

            }
        } catch (ObjectAlreadyExistsException | ObjectNotFoundException | SchemaException
                | ExpressionEvaluationException | CommunicationException | ConfigurationException
                | PolicyViolationException | SecurityViolationException e) {
            // nothing?
        }

        result.computeStatusIfUnknown();

        pageBase.showResult(result);
        target.add(pageBase.getFeedbackPanel());
        getTable().refreshTable(null, target);
        target.add(ResourceContentPanel.this);
    }

    private List<ShadowType> getSelectedShadowsList(ShadowType shadow) {
        List<ShadowType> selectedShadow;
        if (shadow != null) {
            selectedShadow = new ArrayList<>();
            selectedShadow.add(shadow);
        } else {
            provider.clearSelectedObjects();
            selectedShadow = getTable().getSelectedObjects();
        }
        return selectedShadow;
    }

    private ObjectQuery getExistingTasksQuery(String archetypeRefOid) {
        return getPageBase().getPrismContext().queryFor(TaskType.class)
                .item(TaskType.F_OBJECT_REF).ref(resourceModel.getObject().getOid())
                .and()
                .item(AssignmentHolderType.F_ARCHETYPE_REF).ref(archetypeRefOid)
                .build();
    }

    protected abstract GetOperationOptionsBuilder addAdditionalOptions(GetOperationOptionsBuilder builder);

    protected abstract boolean isUseObjectCounting();
}<|MERGE_RESOLUTION|>--- conflicted
+++ resolved
@@ -12,7 +12,6 @@
 import java.util.List;
 import javax.xml.namespace.QName;
 
-<<<<<<< HEAD
 import com.evolveum.midpoint.gui.api.component.PendingOperationPanel;
 import com.evolveum.midpoint.gui.api.model.LoadableModel;
 import com.evolveum.midpoint.gui.impl.component.icon.CompositedIconBuilder;
@@ -32,10 +31,7 @@
 import com.evolveum.midpoint.web.session.PageStorage;
 import com.evolveum.midpoint.xml.ns._public.common.common_3.*;
 
-import org.apache.commons.lang.StringUtils;
-=======
 import org.apache.commons.lang3.StringUtils;
->>>>>>> 3bed67c8
 import org.apache.wicket.ajax.AjaxRequestTarget;
 import org.apache.wicket.extensions.markup.html.repeater.data.grid.ICellPopulator;
 import org.apache.wicket.extensions.markup.html.repeater.data.table.AbstractColumn;
@@ -214,37 +210,6 @@
                 default:
                     return SessionStorage.KEY_RESOURCE_OBJECT_CLASS_CONTENT;
             }
-<<<<<<< HEAD
-//        } else if (searchMode.equals(SessionStorage.KEY_RESOURCE_PAGE_RESOURCE_CONTENT)){
-//            switch (kind) {
-//                case ACCOUNT:
-//                    return TableId.PAGE_RESOURCE_ACCOUNTS_PANEL_RESOURCE_MODE;
-//                case GENERIC:
-//                    return TableId.PAGE_RESOURCE_GENERIC_PANEL_RESOURCE_MODE;
-//                case ENTITLEMENT:
-//                    return TableId.PAGE_RESOURCE_ENTITLEMENT_PANEL_RESOURCE_MODE;
-//
-//                default:
-//                    return TableId.PAGE_RESOURCE_OBJECT_CLASS_PANEL;
-//            }
-//        }
-//        return TableId.PAGE_RESOURCE_OBJECT_CLASS_PANEL;
-=======
-        } else if (searchMode.equals(SessionStorage.KEY_RESOURCE_PAGE_RESOURCE_CONTENT)) {
-            switch (kind) {
-                case ACCOUNT:
-                    return TableId.PAGE_RESOURCE_ACCOUNTS_PANEL_RESOURCE_MODE;
-                case GENERIC:
-                    return TableId.PAGE_RESOURCE_GENERIC_PANEL_RESOURCE_MODE;
-                case ENTITLEMENT:
-                    return TableId.PAGE_RESOURCE_ENTITLEMENT_PANEL_RESOURCE_MODE;
-
-                default:
-                    return TableId.PAGE_RESOURCE_OBJECT_CLASS_PANEL;
-            }
-        }
-        return TableId.PAGE_RESOURCE_OBJECT_CLASS_PANEL;
->>>>>>> 3bed67c8
     }
 
     private void initLayout() {
@@ -256,30 +221,18 @@
 
         MainObjectListPanel<ShadowType> shadowListPanel =
                 new MainObjectListPanel<ShadowType>(ID_TABLE,
-<<<<<<< HEAD
                 ShadowType.class, createSearchOptions()) {
-            private static final long serialVersionUID = 1L;
-=======
-                        ShadowType.class, getTableId(), createSearchOptions()) {
                     private static final long serialVersionUID = 1L;
->>>>>>> 3bed67c8
 
                     @Override
                     protected List<InlineMenuItem> createInlineMenu() {
                         return ResourceContentPanel.this.createRowMenuItems();
                     }
 
-<<<<<<< HEAD
-            @Override
-            protected List<IColumn> createDefaultColumns() {
-                return (List) ResourceContentPanel.this.initColumns();
-            }
-=======
-                    @Override
-                    protected List<IColumn<SelectableBean<ShadowType>, String>> createColumns() {
-                        return ResourceContentPanel.this.initColumns();
-                    }
->>>>>>> 3bed67c8
+                    @Override
+                    protected List<IColumn> createDefaultColumns() {
+                        return (List) ResourceContentPanel.this.initColumns();
+                    }
 
                     @Override
                     protected void objectDetailsPerformed(AjaxRequestTarget target, ShadowType object) {
@@ -292,25 +245,9 @@
                         return false;
                     }
 
-<<<<<<< HEAD
-            @Override
-            protected ISelectableDataProvider<ShadowType, SelectableBean<ShadowType>> createProvider() {
-                provider = (SelectableBeanObjectDataProvider<ShadowType>) super.createProvider();
-                provider.setEmptyListOnNullQuery(true);
-                provider.setSort(null);
-                provider.setUseObjectCounting(isUseObjectCounting());
-                provider.setDefaultCountIfNull(Integer.MAX_VALUE);
-                return provider;
-            }
-
-            @Override
-            protected ObjectQuery createQuery() {
-                ObjectQuery parentQuery = super.createQuery();
-                QueryFactory queryFactory = pageBase.getPrismContext().queryFactory();
-=======
-                    @Override
-                    protected BaseSortableDataProvider<SelectableBean<ShadowType>> initProvider() {
-                        provider = (SelectableBeanObjectDataProvider<ShadowType>) super.initProvider();
+                    @Override
+                    protected ISelectableDataProvider<ShadowType, SelectableBean<ShadowType>> createProvider() {
+                        provider = (SelectableBeanObjectDataProvider<ShadowType>) super.createProvider();
                         provider.setEmptyListOnNullQuery(true);
                         provider.setSort(null);
                         provider.setUseObjectCounting(isUseObjectCounting());
@@ -319,10 +256,9 @@
                     }
 
                     @Override
-                    protected ObjectQuery createContentQuery() {
-                        ObjectQuery parentQuery = super.createContentQuery();
+                    protected ObjectQuery createQuery() {
+                        ObjectQuery parentQuery = super.createQuery();
                         QueryFactory queryFactory = pageBase.getPrismContext().queryFactory();
->>>>>>> 3bed67c8
 
                         List<ObjectFilter> filters = new ArrayList<>();
                         if (parentQuery != null) {
@@ -342,15 +278,9 @@
                         return queryFactory.createQuery(queryFactory.createAnd(filters));
                     }
 
-<<<<<<< HEAD
-            @Override
-            protected LoadableModel<Search> createSearchModel() {
-                return new LoadableModel<Search>(false) {
-=======
-                    @Override
-                    protected LoadableModel<Search> initSearchModel() {
+                    @Override
+                    protected LoadableModel<Search> createSearchModel() {
                         return new LoadableModel<Search>(false) {
->>>>>>> 3bed67c8
 
                             private static final long serialVersionUID = 1L;
 
@@ -384,13 +314,8 @@
                     }
 
                     @Override
-<<<<<<< HEAD
                     protected String getTableIdKeyValue() {
                         return getTableIdKey();
-=======
-                    protected Search createSearch() {
-                        return ResourceContentPanel.this.createSearch();
->>>>>>> 3bed67c8
                     }
                 };
         shadowListPanel.setOutputMarkupId(true);
