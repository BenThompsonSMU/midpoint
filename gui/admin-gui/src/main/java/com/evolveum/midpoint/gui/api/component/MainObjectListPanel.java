--- conflicted
+++ resolved
@@ -78,14 +78,8 @@
 
 //    private Boolean manualRefreshEnabled;
 
-<<<<<<< HEAD
     public MainObjectListPanel(String id, Class<O> type, Collection<SelectorOptions<GetOperationOptions>> options) {
         super(id, type, options);
-=======
-    public MainObjectListPanel(String id, Class<O> type, TableId tableId, Collection<SelectorOptions<GetOperationOptions>> options) {
-        super(id, type, tableId, options);
-
->>>>>>> 3bed67c8
     }
 
     @Override
