/*
 * Copyright (C) 2021 Evolveum and contributors
 *
 * This work is dual-licensed under the Apache License 2.0
 * and European Union Public License. See LICENSE file for details.
 */
package com.evolveum.midpoint.gui.impl.page.admin.assignmentholder.component.assignmentType;

import java.util.*;
import java.util.stream.Collectors;
import javax.xml.namespace.QName;

<<<<<<< HEAD
import com.evolveum.midpoint.gui.impl.component.data.column.PrismContainerWrapperColumn;
import com.evolveum.midpoint.gui.impl.component.search.SearchBoxConfigurationUtil;
import com.evolveum.midpoint.gui.impl.component.search.wrapper.FilterableSearchItemWrapper;
import com.evolveum.midpoint.prism.path.ObjectReferencePathSegment;
import com.evolveum.midpoint.web.component.data.column.ColumnUtils;

=======
>>>>>>> 562ef48f
import org.apache.commons.collections4.CollectionUtils;
import org.apache.commons.lang3.StringUtils;
import org.apache.wicket.Component;
import org.apache.wicket.ajax.AjaxRequestTarget;
import org.apache.wicket.behavior.AttributeAppender;
import org.apache.wicket.extensions.markup.html.repeater.data.table.IColumn;
import org.apache.wicket.markup.html.list.ListItem;
import org.apache.wicket.model.IModel;
import org.apache.wicket.model.Model;
import org.apache.wicket.model.PropertyModel;

import com.evolveum.midpoint.gui.api.GuiStyleConstants;
import com.evolveum.midpoint.gui.api.component.AssignmentPopup;
import com.evolveum.midpoint.gui.api.component.AssignmentPopupDto;
import com.evolveum.midpoint.gui.api.model.LoadableModel;
import com.evolveum.midpoint.gui.api.prism.wrapper.PrismContainerValueWrapper;
import com.evolveum.midpoint.gui.api.prism.wrapper.PrismContainerWrapper;
import com.evolveum.midpoint.gui.api.prism.wrapper.PrismReferenceWrapper;
import com.evolveum.midpoint.gui.api.util.WebComponentUtil;
import com.evolveum.midpoint.gui.api.util.WebModelServiceUtils;
import com.evolveum.midpoint.gui.impl.component.AssignmentsDetailsPanel;
import com.evolveum.midpoint.gui.impl.component.MultivalueContainerDetailsPanel;
import com.evolveum.midpoint.gui.impl.component.MultivalueContainerListPanelWithDetailsPanel;
import com.evolveum.midpoint.gui.impl.component.data.column.PrismContainerWrapperColumn;
import com.evolveum.midpoint.gui.impl.component.icon.CompositedIconBuilder;
import com.evolveum.midpoint.gui.impl.component.search.AbstractSearchItemWrapper;
import com.evolveum.midpoint.gui.impl.component.search.Search;
import com.evolveum.midpoint.gui.impl.component.search.SearchFactory;
import com.evolveum.midpoint.gui.impl.prism.wrapper.PrismReferenceValueWrapperImpl;
import com.evolveum.midpoint.prism.*;
import com.evolveum.midpoint.prism.path.ItemPath;
import com.evolveum.midpoint.prism.query.ObjectFilter;
import com.evolveum.midpoint.prism.query.ObjectQuery;
import com.evolveum.midpoint.prism.query.RefFilter;
import com.evolveum.midpoint.schema.constants.ObjectTypes;
import com.evolveum.midpoint.schema.result.OperationResult;
import com.evolveum.midpoint.schema.util.FullTextSearchUtil;
import com.evolveum.midpoint.security.api.AuthorizationConstants;
import com.evolveum.midpoint.task.api.Task;
import com.evolveum.midpoint.util.exception.SchemaException;
import com.evolveum.midpoint.util.exception.TunnelException;
import com.evolveum.midpoint.util.logging.Trace;
import com.evolveum.midpoint.util.logging.TraceManager;
import com.evolveum.midpoint.web.component.AjaxIconButton;
import com.evolveum.midpoint.web.component.assignment.AssignmentsUtil;
import com.evolveum.midpoint.web.component.data.ContainerValueDataProviderFactory;
import com.evolveum.midpoint.web.component.data.ISelectableDataProvider;
import com.evolveum.midpoint.web.component.data.column.AjaxLinkColumn;
import com.evolveum.midpoint.web.component.data.column.CheckBoxHeaderColumn;
import com.evolveum.midpoint.web.component.data.column.ColumnMenuAction;
import com.evolveum.midpoint.web.component.data.column.ColumnUtils;
import com.evolveum.midpoint.web.component.menu.cog.ButtonInlineMenuItem;
import com.evolveum.midpoint.web.component.menu.cog.InlineMenuItem;
import com.evolveum.midpoint.web.component.menu.cog.InlineMenuItemAction;
import com.evolveum.midpoint.web.component.prism.ValueStatus;
<<<<<<< HEAD
=======
import com.evolveum.midpoint.web.component.search.SearchItemDefinition;
>>>>>>> 562ef48f
import com.evolveum.midpoint.web.component.util.RepoAssignmentListProvider;
import com.evolveum.midpoint.web.component.util.VisibleEnableBehaviour;
import com.evolveum.midpoint.web.session.GenericPageStorage;
import com.evolveum.midpoint.web.session.PageStorage;
import com.evolveum.midpoint.web.session.UserProfileStorage;
import com.evolveum.midpoint.xml.ns._public.common.common_3.*;

public abstract class AbstractAssignmentTypePanel extends MultivalueContainerListPanelWithDetailsPanel<AssignmentType> {

    private static final Trace LOGGER = TraceManager.getTrace(AbstractAssignmentTypePanel.class);

    private static final String DOT_CLASS = AbstractAssignmentTypePanel.class.getName() + ".";
    protected static final String OPERATION_LOAD_ASSIGNMENTS_LIMIT = DOT_CLASS + "loadAssignmentsLimit";
    protected static final String OPERATION_LOAD_ASSIGNMENTS_TARGET_OBJ = DOT_CLASS + "loadAssignmentsTargetRefObject";
    protected static final String OPERATION_LOAD_ASSIGNMENT_TARGET_RELATIONS = DOT_CLASS + "loadAssignmentTargetRelations";

    private IModel<PrismContainerWrapper<AssignmentType>> model;
    protected int assignmentsRequestsLimit = -1;

    private Class<? extends Objectable> objectType;
    private String objectOid;
//    private PrismContainerDefinition<AssignmentType> searchDefinition;

    public AbstractAssignmentTypePanel(String id, IModel<PrismContainerWrapper<AssignmentType>> model, ContainerPanelConfigurationType config, Class<? extends Objectable> type, String oid) {
        super(id, AssignmentType.class, config);
        this.model = model;
        this.objectType = type;
        this.objectOid = oid;
    }

    protected void setModel(IModel<PrismContainerWrapper<AssignmentType>> model) {
        this.model = model;
    }

    @Override
    protected void onInitialize() {
        super.onInitialize();
        assignmentsRequestsLimit = AssignmentsUtil.loadAssignmentsLimit(new OperationResult(OPERATION_LOAD_ASSIGNMENTS_LIMIT), getPageBase());
    }

    @Override
    protected boolean isCreateNewObjectVisible() {
        return isNewObjectButtonVisible(getFocusObject());
    }

    protected boolean isRepositorySearchEnabled() {
        return providerFactory().isRepositorySearchEnabled();
    }

    @Override
    protected IModel<PrismContainerWrapper<AssignmentType>> getContainerModel() {
        return model;
    }

    @Override
    protected void cancelItemDetailsPerformed(AjaxRequestTarget target) {
        target.add(AbstractAssignmentTypePanel.this);
    }

    @Override
    protected List<IColumn<PrismContainerValueWrapper<AssignmentType>, String>> createDefaultColumns() {
        List<IColumn<PrismContainerValueWrapper<AssignmentType>, String>> columns = new ArrayList<>();
        columns.add(new PrismContainerWrapperColumn<>(getContainerModel(), AssignmentType.F_ACTIVATION, getPageBase()));

        List<IColumn<PrismContainerValueWrapper<AssignmentType>, String>> additionalColumns = initColumns();
        if (additionalColumns != null) {
            columns.addAll(additionalColumns);
        }
        return columns;
    }

    @Override
    protected IColumn<PrismContainerValueWrapper<AssignmentType>, String> createCheckboxColumn() {
        return new CheckBoxHeaderColumn<>();
    }

    @Override
    protected IColumn<PrismContainerValueWrapper<AssignmentType>, String> createIconColumn() {
        return createAssignmentIconColumn();
    }

    @Override
    protected IColumn<PrismContainerValueWrapper<AssignmentType>, String> createNameColumn(IModel<String> displayModel, GuiObjectColumnType customColumn, ExpressionType expression) {
        displayModel = displayModel == null ? createStringResource("PolicyRulesPanel.nameColumn") : displayModel;

        return new AjaxLinkColumn<>(displayModel, RepoAssignmentListProvider.TARGET_NAME_STRING, null) {
            private static final long serialVersionUID = 1L;

            @Override
            public IModel<String> createLinkModel(IModel<PrismContainerValueWrapper<AssignmentType>> rowModel) {
                ItemPath itemPath = WebComponentUtil.getPath(customColumn);

                return new LoadableModel<>() {
                    @Override
                    protected String load() {
                        Collection<String> evaluatedValues = loadExportableColumnDataModel(rowModel, customColumn, itemPath, expression);
                        return ColumnUtils.loadValuesForAssignmentNameColumn(rowModel, evaluatedValues,
                                expression != null || itemPath != null, getPageBase());
                    }
                };
            }

            @Override
            public boolean isEnabled(IModel<PrismContainerValueWrapper<AssignmentType>> rowModel) {
                return rowModel.getObject().getRealValue().getFocusMappings() == null && !isPreview();
            }

            @Override
            public void onClick(AjaxRequestTarget target, IModel<PrismContainerValueWrapper<AssignmentType>> rowModel) {
                AbstractAssignmentTypePanel.this.itemDetailsPerformed(target, rowModel);
            }
        };
    }

    @Override
    protected PageStorage getPageStorage(String storageKey) {
        Map<String, PageStorage> storage = getSession().getSessionStorage().getPageStorageMap();
        PageStorage pageStorage = storage.get(storageKey);
        if (pageStorage != null) {
            return pageStorage;
        }

        pageStorage = new GenericPageStorage();
        storage.put(storageKey, pageStorage);

        return pageStorage;
    }

    @Override
    protected List<InlineMenuItem> createInlineMenu() {
        return getAssignmentMenuActions();
    }

    @Override
    protected boolean isMenuItemVisible(IModel<PrismContainerValueWrapper<AssignmentType>> rowModel) {
        if (rowModel != null
                && ValueStatus.ADDED.equals(rowModel.getObject().getStatus())) {
            return true;
        }
        return !isAssignmentsLimitReached();
    }

    protected abstract List<IColumn<PrismContainerValueWrapper<AssignmentType>, String>> initColumns();

    private List<InlineMenuItem> getAssignmentMenuActions() {
        List<InlineMenuItem> menuItems = new ArrayList<>();

        ButtonInlineMenuItem unassignMenuItem = createUnassignAction();
        if (unassignMenuItem != null) {
            menuItems.add(unassignMenuItem);
        }
        menuItems.add(new ButtonInlineMenuItem(createStringResource("PageBase.button.edit")) {
            private static final long serialVersionUID = 1L;

            @Override
            public CompositedIconBuilder getIconCompositedBuilder() {
                return getDefaultCompositedIconBuilder(GuiStyleConstants.CLASS_EDIT_MENU_ITEM);
            }

            @Override
            public InlineMenuItemAction initAction() {
                return AbstractAssignmentTypePanel.this.createEditColumnAction();
            }
        });
        ButtonInlineMenuItem viewTargetObjectMenuItem = createViewTargetObjectAction();
        menuItems.add(viewTargetObjectMenuItem);
        return menuItems;
    }

    private <AH extends AssignmentHolderType> ButtonInlineMenuItem createUnassignAction() {
        PrismObject<AH> obj = getFocusObject();
        try {
            boolean isUnassignAuthorized = getPageBase().isAuthorized(AuthorizationConstants.AUTZ_UI_ADMIN_UNASSIGN_ACTION_URI,
                    AuthorizationPhaseType.REQUEST, obj,
                    null, null, null);
            if (isUnassignAuthorized) {
                return createUnassignButtonInlineMenuItem(getAssignmentsLimitReachedUnassignTitleModel());
            }
        } catch (Exception ex) {
            LOGGER.error("Couldn't check unassign authorization for the object: {}, {}", obj.getName(), ex.getLocalizedMessage());
            if (WebComponentUtil.isAuthorized(AuthorizationConstants.AUTZ_UI_ADMIN_ASSIGN_ACTION_URI)) {
                return createUnassignButtonInlineMenuItem(createStringResource("PageBase.button.unassign"));
            }
        }
        return null;
    }

    private ButtonInlineMenuItem createUnassignButtonInlineMenuItem(IModel<String> unassignLabelModel) {
        return new ButtonInlineMenuItem(unassignLabelModel) {
            private static final long serialVersionUID = 1L;

            @Override
            public CompositedIconBuilder getIconCompositedBuilder() {
                return getDefaultCompositedIconBuilder(GuiStyleConstants.CLASS_DELETE_MENU_ITEM);
            }

            @Override
            public InlineMenuItemAction initAction() {
                return AbstractAssignmentTypePanel.this.createDeleteColumnAction();
            }
        };
    }

    private ButtonInlineMenuItem createViewTargetObjectAction() {
        ButtonInlineMenuItem menu = new ButtonInlineMenuItem(createStringResource("AssignmentPanel.viewTargetObject")) {
            private static final long serialVersionUID = 1L;

            @Override
            public CompositedIconBuilder getIconCompositedBuilder() {
                return getDefaultCompositedIconBuilder(GuiStyleConstants.CLASS_NAVIGATE_ARROW);
            }

            @Override
            public InlineMenuItemAction initAction() {
                return new ColumnMenuAction<PrismContainerValueWrapper<AssignmentType>>() {
                    private static final long serialVersionUID = 1L;

                    @Override
                    public void onClick(AjaxRequestTarget target) {
                        targetObjectDetailsPerformed(target, getRowModel().getObject());
                    }
                };
            }

            @Override
            public boolean isHeaderMenuItem() {
                return false;
            }

        };
        menu.setVisibilityChecker(isViewTargetObjectMenuVisible());
        return menu;
    }

    private void targetObjectDetailsPerformed(AjaxRequestTarget target, PrismContainerValueWrapper<AssignmentType> assignmentContainer) {
        PrismReferenceWrapper<ObjectReferenceType> targetRef;
        try {
            targetRef = assignmentContainer.findReference(ItemPath.create(AssignmentType.F_TARGET_REF));
        } catch (SchemaException e) {
            getSession().error("Couldn't show details page. More information provided in log.");
            LOGGER.error("Couldn't show details page, no targetRef reference wrapper found: {}", e.getMessage(), e);
            target.add(getPageBase().getFeedbackPanel());
            return;
        }

        if (targetRef != null && targetRef.getValues() != null && targetRef.getValues().size() > 0) {
            PrismReferenceValueWrapperImpl<ObjectReferenceType> refWrapper = targetRef.getValues().get(0);
            if (!StringUtils.isEmpty(refWrapper.getNewValue().getOid())) {
                Class<? extends ObjectType> targetClass = ObjectTypes.getObjectTypeFromTypeQName(refWrapper.getRealValue().getType()).getClassDefinition();
                WebComponentUtil.dispatchToObjectDetailsPage(targetClass, refWrapper.getNewValue().getOid(), AbstractAssignmentTypePanel.this, false);
            }
        }
    }

    private InlineMenuItem.VisibilityChecker isViewTargetObjectMenuVisible() {
        return (rowModel, isHeader) -> {
            PrismContainerValueWrapper<AssignmentType> assignment =
                    (PrismContainerValueWrapper<AssignmentType>) rowModel.getObject();
            if (assignment == null) {
                return false;
            }
            PrismReferenceWrapper<Referencable> target = null;
            try {
                target = assignment.findReference(AssignmentType.F_TARGET_REF);
            } catch (Exception e) {
                LOGGER.error("Couldn't find targetRef in assignment");
            }
            return target != null && !target.isEmpty();
        };
    }

    private IColumn<PrismContainerValueWrapper<AssignmentType>, String> createAssignmentIconColumn() {
        return ColumnUtils.createAssignmentIconColumn(getPageBase());
    }

    protected <F extends FocusType> PrismObject<F> loadTargetObject(AssignmentType assignmentType) {
        if (assignmentType == null) {
            return null;
        }

        ObjectReferenceType targetRef = assignmentType.getTargetRef();
        if (targetRef == null || targetRef.getOid() == null) {
            return null;
        }

        PrismObject<F> targetObject = targetRef.getObject();
        if (targetObject == null) {
            Task task = getPageBase().createSimpleTask(OPERATION_LOAD_ASSIGNMENTS_TARGET_OBJ);
            OperationResult result = task.getResult();
            targetObject = WebModelServiceUtils.loadObject(targetRef, getPageBase(), task, result);
            result.recomputeStatus();
        }
        return targetObject;
    }

    @Override
    protected List<Component> createToolbarButtonsList(String idButton) {
        List<Component> bar = new ArrayList<>();

        AjaxIconButton newObjectButton = new AjaxIconButton(idButton, new Model<>(GuiStyleConstants.EVO_ASSIGNMENT_ICON),
                createStringResource("MainObjectListPanel.newObject")) {

            private static final long serialVersionUID = 1L;

            @Override
            public void onClick(AjaxRequestTarget target) {
                newAssignmentClickPerformed(target);
            }
        };
        newObjectButton.add(AttributeAppender.append("class", "btn btn-default btn-sm"));
        bar.add(newObjectButton);

        newObjectButton.add(new VisibleEnableBehaviour() {

            @Override
            public boolean isVisible() {
                return isNewObjectButtonVisible(getFocusObject());
            }

            @Override
            public boolean isEnabled() {
                return !isAssignmentsLimitReached();
            }
        });
        return bar;
    }

    protected void newAssignmentClickPerformed(AjaxRequestTarget target) {
        AssignmentPopup popupPanel = new AssignmentPopup(getPageBase().getMainPopupBodyId(), createAssignmentPopupModel()) {

            private static final long serialVersionUID = 1L;

            @Override
            protected void addPerformed(AjaxRequestTarget target, List<AssignmentType> newAssignmentsList) {
                super.addPerformed(target, newAssignmentsList);
                addSelectedAssignmentsPerformed(target, newAssignmentsList);
            }

            @Override
            protected List<ObjectTypes> getObjectTypesList() {
                return AbstractAssignmentTypePanel.this.getObjectTypesList();
            }

            @Override
            protected ObjectFilter getSubtypeFilter() {
                return AbstractAssignmentTypePanel.this.getSubtypeFilter();
            }

            @Override
            protected boolean isEntitlementAssignment() {
                return AbstractAssignmentTypePanel.this.isEntitlementAssignment();
            }

            @Override
            protected PrismContainerWrapper<AssignmentType> getAssignmentWrapperModel() {
                return AbstractAssignmentTypePanel.this.getContainerModel().getObject();
            }

            @Override
            protected <F extends AssignmentHolderType> PrismObject<F> getFocusObject() {
                return AbstractAssignmentTypePanel.this.getFocusObject();
            }
        };
        popupPanel.setOutputMarkupId(true);
        popupPanel.setOutputMarkupPlaceholderTag(true);
        getPageBase().showMainPopup(popupPanel, target);
    }

    protected List<ObjectTypes> getObjectTypesList() {
        QName assignmentType = getAssignmentType();
        if (assignmentType == null) {
            return Collections.EMPTY_LIST;
        }
        return Collections.singletonList(ObjectTypes.getObjectTypeFromTypeQName(assignmentType));
    }

    protected RefFilter getTargetTypeFilter() {
        QName targetType = getAssignmentType();
        RefFilter targetRefFilter = null;
        if (targetType != null) {
            ObjectReferenceType ort = new ObjectReferenceType();
            ort.setType(targetType);
            ort.setRelation(new QName(PrismConstants.NS_QUERY, "any"));
            targetRefFilter = (RefFilter) getPageBase().getPrismContext().queryFor(AssignmentType.class)
                    .item(AssignmentType.F_TARGET_REF)
                    .ref(ort.asReferenceValue())
                    .buildFilter();
            targetRefFilter.setOidNullAsAny(true);
        }
        return targetRefFilter;
    }

    protected ObjectFilter getSubtypeFilter() {
        return null;
    }

    protected abstract IModel<AssignmentPopupDto> createAssignmentPopupModel();

    protected abstract QName getAssignmentType();

    protected void addSelectedAssignmentsPerformed(AjaxRequestTarget target, List<AssignmentType> newAssignmentsList) {
        if (CollectionUtils.isEmpty(newAssignmentsList)) {
            warn(getPageBase().getString("AssignmentTablePanel.message.noAssignmentSelected"));
            target.add(getPageBase().getFeedbackPanel());
            return;
        }
        boolean isAssignmentsLimitReached = isAssignmentsLimitReached(newAssignmentsList.size(), true);
        if (isAssignmentsLimitReached) {
            warn(getPageBase().getString("AssignmentPanel.assignmentsLimitReachedWarning", assignmentsRequestsLimit));
            target.add(getPageBase().getFeedbackPanel());
            return;
        }

        newAssignmentsList.forEach(assignment -> {

            PrismContainerValue<AssignmentType> newAssignment = getContainerModel().getObject().getItem().createNewValue();
            AssignmentType assignmentType = newAssignment.asContainerable();

            if (assignment.getConstruction() != null && assignment.getConstruction().getResourceRef() != null) {
                assignmentType.setConstruction(assignment.getConstruction());
            } else {
                assignmentType.setTargetRef(assignment.getTargetRef());
            }
            AbstractAssignmentTypePanel.this.createNewItemContainerValueWrapper(newAssignment, getContainerModel().getObject(),
                    target);
        });
        AbstractAssignmentTypePanel.this.refreshTable(target);
        getPageBase().hideMainPopup(target);
    }

    @Override
    public void deleteItemPerformed(AjaxRequestTarget target, List<PrismContainerValueWrapper<AssignmentType>> toDeleteList) {
        int countAddedAssignments = 0;
        for (PrismContainerValueWrapper<AssignmentType> assignment : toDeleteList) {
            if (ValueStatus.ADDED.equals(assignment.getStatus())) {
                countAddedAssignments++;
            }
        }
        boolean isLimitReached = isAssignmentsLimitReached(toDeleteList.size() - countAddedAssignments, true);
        if (isLimitReached) {
            warn(getPageBase().getString("AssignmentPanel.assignmentsLimitReachedWarning", assignmentsRequestsLimit));
            target.add(getPageBase().getFeedbackPanel());
            return;
        }
        super.deleteItemPerformed(target, toDeleteList);
    }

    protected ContainerValueDataProviderFactory<AssignmentType, ?> providerFactory() {
        return getPageBase().getDataProviderRegistry().forContainerValue(AssignmentType.class, this.getPanelConfiguration().getListView(), InMemoryAssignmentDataProviderType.class);
    }

    @Override
    protected ISelectableDataProvider<PrismContainerValueWrapper<AssignmentType>> createProvider() {
        var searchModel = getSearchModel();
        var assignments = loadValuesModel();
        var itemPath = model.getObject().getPath();
        return providerFactory().create(AbstractAssignmentTypePanel.this, searchModel, assignments, objectType, objectOid, itemPath, getObjectCollectionView(), new ContainerValueDataProviderFactory.Customization<AssignmentType>() {

            private static final long serialVersionUID = 1L;

            @Override
            public PageStorage getPageStorage() {
                return AbstractAssignmentTypePanel.this.getPageStorage();
            }

            @Override
            public List<PrismContainerValueWrapper<AssignmentType>> postFilter(List<PrismContainerValueWrapper<AssignmentType>> assignmentList) {
                return customPostSearch(assignmentList);
            }

            @Override
            public ObjectQuery getCustomizeContentQuery() {
                return AbstractAssignmentTypePanel.this.getCustomizeQuery();
            }
        });
    }

    protected IModel<List<PrismContainerValueWrapper<AssignmentType>>> loadValuesModel() {
        return new PropertyModel<>(getContainerModel(), "values");
    }

    protected List<PrismContainerValueWrapper<AssignmentType>> customPostSearch(List<PrismContainerValueWrapper<AssignmentType>> assignments) {
        return assignments;
    }

    protected abstract ObjectQuery getCustomizeQuery();

    protected List<PrismContainerValueWrapper<AssignmentType>> prefilterUsingQuery(
            List<PrismContainerValueWrapper<AssignmentType>> list, ObjectQuery query) {
        return list.stream().filter(valueWrapper -> {
            try {
                return ObjectQuery.match(valueWrapper.getRealValue(), query.getFilter(), getPageBase().getMatchingRuleRegistry());
            } catch (SchemaException e) {
                throw new TunnelException(e.getMessage());
            }
        }).collect(Collectors.toList());
    }

    @Override
    protected MultivalueContainerDetailsPanel<AssignmentType> getMultivalueContainerDetailsPanel(
            ListItem<PrismContainerValueWrapper<AssignmentType>> item) {
        return createMultivalueContainerDetailsPanel(item);
    }

    private MultivalueContainerDetailsPanel<AssignmentType> createMultivalueContainerDetailsPanel(ListItem<PrismContainerValueWrapper<AssignmentType>> item) {
        if (isAssignmentsLimitReached()) {
            item.getModelObject().setReadOnly(true, true);
        } else if (item.getModelObject().isReadOnly()) {
            item.getModelObject().setReadOnly(false, true);
        }
        return new AssignmentsDetailsPanel(MultivalueContainerListPanelWithDetailsPanel.ID_ITEM_DETAILS, item.getModel(), isEntitlementAssignment(), getPanelConfiguration());
    }

    protected boolean isEntitlementAssignment() {
        return false;
    }

    @Override
    protected abstract UserProfileStorage.TableId getTableId();

    @Override
<<<<<<< HEAD
    protected SearchBoxConfigurationType getDefaultSearchBoxConfiguration(Class<AssignmentType> type) {
        QName targetType = getAssignmentType();
        PrismContainerDefinition<AssignmentType> definitionOverwrite;
        PrismContainerDefinition<AssignmentType> orig = PrismContext.get().getSchemaRegistry().findContainerDefinitionByCompileTimeClass(AssignmentType.class);
        if (targetType == null) {
            definitionOverwrite = orig;
=======
    protected Search createSearch(Class<AssignmentType> type) {
        Search search = super.createSearch(type);
        search.setContainerDefinition(getTypeDefinitionForSearch());
        if (isRepositorySearchEnabled()) {
            OperationResult result = new OperationResult(OPERATION_LOAD_FULLTEXT_SEARCH_CONFIGURATION);
            try {
                FullTextSearchConfigurationType config = getPageBase().getModelInteractionService().getSystemConfiguration(result).getFullTextSearch();
                if (config != null && FullTextSearchUtil.isEnabledFor(config, Collections.singletonList(getAssignmentType() == null ? AbstractRoleType.COMPLEX_TYPE : getAssignmentType()))) {
                    search.getSearchConfigurationWrapper().addAllowedMode(SearchBoxModeType.FULLTEXT);
                    search.setSearchMode(SearchBoxModeType.FULLTEXT);
                }
            } catch (Exception e) {
                LOGGER.debug("Unable to load full text search configuration from system configuration, {}", e.getMessage());
            }
        }
        return search;
    }

    @Override
    protected List<SearchItemDefinition> initSearchableItems(PrismContainerDefinition<AssignmentType> containerDef) {
        return createSearchableItems(containerDef);
    }

    @Override
    protected List<? super AbstractSearchItemWrapper> initSearchableItemWrappers(PrismContainerDefinition<AssignmentType> containerDef) {
        return createSearchableItemWrappers(containerDef);
    }

    @Deprecated
    protected List<SearchItemDefinition> createSearchableItems(PrismContainerDefinition<AssignmentType> containerDef) {
        List<SearchItemDefinition> defs = new ArrayList<>();

        addSpecificSearchableItems(containerDef, defs);
        SearchFactory.addSearchPropertyDef(containerDef, ItemPath.create(AssignmentType.F_ACTIVATION, ActivationType.F_ADMINISTRATIVE_STATUS), defs);
        SearchFactory.addSearchPropertyDef(containerDef, ItemPath.create(AssignmentType.F_ACTIVATION, ActivationType.F_EFFECTIVE_STATUS), defs);

        defs.addAll(SearchFactory.createExtensionDefinitionList(containerDef));

        return defs;

    }

    protected List<? super AbstractSearchItemWrapper> createSearchableItemWrappers(PrismContainerDefinition<AssignmentType> containerDef) {
        List<? super AbstractSearchItemWrapper> defs = new ArrayList<>();

        addSpecificSearchableItemWrappers(containerDef, defs);
        SearchFactory.addSearchPropertyWrapper(containerDef, ItemPath.create(AssignmentType.F_ACTIVATION, ActivationType.F_ADMINISTRATIVE_STATUS),
                defs, getPageBase());
        SearchFactory.addSearchPropertyWrapper(containerDef, ItemPath.create(AssignmentType.F_ACTIVATION, ActivationType.F_EFFECTIVE_STATUS),
                defs, getPageBase());

        defs.addAll(SearchFactory.createSearchableExtensionWrapperList(containerDef, getPageBase()));

        if (getAssignmentType() != null) {
            var targetExtensionPath = ItemPath.create(AssignmentType.F_TARGET_REF, new ObjectReferencePathSegment(getAssignmentType()), ObjectType.F_EXTENSION);
            var objectExt = SearchFactory.createSearchableExtensionWrapperList(containerDef, getPageBase(), targetExtensionPath);
            LOGGER.debug("Adding extension properties from targetRef/@: {}", objectExt);
            defs.addAll(objectExt);
        }
        return defs;

    }

    @Override
    protected PrismContainerDefinition<AssignmentType> getTypeDefinitionForSearch() {
        if (searchDefinition != null) {
            return searchDefinition;
        }
        PrismContainerDefinition<AssignmentType> orig = super.getTypeDefinitionForSearch();
        if (getAssignmentType() == null) {
            searchDefinition = orig;
>>>>>>> 562ef48f
        } else {
            // We have more concrete assignment type, we should replace targetRef definition
            // with one with concrete assignment type.
            definitionOverwrite = getPageBase().getModelInteractionService().assignmentTypeDefinitionWithConcreteTargetRefType(orig, targetType);
        }

//        var targetExtensionPath = ItemPath.create(AssignmentType.F_TARGET_REF, new ObjectReferencePathSegment(targetType), ObjectType.F_EXTENSION);
        return new SearchBoxConfigurationUtil(type)
                .assignmentTargetType(getAssignmentType())
                .containerDefinition(definitionOverwrite)
                .modelServiceLocator(getPageBase())
                .create();
//        return SearchBoxConfigurationUtil.getDefaultAssignmentSearchBoxConfiguration(getAssignmentType(), definitionOverwrite,
//                Arrays.asList(ObjectType.F_EXTENSION, targetExtensionPath), getPageBase());
    }

    @Override
    protected PrismContainerDefinition<AssignmentType> getContainerDefinitionForColumns() {
        // In columns model we can benefit for same targetType expansion as in container model.
        return getTypeDefinitionForSearch();
    }

<<<<<<< HEAD
    protected abstract void addSpecificSearchableItemWrappers(PrismContainerDefinition<AssignmentType> containerDef, List<? super FilterableSearchItemWrapper> defs);
=======
    @Deprecated
    protected abstract void addSpecificSearchableItems(PrismContainerDefinition<AssignmentType> containerDef, List<SearchItemDefinition> defs);

    protected abstract void addSpecificSearchableItemWrappers(PrismContainerDefinition<AssignmentType> containerDef, List<? super AbstractSearchItemWrapper> defs);
>>>>>>> 562ef48f

    protected <AH extends AssignmentHolderType> boolean isNewObjectButtonVisible(PrismObject<AH> focusObject) {
        try {
            return getPageBase().isAuthorized(AuthorizationConstants.AUTZ_UI_ADMIN_ASSIGN_ACTION_URI,
                    AuthorizationPhaseType.REQUEST, focusObject,
                    null, null, null);
        } catch (Exception ex) {
            return WebComponentUtil.isAuthorized(AuthorizationConstants.AUTZ_UI_ADMIN_ASSIGN_ACTION_URI);
        }
    }

    private boolean isAssignmentsLimitReached() {
        return isAssignmentsLimitReached(0, false);
    }

    @SuppressWarnings("deprecation")
    private boolean isAssignmentsLimitReached(int selectedAssignmentsCount, boolean actionPerformed) {
        if (assignmentsRequestsLimit < 0) {
            return false;
        }
        int changedItems = 0;
        List<PrismContainerValueWrapper<AssignmentType>> assignmentsList = getContainerModel().getObject().getValues();
        for (PrismContainerValueWrapper<AssignmentType> assignment : assignmentsList) {
            if (assignment.hasChanged()) {
                changedItems++;
            }
        }
        return actionPerformed ? (changedItems + selectedAssignmentsCount) > assignmentsRequestsLimit :
                (changedItems + selectedAssignmentsCount) >= assignmentsRequestsLimit;
    }

    private IModel<String> getAssignmentsLimitReachedUnassignTitleModel() {
        return new LoadableModel<>(true) {
            @Override
            protected String load() {
                return isAssignmentsLimitReached() ?
                        AbstractAssignmentTypePanel.this.getPageBase().createStringResource("RoleCatalogItemButton.assignmentsLimitReachedTitle",
                                assignmentsRequestsLimit).getString() : createStringResource("pageAdminFocus.menu.unassign").getString();
            }
        };
    }

}<|MERGE_RESOLUTION|>--- conflicted
+++ resolved
@@ -10,15 +10,6 @@
 import java.util.stream.Collectors;
 import javax.xml.namespace.QName;
 
-<<<<<<< HEAD
-import com.evolveum.midpoint.gui.impl.component.data.column.PrismContainerWrapperColumn;
-import com.evolveum.midpoint.gui.impl.component.search.SearchBoxConfigurationUtil;
-import com.evolveum.midpoint.gui.impl.component.search.wrapper.FilterableSearchItemWrapper;
-import com.evolveum.midpoint.prism.path.ObjectReferencePathSegment;
-import com.evolveum.midpoint.web.component.data.column.ColumnUtils;
-
-=======
->>>>>>> 562ef48f
 import org.apache.commons.collections4.CollectionUtils;
 import org.apache.commons.lang3.StringUtils;
 import org.apache.wicket.Component;
@@ -44,9 +35,8 @@
 import com.evolveum.midpoint.gui.impl.component.MultivalueContainerListPanelWithDetailsPanel;
 import com.evolveum.midpoint.gui.impl.component.data.column.PrismContainerWrapperColumn;
 import com.evolveum.midpoint.gui.impl.component.icon.CompositedIconBuilder;
-import com.evolveum.midpoint.gui.impl.component.search.AbstractSearchItemWrapper;
-import com.evolveum.midpoint.gui.impl.component.search.Search;
-import com.evolveum.midpoint.gui.impl.component.search.SearchFactory;
+import com.evolveum.midpoint.gui.impl.component.search.SearchBoxConfigurationUtil;
+import com.evolveum.midpoint.gui.impl.component.search.wrapper.FilterableSearchItemWrapper;
 import com.evolveum.midpoint.gui.impl.prism.wrapper.PrismReferenceValueWrapperImpl;
 import com.evolveum.midpoint.prism.*;
 import com.evolveum.midpoint.prism.path.ItemPath;
@@ -55,7 +45,6 @@
 import com.evolveum.midpoint.prism.query.RefFilter;
 import com.evolveum.midpoint.schema.constants.ObjectTypes;
 import com.evolveum.midpoint.schema.result.OperationResult;
-import com.evolveum.midpoint.schema.util.FullTextSearchUtil;
 import com.evolveum.midpoint.security.api.AuthorizationConstants;
 import com.evolveum.midpoint.task.api.Task;
 import com.evolveum.midpoint.util.exception.SchemaException;
@@ -74,10 +63,6 @@
 import com.evolveum.midpoint.web.component.menu.cog.InlineMenuItem;
 import com.evolveum.midpoint.web.component.menu.cog.InlineMenuItemAction;
 import com.evolveum.midpoint.web.component.prism.ValueStatus;
-<<<<<<< HEAD
-=======
-import com.evolveum.midpoint.web.component.search.SearchItemDefinition;
->>>>>>> 562ef48f
 import com.evolveum.midpoint.web.component.util.RepoAssignmentListProvider;
 import com.evolveum.midpoint.web.component.util.VisibleEnableBehaviour;
 import com.evolveum.midpoint.web.session.GenericPageStorage;
@@ -599,86 +584,12 @@
     protected abstract UserProfileStorage.TableId getTableId();
 
     @Override
-<<<<<<< HEAD
     protected SearchBoxConfigurationType getDefaultSearchBoxConfiguration(Class<AssignmentType> type) {
         QName targetType = getAssignmentType();
         PrismContainerDefinition<AssignmentType> definitionOverwrite;
         PrismContainerDefinition<AssignmentType> orig = PrismContext.get().getSchemaRegistry().findContainerDefinitionByCompileTimeClass(AssignmentType.class);
         if (targetType == null) {
             definitionOverwrite = orig;
-=======
-    protected Search createSearch(Class<AssignmentType> type) {
-        Search search = super.createSearch(type);
-        search.setContainerDefinition(getTypeDefinitionForSearch());
-        if (isRepositorySearchEnabled()) {
-            OperationResult result = new OperationResult(OPERATION_LOAD_FULLTEXT_SEARCH_CONFIGURATION);
-            try {
-                FullTextSearchConfigurationType config = getPageBase().getModelInteractionService().getSystemConfiguration(result).getFullTextSearch();
-                if (config != null && FullTextSearchUtil.isEnabledFor(config, Collections.singletonList(getAssignmentType() == null ? AbstractRoleType.COMPLEX_TYPE : getAssignmentType()))) {
-                    search.getSearchConfigurationWrapper().addAllowedMode(SearchBoxModeType.FULLTEXT);
-                    search.setSearchMode(SearchBoxModeType.FULLTEXT);
-                }
-            } catch (Exception e) {
-                LOGGER.debug("Unable to load full text search configuration from system configuration, {}", e.getMessage());
-            }
-        }
-        return search;
-    }
-
-    @Override
-    protected List<SearchItemDefinition> initSearchableItems(PrismContainerDefinition<AssignmentType> containerDef) {
-        return createSearchableItems(containerDef);
-    }
-
-    @Override
-    protected List<? super AbstractSearchItemWrapper> initSearchableItemWrappers(PrismContainerDefinition<AssignmentType> containerDef) {
-        return createSearchableItemWrappers(containerDef);
-    }
-
-    @Deprecated
-    protected List<SearchItemDefinition> createSearchableItems(PrismContainerDefinition<AssignmentType> containerDef) {
-        List<SearchItemDefinition> defs = new ArrayList<>();
-
-        addSpecificSearchableItems(containerDef, defs);
-        SearchFactory.addSearchPropertyDef(containerDef, ItemPath.create(AssignmentType.F_ACTIVATION, ActivationType.F_ADMINISTRATIVE_STATUS), defs);
-        SearchFactory.addSearchPropertyDef(containerDef, ItemPath.create(AssignmentType.F_ACTIVATION, ActivationType.F_EFFECTIVE_STATUS), defs);
-
-        defs.addAll(SearchFactory.createExtensionDefinitionList(containerDef));
-
-        return defs;
-
-    }
-
-    protected List<? super AbstractSearchItemWrapper> createSearchableItemWrappers(PrismContainerDefinition<AssignmentType> containerDef) {
-        List<? super AbstractSearchItemWrapper> defs = new ArrayList<>();
-
-        addSpecificSearchableItemWrappers(containerDef, defs);
-        SearchFactory.addSearchPropertyWrapper(containerDef, ItemPath.create(AssignmentType.F_ACTIVATION, ActivationType.F_ADMINISTRATIVE_STATUS),
-                defs, getPageBase());
-        SearchFactory.addSearchPropertyWrapper(containerDef, ItemPath.create(AssignmentType.F_ACTIVATION, ActivationType.F_EFFECTIVE_STATUS),
-                defs, getPageBase());
-
-        defs.addAll(SearchFactory.createSearchableExtensionWrapperList(containerDef, getPageBase()));
-
-        if (getAssignmentType() != null) {
-            var targetExtensionPath = ItemPath.create(AssignmentType.F_TARGET_REF, new ObjectReferencePathSegment(getAssignmentType()), ObjectType.F_EXTENSION);
-            var objectExt = SearchFactory.createSearchableExtensionWrapperList(containerDef, getPageBase(), targetExtensionPath);
-            LOGGER.debug("Adding extension properties from targetRef/@: {}", objectExt);
-            defs.addAll(objectExt);
-        }
-        return defs;
-
-    }
-
-    @Override
-    protected PrismContainerDefinition<AssignmentType> getTypeDefinitionForSearch() {
-        if (searchDefinition != null) {
-            return searchDefinition;
-        }
-        PrismContainerDefinition<AssignmentType> orig = super.getTypeDefinitionForSearch();
-        if (getAssignmentType() == null) {
-            searchDefinition = orig;
->>>>>>> 562ef48f
         } else {
             // We have more concrete assignment type, we should replace targetRef definition
             // with one with concrete assignment type.
@@ -701,14 +612,7 @@
         return getTypeDefinitionForSearch();
     }
 
-<<<<<<< HEAD
     protected abstract void addSpecificSearchableItemWrappers(PrismContainerDefinition<AssignmentType> containerDef, List<? super FilterableSearchItemWrapper> defs);
-=======
-    @Deprecated
-    protected abstract void addSpecificSearchableItems(PrismContainerDefinition<AssignmentType> containerDef, List<SearchItemDefinition> defs);
-
-    protected abstract void addSpecificSearchableItemWrappers(PrismContainerDefinition<AssignmentType> containerDef, List<? super AbstractSearchItemWrapper> defs);
->>>>>>> 562ef48f
 
     protected <AH extends AssignmentHolderType> boolean isNewObjectButtonVisible(PrismObject<AH> focusObject) {
         try {
