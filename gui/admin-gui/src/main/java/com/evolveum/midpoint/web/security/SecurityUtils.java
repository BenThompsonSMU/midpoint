/*
 * Copyright (c) 2010-2015 Evolveum
 *
 * Licensed under the Apache License, Version 2.0 (the "License");
 * you may not use this file except in compliance with the License.
 * You may obtain a copy of the License at
 *
 *     http://www.apache.org/licenses/LICENSE-2.0
 *
 * Unless required by applicable law or agreed to in writing, software
 * distributed under the License is distributed on an "AS IS" BASIS,
 * WITHOUT WARRANTIES OR CONDITIONS OF ANY KIND, either express or implied.
 * See the License for the specific language governing permissions and
 * limitations under the License.
 */

package com.evolveum.midpoint.web.security;

import com.evolveum.midpoint.security.api.AuthorizationConstants;
import com.evolveum.midpoint.security.api.MidPointPrincipal;
import com.evolveum.midpoint.util.logging.Trace;
import com.evolveum.midpoint.util.logging.TraceManager;
import com.evolveum.midpoint.web.application.AuthorizationAction;
import com.evolveum.midpoint.web.application.PageDescriptor;
import com.evolveum.midpoint.web.component.menu.MainMenuItem;
import com.evolveum.midpoint.web.component.menu.MenuItem;
import com.evolveum.midpoint.web.util.WebMiscUtil;

import org.springframework.security.core.Authentication;
import org.springframework.security.core.context.SecurityContextHolder;

import java.util.ArrayList;
import java.util.List;

/**
 * @author lazyman
 */
public class SecurityUtils {

    private static final Trace LOGGER = TraceManager.getTrace(SecurityUtils.class);

    public static MidPointPrincipal getPrincipalUser() {
        Authentication authentication = SecurityContextHolder.getContext().getAuthentication();

        return getPrincipalUser(authentication);
    }

    public static MidPointPrincipal getPrincipalUser(Authentication authentication) {
        if (authentication == null) {
            LOGGER.trace("Authentication not available in security context.");
            return null;
        }

        Object principal = authentication.getPrincipal();
<<<<<<< HEAD
        if (principal instanceof MidPointPrincipal) {
        	return (MidPointPrincipal) principal;
=======
        if (!(principal instanceof MidPointPrincipal)) {
            LOGGER.debug("Principal user in security context is {} but not type of {}",
                    new Object[]{principal, MidPointPrincipal.class.getName()});
            return null;
>>>>>>> 40ae5586
        }
        if (AuthorizationConstants.ANONYMOUS_USER_PRINCIPAL.equals(principal)) {
        	// silently ignore to avoid filling the logs
        	return null;
        }
        LOGGER.debug("Principal user in security context holder is {} ({}) but not type of {}",
                    new Object[]{principal, principal.getClass(), MidPointPrincipal.class.getName()});
        return null;
    }

    public static boolean isMenuAuthorized(MainMenuItem item) {
        Class clazz = item.getPage();
        return clazz == null || isMenuAuthorizedByPage(clazz);
    }

    public static boolean isMenuAuthorized(MenuItem item) {
        Class clazz = item.getPage();
        return isMenuAuthorizedByPage(clazz);
    }

    private static boolean isMenuAuthorizedByPage(Class page) {
        if (page == null) {
            return false;
        }

        PageDescriptor descriptor = (PageDescriptor) page.getAnnotation(PageDescriptor.class);
        if (descriptor == null ){
            return false;
        }


        AuthorizationAction[] actions = descriptor.action();
        List<String> list = new ArrayList<>();
        if (actions != null) {
            for (AuthorizationAction action : actions) {
                list.add(action.actionUri());
            }
        }

        return WebMiscUtil.isAuthorized(list.toArray(new String[list.size()]));
    }
}<|MERGE_RESOLUTION|>--- conflicted
+++ resolved
@@ -52,15 +52,8 @@
         }
 
         Object principal = authentication.getPrincipal();
-<<<<<<< HEAD
         if (principal instanceof MidPointPrincipal) {
         	return (MidPointPrincipal) principal;
-=======
-        if (!(principal instanceof MidPointPrincipal)) {
-            LOGGER.debug("Principal user in security context is {} but not type of {}",
-                    new Object[]{principal, MidPointPrincipal.class.getName()});
-            return null;
->>>>>>> 40ae5586
         }
         if (AuthorizationConstants.ANONYMOUS_USER_PRINCIPAL.equals(principal)) {
         	// silently ignore to avoid filling the logs
