--- conflicted
+++ resolved
@@ -10,22 +10,7 @@
 import java.util.stream.Collectors;
 import javax.xml.namespace.QName;
 
-<<<<<<< HEAD
-import com.evolveum.midpoint.gui.impl.component.search.SearchBoxConfigurationUtil;
-import com.evolveum.midpoint.schema.ResourceShadowCoordinates;
-import com.evolveum.midpoint.schema.processor.*;
-import com.evolveum.midpoint.util.exception.ConfigurationException;
-
-import com.evolveum.midpoint.gui.impl.component.search.SearchFactory;
-import com.evolveum.prism.xml.ns._public.types_3.ItemPathType;
-
 import org.apache.commons.collections4.CollectionUtils;
-
-import com.evolveum.midpoint.web.component.dialog.DeleteConfirmationPanel;
-
-=======
-import org.apache.commons.collections4.CollectionUtils;
->>>>>>> 562ef48f
 import org.apache.wicket.Component;
 import org.apache.wicket.ajax.AjaxRequestTarget;
 import org.apache.wicket.extensions.markup.html.repeater.data.table.IColumn;
@@ -63,9 +48,7 @@
 import com.evolveum.midpoint.gui.impl.component.data.column.PrismReferenceWrapperColumn;
 import com.evolveum.midpoint.gui.impl.component.icon.CompositedIcon;
 import com.evolveum.midpoint.gui.impl.component.icon.CompositedIconBuilder;
-import com.evolveum.midpoint.gui.impl.component.search.AbstractSearchItemWrapper;
-import com.evolveum.midpoint.gui.impl.component.search.Search;
-import com.evolveum.midpoint.gui.impl.component.search.SearchFactory;
+import com.evolveum.midpoint.gui.impl.component.search.SearchBoxConfigurationUtil;
 import com.evolveum.midpoint.gui.impl.page.admin.AbstractObjectMainPanel;
 import com.evolveum.midpoint.gui.impl.page.admin.assignmentholder.FocusDetailsModels;
 import com.evolveum.midpoint.gui.impl.prism.panel.ShadowPanel;
@@ -99,8 +82,6 @@
 import com.evolveum.midpoint.web.component.menu.cog.ButtonInlineMenuItem;
 import com.evolveum.midpoint.web.component.menu.cog.InlineMenuItem;
 import com.evolveum.midpoint.web.component.menu.cog.InlineMenuItemAction;
-import com.evolveum.midpoint.web.component.search.SearchItemDefinition;
-import com.evolveum.midpoint.web.component.search.SearchValue;
 import com.evolveum.midpoint.web.component.util.ProjectionsListProvider;
 import com.evolveum.midpoint.web.component.util.VisibleBehaviour;
 import com.evolveum.midpoint.web.page.admin.users.dto.UserDtoStatus;
@@ -266,24 +247,11 @@
                     }
 
                     @Override
-<<<<<<< HEAD
                     protected SearchBoxConfigurationType getDefaultSearchBoxConfiguration(Class<ShadowType> type) {
                         return new SearchBoxConfigurationUtil(type)
                                 .shadowSearchType(SearchBoxConfigurationUtil.ShadowSearchType.PROJECTIONS)
                                 .modelServiceLocator(getPageBase())
                                 .create();
-//                        return SearchBoxConfigurationUtil.getDefaultShadowSearchBoxConfiguration(type,
-//                                SearchBoxConfigurationUtil.ShadowSearchType.PROJECTIONS, null, getPageBase());
-=======
-                    protected List<? super AbstractSearchItemWrapper> initSearchableItemWrappers(PrismContainerDefinition<ShadowType> containerDef) {
-                        List<? super AbstractSearchItemWrapper> defs = new ArrayList<>();
-
-                        SearchFactory.addSearchRefWrapper(containerDef, ShadowType.F_RESOURCE_REF, defs, AreaCategoryType.ADMINISTRATION, getPageBase());
-                        SearchFactory.addSearchPropertyWrapper(containerDef, ShadowType.F_NAME, defs, getPageBase());
-                        SearchFactory.addSearchPropertyWrapper(containerDef, ShadowType.F_INTENT, defs, getPageBase());
-                        SearchFactory.addSearchPropertyWrapper(containerDef, ShadowType.F_KIND, defs, getPageBase());
->>>>>>> 562ef48f
-
                     }
                 };
         add(multivalueContainerListPanel);
