--- conflicted
+++ resolved
@@ -17,58 +17,7 @@
 package com.evolveum.midpoint.gui.api.page;
 
 import com.evolveum.midpoint.audit.api.AuditService;
-<<<<<<< HEAD
 import com.evolveum.midpoint.common.LocalizationService;
-=======
-import com.evolveum.midpoint.common.SystemConfigurationHolder;
-import com.evolveum.midpoint.gui.api.SubscriptionType;
-import com.evolveum.midpoint.model.api.*;
-import com.evolveum.midpoint.prism.query.builder.S_FilterEntryOrEmpty;
-import com.evolveum.midpoint.util.exception.*;
-import com.evolveum.midpoint.web.component.menu.*;
-import com.evolveum.midpoint.web.page.admin.cases.*;
-import com.evolveum.midpoint.web.page.admin.configuration.*;
-import com.evolveum.midpoint.web.page.admin.reports.*;
-import com.evolveum.midpoint.web.page.self.*;
-import com.evolveum.midpoint.web.util.NewWindowNotifyingBehavior;
-import com.evolveum.midpoint.wf.util.QueryUtils;
-import com.evolveum.midpoint.xml.ns._public.common.common_3.*;
-import org.apache.commons.lang.StringUtils;
-import org.apache.commons.lang.Validate;
-import org.apache.wicket.*;
-import org.apache.wicket.ajax.AbstractDefaultAjaxBehavior;
-import org.apache.wicket.ajax.AjaxRequestTarget;
-import org.apache.wicket.ajax.markup.html.AjaxLink;
-import org.apache.wicket.behavior.AttributeAppender;
-import org.apache.wicket.devutils.debugbar.DebugBar;
-import org.apache.wicket.extensions.ajax.markup.html.modal.ModalWindow;
-import org.apache.wicket.feedback.FeedbackMessage;
-import org.apache.wicket.feedback.FeedbackMessages;
-import org.apache.wicket.injection.Injector;
-import org.apache.wicket.markup.head.CssHeaderItem;
-import org.apache.wicket.markup.head.IHeaderResponse;
-import org.apache.wicket.markup.head.JavaScriptHeaderItem;
-import org.apache.wicket.markup.head.OnDomReadyHeaderItem;
-import org.apache.wicket.markup.html.TransparentWebMarkupContainer;
-import org.apache.wicket.markup.html.WebMarkupContainer;
-import org.apache.wicket.markup.html.WebPage;
-import org.apache.wicket.markup.html.basic.Label;
-import org.apache.wicket.markup.html.list.ListItem;
-import org.apache.wicket.markup.html.list.ListView;
-import org.apache.wicket.model.AbstractReadOnlyModel;
-import org.apache.wicket.model.IModel;
-import org.apache.wicket.model.Model;
-import org.apache.wicket.model.StringResourceModel;
-import org.apache.wicket.protocol.http.WebSession;
-import org.apache.wicket.request.mapper.parameter.PageParameters;
-import org.apache.wicket.request.resource.CssResourceReference;
-import org.apache.wicket.resource.CoreLibrariesContributor;
-import org.apache.wicket.spring.injection.annot.SpringBean;
-import org.apache.wicket.util.string.StringValue;
-import org.jetbrains.annotations.NotNull;
-import org.w3c.dom.Element;
-import org.w3c.dom.Node;
->>>>>>> 35c8e1ee
 
 import com.evolveum.midpoint.common.configuration.api.MidpointConfiguration;
 import com.evolveum.midpoint.common.validator.EventHandler;
@@ -133,6 +82,12 @@
 import com.evolveum.midpoint.web.component.util.VisibleEnableBehaviour;
 import com.evolveum.midpoint.web.page.admin.PageAdmin;
 import com.evolveum.midpoint.web.page.admin.PageAdminFocus;
+import com.evolveum.midpoint.web.page.admin.cases.PageCase;
+import com.evolveum.midpoint.web.page.admin.cases.PageCaseWorkItem;
+import com.evolveum.midpoint.web.page.admin.cases.PageCaseWorkItemsAll;
+import com.evolveum.midpoint.web.page.admin.cases.PageCaseWorkItemsAllocatedToMe;
+import com.evolveum.midpoint.web.page.admin.cases.PageCasesAll;
+import com.evolveum.midpoint.web.page.admin.cases.PageCasesAllocatedToMe;
 import com.evolveum.midpoint.web.page.admin.certification.PageCertCampaigns;
 import com.evolveum.midpoint.web.page.admin.certification.PageCertDecisions;
 import com.evolveum.midpoint.web.page.admin.certification.PageCertDefinition;
@@ -205,22 +160,18 @@
 import org.w3c.dom.Element;
 import org.w3c.dom.Node;
 
-<<<<<<< HEAD
 import javax.management.MBeanServer;
 import javax.management.MBeanServerFactory;
 import javax.management.ObjectName;
 import java.io.Serializable;
 import java.util.*;
 
-=======
->>>>>>> 35c8e1ee
 /**
  * @author lazyman
  * @author semancik
  */
 public abstract class PageBase extends WebPage implements ModelServiceLocator {
 
-<<<<<<< HEAD
     private static final long serialVersionUID = 1L;
 
     private static final String DOT_CLASS = PageBase.class.getName() + ".";
@@ -262,49 +213,6 @@
     private static final String ID_BODY = "body";
 
     private static final String CLASS_DEFAULT_SKIN = "skin-blue-light";
-=======
-	private static final long serialVersionUID = 1L;
-
-	private static final String DOT_CLASS = PageBase.class.getName() + ".";
-	private static final String OPERATION_LOAD_USER = DOT_CLASS + "loadUser";
-	private static final String OPERATION_LOAD_WORK_ITEM_COUNT = DOT_CLASS + "loadWorkItemCount";
-	private static final String OPERATION_LOAD_CERT_WORK_ITEM_COUNT = DOT_CLASS + "loadCertificationWorkItemCount";
-
-	private static final String ID_TITLE = "title";
-	private static final String ID_MAIN_HEADER = "mainHeader";
-	private static final String ID_PAGE_TITLE_CONTAINER = "pageTitleContainer";
-	private static final String ID_PAGE_TITLE_REAL = "pageTitleReal";
-	private static final String ID_PAGE_TITLE = "pageTitle";
-	private static final String ID_DEBUG_PANEL = "debugPanel";
-	private static final String ID_VERSION = "version";
-	public static final String ID_FEEDBACK_CONTAINER = "feedbackContainer";
-	private static final String ID_FEEDBACK = "feedback";
-	private static final String ID_DEBUG_BAR = "debugBar";
-	private static final String ID_CLEAR_CACHE = "clearCssCache";
-	private static final String ID_SIDEBAR_MENU = "sidebarMenu";
-	private static final String ID_RIGHT_MENU = "rightMenu";
-	private static final String ID_LOCALE = "locale";
-	private static final String ID_MENU_TOGGLE = "menuToggle";
-	private static final String ID_BREADCRUMBS = "breadcrumbs";
-	private static final String ID_BREADCRUMB = "breadcrumb";
-	private static final String ID_BC_LINK = "bcLink";
-	private static final String ID_BC_ICON = "bcIcon";
-	private static final String ID_BC_NAME = "bcName";
-	private static final String ID_MAIN_POPUP = "mainPopup";
-	private static final String ID_MAIN_POPUP_BODY = "popupBody";
-	private static final String ID_SUBSCRIPTION_MESSAGE = "subscriptionMessage";
-	private static final String ID_FOOTER_CONTAINER = "footerContainer";
-	private static final String ID_COPYRIGHT_MESSAGE = "copyrightMessage";
-	private static final String ID_LOGO = "logo";
-	private static final String ID_CUSTOM_LOGO = "customLogo";
-	private static final String ID_CUSTOM_LOGO_IMG_SRC = "customLogoImgSrc";
-	private static final String ID_CUSTOM_LOGO_IMG_CSS = "customLogoImgCss";
-	private static final String ID_NAVIGATION = "navigation";
-	private static final String ID_DEPLOYMENT_NAME = "deploymentName";
-	private static final String ID_BODY = "body";
-
-	private static final String CLASS_DEFAULT_SKIN = "skin-blue-light";
->>>>>>> 35c8e1ee
 
     private static final String OPERATION_GET_SYSTEM_CONFIG = DOT_CLASS + "getSystemConfiguration";
     private static final String OPERATION_GET_DEPLOYMENT_INFORMATION = DOT_CLASS + "getDeploymentInformation";
@@ -342,411 +250,7 @@
     private AuditService auditService;
 
     @SpringBean(name = "modelController")
-<<<<<<< HEAD
     private WorkflowService workflowService;
-=======
-	private WorkflowService workflowService;
-
-	@SpringBean(name = "workflowManager")
-	private WorkflowManager workflowManager;
-
-	@SpringBean(name = "midpointConfiguration")
-	private MidpointConfiguration midpointConfiguration;
-
-	@SpringBean(name = "reportManager")
-	private ReportManager reportManager;
-
-	@SpringBean(name = "resourceValidator")
-	private ResourceValidator resourceValidator;
-
-	// @SpringBean(name = "certificationManager")
-	// private CertificationManager certificationManager;
-
-	@SpringBean(name = "modelController")
-	private AccessCertificationService certficationService;
-
-	@SpringBean(name = "modelController")
-	private CaseManagementService caseManagementService;
-
-	@SpringBean(name = "accessDecisionManager")
-	private SecurityEnforcer securityEnforcer;
-	
-	@SpringBean
-	private MidpointFormValidatorRegistry formValidatorRegistry;
-
-	private List<Breadcrumb> breadcrumbs;
-
-	private boolean initialized = false;
-
-	private LoadableModel<Integer> workItemCountModel;
-	private LoadableModel<Integer> certWorkItemCountModel;
-	private LoadableModel<DeploymentInformationType> deploymentInfoModel;
-
-	// No need to store this in the session. Retrieval is cheap.
-	private transient AdminGuiConfigurationType adminGuiConfiguration;
-
-	public PageBase(PageParameters parameters) {
-		super(parameters);
-
-		LOGGER.debug("Initializing page {}", this.getClass());
-		
-		Injector.get().inject(this);
-		Validate.notNull(modelService, "Model service was not injected.");
-		Validate.notNull(taskManager, "Task manager was not injected.");
-		Validate.notNull(reportManager, "Report manager was not injected.");
-
-		MidPointAuthWebSession.getSession().setClientCustomization();
-
-		add(new NewWindowNotifyingBehavior());
-
-		initializeModel();
-		
-		initLayout();		
-	}
-
-	@Override
-	protected void onConfigure() {
-		super.onConfigure();
-
-		if (initialized) {
-			return;
-		}
-		initialized = true;
-
-		createBreadcrumb();
-	}
-	
-	private void initializeModel() {
-		workItemCountModel = new LoadableModel<Integer>() {
-			private static final long serialVersionUID = 1L;
-			
-			@Override
-			protected Integer load() {
-				try {
-					Task task = createSimpleTask(OPERATION_LOAD_WORK_ITEM_COUNT);
-					S_FilterEntryOrEmpty q = QueryBuilder.queryFor(WorkItemType.class, getPrismContext());
-					ObjectQuery query = QueryUtils.filterForAssignees(q, getPrincipal(),
-							OtherPrivilegesLimitationType.F_APPROVAL_WORK_ITEMS).build();
-					return getModelService().countContainers(WorkItemType.class, query, null, task, task.getResult());
-				} catch (SchemaException|SecurityViolationException e) {
-					LoggingUtils.logExceptionAsWarning(LOGGER, "Couldn't load work item count", e);
-					return null;
-				}
-			}
-		};
-		certWorkItemCountModel = new LoadableModel<Integer>() {
-			private static final long serialVersionUID = 1L;
-
-			@Override
-			protected Integer load() {
-				try {
-					AccessCertificationService acs = getCertificationService();
-					Task task = createSimpleTask(OPERATION_LOAD_CERT_WORK_ITEM_COUNT);
-					OperationResult result = task.getResult();
-					return acs.countOpenWorkItems(new ObjectQuery(), true, null, task, result);
-				} catch (SchemaException|SecurityViolationException|ObjectNotFoundException
-						|ConfigurationException|CommunicationException e) {
-					LoggingUtils.logExceptionAsWarning(LOGGER, "Couldn't load certification work item count", e);
-					return null;
-				}
-			}
-		};
-		deploymentInfoModel = new LoadableModel<DeploymentInformationType>() {
-			private static final long serialVersionUID = 1L;
-
-			@Override
-			protected DeploymentInformationType load() {
-				return loadDeploymentInformationType();
-			}
-		};
-	}
-
-	public void resetWorkItemCountModel() {
-		if (workItemCountModel != null) {
-			workItemCountModel.reset();
-		}
-	}
-
-	public void resetCertWorkItemCountModel() {
-		if (certWorkItemCountModel != null) {
-			certWorkItemCountModel.reset();
-		}
-	}
-
-	protected void createBreadcrumb() {
-		BreadcrumbPageClass bc = new BreadcrumbPageClass(new AbstractReadOnlyModel<String>() {
-			private static final long serialVersionUID = 1L;
-
-			@Override
-			public String getObject() {
-				return getPageTitleModel().getObject();
-			}
-		}, this.getClass(), getPageParameters());
-
-		addBreadcrumb(bc);
-	}
-
-	protected void createInstanceBreadcrumb() {
-		BreadcrumbPageInstance bc = new BreadcrumbPageInstance(new AbstractReadOnlyModel<String>() {
-			private static final long serialVersionUID = 1L;
-
-			@Override
-			public String getObject() {
-				return getPageTitleModel().getObject();
-			}
-		}, this);
-
-		addBreadcrumb(bc);
-	}
-
-	public void updateBreadcrumbParameters(String key, Object value) {
-		List<Breadcrumb> list = getBreadcrumbs();
-		if (list.isEmpty()) {
-			return;
-		}
-
-		Breadcrumb bc = list.get(list.size() - 1);
-		PageParameters params = bc.getParameters();
-		if (params == null) {
-			return;
-		}
-
-		params.set(key, value);
-	}
-
-	public PageBase() {
-		this(null);
-	}
-
-	public MidPointApplication getMidpointApplication() {
-		return (MidPointApplication) getApplication();
-	}
-
-	public WebApplicationConfiguration getWebApplicationConfiguration() {
-		MidPointApplication application = getMidpointApplication();
-		return application.getWebApplicationConfiguration();
-	}
-
-	public PrismContext getPrismContext() {
-		return getMidpointApplication().getPrismContext();
-	}
-
-	public ExpressionFactory getExpressionFactory() {
-		return getMidpointApplication().getExpressionFactory();
-	}
-
-	public MatchingRuleRegistry getMatchingRuleRegistry() {
-		return getMidpointApplication().getMatchingRuleRegistry();
-	}
-
-	public TaskManager getTaskManager() {
-		return taskManager;
-	}
-
-	public WorkflowService getWorkflowService() {
-		return workflowService;
-	}
-
-	public WorkflowManager getWorkflowManager() {
-		return workflowManager;
-	}
-
-	public ResourceValidator getResourceValidator() {
-		return resourceValidator;
-	}
-
-	public ReportManager getReportManager() {
-		return reportManager;
-	}
-
-	public AuditService getAuditService() {
-		return auditService;
-	}
-
-	public AccessCertificationService getCertificationService() {
-		return certficationService;
-	}
-
-	public CaseManagementService getCaseManagementService() {
-		return caseManagementService;
-	}
-
-	@Override
-	public ModelService getModelService() {
-		return modelService;
-	}
-
-	public ScriptingService getScriptingService() {
-		return scriptingService;
-	}
-
-	public TaskService getTaskService() {
-		return taskService;
-	}
-
-	@Override
-	public SecurityEnforcer getSecurityEnforcer() {
-		return securityEnforcer;
-	}
-
-	@Override
-	public ModelInteractionService getModelInteractionService() {
-		return modelInteractionService;
-	}
-
-	protected ModelDiagnosticService getModelDiagnosticService() {
-		return modelDiagnosticService;
-	}
-
-	@Override
-	public AdminGuiConfigurationType getAdminGuiConfiguration() {
-		if (adminGuiConfiguration == null) {
-			Task task = createSimpleTask(PageBase.DOT_CLASS + "getAdminGuiConfiguration");
-			try {
-				adminGuiConfiguration = modelInteractionService.getAdminGuiConfiguration(task, task.getResult());
-			} catch (ObjectNotFoundException | SchemaException e) {
-				LoggingUtils.logUnexpectedException(LOGGER, "Cannot retrieve admin GUI configuration", e);
-				if (InternalsConfig.nonCriticalExceptionsAreFatal()) {
-					throw new SystemException("Cannot retrieve admin GUI configuration: "+e.getMessage(), e);
-				} else {
-					// Just return empty admin GUI config, so the GUI can go on (and the problem may get fixed)
-					return new AdminGuiConfigurationType();
-				}
-			}
-		}
-		return adminGuiConfiguration;
-	}
-
-	public MidpointFormValidatorRegistry getFormValidatorRegistry() {
-		return formValidatorRegistry;
-	}
-	
-	public MidPointPrincipal getPrincipal() {
-		return SecurityUtils.getPrincipalUser();
-	}
-
-	public static StringResourceModel createStringResourceStatic(Component component, Enum e) {
-		String resourceKey = createEnumResourceKey(e);
-		return createStringResourceStatic(component, resourceKey);
-	}
-
-	public static String createEnumResourceKey(Enum e) {
-		return e.getDeclaringClass().getSimpleName() + "." + e.name();
-	}
-
-	public Task createAnonymousTask(String operation) {
-		TaskManager manager = getTaskManager();
-		Task task = manager.createTaskInstance(operation);
-		
-		task.setChannel(SchemaConstants.CHANNEL_GUI_USER_URI);
-
-		return task;
-	}
-
-	public Task createSimpleTask(String operation) {
-		MidPointPrincipal user = SecurityUtils.getPrincipalUser();
-		if (user == null) {
-			throw new RestartResponseException(PageLogin.class);
-		}
-		return WebModelServiceUtils.createSimpleTask(operation, user.getUser().asPrismObject(), getTaskManager());
-	}
-
-	public MidpointConfiguration getMidpointConfiguration() {
-		return midpointConfiguration;
-	}
-
-	@Override
-	public void renderHead(IHeaderResponse response) {
-        super.renderHead(response);
-
-        String skinCssString = CLASS_DEFAULT_SKIN;
-        if (deploymentInfoModel != null && deploymentInfoModel.getObject() != null &&
-                StringUtils.isNotEmpty(deploymentInfoModel.getObject().getSkin())) {
-            skinCssString = deploymentInfoModel.getObject().getSkin();
-        }
-
-        String skinCssPath = String.format("../../../../../../webjars/adminlte/2.3.11/dist/css/skins/%s.min.css", skinCssString);
-        response.render(CssHeaderItem.forReference(
-                new CssResourceReference(
-                        PageBase.class, skinCssPath)
-                )
-        );
-		// this attaches jquery.js as first header item, which is used in our
-		// scripts.
-		CoreLibrariesContributor.contribute(getApplication(), response);
-
-//		response.render(JavaScriptHeaderItem.forScript("alert(window.name);", "windowNameScript"));
-    }
-
-    @Override
-	protected void onBeforeRender() {
-		super.onBeforeRender();
-		FeedbackMessages messages = getSession().getFeedbackMessages();
-		for (FeedbackMessage message : messages) {
-			getFeedbackMessages().add(message);
-		}
-
-		getSession().getFeedbackMessages().clear();
-	}
-
-	private void initHeaderLayout(WebMarkupContainer container) {
-		WebMarkupContainer menuToggle = new WebMarkupContainer(ID_MENU_TOGGLE);
-		menuToggle.add(createUserStatusBehaviour(true));
-		container.add(menuToggle);
-
-		UserMenuPanel rightMenu = new UserMenuPanel(ID_RIGHT_MENU);
-		rightMenu.add(createUserStatusBehaviour(true));
-		container.add(rightMenu);
-
-		LocalePanel locale = new LocalePanel(ID_LOCALE);
-		locale.add(createUserStatusBehaviour(false));
-		container.add(locale);
-	}
-
-	private void initTitleLayout(WebMarkupContainer mainHeader) {
-		WebMarkupContainer pageTitleContainer = new WebMarkupContainer(ID_PAGE_TITLE_CONTAINER);
-		pageTitleContainer.add(createUserStatusBehaviour(true));
-		mainHeader.add(pageTitleContainer);
-
-		WebMarkupContainer pageTitle = new WebMarkupContainer(ID_PAGE_TITLE);
-		pageTitleContainer.add(pageTitle);
-
-		String environmentName = "";
-		if (deploymentInfoModel != null && deploymentInfoModel.getObject() != null &&
-				StringUtils.isNotEmpty(deploymentInfoModel.getObject().getName())) {
-			environmentName = deploymentInfoModel.getObject().getName();
-		}
-		Model<String> deploymentNameModel = new Model<String>(StringUtils.isNotEmpty(environmentName) ? environmentName + ": " : "");
-		Label deploymentName = new Label(ID_DEPLOYMENT_NAME, deploymentNameModel);
-		deploymentName.add(new VisibleEnableBehaviour(){
-			public boolean isVisible(){
-				return StringUtils.isNotEmpty(deploymentNameModel.getObject());
-			}
-		});
-		deploymentName.setRenderBodyOnly(true);
-		pageTitle.add(deploymentName);
-
-		Label pageTitleReal = new Label(ID_PAGE_TITLE_REAL, createPageTitleModel());
-		pageTitleReal.setRenderBodyOnly(true);
-		pageTitle.add(pageTitleReal);
-
-		ListView breadcrumbs = new ListView<Breadcrumb>(ID_BREADCRUMB,
-				new AbstractReadOnlyModel<List<Breadcrumb>>() {
-					private static final long serialVersionUID = 1L;
-
-					@Override
-					public List<Breadcrumb> getObject() {
-						return getBreadcrumbs();
-					}
-				}) {
-
-            @Override
-            protected void populateItem(ListItem<Breadcrumb> item) {
-                final Breadcrumb dto = item.getModelObject();
-
-				AjaxLink bcLink = new AjaxLink(ID_BC_LINK) {
-					private static final long serialVersionUID = 1L;
->>>>>>> 35c8e1ee
 
     @SpringBean(name = "workflowManager")
     private WorkflowManager workflowManager;
@@ -760,130 +264,14 @@
     @SpringBean(name = "resourceValidator")
     private ResourceValidator resourceValidator;
 
-<<<<<<< HEAD
     // @SpringBean(name = "certificationManager")
     // private CertificationManager certificationManager;
 
     @SpringBean(name = "modelController")
     private AccessCertificationService certficationService;
-=======
-                Label bcName = new Label(ID_BC_NAME, dto.getLabel());
-				bcLink.add(bcName);
-
-				item.add(new VisibleEnableBehaviour() {
-					private static final long serialVersionUID = 1L;
-
-					@Override
-					public boolean isVisible() {
-						return dto.isVisible();
-					}
-				});
-			}
-		};
-		mainHeader.add(breadcrumbs);
-	}
-
-	private void initLayout() {
-        TransparentWebMarkupContainer body = new TransparentWebMarkupContainer(ID_BODY);
-        body.add(new AttributeAppender("class", "hold-transition ", " "));
-        body.add(new AttributeAppender("class", "custom-hold-transition ", " "));
-
-        Boolean usingSkin = deploymentInfoModel != null && deploymentInfoModel.getObject() != null &&
-                StringUtils.isNotEmpty(deploymentInfoModel.getObject().getSkin());
-
-        if (usingSkin) {
-            body.add(new AttributeAppender("class", deploymentInfoModel.getObject().getSkin(), " "));
-        } else {
-            body.add(new AttributeAppender("class", CLASS_DEFAULT_SKIN, " "));
-        }
-        add(body);
-
-		WebMarkupContainer mainHeader = new WebMarkupContainer(ID_MAIN_HEADER);
-		mainHeader.setOutputMarkupId(true);
-		add(mainHeader);
-
-		AjaxLink logo = new AjaxLink(ID_LOGO) {
-			private static final long serialVersionUID = 1L;
-
-			@Override
-			public void onClick(AjaxRequestTarget target) {
-				Class<? extends Page> page = MidPointApplication.get().getHomePage();
-				setResponsePage(page);
-			}
-		};
-		logo.add(new VisibleEnableBehaviour(){
-			@Override
-			public boolean isVisible(){
-				return !isCustomLogoVisible();
-			}
-		});
-		mainHeader.add(logo);
-
-		AjaxLink customLogo = new AjaxLink(ID_CUSTOM_LOGO) {
-			private static final long serialVersionUID = 1L;
-
-			@Override
-			public void onClick(AjaxRequestTarget target) {
-				//TODO may be this should lead to customerUrl ?
-				Class<? extends Page> page = MidPointApplication.get().getHomePage();
-				setResponsePage(page);
-			}
-		};
-		customLogo.add(new VisibleEnableBehaviour(){
-			@Override
-			public boolean isVisible(){
-				return isCustomLogoVisible();
-			}
-		});
-		mainHeader.add(customLogo);
-
-		WebMarkupContainer navigation = new WebMarkupContainer(ID_NAVIGATION);
-		mainHeader.add(navigation);
-
-
-
-
-        WebMarkupContainer customLogoImgSrc = new WebMarkupContainer(ID_CUSTOM_LOGO_IMG_SRC);
-		WebMarkupContainer customLogoImgCss = new WebMarkupContainer(ID_CUSTOM_LOGO_IMG_CSS);
-		if (deploymentInfoModel != null && deploymentInfoModel.getObject() != null &&
-				deploymentInfoModel.getObject().getLogo() != null){
-			if (StringUtils.isNotEmpty(deploymentInfoModel.getObject().getLogo().getCssClass())) {
-				customLogoImgCss.add(new AttributeAppender("class", deploymentInfoModel.getObject().getLogo().getCssClass()));
-				customLogoImgSrc.setVisible(false);
-			} else {
-				customLogoImgSrc.add(new AttributeAppender("src",
-						deploymentInfoModel.getObject().getLogo().getImageUrl()));
-				customLogoImgCss.setVisible(false);
-			}
-			mainHeader.add(new AttributeAppender("style",
-					"background-color: " + GuiStyleConstants.DEFAULT_BG_COLOR + "; !important;"));
-		}
-		customLogo.add(customLogoImgSrc);
-		customLogo.add(customLogoImgCss);
-
-		Label title = new Label(ID_TITLE, createPageTitleModel());
-		title.setRenderBodyOnly(true);
-		add(title);
-
-		initHeaderLayout(navigation);
-		initTitleLayout(navigation);
-
-        if (deploymentInfoModel != null && deploymentInfoModel.getObject() != null &&
-                StringUtils.isNotEmpty(deploymentInfoModel.getObject().getHeaderColor())) {
-            logo.add(new AttributeAppender("style",
-                    "background-color: " + deploymentInfoModel.getObject().getHeaderColor() + "; !important;"));
-            customLogo.add(new AttributeAppender("style",
-                    "background-color: " + deploymentInfoModel.getObject().getHeaderColor() + "; !important;"));
-            mainHeader.add(new AttributeAppender("style",
-                    "background-color: " + deploymentInfoModel.getObject().getHeaderColor() + "; !important;"));
-            //using a skin overrides the navigation color
-            if (!usingSkin) {
-                navigation.add(new AttributeAppender("style",
-                        "background-color: " + deploymentInfoModel.getObject().getHeaderColor() + "; !important;"));
-            }
-        }
-        initDebugBarLayout();
->>>>>>> 35c8e1ee
+    
+    @SpringBean(name = "modelController")
+    private CaseManagementService caseManagementService;
 
     @SpringBean(name = "accessDecisionManager")
     private SecurityEnforcer securityEnforcer;
@@ -999,569 +387,9 @@
         }
     }
 
-<<<<<<< HEAD
     public void resetCertWorkItemCountModel() {
         if (certWorkItemCountModel != null) {
             certWorkItemCountModel.reset();
-=======
-    // common result processing
-	protected void processResult(AjaxRequestTarget target, OperationResult result, boolean showSuccess) {
-		result.computeStatusIfUnknown();
-		if (!result.isSuccess()) {
-			showResult(result, showSuccess);
-			target.add(getFeedbackPanel());
-		} else {
-			showResult(result);
-			redirectBack();
-		}
-	}
-
-	public String createComponentPath(String... components) {
-		return StringUtils.join(components, ":");
-	}
-
-	/**
-	 * It's here only because of some IDEs - it's not properly filtering
-	 * resources during maven build. "describe" variable is not replaced.
-	 *
-	 * @return "unknown" instead of "git describe" for current build.
-     */
-    @Deprecated
-    public String getDescribe() {
-		return getString("pageBase.unknownBuildNumber");
-	}
-
-	protected ModalWindow createModalWindow(final String id, IModel<String> title, int width, int height) {
-		final ModalWindow modal = new ModalWindow(id);
-		add(modal);
-
-		modal.setResizable(false);
-		modal.setTitle(title);
-		modal.setCookieName(PageBase.class.getSimpleName() + ((int) (Math.random() * 100)));
-
-		modal.setInitialWidth(width);
-		modal.setWidthUnit("px");
-		modal.setInitialHeight(height);
-		modal.setHeightUnit("px");
-
-		modal.setCloseButtonCallback(new ModalWindow.CloseButtonCallback() {
-
-			@Override
-			public boolean onCloseButtonClicked(AjaxRequestTarget target) {
-				return true;
-			}
-		});
-
-		modal.setWindowClosedCallback(new ModalWindow.WindowClosedCallback() {
-
-			@Override
-			public void onClose(AjaxRequestTarget target) {
-				modal.close(target);
-			}
-		});
-
-		modal.add(new AbstractDefaultAjaxBehavior() {
-
-			@Override
-			public void renderHead(Component component, IHeaderResponse response) {
-				response.render(OnDomReadyHeaderItem.forScript("Wicket.Window.unloadConfirmation = false;"));
-				response.render(JavaScriptHeaderItem
-						.forScript("$(document).ready(function() {\n" + "  $(document).bind('keyup', function(evt) {\n"
-								+ "    if (evt.keyCode == 27) {\n" + getCallbackScript() + "\n"
-								+ "        evt.preventDefault();\n" + "    }\n" + "  });\n" + "});", id));
-			}
-
-			@Override
-			protected void respond(AjaxRequestTarget target) {
-				modal.close(target);
-			}
-		});
-
-		return modal;
-	}
-
-	// returns to previous page via restart response exception
-	public RestartResponseException getRestartResponseException(Class<? extends Page> defaultBackPageClass) {
-		return new RestartResponseException(defaultBackPageClass);
-	}
-
-	protected <O extends ObjectType> void validateObject(String lexicalRepresentation, final Holder<PrismObject<O>> objectHolder,
-			String language, boolean validateSchema, OperationResult result) {
-
-		if (language == null || PrismContext.LANG_JSON.equals(language) || PrismContext.LANG_YAML.equals(language)) {
-			PrismObject<O> object;
-			try {
-				object = getPrismContext().parserFor(lexicalRepresentation).language(language).parse();
-				object.checkConsistence();
-				objectHolder.setValue(object);
-			} catch (RuntimeException | SchemaException e) {
-				result.recordFatalError("Couldn't parse object: " + e.getMessage(), e);
-			}
-			return;
-		}
-
-		EventHandler handler = new EventHandler() {
-
-			@Override
-			public EventResult preMarshall(Element objectElement, Node postValidationTree,
-					OperationResult objectResult) {
-				return EventResult.cont();
-			}
-
-			@Override
-			public <T extends Objectable> EventResult postMarshall(PrismObject<T> object, Element objectElement,
-					OperationResult objectResult) {
-				objectHolder.setValue((PrismObject<O>) object);
-				return EventResult.cont();
-			}
-
-			@Override
-			public void handleGlobalError(OperationResult currentResult) {
-			}
-		};
-		Validator validator = new Validator(getPrismContext(), handler);
-		validator.setVerbose(true);
-		validator.setValidateSchema(validateSchema);
-		validator.validateObject(lexicalRepresentation, result);
-
-		result.computeStatus();
-	}
-
-	public long getItemsPerPage(UserProfileStorage.TableId tableId) {
-		UserProfileStorage userProfile = getSessionStorage().getUserProfile();
-		return userProfile.getPagingSize(tableId);
-	}
-
-	protected List<SideBarMenuItem> createMenuItems() {
-		List<SideBarMenuItem> menus = new ArrayList<>();
-
-		SideBarMenuItem menu = new SideBarMenuItem(createStringResource("PageAdmin.menu.selfService"));
-		menus.add(menu);
-		createSelfServiceMenu(menu);
-
-		menu = new SideBarMenuItem(createStringResource("PageAdmin.menu.mainNavigation"));
-		menus.add(menu);
-		List<MainMenuItem> items = menu.getItems();
-
-        menu = new SideBarMenuItem(createStringResource("PageAdmin.menu.additional"));
-        menus.add(menu);
-        createAdditionalMenu(menu);
-
-		// todo fix with visible behaviour [lazyman]
-		if (WebComponentUtil.isAuthorized(AuthorizationConstants.AUTZ_UI_DASHBOARD_URL,
-				AuthorizationConstants.AUTZ_UI_HOME_ALL_URL, AuthorizationConstants.AUTZ_GUI_ALL_URL,
-				AuthorizationConstants.AUTZ_GUI_ALL_DEPRECATED_URL)) {
-			items.add(createHomeItems());
-		}
-
-		if (WebComponentUtil.isAuthorized(AuthorizationConstants.AUTZ_UI_USERS_URL,
-				AuthorizationConstants.AUTZ_UI_USERS_ALL_URL, AuthorizationConstants.AUTZ_GUI_ALL_URL,
-				AuthorizationConstants.AUTZ_GUI_ALL_DEPRECATED_URL)) {
-			items.add(createUsersItems());
-		}
-
-		if (WebComponentUtil.isAuthorized(AuthorizationConstants.AUTZ_UI_ORG_STRUCT_URL,
-				AuthorizationConstants.AUTZ_UI_ORG_ALL_URL, AuthorizationConstants.AUTZ_GUI_ALL_URL,
-				AuthorizationConstants.AUTZ_GUI_ALL_DEPRECATED_URL)) {
-			items.add(createOrganizationsMenu());
-		}
-
-		if (WebComponentUtil.isAuthorized(AuthorizationConstants.AUTZ_UI_ROLES_URL,
-				AuthorizationConstants.AUTZ_UI_ROLES_ALL_URL, AuthorizationConstants.AUTZ_GUI_ALL_URL,
-				AuthorizationConstants.AUTZ_GUI_ALL_DEPRECATED_URL)) {
-			items.add(createRolesItems());
-		}
-		
-		if (WebComponentUtil.isAuthorized(AuthorizationConstants.AUTZ_UI_SERVICES_URL,
-				AuthorizationConstants.AUTZ_UI_SERVICES_ALL_URL, AuthorizationConstants.AUTZ_GUI_ALL_URL,
-				AuthorizationConstants.AUTZ_GUI_ALL_DEPRECATED_URL)) {
-			items.add(createServicesItems());
-		}
-
-		if (WebComponentUtil.isAuthorized(AuthorizationConstants.AUTZ_UI_RESOURCES_URL,
-				AuthorizationConstants.AUTZ_UI_RESOURCES_ALL_URL, AuthorizationConstants.AUTZ_GUI_ALL_URL,
-				AuthorizationConstants.AUTZ_GUI_ALL_DEPRECATED_URL, AuthorizationConstants.AUTZ_UI_RESOURCE_URL,
-				AuthorizationConstants.AUTZ_UI_RESOURCE_EDIT_URL)) {
-			items.add(createResourcesItems());
-		}
-
-		if (WebComponentUtil.isAuthorized(AuthorizationConstants.AUTZ_UI_MY_WORK_ITEMS_URL,
-				AuthorizationConstants.AUTZ_UI_APPROVALS_ALL_URL,
-				AuthorizationConstants.AUTZ_UI_CASES_ALLOCATED_TO_ME_URL, AuthorizationConstants.AUTZ_UI_CASES_ALL_URL,
-				AuthorizationConstants.AUTZ_UI_CASE_WORK_ITEMS_ALLOCATED_TO_ME_URL, AuthorizationConstants.AUTZ_UI_CASE_WORK_ITEMS_ALL_URL,
-				AuthorizationConstants.AUTZ_GUI_ALL_URL, AuthorizationConstants.AUTZ_GUI_ALL_DEPRECATED_URL)) {
-			if (getWorkflowManager().isEnabled()) {
-				items.add(createWorkItemsItems());
-			}
-		}
-
-		if (WebComponentUtil.isAuthorized(AuthorizationConstants.AUTZ_UI_CERTIFICATION_ALL_URL,
-				AuthorizationConstants.AUTZ_UI_CERTIFICATION_DEFINITIONS_URL,
-				AuthorizationConstants.AUTZ_UI_CERTIFICATION_NEW_DEFINITION_URL,
-				AuthorizationConstants.AUTZ_UI_CERTIFICATION_CAMPAIGNS_URL,
-				AuthorizationConstants.AUTZ_UI_CERTIFICATION_DECISIONS_URL, AuthorizationConstants.AUTZ_GUI_ALL_URL,
-				AuthorizationConstants.AUTZ_GUI_ALL_DEPRECATED_URL)) {
-			items.add(createCertificationItems());
-		}
-
-		if (WebComponentUtil.isAuthorized(AuthorizationConstants.AUTZ_UI_TASKS_URL,
-				AuthorizationConstants.AUTZ_UI_TASKS_ALL_URL, AuthorizationConstants.AUTZ_GUI_ALL_URL,
-				AuthorizationConstants.AUTZ_GUI_ALL_DEPRECATED_URL)) {
-			items.add(createServerTasksItems());
-		}
-
-		if (WebComponentUtil.isAuthorized(AuthorizationConstants.AUTZ_UI_REPORTS_URL,
-				AuthorizationConstants.AUTZ_UI_REPORTS_ALL_URL, AuthorizationConstants.AUTZ_GUI_ALL_DEPRECATED_URL)) {
-			items.add(createReportsItems());
-		}
-
-		if (WebComponentUtil.isAuthorized(AuthorizationConstants.AUTZ_UI_CONFIGURATION_URL,
-				AuthorizationConstants.AUTZ_UI_CONFIGURATION_DEBUG_URL,
-				AuthorizationConstants.AUTZ_UI_CONFIGURATION_DEBUGS_URL,
-				AuthorizationConstants.AUTZ_UI_CONFIGURATION_IMPORT_URL,
-				AuthorizationConstants.AUTZ_UI_CONFIGURATION_LOGGING_URL,
-				AuthorizationConstants.AUTZ_UI_CONFIGURATION_SYSTEM_CONFIG_URL,
-				AuthorizationConstants.AUTZ_UI_CONFIGURATION_ABOUT_URL,
-				AuthorizationConstants.AUTZ_UI_CONFIGURATION_REPOSITORY_QUERY_URL,
-				AuthorizationConstants.AUTZ_UI_CONFIGURATION_SYNCHRONIZATION_ACCOUNTS_URL,
-				AuthorizationConstants.AUTZ_UI_CONFIGURATION_ALL_URL, AuthorizationConstants.AUTZ_GUI_ALL_URL,
-				AuthorizationConstants.AUTZ_GUI_ALL_DEPRECATED_URL)) {
-			items.add(createConfigurationItems());
-		}
-
-		return menus;
-	}
-
-	private MainMenuItem createWorkItemsItems() {
-		MainMenuItem item = new MainMenuItem(GuiStyleConstants.CLASS_OBJECT_WORK_ITEM_ICON_COLORED, createStringResource("PageAdmin.menu.top.workItems"), null) {
-			private static final long serialVersionUID = 1L;
-
-			@Override
-			public String getBubbleLabel() {
-				Integer workItemCount = workItemCountModel.getObject();
-				if (workItemCount == null || workItemCount == 0) {
-					return null;
-				} else {
-					return workItemCount.toString();
-				}
-			}
-			
-		};
-
-		List<MenuItem> submenu = item.getItems();
-
-		MenuItem menu = new MenuItem(createStringResource("PageAdmin.menu.top.workItems.list"), PageWorkItemsAllocatedToMe.class);
-		submenu.add(menu);
-		menu = new MenuItem(createStringResource("PageAdmin.menu.top.workItems.listClaimable"),
-				PageWorkItemsClaimable.class);
-		submenu.add(menu);
-		menu = new MenuItem(createStringResource("PageAdmin.menu.top.workItems.listAll"), PageWorkItemsAll.class);
-		submenu.add(menu);
-
-		menu = new MenuItem(createStringResource("PageAdmin.menu.top.workItems.listProcessInstancesRequestedBy"),
-				PageProcessInstancesRequestedBy.class);
-		submenu.add(menu);
-		menu = new MenuItem(createStringResource("PageAdmin.menu.top.workItems.listProcessInstancesRequestedFor"),
-				PageProcessInstancesRequestedFor.class);
-		submenu.add(menu);
-		menu = new MenuItem(createStringResource("PageAdmin.menu.top.workItems.listProcessInstancesAll"),
-				PageProcessInstancesAll.class);
-		submenu.add(menu);
-
-		menu = new MenuItem(createStringResource("PageAdmin.menu.top.cases.list"), PageCasesAllocatedToMe.class);
-		submenu.add(menu);
-		menu = new MenuItem(createStringResource("PageAdmin.menu.top.cases.listAll"), PageCasesAll.class);
-		submenu.add(menu);
-		menu = new MenuItem(createStringResource("PageAdmin.menu.top.caseWorkItems.list"), PageCaseWorkItemsAllocatedToMe.class);
-		submenu.add(menu);
-		menu = new MenuItem(createStringResource("PageAdmin.menu.top.caseWorkItems.listAll"), PageCaseWorkItemsAll.class);
-		submenu.add(menu);
-		createFocusPageViewMenu(submenu, "PageAdmin.menu.top.caseWorkItems.view", PageCaseWorkItem.class);
-		menu = new MenuItem(createStringResource("PageAdmin.menu.top.case.new"), PageCase.class);
-		submenu.add(menu);
-
-		return item;
-	}
-
-	private MainMenuItem createServerTasksItems() {
-		MainMenuItem item = new MainMenuItem(GuiStyleConstants.CLASS_OBJECT_TASK_ICON_COLORED, createStringResource("PageAdmin.menu.top.serverTasks"),
-				null);
-
-		List<MenuItem> submenu = item.getItems();
-
-		MenuItem list = new MenuItem(createStringResource("PageAdmin.menu.top.serverTasks.list"), PageTasks.class, null,
-				null);
-		submenu.add(list);
-		MenuItem n = new MenuItem(createStringResource("PageAdmin.menu.top.serverTasks.new"), PageTaskAdd.class);
-		submenu.add(n);
-		n = new MenuItem(createStringResource("PageAdmin.menu.top.serverTasks.edit"), PageTaskEdit.class, null,
-				createVisibleDisabledBehaviorForEditMenu(PageTaskEdit.class));
-		submenu.add(n);
-
-		return item;
-	}
-
-	private MainMenuItem createResourcesItems() {
-		MainMenuItem item = new MainMenuItem(GuiStyleConstants.CLASS_OBJECT_RESOURCE_ICON_COLORED, createStringResource("PageAdmin.menu.top.resources"),
-				null);
-
-		List<MenuItem> submenu = item.getItems();
-
-		MenuItem list = new MenuItem(createStringResource("PageAdmin.menu.top.resources.list"), PageResources.class);
-		submenu.add(list);
-		createFocusPageViewMenu(submenu, "PageAdmin.menu.top.resources.view", PageResource.class);
-        createFocusPageNewEditMenu(submenu, "PageAdmin.menu.top.resources.new", "PageAdmin.menu.top.resources.edit",
-				PageResourceWizard.class, false);
-		MenuItem n = new MenuItem(createStringResource("PageAdmin.menu.top.resources.import"),
-				PageImportResource.class);
-		submenu.add(n);
-
-		MenuItem connectorHostsList = new MenuItem(createStringResource("PageAdmin.menu.top.connectorHosts.list"),
-				PageConnectorHosts.class);
-		submenu.add(connectorHostsList);
-		return item;
-	}
-
-	private MainMenuItem createReportsItems() {
-		MainMenuItem item = new MainMenuItem("fa fa-pie-chart", createStringResource("PageAdmin.menu.top.reports"),
-				null);
-
-		List<MenuItem> submenu = item.getItems();
-
-		MenuItem list = new MenuItem(createStringResource("PageAdmin.menu.top.reports.list"), PageReports.class);
-		submenu.add(list);
-		MenuItem configure = new MenuItem(createStringResource("PageAdmin.menu.top.reports.configure"),
-				PageReport.class, null, createVisibleDisabledBehaviorForEditMenu(PageReport.class));
-		submenu.add(configure);
-		MenuItem created = new MenuItem(createStringResource("PageAdmin.menu.top.reports.created"),
-				PageCreatedReports.class);
-		submenu.add(created);
-		MenuItem n = new MenuItem(createStringResource("PageAdmin.menu.top.reports.new"), PageNewReport.class);
-		submenu.add(n);
-
-		if (WebComponentUtil.isAuthorized(ModelAuthorizationAction.AUDIT_READ.getUrl())){
-			MenuItem auditLogViewer = new MenuItem(createStringResource("PageAuditLogViewer.menuName"),
-					PageAuditLogViewer.class);
-			submenu.add(auditLogViewer);
-		}
-		return item;
-	}
-
-	private MainMenuItem createCertificationItems() {
-
-		MainMenuItem item = new MainMenuItem("fa fa-certificate",
-				createStringResource("PageAdmin.menu.top.certification"), null){
-			private static final long serialVersionUID = 1L;
-
-			@Override
-			public String getBubbleLabel() {
-				Integer certWorkItemCount = certWorkItemCountModel.getObject();
-				if (certWorkItemCount == null || certWorkItemCount == 0) {
-					return null;
-				} else {
-					return certWorkItemCount.toString();
-				}
-			}
-		};
-
-		List<MenuItem> submenu = item.getItems();
-
-		MenuItem menu = new MenuItem(createStringResource("PageAdmin.menu.top.certification.definitions"),
-				PageCertDefinitions.class);
-		submenu.add(menu);
-		menu = new MenuItem(createStringResource("PageAdmin.menu.top.certification.newDefinition"),
-				PageCertDefinition.class);
-		submenu.add(menu);
-		menu = new MenuItem(createStringResource("PageAdmin.menu.top.certification.campaigns"),
-				PageCertCampaigns.class);
-		submenu.add(menu);
-		PageParameters params = new PageParameters();
-		params.add(PageTasks.SELECTED_CATEGORY, TaskCategory.ACCESS_CERTIFICATION);
-		menu = new MenuItem(createStringResource("PageAdmin.menu.top.certification.scheduling"), PageTasksCertScheduling.class,
-				params, null);
-		submenu.add(menu);
-		menu = new MenuItem(createStringResource("PageAdmin.menu.top.certification.decisions"),
-				PageCertDecisions.class);
-		submenu.add(menu);
-
-		return item;
-	}
-
-	private MainMenuItem createConfigurationItems() {
-		MainMenuItem item = new MainMenuItem("fa fa-cog", createStringResource("PageAdmin.menu.top.configuration"),
-				null);
-		item.setInsertDefaultBackBreadcrumb(false);
-
-		List<MenuItem> submenu = item.getItems();
-
-		MenuItem menu = new MenuItem(createStringResource("PageAdmin.menu.top.configuration.bulkActions"),
-				PageBulkAction.class);
-		submenu.add(menu);
-
-		menu = new MenuItem(createStringResource("PageAdmin.menu.top.configuration.importObject"),
-				PageImportObject.class, null, null);
-		submenu.add(menu);
-		menu = new MenuItem(createStringResource("PageAdmin.menu.top.configuration.repositoryObjects"),
-				PageDebugList.class);
-		submenu.add(menu);
-		menu = new MenuItem(createStringResource("PageAdmin.menu.top.configuration.repositoryObjectView"),
-				PageDebugView.class, null, createVisibleDisabledBehaviorForEditMenu(PageDebugView.class));
-		submenu.add(menu);
-
-		PageParameters params = new PageParameters();
-		params.add(PageSystemConfiguration.SELECTED_TAB_INDEX, PageSystemConfiguration.CONFIGURATION_TAB_BASIC);
-		menu = new MenuItem(createStringResource("PageAdmin.menu.top.configuration.basic"),
-				PageSystemConfiguration.class, params, null) {
-
-			@Override
-			public boolean isMenuActive(WebPage page) {
-				if (!PageSystemConfiguration.class.equals(page.getClass())) {
-					return false;
-				}
-
-				int index = getSelectedTabForConfiguration(page);
-				return PageSystemConfiguration.CONFIGURATION_TAB_BASIC == index ? true : false;
-			}
-		};
-		submenu.add(menu);
-
-		params = new PageParameters();
-		params.add(PageSystemConfiguration.SELECTED_TAB_INDEX, PageSystemConfiguration.CONFIGURATION_TAB_NOTIFICATION);
-		menu = new MenuItem(createStringResource("PageAdmin.menu.top.configuration.notifications"),
-				PageSystemConfiguration.class, params, null) {
-
-			@Override
-			public boolean isMenuActive(WebPage page) {
-				if (!PageSystemConfiguration.class.equals(page.getClass())) {
-					return false;
-				}
-
-				int index = getSelectedTabForConfiguration(page);
-				return PageSystemConfiguration.CONFIGURATION_TAB_NOTIFICATION == index ? true : false;
-			}
-		};
-		submenu.add(menu);
-
-		params = new PageParameters();
-		params.add(PageSystemConfiguration.SELECTED_TAB_INDEX, PageSystemConfiguration.CONFIGURATION_TAB_LOGGING);
-		menu = new MenuItem(createStringResource("PageAdmin.menu.top.configuration.logging"),
-				PageSystemConfiguration.class, params, null) {
-
-			@Override
-			public boolean isMenuActive(WebPage page) {
-				if (!PageSystemConfiguration.class.equals(page.getClass())) {
-					return false;
-				}
-
-				int index = getSelectedTabForConfiguration(page);
-				return PageSystemConfiguration.CONFIGURATION_TAB_LOGGING == index ? true : false;
-			}
-		};
-		submenu.add(menu);
-
-		params = new PageParameters();
-		params.add(PageSystemConfiguration.SELECTED_TAB_INDEX, PageSystemConfiguration.CONFIGURATION_TAB_PROFILING);
-		menu = new MenuItem(createStringResource("PageAdmin.menu.top.configuration.profiling"),
-				PageSystemConfiguration.class, params, null) {
-
-			@Override
-			public boolean isMenuActive(WebPage page) {
-				if (!PageSystemConfiguration.class.equals(page.getClass())) {
-					return false;
-				}
-
-				int index = getSelectedTabForConfiguration(page);
-				return PageSystemConfiguration.CONFIGURATION_TAB_PROFILING == index ? true : false;
-			}
-		};
-		submenu.add(menu);
-
-		params = new PageParameters();
-		params.add(PageSystemConfiguration.SELECTED_TAB_INDEX, PageSystemConfiguration.CONFIGURATION_TAB_ADMIN_GUI);
-		menu = new MenuItem(createStringResource("PageAdmin.menu.top.configuration.adminGui"),
-				PageSystemConfiguration.class, params, null) {
-
-			@Override
-			public boolean isMenuActive(WebPage page) {
-				if (!PageSystemConfiguration.class.equals(page.getClass())) {
-					return false;
-				}
-
-				int index = getSelectedTabForConfiguration(page);
-				return PageSystemConfiguration.CONFIGURATION_TAB_ADMIN_GUI == index ? true : false;
-			}
-		};
-		submenu.add(menu);
-
-		menu = new MenuItem(createStringResource("PageAdmin.menu.top.configuration.shadowsDetails"),
-				PageAccounts.class);
-		submenu.add(menu);
-		menu = new MenuItem(createStringResource("PageAdmin.menu.top.configuration.internals"), PageInternals.class);
-		submenu.add(menu);
-
-		menu = new MenuItem(createStringResource("PageAdmin.menu.top.configuration.repoQuery"),
-				PageRepositoryQuery.class);
-		submenu.add(menu);
-
-		if (SystemConfigurationHolder.isExperimentalCodeEnabled()) {
-			menu = new MenuItem(createStringResource("PageAdmin.menu.top.configuration.evaluateMapping"),
-					PageEvaluateMapping.class);
-			submenu.add(menu);
-		}
-
-		menu = new MenuItem(createStringResource("PageAdmin.menu.top.configuration.about"), PageAbout.class);
-		submenu.add(menu);
-
-		return item;
-	}
-
-	private int getSelectedTabForConfiguration(WebPage page) {
-		PageParameters params = page.getPageParameters();
-		StringValue val = params.get(PageSystemConfiguration.SELECTED_TAB_INDEX);
-		String value = null;
-		if (val != null && !val.isNull()) {
-			value = val.toString();
-		}
-
-		return StringUtils.isNumeric(value) ? Integer.parseInt(value) : PageSystemConfiguration.CONFIGURATION_TAB_BASIC;
-	}
-
-	private void createSelfServiceMenu(SideBarMenuItem menu) {
-		MainMenuItem item = new MainMenuItem("fa fa-dashboard", createStringResource("PageAdmin.menu.selfDashboard"),
-				PageSelfDashboard.class);
-		menu.getItems().add(item);
-		item = new MainMenuItem("fa fa-user", createStringResource("PageAdmin.menu.profile"), PageSelfProfile.class);
-		menu.getItems().add(item);
-		// PageSelfAssignments is not implemented yet
-		// item = new MainMenuItem("fa fa-star",
-		// createStringResource("PageAdmin.menu.assignments"),
-		// PageSelfAssignments.class);
-		// menu.getItems().add(item);
-		item = new MainMenuItem("fa fa-shield", createStringResource("PageAdmin.menu.credentials"),
-				PageSelfCredentials.class);
-		menu.getItems().add(item);
-		item = new MainMenuItem("fa  fa-pencil-square-o", createStringResource("PageAdmin.menu.request"),
-                PageAssignmentShoppingKart.class);
-		menu.getItems().add(item);
-	}
-
-    private void createAdditionalMenu(SideBarMenuItem menu) {
-        AdminGuiConfigurationType adminGuiConfig = loadAdminGuiConfiguration();
-        if (adminGuiConfig != null) {
-            List<RichHyperlinkType> menuList = loadAdminGuiConfiguration().getAdditionalMenuLink();
-
-            Map<String, Class> urlClassMap = DescriptorLoader.getUrlClassMap();
-            if (menuList != null && menuList.size() > 0 && urlClassMap != null && urlClassMap.size() > 0) {
-                for (RichHyperlinkType link : menuList) {
-                    if (link.getTargetUrl() != null && !link.getTargetUrl().trim().equals("")) {
-                        AdditionalMenuItem item = new AdditionalMenuItem(link.getIcon() == null ? "" : link.getIcon().getCssClass(),
-                                getAdditionalMenuItemNameModel(link.getLabel()),
-                                link.getTargetUrl(), urlClassMap.get(link.getTargetUrl()));
-                        menu.getItems().add(item);
-                    }
-                }
-            }
->>>>>>> 35c8e1ee
         }
     }
 
@@ -1588,207 +416,8 @@
             }
         }, this);
 
-<<<<<<< HEAD
         addBreadcrumb(bc);
     }
-=======
-    private MainMenuItem createHomeItems() {
-		MainMenuItem item = new MainMenuItem("fa fa-dashboard", createStringResource("PageAdmin.menu.dashboard"),
-				PageDashboard.class);
-
-		return item;
-	}
-
-	private MainMenuItem createUsersItems() {
-		MainMenuItem item = new MainMenuItem(GuiStyleConstants.CLASS_OBJECT_USER_ICON_COLORED, createStringResource("PageAdmin.menu.top.users"), null);
-
-		List<MenuItem> submenu = item.getItems();
-
-		MenuItem list = new MenuItem(createStringResource("PageAdmin.menu.top.users.list"), PageUsers.class);
-		submenu.add(list);
-		createFocusPageNewEditMenu(submenu, "PageAdmin.menu.top.users.new", "PageAdmin.menu.top.users.edit",
-				PageUser.class, true);
-		// MenuItem search = new
-		// MenuItem(createStringResource("PageAdmin.menu.users.search"),
-		// PageUsersSearch.class);
-		// submenu.add(search);
-
-		return item;
-	}
-
-	private void createFocusPageNewEditMenu(List<MenuItem> submenu, String newKey, String editKey,
-			final Class<? extends PageAdmin> newPageClass, boolean checkAuthorization) {
-		MenuItem edit = new MenuItem(createStringResource(editKey), newPageClass, null, new VisibleEnableBehaviour() {
-			private static final long serialVersionUID = 1L;
-
-			@Override
-			public boolean isEnabled() {
-				return false;
-			}
-
-			@Override
-			public boolean isVisible() {
-				if (!getPage().getClass().equals(newPageClass)) {
-					return false;
-				}
-
-				if (getPage() instanceof PageAdminFocus) {
-					PageAdminFocus page = (PageAdminFocus) getPage();
-					return page.isEditingFocus();
-				} else if (getPage() instanceof PageResourceWizard) {
-					PageResourceWizard page = (PageResourceWizard) getPage();
-					return !page.isNewResource();
-				} else {
-					return false;
-				}
-			}
-		});
-		submenu.add(edit);
-			MenuItem newMenu = new MenuItem(createStringResource(newKey), newPageClass, null, new VisibleEnableBehaviour() {
-				private static final long serialVersionUID = 1L;
-
-				@Override
-				public boolean isVisible() {
-					return !checkAuthorization || isMenuItemAuthorized(newPageClass);
-				}
-			}) {
-				private static final long serialVersionUID = 1L;
-
-				@Override
-				protected boolean isMenuActive() {
-					if (!PageBase.this.getPage().getClass().equals(newPageClass)) {
-						return false;
-					}
-
-					if (PageBase.this.getPage() instanceof PageAdminFocus) {
-						PageAdminFocus page = (PageAdminFocus) PageBase.this.getPage();
-						return !page.isEditingFocus();
-					} else if (PageBase.this.getPage() instanceof PageResourceWizard) {
-						PageResourceWizard page = (PageResourceWizard) PageBase.this.getPage();
-						return page.isNewResource();
-					} else {
-						return false;
-					}
-				}
-			};
-			submenu.add(newMenu);
-	}
-
-	private boolean isMenuItemAuthorized(Class<? extends PageAdmin> newPageClass) {
-		try {
-			ObjectType object = null;
-			if (PageOrgUnit.class.equals(newPageClass)) {
-				object = new OrgType(getPrismContext());
-			} else if (PageUser.class.equals(newPageClass)) {
-				object = new UserType(getPrismContext());
-			} else if (PageRole.class.equals(newPageClass)) {
-				object = new RoleType(getPrismContext());
-			} else if (PageService.class.equals(newPageClass)) {
-				object = new ServiceType(getPrismContext());
-			}
-
-			// TODO: the modify authorization here is probably wrong.
-			// It is a model autz. UI autz should be here instead?
-			return getSecurityEnforcer().isAuthorized(ModelAuthorizationAction.ADD.getUrl(),
-					AuthorizationPhaseType.REQUEST, object == null ? null : object.asPrismObject(),
-					null, null, null);
-		} catch (SchemaException ex) {
-			LoggingUtils.logUnexpectedException(LOGGER, "Couldn't solve authorization for New organization menu item", ex);
-		}
-		return false;
-	}
-
-	private void createFocusPageViewMenu(List<MenuItem> submenu, String viewKey,
-			final Class<? extends PageBase> newPageType) {
-		MenuItem view = new MenuItem(createStringResource(viewKey), newPageType, null, new VisibleEnableBehaviour() {
-			private static final long serialVersionUID = 1L;
-
-			@Override
-			public boolean isEnabled() {
-				return false;
-			}
-
-			@Override
-			public boolean isVisible() {
-				if (!getPage().getClass().equals(newPageType)) {
-					return false;
-				}
-
-				return true;
-			}
-		});
-		submenu.add(view);
-	}
-
-	private MainMenuItem createOrganizationsMenu() {
-		MainMenuItem item = new MainMenuItem(GuiStyleConstants.CLASS_OBJECT_ORG_ICON_COLORED, createStringResource("PageAdmin.menu.top.users.org"),
-				null);
-
-		List<MenuItem> submenu = item.getItems();
-
-		MenuItem list = new MenuItem(createStringResource("PageAdmin.menu.top.users.org.tree"), PageOrgTree.class);
-		submenu.add(list);
-		createFocusPageNewEditMenu(submenu, "PageAdmin.menu.top.users.org.new", "PageAdmin.menu.top.users.org.edit",
-				PageOrgUnit.class, true);
-
-		return item;
-	}
-
-	private MainMenuItem createRolesItems() {
-		MainMenuItem item = new MainMenuItem(GuiStyleConstants.CLASS_OBJECT_ROLE_ICON_COLORED, createStringResource("PageAdmin.menu.top.roles"),
-				null);
-
-		List<MenuItem> submenu = item.getItems();
-
-		MenuItem list = new MenuItem(createStringResource("PageAdmin.menu.top.roles.list"), PageRoles.class);
-		submenu.add(list);
-		createFocusPageNewEditMenu(submenu, "PageAdmin.menu.top.roles.new", "PageAdmin.menu.top.roles.edit",
-				PageRole.class, true);
-
-		return item;
-	}
-	
-	private MainMenuItem createServicesItems() {
-		MainMenuItem item = new MainMenuItem(GuiStyleConstants.CLASS_OBJECT_SERVICE_ICON_COLORED, createStringResource("PageAdmin.menu.top.services"),
-				null);
-
-		List<MenuItem> submenu = item.getItems();
-
-		MenuItem list = new MenuItem(createStringResource("PageAdmin.menu.top.services.list"), PageServices.class);
-		submenu.add(list);
-		createFocusPageNewEditMenu(submenu, "PageAdmin.menu.top.services.new", "PageAdmin.menu.top.services.edit",
-				PageService.class, true);
-
-		return item;
-	}
-
-	public PrismObject<UserType> loadUserSelf() {
-		Task task = createSimpleTask(OPERATION_LOAD_USER);
-		OperationResult result = task.getResult();
-		PrismObject<UserType> user = WebModelServiceUtils.loadObject(UserType.class,
-				WebModelServiceUtils.getLoggedInUserOid(), PageBase.this, task, result);
-		result.computeStatus();
-
-		showResult(result, null, false);
-
-		return user;
-	}
-
-	private VisibleEnableBehaviour createVisibleDisabledBehaviorForEditMenu(final Class<? extends WebPage> page) {
-		return new VisibleEnableBehaviour() {
-
-			@Override
-			public boolean isVisible() {
-				return getPage().getClass().equals(page);
-			}
-
-			@Override
-			public boolean isEnabled() {
-				return false;
-			}
-		};
-	}
->>>>>>> 35c8e1ee
 
     public void updateBreadcrumbParameters(String key, Object value) {
         List<Breadcrumb> list = getBreadcrumbs();
@@ -1809,121 +438,8 @@
         this(null);
     }
 
-<<<<<<< HEAD
     public MidPointApplication getMidpointApplication() {
         return (MidPointApplication) getApplication();
-=======
-    public boolean canRedirectBack() {
-		List<Breadcrumb> breadcrumbs = getBreadcrumbs();
-		if (breadcrumbs.size() > 2) {
-			return true;
-		}
-		if (breadcrumbs.size() == 2){
-			BreadcrumbPageClass breadcrumb =  null;
-			if ((breadcrumbs.get(breadcrumbs.size() - 2)) instanceof BreadcrumbPageClass){
-				breadcrumb = (BreadcrumbPageClass) breadcrumbs.get(breadcrumbs.size() - 2);
-			}
-			if (breadcrumb != null && breadcrumb.getPage() != null){
-				return true;
-			}
-		}
-
-		return false;
-	}
-
-	public Breadcrumb redirectBack() {
-		List<Breadcrumb> breadcrumbs = getBreadcrumbs();
-		if (!canRedirectBack()) {
-			setResponsePage(getMidpointApplication().getHomePage());
-
-			return null;
-		}
-
-		Breadcrumb breadcrumb = breadcrumbs.get(breadcrumbs.size() - 2);
-		redirectBackToBreadcrumb(breadcrumb);
-		return breadcrumb;
-	}
-
-	public void navigateToNext(Class<? extends WebPage> page) {
-		navigateToNext(page, null);
-	}
-
-	public void navigateToNext(Class<? extends WebPage> pageType, PageParameters params) {
-		IPageFactory pFactory = Session.get().getPageFactory();
-		WebPage page;
-		if (params == null) {
-			page = pFactory.newPage(pageType);
-		} else {
-			page = pFactory.newPage(pageType, params);
-		}
-
-		navigateToNext(page);
-	}
-
-	public void navigateToNext(WebPage page) {
-    	if (!(page instanceof PageBase)) {
-    		setResponsePage(page);
-    		return;
-		}
-
-		PageBase next = (PageBase) page;
-    	next.setBreadcrumbs(getBreadcrumbs());
-
-		setResponsePage(next);
-	}
-
-	// TODO deduplicate with redirectBack
-	public RestartResponseException redirectBackViaRestartResponseException() {
-		List<Breadcrumb> breadcrumbs = getBreadcrumbs();
-		if (breadcrumbs.size() < 2) {
-			return new RestartResponseException(getApplication().getHomePage());
-		}
-
-		Breadcrumb breadcrumb = breadcrumbs.get(breadcrumbs.size() - 2);
-		redirectBackToBreadcrumb(breadcrumb);
-		return breadcrumb.getRestartResponseException();
-	}
-
-
-	public void redirectBackToBreadcrumb(Breadcrumb breadcrumb) {
-		Validate.notNull(breadcrumb, "Breadcrumb must not be null");
-
-		boolean found = false;
-
-		//we remove all breadcrumbs that are after "breadcrumb"
-		List<Breadcrumb> breadcrumbs = getBreadcrumbs();
-		Iterator<Breadcrumb> iterator = breadcrumbs.iterator();
-		while (iterator.hasNext()) {
-			Breadcrumb b = iterator.next();
-			if (found) {
-				iterator.remove();
-			} else if (b.equals(breadcrumb)) {
-				found = true;
-			}
-		}
-		WebPage page = breadcrumb.redirect();
-		if (page instanceof PageBase) {
-			PageBase base = (PageBase) page;
-			base.setBreadcrumbs(breadcrumbs);
-		}
-
-		setResponsePage(page);
-	}
-
-    protected void setTimeZone(PageBase page){
-        PrismObject<UserType> user = loadUserSelf();
-        String timeZone = null;
-        MidPointPrincipal principal = SecurityUtils.getPrincipalUser();
-        if (user != null && user.asObjectable().getTimezone() != null){
-            timeZone = user.asObjectable().getTimezone();
-        } else {
-            timeZone = principal.getAdminGuiConfiguration().getDefaultTimezone();
-        }
-        if (timeZone != null) {
-            WebSession.get().getClientInfo().getProperties().
-                    setTimeZone(TimeZone.getTimeZone(timeZone));
-        }
->>>>>>> 35c8e1ee
     }
 
     public WebApplicationConfiguration getWebApplicationConfiguration() {
@@ -1974,6 +490,10 @@
 
     public AccessCertificationService getCertificationService() {
         return certficationService;
+    }
+    
+    public CaseManagementService getCaseManagementService() {
+		return caseManagementService;
     }
 
     @Override
@@ -2903,6 +1423,8 @@
 
         if (WebComponentUtil.isAuthorized(AuthorizationConstants.AUTZ_UI_MY_WORK_ITEMS_URL,
                 AuthorizationConstants.AUTZ_UI_ATTORNEY_WORK_ITEMS_URL,
+                AuthorizationConstants.AUTZ_UI_CASES_ALLOCATED_TO_ME_URL, AuthorizationConstants.AUTZ_UI_CASES_ALL_URL,
+                AuthorizationConstants.AUTZ_UI_CASE_WORK_ITEMS_ALLOCATED_TO_ME_URL, AuthorizationConstants.AUTZ_UI_CASE_WORK_ITEMS_ALL_URL,
                 AuthorizationConstants.AUTZ_UI_APPROVALS_ALL_URL, AuthorizationConstants.AUTZ_GUI_ALL_URL,
                 AuthorizationConstants.AUTZ_GUI_ALL_DEPRECATED_URL)) {
             if (getWorkflowManager().isEnabled()) {
@@ -3020,6 +1542,12 @@
         addMenuItem(item, "PageAdmin.menu.top.workItems.listProcessInstancesRequestedBy", PageProcessInstancesRequestedBy.class);
         addMenuItem(item, "PageAdmin.menu.top.workItems.listProcessInstancesRequestedFor", PageProcessInstancesRequestedFor.class);
         addMenuItem(item, "PageAdmin.menu.top.workItems.listProcessInstancesAll", PageProcessInstancesAll.class);
+        addMenuItem(item, "PageAdmin.menu.top.cases.list", PageCasesAllocatedToMe.class);
+        addMenuItem(item, "PageAdmin.menu.top.cases.listAll", PageCasesAll.class);
+        addMenuItem(item, "PageAdmin.menu.top.caseWorkItems.list", PageCaseWorkItemsAllocatedToMe.class);
+        addMenuItem(item, "PageAdmin.menu.top.caseWorkItems.listAll", PageCaseWorkItemsAll.class);
+        addMenuItem(item, "PageAdmin.menu.top.caseWorkItems.view", PageCaseWorkItem.class);
+        addMenuItem(item, "PageAdmin.menu.top.case.new", PageCase.class);
 
         return item;
     }
