/*
 * Copyright (C) 2010-2020 Evolveum and contributors
 *
 * This work is dual-licensed under the Apache License 2.0
 * and European Union Public License. See LICENSE file for details.
 */
package com.evolveum.midpoint.web.session;

import java.io.Serializable;
import java.util.HashMap;
import java.util.Map;

import org.apache.commons.lang3.Validate;

import com.evolveum.midpoint.util.DebugDumpable;
import com.evolveum.midpoint.util.DebugUtil;

/**
 * @author shood
 * @author Viliam Repan (lazyman)
 */
public class UserProfileStorage implements Serializable, DebugDumpable {

    private static final long serialVersionUID = 1L;

    public static final int DEFAULT_PAGING_SIZE = 20;

    public static final Integer[] DEFAULT_PAGING_SIZES = new Integer[] { 10, DEFAULT_PAGING_SIZE, 50, 100 };
    public static final int DEFAULT_DASHBOARD_PAGING_SIZE = 5;

    /*
     *   Enum containing IDs of all tables. where paging size can be adjusted
     * */
    public enum TableId {
        PAGE_USER_SELECTION,
        TABLE_ROLES,
        TABLE_CASES,
        TABLE_USERS,
        TABLE_ORGS,
        TABLE_SERVICES,
        TABLE_ARCHETYPES,
        TABLE_MESSAGE_TEMPLATES,
        TABLE_RESOURCES,
        TABLE_VALUE_POLICIES,
        TABLE_TASKS,
        TABLE_SUBTASKS,
        TABLE_WORKERS,
        TABLE_OBJECTS_COLLECTION,
        TABLE_OBJECT_TEMPLATES,
        ROLE_MEMBER_PANEL,
        ORG_MEMBER_PANEL,
        ARCHETYPE_MEMBER_PANEL,
        SERVICE_MEMBER_PANEL,
        TREE_TABLE_PANEL_CHILD,
        TREE_TABLE_PANEL_MEMBER,
        TREE_TABLE_PANEL_MANAGER,
        CONF_PAGE_ACCOUNTS,
        CONF_DEBUG_LIST_PANEL,
        PAGE_CREATED_REPORTS_PANEL,
        PAGE_RESOURCE_PANEL,
        PAGE_RESOURCES_PANEL,
        PAGE_RESOURCE_TASKS_PANEL,
        PAGE_MESSAGE_TEMPLATE_LOCALIZED_CONTENT_PANEL,
        PAGE_RESOURCE_ACCOUNTS_PANEL_REPOSITORY_MODE,
        PAGE_RESOURCE_ACCOUNTS_PANEL_RESOURCE_MODE,
        PAGE_RESOURCE_ENTITLEMENT_PANEL_REPOSITORY_MODE,
        PAGE_RESOURCE_ENTITLEMENT_PANEL_RESOURCE_MODE,
        PAGE_RESOURCE_GENERIC_PANEL_REPOSITORY_MODE,
        PAGE_RESOURCE_GENERIC_PANEL_RESOURCE_MODE,
        PAGE_RESOURCE_OBJECT_CLASS_PANEL,
        PAGE_TASKS_PANEL,
        PAGE_NODES_PANEL,
        PAGE_USERS_PANEL,
        PAGE_WORK_ITEMS,
        PAGE_WORKFLOW_REQUESTS,
        PAGE_RESOURCES_CONNECTOR_HOSTS,
        PAGE_REPORTS,
        PAGE_CERT_CAMPAIGN_OUTCOMES_PANEL,
        PAGE_CERT_CAMPAIGNS_PANEL,
        PAGE_CERT_DECISIONS_PANEL,
        PAGE_CERT_DEFINITIONS_PANEL,
        PAGE_CASE_WORK_ITEMS_PANEL,
        PAGE_WORK_ITEM_HISTORY_PANEL,
        PAGE_TASK_HISTORY_PANEL,
        PAGE_TASK_CURRENT_WORK_ITEMS_PANEL,
        PAGE_AUDIT_LOG_VIEWER,
        TASK_EVENTS_TABLE,
        ASSIGNMENTS_TAB_TABLE,
        INDUCEMENTS_TAB_TABLE,
        INDUCED_ENTITLEMENTS_TAB_TABLE,
        POLICY_RULES_TAB_TABLE,
        OBJECT_POLICIES_TAB_TABLE,
        GLOBAL_POLICY_RULES_TAB_TABLE,
        TRIGGERS_TAB_TABLE,
        LOGGING_TAB_LOGGER_TABLE,
        LOGGING_TAB_APPENDER_TABLE,
        NOTIFICATION_TAB_MAIL_SERVER_TABLE,
        COLLECTION_VIEW_TABLE,
        USERS_VIEW_TABLE,
        FOCUS_PROJECTION_TABLE,
        SELF_DASHBOARD_CASES_PANEL,
        PAGE_CASE_WORKITEMS_TAB,
        PAGE_CASE_CHILD_CASES_TAB,
        PAGE_CASE_EVENTS_TAB,
        TABLE_SCHEMA_HANDLING,
        PANEL_OBJECT_COLLECTION_VIEWS,
        PANEL_OBJECT_POLICY_CONTENT,
        PANEL_RELATIONS_CONTENT,
        PANEL_SMS_TRANSPORT_CONTENT,
        PANEL_SUB_SYSTEM_LOGGERS_CONTENT,
        PANEL_USER_DASHBOARD_LINK_CONTENT,
        PANEL_ADDITIONAL_MENU_LINK_CONTENT,
        PANEL_APPENDERS_CONTENT,
        PANEL_CLASS_LOGGERS_CONTENT,
        PANEL_CONFIGURABLE_USER_DASHBOARD_CONTENT,
        PANEL_CUSTOM_TRANSPORT_CONTENT,
        PANEL_EVENT_HANDLER_CONTENT,
        PANEL_FILE_TRANSPORT_CONTENT,
        PANEL_GLOBAL_POLICY_RULE_CONTENT,
        PANEL_GUI_OBJECT_DETAILS_CONTENT,
        PANEL_MAIL_TRANSPORT_CONTENT,
        PANEL_MESSAGE_TRANSPORT_CONTENT,
        PANEL_INBOUND_MAPPING_WIZARD,
        PANEL_OUTBOUND_MAPPING_WIZARD,
        PANEL_MAPPING_OVERRIDE_WIZARD,
        PANEL_SYNCHRONIZATION_REACTION_WIZARD,
        PANEL_CORRELATION_ITEMS_WIZARD,
        PAGE_REQUEST_ACCESS_ROLE_CATALOG,
        PANEL_INDUCT_BY,
        PANEL_ROLE_MEMBERSHIP,
        PANEL_GOVERNANCE_CARDS,
        PANEL_ACCESS_WIZARD_STEP,
<<<<<<< HEAD

        PAGE_SIMULATION_RESULTS,

        PAGE_SIMULATION_RESULT_TAGS,

        PAGE_SIMULATION_RESULT_PROCESSED_OBJECTS,
        PAGE_TAGS_TABLE;
=======
        PANEL_USER_ACCESSES
>>>>>>> e9cf580f
    }

    private final Map<String, Integer> tables = new HashMap<>();

    public Integer getPagingSize(TableId key) {
        Validate.notNull(key, "Key must not be null.");

        return getPagingSize(key.name());
    }

    public Integer getPagingSize(String key) {
        Validate.notNull(key, "Key must not be null.");

        Integer size = tables.get(key);
        return size == null ? DEFAULT_PAGING_SIZE : size;
    }

    public void setPagingSize(TableId key, Integer size) {
        Validate.notNull(key, "Key must not be null.");

        setPagingSize(key.name(), size);
    }

    public boolean isExistPagingSize(TableId key) {
        Validate.notNull(key, "TableId must not be null.");
        Validate.notNull(key.name(), "TableId.name() must not be null.");

        Integer size = tables.get(key.name());
        return size != null;
    }

    public void setPagingSize(String key, Integer size) {
        Validate.notNull(key, "Key must not be null.");

        tables.put(key, size);
    }

    public Map<String, Integer> getTables() {
        return tables;
    }

    @Override
    public String debugDump() {
        return debugDump(0);
    }

    @Override
    public String debugDump(int indent) {
        StringBuilder sb = new StringBuilder();
        DebugUtil.indentDebugDump(sb, indent);
        sb.append("UserProfileStorage\n");
        DebugUtil.debugDumpWithLabel(sb, "tables", tables, indent + 1);
        return sb.toString();
    }

}<|MERGE_RESOLUTION|>--- conflicted
+++ resolved
@@ -130,17 +130,11 @@
         PANEL_ROLE_MEMBERSHIP,
         PANEL_GOVERNANCE_CARDS,
         PANEL_ACCESS_WIZARD_STEP,
-<<<<<<< HEAD
-
         PAGE_SIMULATION_RESULTS,
-
         PAGE_SIMULATION_RESULT_TAGS,
-
         PAGE_SIMULATION_RESULT_PROCESSED_OBJECTS,
-        PAGE_TAGS_TABLE;
-=======
+        PAGE_TAGS_TABLE,
         PANEL_USER_ACCESSES
->>>>>>> e9cf580f
     }
 
     private final Map<String, Integer> tables = new HashMap<>();
