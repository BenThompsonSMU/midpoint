/*
 * Copyright (C) 2010-2020 Evolveum and contributors
 *
 * This work is dual-licensed under the Apache License 2.0
 * and European Union Public License. See LICENSE file for details.
 */
package com.evolveum.midpoint.web.security.provider;

<<<<<<< HEAD
import java.util.*;
=======
import java.util.Collection;
import java.util.List;
import java.util.UUID;
>>>>>>> 0a452ccf

import com.evolveum.midpoint.web.security.module.configuration.SamlMidpointAdditionalConfiguration;

import org.apache.commons.lang3.StringUtils;
import org.opensaml.saml.saml2.core.Assertion;
import org.opensaml.saml.saml2.core.Attribute;
import org.opensaml.saml.saml2.core.AttributeStatement;
import org.opensaml.saml.saml2.core.Response;
import org.springframework.beans.factory.annotation.Autowired;
import org.springframework.beans.factory.annotation.Qualifier;
<<<<<<< HEAD
import org.springframework.core.convert.converter.Converter;
import org.springframework.security.authentication.AuthenticationServiceException;
import org.springframework.security.core.Authentication;
import org.springframework.security.core.AuthenticationException;
import org.springframework.security.saml2.provider.service.authentication.*;
=======
import org.springframework.security.authentication.AnonymousAuthenticationToken;
import org.springframework.security.authentication.AuthenticationServiceException;
import org.springframework.security.core.Authentication;
import org.springframework.security.core.AuthenticationException;
import org.springframework.security.core.authority.AuthorityUtils;
import org.springframework.security.saml.saml2.attribute.Attribute;
import org.springframework.security.saml.spi.DefaultSamlAuthentication;
>>>>>>> 0a452ccf
import org.springframework.security.web.authentication.preauth.PreAuthenticatedAuthenticationToken;

import com.evolveum.midpoint.model.api.AuthenticationEvaluator;
import com.evolveum.midpoint.model.api.authentication.AuthenticationChannel;
import com.evolveum.midpoint.model.api.authentication.GuiProfiledPrincipal;
import com.evolveum.midpoint.model.api.authentication.MidpointAuthentication;
import com.evolveum.midpoint.model.api.authentication.ModuleAuthentication;
import com.evolveum.midpoint.model.api.context.PasswordAuthenticationContext;
import com.evolveum.midpoint.model.api.context.PreAuthenticationContext;
import com.evolveum.midpoint.security.api.ConnectionEnvironment;
import com.evolveum.midpoint.security.api.MidPointPrincipal;
import com.evolveum.midpoint.util.logging.Trace;
import com.evolveum.midpoint.util.logging.TraceManager;
import com.evolveum.midpoint.web.security.module.authentication.Saml2ModuleAuthentication;
import com.evolveum.midpoint.web.security.util.SecurityUtils;

import org.springframework.util.CollectionUtils;

/**
 * @author skublik
 */

public class Saml2Provider extends MidPointAbstractAuthenticationProvider {

    private static final Trace LOGGER = TraceManager.getTrace(Saml2Provider.class);

    private final OpenSaml4AuthenticationProvider openSamlProvider = new OpenSaml4AuthenticationProvider();
    private final Converter<OpenSaml4AuthenticationProvider.ResponseToken, Saml2Authentication> defaultConverter = OpenSaml4AuthenticationProvider.createDefaultResponseAuthenticationConverter();

    @Autowired
    @Qualifier("passwordAuthenticationEvaluator")
    private AuthenticationEvaluator<PasswordAuthenticationContext> authenticationEvaluator;

    public Saml2Provider() {
        openSamlProvider.setResponseAuthenticationConverter((responseToken) -> {
            Saml2Authentication authentication = defaultConverter.convert(responseToken);
            DefaultSaml2AuthenticatedPrincipal principal = (DefaultSaml2AuthenticatedPrincipal) authentication.getPrincipal();
            Map<String, List<Object>> originalAttributes = principal.getAttributes();
            Response response = responseToken.getResponse();
            Assertion assertion = CollectionUtils.firstElement(response.getAssertions());
            Map<String, List<Object>> attributes = new LinkedHashMap<>();
            for (AttributeStatement attributeStatement : assertion.getAttributeStatements()) {
                for (Attribute attribute : attributeStatement.getAttributes()) {
                    if (originalAttributes.containsKey(attribute.getName())) {
                        List<Object> attributeValues = originalAttributes.get(attribute.getName());
                        attributes.put(attribute.getName(), attributeValues);
                        if (StringUtils.isNotEmpty(attribute.getFriendlyName())) {
                            attributes.put(attribute.getFriendlyName(), attributeValues);
                        }
                    }
                }
            }
            return new Saml2Authentication(new DefaultSaml2AuthenticatedPrincipal(principal.getName(), attributes),
                    authentication.getSaml2Response(), authentication.getAuthorities());
        });
    }

    @Override
    protected AuthenticationEvaluator getEvaluator() {
        return authenticationEvaluator;
    }

    @Override
    protected void writeAutentication(Authentication originalAuthentication, MidpointAuthentication mpAuthentication,
            ModuleAuthentication moduleAuthentication, Authentication token) {
        Object principal = token.getPrincipal();
        if (principal != null && principal instanceof GuiProfiledPrincipal) {
            mpAuthentication.setPrincipal(principal);
        }
        if (token instanceof PreAuthenticatedAuthenticationToken) {
            ((PreAuthenticatedAuthenticationToken)token).setDetails(originalAuthentication);
        }
        moduleAuthentication.setAuthentication(token);
    }

    @Override
    protected Authentication internalAuthentication(Authentication authentication, List requireAssignment,
            AuthenticationChannel channel, Class focusType) throws AuthenticationException {
        ConnectionEnvironment connEnv = createEnvironment(channel);

        Authentication token;
        if (authentication instanceof Saml2AuthenticationToken) {
            Saml2AuthenticationToken samlAuthenticationToken = (Saml2AuthenticationToken) authentication;
            Saml2Authentication samlAuthentication = (Saml2Authentication) openSamlProvider.authenticate(samlAuthenticationToken);
            Saml2ModuleAuthentication samlModule = (Saml2ModuleAuthentication) SecurityUtils.getProcessingModule(true);
            try {
                DefaultSaml2AuthenticatedPrincipal principal = (DefaultSaml2AuthenticatedPrincipal) samlAuthentication.getPrincipal();
                Map<String, List<Object>> attributes = principal.getAttributes();
                String enteredUsername = "";
                SamlMidpointAdditionalConfiguration config = samlModule.getAdditionalConfiguration().get(samlAuthenticationToken.getRelyingPartyRegistration().getAssertingPartyDetails().getEntityId());
                String nameOfSamlAttribute = config.getNameOfUsernameAttribute();
                if (!attributes.containsKey(nameOfSamlAttribute)){
                    LOGGER.error("Couldn't find attribute for username in saml response");
                    throw new AuthenticationServiceException("web.security.auth.saml2.username.null");
                } else {
                    List<Object> values = attributes.get(nameOfSamlAttribute);
                    if (values == null || values.isEmpty() || values.get(0) == null) {
                        LOGGER.error("Saml attribute, which define username don't contains value");
                        throw new AuthenticationServiceException("web.security.auth.saml2.username.null");
                    }
                    if (values.size() != 1) {
                        LOGGER.error("Saml attribute, which define username contains more values {}", values);
                        throw new AuthenticationServiceException("web.security.auth.saml2.username.more.values");
                    }
                    enteredUsername = (String) values.iterator().next();
                }
                PreAuthenticationContext authContext = new PreAuthenticationContext(enteredUsername, focusType, requireAssignment);
                if (channel != null) {
                    authContext.setSupportActivationByChannel(channel.isSupportActivationByChannel());
                }
                token = authenticationEvaluator.authenticateUserPreAuthenticated(connEnv, authContext);
            } catch (AuthenticationException e) {
//                AnonymousAuthenticationToken anonymousToken = new AnonymousAuthenticationToken(
//                        UUID.randomUUID().toString(),
//                        "anonymousUser",
//                        AuthorityUtils.createAuthorityList("ROLE_ANONYMOUS")
//                );
//                anonymousToken.setDetails(samlAuthentication);
//                samlModule.setAuthentication(anonymousToken);

                samlModule.setAuthentication(samlAuthentication);
                LOGGER.info("Authentication with saml module failed: {}", e.getMessage());
                throw e;
            }
        } else {
            LOGGER.error("Unsupported authentication {}", authentication);
            throw new AuthenticationServiceException("web.security.provider.unavailable");
        }

        MidPointPrincipal principal = (MidPointPrincipal) token.getPrincipal();

        LOGGER.debug("User '{}' authenticated ({}), authorities: {}", authentication.getPrincipal(),
                authentication.getClass().getSimpleName(), principal.getAuthorities());
        return token;
    }

    @Override
    protected Authentication createNewAuthenticationToken(Authentication actualAuthentication, Collection newAuthorities) {
        if (actualAuthentication instanceof PreAuthenticatedAuthenticationToken) {
            return new PreAuthenticatedAuthenticationToken(actualAuthentication.getPrincipal(), actualAuthentication.getCredentials(), newAuthorities);
        } else {
            return actualAuthentication;
        }
    }

    @Override
    public boolean supports(Class authentication) {
        return openSamlProvider.supports(authentication);
    }
}<|MERGE_RESOLUTION|>--- conflicted
+++ resolved
@@ -6,13 +6,7 @@
  */
 package com.evolveum.midpoint.web.security.provider;
 
-<<<<<<< HEAD
 import java.util.*;
-=======
-import java.util.Collection;
-import java.util.List;
-import java.util.UUID;
->>>>>>> 0a452ccf
 
 import com.evolveum.midpoint.web.security.module.configuration.SamlMidpointAdditionalConfiguration;
 
@@ -23,21 +17,11 @@
 import org.opensaml.saml.saml2.core.Response;
 import org.springframework.beans.factory.annotation.Autowired;
 import org.springframework.beans.factory.annotation.Qualifier;
-<<<<<<< HEAD
 import org.springframework.core.convert.converter.Converter;
 import org.springframework.security.authentication.AuthenticationServiceException;
 import org.springframework.security.core.Authentication;
 import org.springframework.security.core.AuthenticationException;
 import org.springframework.security.saml2.provider.service.authentication.*;
-=======
-import org.springframework.security.authentication.AnonymousAuthenticationToken;
-import org.springframework.security.authentication.AuthenticationServiceException;
-import org.springframework.security.core.Authentication;
-import org.springframework.security.core.AuthenticationException;
-import org.springframework.security.core.authority.AuthorityUtils;
-import org.springframework.security.saml.saml2.attribute.Attribute;
-import org.springframework.security.saml.spi.DefaultSamlAuthentication;
->>>>>>> 0a452ccf
 import org.springframework.security.web.authentication.preauth.PreAuthenticatedAuthenticationToken;
 
 import com.evolveum.midpoint.model.api.AuthenticationEvaluator;
@@ -150,14 +134,6 @@
                 }
                 token = authenticationEvaluator.authenticateUserPreAuthenticated(connEnv, authContext);
             } catch (AuthenticationException e) {
-//                AnonymousAuthenticationToken anonymousToken = new AnonymousAuthenticationToken(
-//                        UUID.randomUUID().toString(),
-//                        "anonymousUser",
-//                        AuthorityUtils.createAuthorityList("ROLE_ANONYMOUS")
-//                );
-//                anonymousToken.setDetails(samlAuthentication);
-//                samlModule.setAuthentication(anonymousToken);
-
                 samlModule.setAuthentication(samlAuthentication);
                 LOGGER.info("Authentication with saml module failed: {}", e.getMessage());
                 throw e;
