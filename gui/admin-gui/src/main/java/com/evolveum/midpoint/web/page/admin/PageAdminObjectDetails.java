<<<<<<< HEAD
/*
 * Copyright (c) 2010-2018 Evolveum and contributors
 *
 * This work is dual-licensed under the Apache License 2.0
 * and European Union Public License. See LICENSE file for details.
 */
package com.evolveum.midpoint.web.page.admin;

import java.util.ArrayList;
import java.util.Collection;
import java.util.Collections;
import java.util.List;

import javax.xml.namespace.QName;

import com.evolveum.midpoint.gui.api.component.*;
import com.evolveum.midpoint.gui.api.component.tabs.PanelTab;
import com.evolveum.midpoint.gui.api.prism.PrismContainerWrapper;
import com.evolveum.midpoint.gui.api.util.WebPrismUtil;
import com.evolveum.midpoint.model.api.AssignmentCandidatesSpecification;
import com.evolveum.midpoint.prism.PrismContainerValue;
import com.evolveum.midpoint.prism.query.ObjectFilter;
import com.evolveum.midpoint.prism.query.ObjectQuery;
import com.evolveum.midpoint.schema.constants.SchemaConstants;
import com.evolveum.midpoint.util.exception.*;
import com.evolveum.midpoint.web.component.AjaxButton;
import com.evolveum.midpoint.web.component.prism.ValueStatus;
import com.evolveum.midpoint.web.component.util.SelectableBean;
import com.evolveum.midpoint.web.component.util.VisibleBehaviour;
import com.evolveum.midpoint.web.page.admin.configuration.PageSystemConfiguration;
import com.evolveum.midpoint.web.page.admin.server.OperationalButtonsPanel;
import com.evolveum.midpoint.xml.ns._public.common.common_3.*;

import org.apache.commons.lang.StringUtils;
import org.apache.wicket.Page;
import org.apache.wicket.RestartResponseException;
import org.apache.wicket.ajax.AbstractAjaxTimerBehavior;
import org.apache.wicket.ajax.AjaxRequestTarget;
import org.apache.wicket.behavior.AttributeAppender;
import org.apache.wicket.behavior.Behavior;
import org.apache.wicket.extensions.markup.html.tabs.ITab;
import org.apache.wicket.markup.html.WebMarkupContainer;
import org.apache.wicket.markup.repeater.RepeatingView;
import org.apache.wicket.model.IModel;
import org.apache.wicket.model.Model;
import org.apache.wicket.model.StringResourceModel;
import org.apache.wicket.request.mapper.parameter.PageParameters;
import org.apache.wicket.util.string.StringValue;
import org.apache.wicket.util.time.Duration;
import org.jetbrains.annotations.NotNull;

import com.evolveum.midpoint.gui.api.model.LoadableModel;
import com.evolveum.midpoint.gui.api.prism.ItemStatus;
import com.evolveum.midpoint.gui.api.prism.PrismObjectWrapper;
import com.evolveum.midpoint.gui.api.util.WebComponentUtil;
import com.evolveum.midpoint.gui.api.util.WebModelServiceUtils;
import com.evolveum.midpoint.gui.impl.factory.PrismObjectWrapperFactory;
import com.evolveum.midpoint.gui.impl.factory.WrapperContext;
import com.evolveum.midpoint.model.api.ModelExecuteOptions;
import com.evolveum.midpoint.model.api.authentication.CompiledGuiProfile;
import com.evolveum.midpoint.prism.PrismObject;
import com.evolveum.midpoint.prism.delta.ObjectDelta;
import com.evolveum.midpoint.schema.GetOperationOptions;
import com.evolveum.midpoint.schema.SelectorOptions;
import com.evolveum.midpoint.schema.constants.ObjectTypes;
import com.evolveum.midpoint.schema.result.OperationResult;
import com.evolveum.midpoint.task.api.Task;
import com.evolveum.midpoint.util.QNameUtil;
import com.evolveum.midpoint.util.logging.LoggingUtils;
import com.evolveum.midpoint.util.logging.Trace;
import com.evolveum.midpoint.util.logging.TraceManager;
import com.evolveum.midpoint.web.component.ObjectSummaryPanel;
import com.evolveum.midpoint.web.component.objectdetails.AbstractObjectMainPanel;
import com.evolveum.midpoint.web.component.progress.ProgressPanel;
import com.evolveum.midpoint.web.component.progress.ProgressReportingAwarePage;
import com.evolveum.midpoint.web.component.util.VisibleEnableBehaviour;
import com.evolveum.midpoint.web.page.admin.users.dto.FocusSubwrapperDto;
import com.evolveum.midpoint.web.util.OnePageParameterEncoder;
import com.evolveum.midpoint.web.util.validation.MidpointFormValidator;
import com.evolveum.midpoint.web.util.validation.SimpleValidationError;

/**
 * @author semancik
 */
public abstract class PageAdminObjectDetails<O extends ObjectType> extends PageAdmin
        implements ProgressReportingAwarePage {
    private static final long serialVersionUID = 1L;

    private static final String DOT_CLASS = PageAdminObjectDetails.class.getName() + ".";

    public static final String PARAM_RETURN_PAGE = "returnPage";

    private static final String OPERATION_LOAD_OBJECT = DOT_CLASS + "loadObject";
    private static final String OPERATION_LOAD_PARENT_ORGS = DOT_CLASS + "loadParentOrgs";
    private static final String OPERATION_LOAD_GUI_CONFIGURATION = DOT_CLASS + "loadGuiConfiguration";
    protected static final String OPERATION_SAVE = DOT_CLASS + "save";
    protected static final String OPERATION_PREVIEW_CHANGES = DOT_CLASS + "previewChanges";
    protected static final String OPERATION_SEND_TO_SUBMIT = DOT_CLASS + "sendToSubmit";
    protected static final String OPERATION_LOAD_ARCHETYPE_REF = DOT_CLASS + "loadArchetypeRef";
    protected static final String OPERATION_EXECUTE_CHANGES = DOT_CLASS + "executeChangesTask";
    protected static final String OPERATION_EXECUTE_ARCHETYPE_CHANGES = DOT_CLASS + "executeArchetypeChanges";
    protected static final String OPERATION_LOAD_FILTERED_ARCHETYPES = DOT_CLASS + "loadFilteredArchetypes";

    protected static final String ID_SUMMARY_PANEL = "summaryPanel";
    protected static final String ID_MAIN_PANEL = "mainPanel";
    private static final String ID_PROGRESS_PANEL = "progressPanel";
    private static final String ID_BUTTONS = "buttons";

    private static final Trace LOGGER = TraceManager.getTrace(PageAdminObjectDetails.class);

    private LoadableModel<PrismObjectWrapper<O>> objectModel;
    private LoadableModel<List<FocusSubwrapperDto<OrgType>>> parentOrgModel;

    private ProgressPanel progressPanel;

    // used to determine whether to leave this page or stay on it (after
    // operation finishing)
    private ObjectDelta<O> delta;

    private AbstractObjectMainPanel<O> mainPanel;
    private boolean saveOnConfigure;        // ugly hack - whether to invoke 'Save' when returning to this page

    private boolean editingFocus = false;             //before we got isOidParameterExists status depending only on oid parameter existence
                                                    //we should set editingFocus=true not only when oid parameter exists but also
                                                    //when object is given as a constructor parameter

    public boolean isEditingFocus() {
        return editingFocus;
    }

    @Override
    protected void createBreadcrumb() {
        createInstanceBreadcrumb();
    }

    @Override
    protected void onConfigure() {
        super.onConfigure();
        if (saveOnConfigure) {
            saveOnConfigure = false;
            add(new AbstractAjaxTimerBehavior(Duration.milliseconds(100)) {
                @Override
                protected void onTimer(AjaxRequestTarget target) {
                    stop(target);
                    savePerformed(target);
                }
            });
        }
    }

    @Override
    protected IModel<String> createPageTitleModel() {
        if (PageAdminObjectDetails.this instanceof PageSystemConfiguration){
            return super.createPageTitleModel();
        }
        String simpleName = getObjectSimpleName();
        String lokalizedSimpleName = new StringResourceModel("ObjectType." + simpleName).setDefaultValue(simpleName).getString();
        if (isAdd()) {
            return createStringResource("PageAdminObjectDetails.title.new", lokalizedSimpleName);
        }

        String name = null;
        if (getObjectWrapper() != null && getObjectWrapper().getObject() != null) {
            name = WebComponentUtil.getName(getObjectWrapper().getObject());
        }

        return createStringResource("PageAdminObjectDetails.title.edit.readonly.${readOnly}", getObjectModel(), lokalizedSimpleName, name);
    }

    private String getObjectSimpleName(){
        if (getObjectWrapper() != null && getObjectWrapper().getObject() != null
                && getObjectWrapper().getObject().asObjectable() instanceof AssignmentHolderType){
            AssignmentHolderType assignmentHolderObj = (AssignmentHolderType) getObjectWrapper().getObject().asObjectable();
            DisplayType displayType = WebComponentUtil
                    .getArchetypePolicyDisplayType(assignmentHolderObj, PageAdminObjectDetails.this);
            if (displayType == null){
                ObjectReferenceType archetypeReference = getObjectArchetypeRef();
                if (archetypeReference != null){
                    OperationResult result = new OperationResult(OPERATION_LOAD_ARCHETYPE_REF);
                    Task task = createSimpleTask(OPERATION_LOAD_ARCHETYPE_REF);
                    PrismObject<ArchetypeType> archetypeObj = WebModelServiceUtils.resolveReferenceNoFetch(archetypeReference,
                            this, task, result);
                    displayType = archetypeObj != null && archetypeObj.asObjectable().getArchetypePolicy() != null ?
                            archetypeObj.asObjectable().getArchetypePolicy().getDisplay() : null;
                }
            }
            if (displayType != null && displayType.getLabel() != null) {
                String archetypeLocalizedName = getLocalizationService()
                        .translate(displayType.getLabel().toPolyString(), WebComponentUtil.getCurrentLocale(), true);
                if (StringUtils.isNotEmpty(archetypeLocalizedName)) {
                    return archetypeLocalizedName;
                }
            }
        }
        return getCompileTimeClass().getSimpleName();
    }

    public boolean isAdd() {
        return !isOidParameterExists() && !editingFocus;
    }

    public LoadableModel<PrismObjectWrapper<O>> getObjectModel() {
        return objectModel;
    }

    protected AbstractObjectMainPanel<O> getMainPanel() {
        return mainPanel;
    }

    public PrismObjectWrapper<O> getObjectWrapper() {
        return objectModel.getObject();
    }

    public List<FocusSubwrapperDto<OrgType>> getParentOrgs() {
        return parentOrgModel.getObject();
    }

    public ObjectDelta<O> getDelta() {
        return delta;
    }

    public void setDelta(ObjectDelta<O> delta) {
        this.delta = delta;
    }

    public ProgressPanel getProgressPanel() {
        return progressPanel;
    }

    protected void reviveModels() throws SchemaException {
        WebComponentUtil.revive(objectModel, getPrismContext());
        WebComponentUtil.revive(parentOrgModel, getPrismContext());
    }

    public abstract Class<O> getCompileTimeClass();


    public void initialize(final PrismObject<O> objectToEdit) {
        boolean isNewObject = objectToEdit == null && StringUtils.isEmpty(getObjectOidParameter());

        initialize(objectToEdit, isNewObject, false);
    }

    public void initialize(final PrismObject<O> objectToEdit, boolean isNewObject) {
        initialize(objectToEdit, isNewObject, false);
    }

    public void initialize(final PrismObject<O> objectToEdit, boolean isNewObject, boolean isReadonly) {
        initializeModel(objectToEdit, isNewObject, isReadonly);
//        initLayout();
    }

    protected void initializeModel(final PrismObject<O> objectToEdit, boolean isNewObject, boolean isReadonly) {
        editingFocus = !isNewObject;

        objectModel = new LoadableModel<PrismObjectWrapper<O>>(false) {
            private static final long serialVersionUID = 1L;

            @Override
            protected PrismObjectWrapper<O> load() {
                PrismObjectWrapper<O> wrapper = loadObjectWrapper(objectToEdit, isReadonly);
//                wrapper.sort();
                return wrapper;
            }
        };

        parentOrgModel = new LoadableModel<List<FocusSubwrapperDto<OrgType>>>(false) {
            private static final long serialVersionUID = 1L;

            @Override
            protected List<FocusSubwrapperDto<OrgType>> load() {
                return loadOrgWrappers();
            }
        };
    }

    private ObjectReferenceType getObjectArchetypeRef() {
        ObjectReferenceType archetypeReference = null;
        if (getObjectWrapper() != null && getObjectWrapper().getObject() != null
                && getObjectWrapper().getObject().asObjectable() instanceof AssignmentHolderType) {
            AssignmentHolderType assignmentHolderObj = (AssignmentHolderType) getObjectWrapper().getObject().asObjectable();
            if (assignmentHolderObj.getAssignment() != null) {
                for (AssignmentType assignment : assignmentHolderObj.getAssignment()) {
                    if (assignment.getTargetRef() != null && assignment.getTargetRef().getType() != null
                            && QNameUtil.match(assignment.getTargetRef().getType(), ArchetypeType.COMPLEX_TYPE)) {
                        archetypeReference = assignment.getTargetRef();
                        break;
                    }
                }
            }
        }
        return archetypeReference;
    }

    protected List<FocusSubwrapperDto<OrgType>> loadOrgWrappers() {
        // WRONG!! TODO: fix
        return null;
    }

    protected abstract O createNewObject();

    @Override
    protected void onInitialize() {
        super.onInitialize();
        initLayout();
    }

    protected void initLayout() {
        initLayoutSummaryPanel();
        initOperationalButtonsPanel();

        mainPanel = createMainPanel(ID_MAIN_PANEL);
        mainPanel.setOutputMarkupId(true);
        add(mainPanel);

        progressPanel = new ProgressPanel(ID_PROGRESS_PANEL);
        add(progressPanel);
    }

    protected abstract ObjectSummaryPanel<O> createSummaryPanel();

    protected void initLayoutSummaryPanel() {

        ObjectSummaryPanel<O> summaryPanel = createSummaryPanel();
        summaryPanel.setOutputMarkupId(true);

        setSummaryPanelVisibility(summaryPanel);
        add(summaryPanel);
    }

    protected void setSummaryPanelVisibility(ObjectSummaryPanel<O> summaryPanel){
        summaryPanel.add(new VisibleEnableBehaviour() {
            private static final long serialVersionUID = 1L;

            @Override
            public boolean isVisible() {
                return isOidParameterExists() || editingFocus;
            }
        });
    }

    private void initOperationalButtonsPanel(){
        OperationalButtonsPanel opButtonPanel = new OperationalButtonsPanel(ID_BUTTONS) {
            private static final long serialVersionUID = 1L;

            @Override
            protected void addButtons(RepeatingView repeatingView) {
                initOperationalButtons(repeatingView);
            }
        };
        if (getAdditionalOperationalButtonPanelBehaviors() != null && !getAdditionalOperationalButtonPanelBehaviors().isEmpty()){
            getAdditionalOperationalButtonPanelBehaviors().forEach(this::add);
        }
        opButtonPanel.setOutputMarkupId(true);
        opButtonPanel.add(new VisibleBehaviour(() -> isEditingFocus() && opButtonPanel.buttonsExist()));
        add(opButtonPanel);
    }

    protected List<? extends Behavior> getAdditionalOperationalButtonPanelBehaviors(){
        return new ArrayList<>();
    }

    protected void initOperationalButtons(RepeatingView repeatingView){
        if (getObjectArchetypeRef() != null) {
            AjaxButton changeArchetype = new AjaxButton(repeatingView.newChildId(), createStringResource("PageAdminObjectDetails.button.changeArchetype")) {
                @Override
                public void onClick(AjaxRequestTarget target) {
                    changeArchetypeButtonClicked(target);
                }
            };
            changeArchetype.add(new VisibleBehaviour(() -> getObjectArchetypeRef() != null));
            changeArchetype.add(AttributeAppender.append("class", "btn-default"));
            repeatingView.add(changeArchetype);
        }
    }

    protected OperationalButtonsPanel getOperationalButtonsPanel(){
        return (OperationalButtonsPanel) get(ID_BUTTONS);
    }

    private void changeArchetypeButtonClicked(AjaxRequestTarget target){

        AssignmentPopup changeArchetypePopup = new AssignmentPopup(getMainPopupBodyId()) {

            private static final long serialVersionUID = 1L;

            @Override
            protected void addPerformed(AjaxRequestTarget target, List newAssignmentsList) {
                super.addPerformed(target, newAssignmentsList);
                try {
                    PrismContainerWrapper<AssignmentType> assignmentsWrapper = getObjectWrapper().findContainer(FocusType.F_ASSIGNMENT);
                    ((List<AssignmentType>) newAssignmentsList).forEach(assignment -> {
                        PrismContainerValue<AssignmentType> newAssignment = assignmentsWrapper.getItem().createNewValue();
                        assignmentsWrapper.getValues().forEach(assignmentValue -> {
                            if (assignmentValue.getRealValue().getTargetRef() != null
                            && assignmentValue.getRealValue().getTargetRef().getType() != null
                            && QNameUtil.match(assignmentValue.getRealValue().getTargetRef().getType(), ArchetypeType.COMPLEX_TYPE)){
                                assignmentValue.setStatus(ValueStatus.DELETED);
                            }
                        });
                        AssignmentType assignmentType = newAssignment.asContainerable();
                        assignmentType.setTargetRef(assignment.getTargetRef());
                        WebPrismUtil.createNewValueWrapper(assignmentsWrapper, newAssignment, PageAdminObjectDetails.this, target);
                        OperationResult result = new OperationResult(OPERATION_EXECUTE_ARCHETYPE_CHANGES);
                        Task task = createSimpleTask(OPERATION_EXECUTE_ARCHETYPE_CHANGES);
                        try {
                            ObjectDelta<O> archetypeDelta = getObjectWrapper().getObjectDelta();
                            if (!archetypeDelta.isEmpty()) {
                                archetypeDelta.revive(getPrismContext());
                                getModelService().executeChanges(WebComponentUtil.createDeltaCollection(archetypeDelta), null, task, result);
                                result.computeStatus();
                            }
                        } catch (Exception e) {
                            LOGGER.error("Cannot save archetype assignment changes: {}", e.getMessage());
                        }
                        showResult(result);
                    });
                } catch (SchemaException e) {
                    LOGGER.error("Cannot find assignment wrapper: {}", e.getMessage());
                }
                target.add(PageAdminObjectDetails.this.getFeedbackPanel());
            }

            @Override
            protected List<ITab> createAssignmentTabs() {
                List<ITab> tabs = new ArrayList<>();

                tabs.add(new PanelTab(getPageBase().createStringResource("ObjectTypes.ARCHETYPE"),
                        new VisibleBehaviour(() -> true)) {

                    private static final long serialVersionUID = 1L;

                    @Override
                    public WebMarkupContainer createPanel(String panelId) {
                        return new FocusTypeAssignmentPopupTabPanel<ArchetypeType>(panelId, ObjectTypes.ARCHETYPE) {
                            private static final long serialVersionUID = 1L;

                            @Override
                            protected PrismContainerWrapper<AssignmentType> getAssignmentWrapperModel() {
                                PrismContainerWrapper<AssignmentType> assignmentsWrapper = null;
                                try {
                                    assignmentsWrapper = getObjectWrapper().findContainer(FocusType.F_ASSIGNMENT);
                                } catch (SchemaException e) {
                                    LOGGER.error("Cannot find assignment wrapper: {}", e.getMessage());
                                }
                                return assignmentsWrapper;
                            }

                            @Override
                            protected List<QName> getSupportedRelations() {
                                return Collections.singletonList(SchemaConstants.ORG_DEFAULT);
                            }

                            @Override
                            protected void onSelectionPerformed(AjaxRequestTarget target, IModel<SelectableBean<ArchetypeType>> rowModel) {
                                target.add(getObjectListPanel());
                                tabLabelPanelUpdate(target);
                            }

                            @Override
                            protected IModel<Boolean> getObjectSelectCheckBoxEnableModel(IModel<SelectableBean<ArchetypeType>> rowModel){
                                if (rowModel == null){
                                    return Model.of(false);
                                }
                                List selectedObjects = getSelectedObjectsList();
                                return Model.of(selectedObjects == null || selectedObjects.size() == 0
                                        || (rowModel.getObject() != null && rowModel.getObject().isSelected()));
                            }


                            @Override
                            protected ObjectTypes getObjectType() {
                                return ObjectTypes.ARCHETYPE;
                            }

                            @Override
                            protected ObjectQuery addFilterToContentQuery(ObjectQuery query){
                                super.addFilterToContentQuery(query);
                                if (query == null) {
                                    query = getPrismContext().queryFactory().createQuery();
                                }
                                List<String> archetypeOidsList = getFilteredArchetypeOidsList();
                                ObjectFilter filter = getPrismContext().queryFor(ArchetypeType.class)
                                        .id(archetypeOidsList.toArray(new String[0]))
                                        .buildFilter();
                                query.addFilter(filter);
                                return query;
                            }
                        };
                    }
                });
                return tabs;
            }
        };

        changeArchetypePopup.setOutputMarkupPlaceholderTag(true);
        showMainPopup(changeArchetypePopup, target);

    }

    private List<String> getFilteredArchetypeOidsList(){
        OperationResult result = new OperationResult(OPERATION_LOAD_FILTERED_ARCHETYPES);
        PrismObject obj = getObjectWrapper().getObject();
        List<String> oidsList = new ArrayList<>();
        try {
            List<ArchetypeType> filteredArchetypes = getModelInteractionService().getFilteredArchetypesByHolderType(obj, result);
            if (filteredArchetypes != null){
                filteredArchetypes.forEach(archetype -> oidsList.add(archetype.getOid()));
            }
        } catch (SchemaException ex){
            result.recordPartialError(ex.getLocalizedMessage());
            LOGGER.error("Couldn't load assignment target specification for the object {} , {}", obj.getName(), ex.getLocalizedMessage());
        }
        return oidsList;
    }

    protected abstract AbstractObjectMainPanel<O> createMainPanel(String id);

    protected String getObjectOidParameter() {
        PageParameters parameters = getPageParameters();
        LOGGER.trace("Page parameters: {}", parameters);
        StringValue oidValue = parameters.get(OnePageParameterEncoder.PARAMETER);
        LOGGER.trace("OID parameter: {}", oidValue);
        if (oidValue == null) {
            return null;
        }
        String oid = oidValue.toString();
        if (StringUtils.isBlank(oid)) {
            return null;
        }
        return oid;
    }

    protected ObjectSummaryPanel<O> getSummaryPanel() {
        return (ObjectSummaryPanel<O>) get(ID_SUMMARY_PANEL);
    }

    public boolean isOidParameterExists() {
        return getObjectOidParameter() != null;
    }

    protected PrismObjectWrapper<O> loadObjectWrapper(PrismObject<O> objectToEdit, boolean isReadonly) {
        Task task = createSimpleTask(OPERATION_LOAD_OBJECT);
        OperationResult result = task.getResult();
        PrismObject<O> object = null;
        try {
            if (!isOidParameterExists()) {
                if (objectToEdit == null) {
                    LOGGER.trace("Loading object: New object (creating)");
                    O focusType = createNewObject();

                    // Apply subtype using page parameters
                    List<StringValue> subtypes = getPageParameters().getValues(ObjectType.F_SUBTYPE.getLocalPart());
                    subtypes.stream().filter(p -> !p.isEmpty()).forEach(c -> focusType.subtype(c.toString()));

                    getMidpointApplication().getPrismContext().adopt(focusType);
                    object = (PrismObject<O>) focusType.asPrismObject();
                } else {
                    LOGGER.trace("Loading object: New object (supplied): {}", objectToEdit);
                    object = objectToEdit.clone();
                }
            } else {

                String focusOid = getObjectOidParameter();
                object = WebModelServiceUtils.loadObject(getCompileTimeClass(), focusOid, buildGetOptions(), this, task, result);
                LOGGER.trace("Loading object: Existing object (loadled): {} -> {}", focusOid, object);
            }

            result.recordSuccess();
        } catch (Exception ex) {
            result.recordFatalError(getString("PageAdminObjectDetails.message.loadObjectWrapper.fatalError"), ex);
            LoggingUtils.logUnexpectedException(LOGGER, "Couldn't load object", ex);
        }

        showResult(result, false);

        if (LOGGER.isTraceEnabled()) {
            LOGGER.trace("Loaded object:\n{}", object.debugDump());
        }

        if (object == null) {
            if (isOidParameterExists()) {
                getSession().error(getString("pageAdminFocus.message.cantEditFocus"));
            } else {
                getSession().error(getString("pageAdminFocus.message.cantNewFocus"));
            }
            throw new RestartResponseException(getRestartResponsePage());
        }

        ItemStatus itemStatus = isOidParameterExists() || editingFocus ? ItemStatus.NOT_CHANGED : ItemStatus.ADDED;
        PrismObjectWrapper<O> wrapper;

        PrismObjectWrapperFactory<O> factory = getRegistry().getObjectWrapperFactory(object.getDefinition());
        WrapperContext context = new WrapperContext(task, result);
        context.setCreateIfEmpty(ItemStatus.ADDED == itemStatus);
        //we don't want to set to false.. refactor this method to take either enum (READONLY, AUTO, ...) or
        // Boolean instead of boolean isReadonly
        if (isReadonly) {
            context.setReadOnly(isReadonly);
        }


        try {
            wrapper = factory.createObjectWrapper(object, itemStatus, context);
        } catch (Exception ex) {
            result.recordFatalError(getString("PageAdminObjectDetails.message.loadObjectWrapper.fatalError"), ex);
            LoggingUtils.logUnexpectedException(LOGGER, "Couldn't load object", ex);
            showResult(result, false);
            throw new RestartResponseException(getRestartResponsePage());
        }

        showResult(result, false);

        if (LOGGER.isTraceEnabled()) {
            LOGGER.trace("Loaded focus wrapper:\n{}", wrapper.debugDump());
        }

        return wrapper;
    }

    protected Collection<SelectorOptions<GetOperationOptions>> buildGetOptions() {
        return getOperationOptionsBuilder()
                .item(UserType.F_JPEG_PHOTO).retrieve()
                .build();
    }

//    private void loadParentOrgs(PrismObjectWrapper<O> wrapper, Task task, OperationResult result) {
//        OperationResult subResult = result.createMinorSubresult(OPERATION_LOAD_PARENT_ORGS);
//        PrismObject<O> focus = wrapper.getObject();
//        // Load parent organizations (full objects). There are used in the
//        // summary panel and also in the main form.
//        // Do it here explicitly instead of using resolve option to have ability
//        // to better handle (ignore) errors.
//        for (ObjectReferenceType parentOrgRef : focus.asObjectable().getParentOrgRef()) {
//
//            PrismObject<OrgType> parentOrg = null;
//            try {
//
//                parentOrg = getModelService().getObject(OrgType.class, parentOrgRef.getOid(), null, task,
//                        subResult);
//                LOGGER.trace("Loaded parent org with result {}",
//                        new Object[] { subResult.getLastSubresult() });
//            } catch (AuthorizationException e) {
//                // This can happen if the user has permission to read parentOrgRef but it does not have
//                // the permission to read target org
//                // It is OK to just ignore it.
//                subResult.muteLastSubresultError();
//                LOGGER.debug("User {} does not have permission to read parent org unit {} (ignoring error)", task.getOwner().getName(), parentOrgRef.getOid());
//            } catch (Exception ex) {
//                subResult.recordWarning(createStringResource("PageAdminObjectDetails.message.loadParentOrgs.warning", parentOrgRef.getOid()).getString(), ex);
//                LOGGER.warn("Cannot load parent org {}: {}", parentOrgRef.getOid(), ex.getMessage(), ex);
//            }
//
//            if (parentOrg != null) {
//                wrapper.getParentOrgs().add(parentOrg);
//            }
//        }
//        subResult.computeStatus();
//    }

    protected abstract Class<? extends Page> getRestartResponsePage();

    public Object findParam(String param, String oid, OperationResult result) {

        Object object = null;

        for (OperationResult subResult : result.getSubresults()) {
            if (subResult != null && subResult.getParams() != null) {
                if (subResult.getParams().get(param) != null
                        && subResult.getParams().get(OperationResult.PARAM_OID) != null
                        && subResult.getParams().get(OperationResult.PARAM_OID).equals(oid)) {
                    return subResult.getParams().get(param);
                }
                object = findParam(param, oid, subResult);

            }
        }
        return object;
    }

    // TODO put this into correct place
    protected boolean previewRequested;

    /**
     * This will be called from the main form when save button is pressed.
     */
    public void savePerformed(AjaxRequestTarget target) {
        progressPanel.onBeforeSave();
        OperationResult result = new OperationResult(OPERATION_SAVE);
        previewRequested = false;
        saveOrPreviewPerformed(target, result, false);
    }

    public void previewPerformed(AjaxRequestTarget target) {
        progressPanel.onBeforeSave();
        OperationResult result = new OperationResult(OPERATION_PREVIEW_CHANGES);
        previewRequested = true;
        saveOrPreviewPerformed(target, result, true);
    }

    public void saveOrPreviewPerformed(AjaxRequestTarget target, OperationResult result, boolean previewOnly) {
        saveOrPreviewPerformed(target, result, previewOnly, null);
    }

    public void saveOrPreviewPerformed(AjaxRequestTarget target, OperationResult result, boolean previewOnly, Task task) {
        boolean delegationChangesExist = processDeputyAssignments(previewOnly);

        PrismObjectWrapper<O> objectWrapper = getObjectWrapper();
        LOGGER.debug("Saving object {}", objectWrapper);

        // todo: improve, delta variable is quickfix for MID-1006
        // redirecting to user list page everytime user is created in repository
        // during user add in gui,
        // and we're not taking care about account/assignment create errors
        // (error message is still displayed)
        delta = null;

        if(task == null) {
        task = createSimpleTask(OPERATION_SEND_TO_SUBMIT);
        }

        ModelExecuteOptions options = getOptions(previewOnly);

        LOGGER.debug("Using execute options {}.", options);

        try {
            reviveModels();

            delta = objectWrapper.getObjectDelta();
            if (LOGGER.isTraceEnabled()) {
                LOGGER.trace("User delta computed from form:\n{}", new Object[] { delta.debugDump(3) });
            }
        } catch (Exception ex) {
            result.recordFatalError(getString("pageAdminObjectDetails.message.cantCreateObject"), ex);
            LoggingUtils.logUnexpectedException(LOGGER, "Create Object failed", ex);
            showResult(result);
            target.add(getFeedbackPanel());
            return;
        }

        switch (objectWrapper.getStatus()) {
            case ADDED:
                try {
                    PrismObject<O> objectToAdd = delta.getObjectToAdd();
                    WebComponentUtil.encryptCredentials(objectToAdd, true, getMidpointApplication());
                    prepareObjectForAdd(objectToAdd);
                    getPrismContext().adopt(objectToAdd, getCompileTimeClass());
                    if (LOGGER.isTraceEnabled()) {
                        LOGGER.trace("Delta before add user:\n{}", new Object[] { delta.debugDump(3) });
                    }

                    if (!delta.isEmpty()) {
                        delta.revive(getPrismContext());

                        final Collection<ObjectDelta<? extends ObjectType>> deltas = WebComponentUtil.createDeltaCollection(delta);
                        final Collection<SimpleValidationError> validationErrors = performCustomValidation(objectToAdd, deltas);
                        if (checkValidationErrors(target, validationErrors)) {
                            return;
                        }
                        if (isSaveInBackground()){
                            progressPanel.executeChangesInBackground(deltas, previewOnly, options, task, result, target);
                        } else {
                            progressPanel.executeChanges(deltas, previewOnly, options, task, result, target);
                        }
                    } else {
                        result.recordSuccess();
                    }
                } catch (Exception ex) {
                    result.recordFatalError(getString("pageFocus.message.cantCreateFocus"), ex);
                    LoggingUtils.logUnexpectedException(LOGGER, "Create user failed", ex);
                    showResult(result);
                }
                break;

            case NOT_CHANGED:
                try {
                    WebComponentUtil.encryptCredentials(delta, true, getMidpointApplication());
                    prepareObjectDeltaForModify(delta); //preparing of deltas for projections (ADD, DELETE, UNLINK)

                    if (LOGGER.isTraceEnabled()) {
                        LOGGER.trace("Delta before modify user:\n{}", new Object[] { delta.debugDump(3) });
                    }

                    Collection<ObjectDelta<? extends ObjectType>> deltas = new ArrayList<>();
                    if (!delta.isEmpty()) {
                        delta.revive(getPrismContext());
                        deltas.add(delta);
                    }

                    List<ObjectDelta<? extends ObjectType>> additionalDeltas = getAdditionalModifyDeltas(result);
                    if (additionalDeltas != null) {
                        for (ObjectDelta additionalDelta : additionalDeltas) {
                            if (!additionalDelta.isEmpty()) {
                                additionalDelta.revive(getPrismContext());
                                deltas.add(additionalDelta);
                            }
                        }
                    }

                    if (delta.isEmpty() && ModelExecuteOptions.isReconcile(options)) {
                        ObjectDelta emptyDelta = getPrismContext().deltaFactory().object().createEmptyModifyDelta(getCompileTimeClass(),
                                objectWrapper.getObject().getOid());
                        deltas.add(emptyDelta);

                        Collection<SimpleValidationError> validationErrors = performCustomValidation(null, deltas);
                        if (checkValidationErrors(target, validationErrors)) {
                            return;
                        }
                        if (isSaveInBackground()){
                            progressPanel.executeChangesInBackground(deltas, previewOnly, options, task, result, target);
                        } else {
                            progressPanel.executeChanges(deltas, previewOnly, options, task, result, target);
                        }
                    } else if (!deltas.isEmpty()) {
                        Collection<SimpleValidationError> validationErrors = performCustomValidation(null, deltas);
                        if (checkValidationErrors(target, validationErrors)) {
                            return;
                        }
                        if (isSaveInBackground()){
                            progressPanel.executeChangesInBackground(deltas, previewOnly, options, task, result, target);
                        } else {
                            progressPanel.executeChanges(deltas, previewOnly, options, task, result, target);
                        }
                    } else if (previewOnly && delta.isEmpty() && delegationChangesExist){
                        if (isSaveInBackground()){
                            progressPanel.executeChangesInBackground(deltas, previewOnly, options, task, result, target);
                        } else {
                            progressPanel.executeChanges(deltas, previewOnly, options, task, result, target);
                        }
                    } else {
                        progressPanel.clearProgressPanel();            // from previous attempts (useful only if we would call finishProcessing at the end, but that's not the case now)
                        if (!previewOnly) {
                            if (!delegationChangesExist) {
                                result.recordWarning(getString("PageAdminObjectDetails.noChangesSave"));
                                showResult(result);
                            }
                            redirectBack();
                        } else {
                            if (!delegationChangesExist) {
                                warn(getString("PageAdminObjectDetails.noChangesPreview"));
                                target.add(getFeedbackPanel());
                            }
                        }
                    }

                } catch (Exception ex) {
                    if (!executeForceDelete(objectWrapper, task, options, result)) {
                        result.recordFatalError(getString("pageUser.message.cantUpdateUser"), ex);
                        LoggingUtils.logUnexpectedException(LOGGER, getString("pageUser.message.cantUpdateUser"), ex);
                    } else {
                        result.recomputeStatus();
                    }
                    showResult(result);
                }
                break;
            // support for add/delete containers (e.g. delete credentials)
            default:
                error(getString("pageAdminFocus.message.unsupportedState", objectWrapper.getStatus()));
        }

//        result.recomputeStatus();
//
//        if (!result.isInProgress()) {
//            LOGGER.trace("Result NOT in progress, calling finishProcessing");
//            finishProcessing(target, result, false);
//        }

        LOGGER.trace("returning from saveOrPreviewPerformed");
    }

    protected boolean processDeputyAssignments(boolean previewOnly){
        return false;
    }

    protected boolean checkValidationErrors(AjaxRequestTarget target, Collection<SimpleValidationError> validationErrors) {
        if (validationErrors != null && !validationErrors.isEmpty()) {
            for (SimpleValidationError error : validationErrors) {
                LOGGER.error("Validation error, attribute: '" + error.printAttribute()
                        + "', message: '" + error.getMessage() + "'.");
                error("Validation error, attribute: '" + error.printAttribute()
                        + "', message: '" + error.getMessage() + "'.");
            }

            target.add(getFeedbackPanel());
            return true;
        }
        return false;
    }

    @Override
    public void startProcessing(AjaxRequestTarget target, OperationResult result) {
        LOGGER.trace("startProcessing called, making main panel invisible");
        mainPanel.setVisible(false);
        target.add(mainPanel);
    }

    @NotNull
    protected ModelExecuteOptions getOptions(boolean previewOnly) {
        ModelExecuteOptions options = mainPanel.getExecuteChangeOptionsDto().createOptions();
        if (previewOnly) {
            options.getOrCreatePartialProcessing().setApprovals(PartialProcessingTypeType.PROCESS);
        }
        return options;
    }

    protected void prepareObjectForAdd(PrismObject<O> object) throws SchemaException {

    }

    protected void prepareObjectDeltaForModify(ObjectDelta<O> objectDelta) throws SchemaException {

    }

    protected List<ObjectDelta<? extends ObjectType>> getAdditionalModifyDeltas(OperationResult result) {
        return null;
    }

    protected boolean executeForceDelete(PrismObjectWrapper<O> userWrapper, Task task, ModelExecuteOptions options,
            OperationResult parentResult) {
        return isForce();
    }

    protected boolean isForce() {
        return getMainPanel().getExecuteChangeOptionsDto().isForce();
    }

    protected boolean isKeepDisplayingResults() {
        return getMainPanel().getExecuteChangeOptionsDto().isKeepDisplayingResults();
    }

    protected boolean isSaveInBackground(){
        return getMainPanel().getExecuteChangeOptionsDto().isSaveInBackground();
    }

    protected Collection<SimpleValidationError> performCustomValidation(PrismObject<O> object,
            Collection<ObjectDelta<? extends ObjectType>> deltas) throws SchemaException {
        Collection<SimpleValidationError> errors = null;

        if (object == null) {
            if (getObjectWrapper() != null && getObjectWrapper().getObjectOld() != null) {
                object = getObjectWrapper().getObjectOld().clone();        // otherwise original object could get corrupted e.g. by applying the delta below

                for (ObjectDelta delta : deltas) {
                    // because among deltas there can be also ShadowType deltas
                    if (UserType.class.isAssignableFrom(delta.getObjectTypeClass())) {
                        delta.applyTo(object);
                    }
                }
            }
        } else {
            object = object.clone();
        }

        performAdditionalValidation(object, deltas, errors);

        for (MidpointFormValidator validator : getFormValidatorRegistry().getValidators()) {
            if (errors == null) {
                errors = validator.validateObject(object, deltas);
            } else {
                errors.addAll(validator.validateObject(object, deltas));
            }
        }

        return errors;
    }

    protected void performAdditionalValidation(PrismObject<O> object,
            Collection<ObjectDelta<? extends ObjectType>> deltas, Collection<SimpleValidationError> errors) throws SchemaException {

    }

    public List<ObjectFormType> getObjectFormTypes() {
        Task task = createSimpleTask(OPERATION_LOAD_GUI_CONFIGURATION);
        OperationResult result = task.getResult();
        CompiledGuiProfile adminGuiConfiguration;
        try {
            adminGuiConfiguration = getModelInteractionService().getCompiledGuiProfile(task, result);
        } catch (ObjectNotFoundException | SchemaException | CommunicationException | ConfigurationException | SecurityViolationException | ExpressionEvaluationException e) {
            throw new SystemException("Cannot load GUI configuration: "+e.getMessage(), e);
        }
        ObjectFormsType objectFormsType = adminGuiConfiguration.getObjectForms();
        if (objectFormsType == null) {
            return null;
        }
        List<ObjectFormType> objectForms = objectFormsType.getObjectForm();
        if (objectForms == null || objectForms.isEmpty()) {
            return objectForms;
        }
        List<ObjectFormType> validObjectForms = new ArrayList<>();
        for (ObjectFormType objectForm: objectForms) {
            if (isSupportedObjectType(objectForm.getType())) {
                validObjectForms.add(objectForm);
            }
        }
        return validObjectForms;
    }

    protected boolean isSupportedObjectType(QName type) {
        ObjectTypes objectType = ObjectTypes.getObjectType(getCompileTimeClass());
        return QNameUtil.match(objectType.getTypeQName(),type);
    }

    public void setSaveOnConfigure(boolean saveOnConfigure) {
        this.saveOnConfigure = saveOnConfigure;
    }

    public boolean isSaveOnConfigure() {
        return saveOnConfigure;
    }

    public boolean isForcedPreview() {
        GuiObjectDetailsPageType objectDetails = getCompiledGuiProfile().findObjectDetailsConfiguration(getCompileTimeClass());
        return objectDetails != null && DetailsPageSaveMethodType.FORCED_PREVIEW.equals(objectDetails.getSaveMethod());
    }

}
=======
/*
 * Copyright (c) 2010-2018 Evolveum and contributors
 *
 * This work is dual-licensed under the Apache License 2.0
 * and European Union Public License. See LICENSE file for details.
 */
package com.evolveum.midpoint.web.page.admin;

import java.util.*;

import javax.xml.namespace.QName;

import com.evolveum.midpoint.gui.api.component.*;
import com.evolveum.midpoint.gui.api.component.tabs.PanelTab;
import com.evolveum.midpoint.gui.api.prism.PrismContainerWrapper;
import com.evolveum.midpoint.gui.api.util.WebPrismUtil;
import com.evolveum.midpoint.model.api.AssignmentCandidatesSpecification;
import com.evolveum.midpoint.model.api.context.ModelContext;
import com.evolveum.midpoint.prism.PrismContainerValue;
import com.evolveum.midpoint.prism.query.ObjectFilter;
import com.evolveum.midpoint.prism.query.ObjectQuery;
import com.evolveum.midpoint.schema.constants.SchemaConstants;
import com.evolveum.midpoint.util.exception.*;
import com.evolveum.midpoint.web.component.AjaxButton;
import com.evolveum.midpoint.web.component.prism.ValueStatus;
import com.evolveum.midpoint.web.component.prism.show.PagePreviewChanges;
import com.evolveum.midpoint.web.component.refresh.Refreshable;
import com.evolveum.midpoint.web.component.util.SelectableBean;
import com.evolveum.midpoint.web.component.util.VisibleBehaviour;
import com.evolveum.midpoint.web.page.admin.configuration.PageSystemConfiguration;
import com.evolveum.midpoint.web.page.admin.server.OperationalButtonsPanel;
import com.evolveum.midpoint.web.security.util.SecurityUtils;
import com.evolveum.midpoint.xml.ns._public.common.common_3.*;

import org.apache.commons.lang.StringUtils;
import org.apache.wicket.Page;
import org.apache.wicket.RestartResponseException;
import org.apache.wicket.Session;
import org.apache.wicket.ajax.AbstractAjaxTimerBehavior;
import org.apache.wicket.ajax.AjaxRequestTarget;
import org.apache.wicket.ajax.AjaxSelfUpdatingTimerBehavior;
import org.apache.wicket.behavior.AttributeAppender;
import org.apache.wicket.behavior.Behavior;
import org.apache.wicket.extensions.markup.html.tabs.ITab;
import org.apache.wicket.markup.html.WebMarkupContainer;
import org.apache.wicket.markup.repeater.RepeatingView;
import org.apache.wicket.model.IModel;
import org.apache.wicket.model.Model;
import org.apache.wicket.model.StringResourceModel;
import org.apache.wicket.protocol.http.WebSession;
import org.apache.wicket.request.mapper.parameter.PageParameters;
import org.apache.wicket.util.string.StringValue;
import org.apache.wicket.util.time.Duration;
import org.jetbrains.annotations.NotNull;

import com.evolveum.midpoint.gui.api.model.LoadableModel;
import com.evolveum.midpoint.gui.api.prism.ItemStatus;
import com.evolveum.midpoint.gui.api.prism.PrismObjectWrapper;
import com.evolveum.midpoint.gui.api.util.WebComponentUtil;
import com.evolveum.midpoint.gui.api.util.WebModelServiceUtils;
import com.evolveum.midpoint.gui.impl.factory.PrismObjectWrapperFactory;
import com.evolveum.midpoint.gui.impl.factory.WrapperContext;
import com.evolveum.midpoint.model.api.ModelExecuteOptions;
import com.evolveum.midpoint.model.api.authentication.CompiledGuiProfile;
import com.evolveum.midpoint.prism.PrismObject;
import com.evolveum.midpoint.prism.delta.ObjectDelta;
import com.evolveum.midpoint.schema.GetOperationOptions;
import com.evolveum.midpoint.schema.SelectorOptions;
import com.evolveum.midpoint.schema.constants.ObjectTypes;
import com.evolveum.midpoint.schema.result.OperationResult;
import com.evolveum.midpoint.task.api.Task;
import com.evolveum.midpoint.util.QNameUtil;
import com.evolveum.midpoint.util.logging.LoggingUtils;
import com.evolveum.midpoint.util.logging.Trace;
import com.evolveum.midpoint.util.logging.TraceManager;
import com.evolveum.midpoint.web.component.ObjectSummaryPanel;
import com.evolveum.midpoint.web.component.objectdetails.AbstractObjectMainPanel;
import com.evolveum.midpoint.web.component.progress.ProgressPanel;
import com.evolveum.midpoint.web.component.progress.ProgressReportingAwarePage;
import com.evolveum.midpoint.web.component.util.VisibleEnableBehaviour;
import com.evolveum.midpoint.web.page.admin.users.dto.FocusSubwrapperDto;
import com.evolveum.midpoint.web.util.OnePageParameterEncoder;
import com.evolveum.midpoint.web.util.validation.MidpointFormValidator;
import com.evolveum.midpoint.web.util.validation.SimpleValidationError;

/**
 * @author semancik
 */
public abstract class PageAdminObjectDetails<O extends ObjectType> extends PageAdmin
        implements ProgressReportingAwarePage, Refreshable {
    private static final long serialVersionUID = 1L;

    private static final String DOT_CLASS = PageAdminObjectDetails.class.getName() + ".";

    private static final String OPERATION_LOAD_OBJECT = DOT_CLASS + "loadObject";
    protected static final String OPERATION_SAVE = DOT_CLASS + "save";
    protected static final String OPERATION_PREVIEW_CHANGES = DOT_CLASS + "previewChanges";
    protected static final String OPERATION_SEND_TO_SUBMIT = DOT_CLASS + "sendToSubmit";
    protected static final String OPERATION_LOAD_ARCHETYPE_REF = DOT_CLASS + "loadArchetypeRef";
    protected static final String OPERATION_EXECUTE_ARCHETYPE_CHANGES = DOT_CLASS + "executeArchetypeChanges";
    protected static final String OPERATION_LOAD_FILTERED_ARCHETYPES = DOT_CLASS + "loadFilteredArchetypes";

    protected static final String ID_SUMMARY_PANEL = "summaryPanel";
    protected static final String ID_MAIN_PANEL = "mainPanel";
    private static final String ID_PROGRESS_PANEL = "progressPanel";
    private static final String ID_BUTTONS = "buttons";

    private static final Trace LOGGER = TraceManager.getTrace(PageAdminObjectDetails.class);

    private LoadableModel<PrismObjectWrapper<O>> objectModel;
    private LoadableModel<List<FocusSubwrapperDto<OrgType>>> parentOrgModel;

    private ProgressPanel progressPanel;

    // used to determine whether to leave this page or stay on it (after
    // operation finishing)
    private ObjectDelta<O> delta;

    private AbstractObjectMainPanel<O> mainPanel;
    private boolean saveOnConfigure;        // ugly hack - whether to invoke 'Save' when returning to this page

    private boolean editingFocus = false;             //before we got isOidParameterExists status depending only on oid parameter existence
                                                    //we should set editingFocus=true not only when oid parameter exists but also
                                                    //when object is given as a constructor parameter

    public boolean isEditingFocus() {
        return editingFocus;
    }

    @Override
    protected void createBreadcrumb() {
        createInstanceBreadcrumb();
    }

    @Override
    protected void onConfigure() {
        super.onConfigure();
        if (saveOnConfigure) {
            saveOnConfigure = false;
            add(new AbstractAjaxTimerBehavior(Duration.milliseconds(100)) {
                @Override
                protected void onTimer(AjaxRequestTarget target) {
                    stop(target);
                    savePerformed(target);
                }
            });
        }
    }

    @Override
    protected IModel<String> createPageTitleModel() {
        if (PageAdminObjectDetails.this instanceof PageSystemConfiguration){
            return super.createPageTitleModel();
        }
        String simpleName = getObjectSimpleName();
        String lokalizedSimpleName = new StringResourceModel("ObjectType." + simpleName).setDefaultValue(simpleName).getString();
        if (isAdd()) {
            return createStringResource("PageAdminObjectDetails.title.new", lokalizedSimpleName);
        }

        String name = null;
        if (getObjectWrapper() != null && getObjectWrapper().getObject() != null) {
            name = WebComponentUtil.getName(getObjectWrapper().getObject());
        }

        return createStringResource("PageAdminObjectDetails.title.edit.readonly.${readOnly}", getObjectModel(), lokalizedSimpleName, name);
    }

    private String getObjectSimpleName(){
        if (getObjectWrapper() != null && getObjectWrapper().getObject() != null
                && getObjectWrapper().getObject().asObjectable() instanceof AssignmentHolderType){
            AssignmentHolderType assignmentHolderObj = (AssignmentHolderType) getObjectWrapper().getObject().asObjectable();
            DisplayType displayType = WebComponentUtil
                    .getArchetypePolicyDisplayType(assignmentHolderObj, PageAdminObjectDetails.this);
            if (displayType == null){
                ObjectReferenceType archetypeReference = getObjectArchetypeRef();
                if (archetypeReference != null){
                    OperationResult result = new OperationResult(OPERATION_LOAD_ARCHETYPE_REF);
                    Task task = createSimpleTask(OPERATION_LOAD_ARCHETYPE_REF);
                    PrismObject<ArchetypeType> archetypeObj = WebModelServiceUtils.resolveReferenceNoFetch(archetypeReference,
                            this, task, result);
                    displayType = archetypeObj != null && archetypeObj.asObjectable().getArchetypePolicy() != null ?
                            archetypeObj.asObjectable().getArchetypePolicy().getDisplay() : null;
                }
            }
            if (displayType != null && displayType.getLabel() != null) {
                String archetypeLocalizedName = getLocalizationService()
                        .translate(displayType.getLabel().toPolyString(), WebComponentUtil.getCurrentLocale(), true);
                if (StringUtils.isNotEmpty(archetypeLocalizedName)) {
                    return archetypeLocalizedName;
                }
            }
        }
        return getCompileTimeClass().getSimpleName();
    }

    public boolean isAdd() {
        return !isOidParameterExists() && !editingFocus;
    }

    public LoadableModel<PrismObjectWrapper<O>> getObjectModel() {
        return objectModel;
    }

    protected AbstractObjectMainPanel<O> getMainPanel() {
        return mainPanel;
    }

    public PrismObjectWrapper<O> getObjectWrapper() {
        return objectModel.getObject();
    }

    public List<FocusSubwrapperDto<OrgType>> getParentOrgs() {
        return parentOrgModel.getObject();
    }

    public ObjectDelta<O> getDelta() {
        return delta;
    }

    public void setDelta(ObjectDelta<O> delta) {
        this.delta = delta;
    }

    public ProgressPanel getProgressPanel() {
        return progressPanel;
    }

    protected void reviveModels() throws SchemaException {
        WebComponentUtil.revive(objectModel, getPrismContext());
        WebComponentUtil.revive(parentOrgModel, getPrismContext());
    }

    public abstract Class<O> getCompileTimeClass();


    public void initialize(final PrismObject<O> objectToEdit) {
        boolean isNewObject = objectToEdit == null && StringUtils.isEmpty(getObjectOidParameter());

        initialize(objectToEdit, isNewObject, false);
    }

    public void initialize(final PrismObject<O> objectToEdit, boolean isNewObject) {
        initialize(objectToEdit, isNewObject, false);
    }

    public void initialize(final PrismObject<O> objectToEdit, boolean isNewObject, boolean isReadonly) {
        initializeModel(objectToEdit, isNewObject, isReadonly);
//        initLayout();
    }

    protected void initializeModel(final PrismObject<O> objectToEdit, boolean isNewObject, boolean isReadonly) {
        editingFocus = !isNewObject;

        objectModel = new LoadableModel<PrismObjectWrapper<O>>(false) {
            private static final long serialVersionUID = 1L;

            @Override
            protected PrismObjectWrapper<O> load() {
                PrismObjectWrapper<O> wrapper = loadObjectWrapper(objectToEdit, isReadonly);
                return wrapper;
            }
        };

        parentOrgModel = new LoadableModel<List<FocusSubwrapperDto<OrgType>>>(false) {
            private static final long serialVersionUID = 1L;

            @Override
            protected List<FocusSubwrapperDto<OrgType>> load() {
                return loadOrgWrappers();
            }
        };
    }

    private ObjectReferenceType getObjectArchetypeRef() {
        ObjectReferenceType archetypeReference = null;
        if (getObjectWrapper() != null && getObjectWrapper().getObject() != null
                && getObjectWrapper().getObject().asObjectable() instanceof AssignmentHolderType) {
            AssignmentHolderType assignmentHolderObj = (AssignmentHolderType) getObjectWrapper().getObject().asObjectable();
            if (assignmentHolderObj.getAssignment() != null) {
                for (AssignmentType assignment : assignmentHolderObj.getAssignment()) {
                    if (assignment.getTargetRef() != null && assignment.getTargetRef().getType() != null
                            && QNameUtil.match(assignment.getTargetRef().getType(), ArchetypeType.COMPLEX_TYPE)) {
                        archetypeReference = assignment.getTargetRef();
                        break;
                    }
                }
            }
        }
        return archetypeReference;
    }

    protected List<FocusSubwrapperDto<OrgType>> loadOrgWrappers() {
        // WRONG!! TODO: fix
        return null;
    }

    protected abstract O createNewObject();

    @Override
    protected void onInitialize() {
        super.onInitialize();
        initLayout();
    }

    protected void initLayout() {
        initLayoutSummaryPanel();
        initOperationalButtonsPanel();

        mainPanel = createMainPanel(ID_MAIN_PANEL);
        mainPanel.setOutputMarkupId(true);
        add(mainPanel);

        progressPanel = new ProgressPanel(ID_PROGRESS_PANEL);
        add(progressPanel);
    }

    protected abstract ObjectSummaryPanel<O> createSummaryPanel();

    protected void initLayoutSummaryPanel() {

        ObjectSummaryPanel<O> summaryPanel = createSummaryPanel();
        summaryPanel.setOutputMarkupId(true);

        setSummaryPanelVisibility(summaryPanel);
        add(summaryPanel);
    }

    protected void setSummaryPanelVisibility(ObjectSummaryPanel<O> summaryPanel){
        summaryPanel.add(new VisibleEnableBehaviour() {
            private static final long serialVersionUID = 1L;

            @Override
            public boolean isVisible() {
                return isOidParameterExists() || editingFocus;
            }
        });
    }

    private void initOperationalButtonsPanel(){
        OperationalButtonsPanel opButtonPanel = new OperationalButtonsPanel(ID_BUTTONS) {
            private static final long serialVersionUID = 1L;

            @Override
            protected void addButtons(RepeatingView repeatingView) {
                initOperationalButtons(repeatingView);
            }
        };

        opButtonPanel.setOutputMarkupId(true);
        opButtonPanel.add(new VisibleBehaviour(() -> isEditingFocus() && opButtonPanel.buttonsExist()));

        AjaxSelfUpdatingTimerBehavior behavior = new AjaxSelfUpdatingTimerBehavior(Duration.milliseconds(getRefreshInterval())) {
            private static final long serialVersionUID = 1L;

            @Override
            protected void onPostProcessTarget(AjaxRequestTarget target) {
                refresh(target);
            }

            @Override
            protected boolean shouldTrigger() {
                return isRefreshEnabled();
            }
        };

        opButtonPanel.add(behavior);

        add(opButtonPanel);
    }

    public boolean isRefreshEnabled() {
        return false;
   }

    public void refresh(AjaxRequestTarget target) {

   }

   public int getRefreshInterval() {
        return 30;
   }

    protected void initOperationalButtons(RepeatingView repeatingView){
        if (getObjectArchetypeRef() != null) {
            AjaxButton changeArchetype = new AjaxButton(repeatingView.newChildId(), createStringResource("PageAdminObjectDetails.button.changeArchetype")) {
                @Override
                public void onClick(AjaxRequestTarget target) {
                    changeArchetypeButtonClicked(target);
                }
            };
            changeArchetype.add(new VisibleBehaviour(() -> getObjectArchetypeRef() != null));
            changeArchetype.add(AttributeAppender.append("class", "btn-default"));
            repeatingView.add(changeArchetype);
        }
    }

    protected OperationalButtonsPanel getOperationalButtonsPanel(){
        return (OperationalButtonsPanel) get(ID_BUTTONS);
    }

    private void changeArchetypeButtonClicked(AjaxRequestTarget target){

        AssignmentPopup changeArchetypePopup = new AssignmentPopup(getMainPopupBodyId()) {

            private static final long serialVersionUID = 1L;

            @Override
            protected void addPerformed(AjaxRequestTarget target, List newAssignmentsList) {
                super.addPerformed(target, newAssignmentsList);
                try {
                    PrismContainerWrapper<AssignmentType> assignmentsWrapper = getObjectWrapper().findContainer(FocusType.F_ASSIGNMENT);
                    ((List<AssignmentType>) newAssignmentsList).forEach(assignment -> {
                        PrismContainerValue<AssignmentType> newAssignment = assignmentsWrapper.getItem().createNewValue();
                        assignmentsWrapper.getValues().forEach(assignmentValue -> {
                            if (assignmentValue.getRealValue().getTargetRef() != null
                            && assignmentValue.getRealValue().getTargetRef().getType() != null
                            && QNameUtil.match(assignmentValue.getRealValue().getTargetRef().getType(), ArchetypeType.COMPLEX_TYPE)){
                                assignmentValue.setStatus(ValueStatus.DELETED);
                            }
                        });
                        AssignmentType assignmentType = newAssignment.asContainerable();
                        assignmentType.setTargetRef(assignment.getTargetRef());
                        WebPrismUtil.createNewValueWrapper(assignmentsWrapper, newAssignment, PageAdminObjectDetails.this, target);
                        OperationResult result = new OperationResult(OPERATION_EXECUTE_ARCHETYPE_CHANGES);
                        Task task = createSimpleTask(OPERATION_EXECUTE_ARCHETYPE_CHANGES);
                        try {
                            ObjectDelta<O> archetypeDelta = getObjectWrapper().getObjectDelta();
                            if (!archetypeDelta.isEmpty()) {
                                archetypeDelta.revive(getPrismContext());
                                getModelService().executeChanges(WebComponentUtil.createDeltaCollection(archetypeDelta), null, task, result);
                                result.computeStatus();
                            }
                        } catch (Exception e) {
                            LOGGER.error("Cannot save archetype assignment changes: {}", e.getMessage());
                        }
                        showResult(result);
                    });
                } catch (SchemaException e) {
                    LOGGER.error("Cannot find assignment wrapper: {}", e.getMessage());
                }
                target.add(PageAdminObjectDetails.this.getFeedbackPanel());
            }

            @Override
            protected List<ITab> createAssignmentTabs() {
                List<ITab> tabs = new ArrayList<>();

                tabs.add(new PanelTab(getPageBase().createStringResource("ObjectTypes.ARCHETYPE"),
                        new VisibleBehaviour(() -> true)) {

                    private static final long serialVersionUID = 1L;

                    @Override
                    public WebMarkupContainer createPanel(String panelId) {
                        return new FocusTypeAssignmentPopupTabPanel<ArchetypeType>(panelId, ObjectTypes.ARCHETYPE) {
                            private static final long serialVersionUID = 1L;

                            @Override
                            protected PrismContainerWrapper<AssignmentType> getAssignmentWrapperModel() {
                                PrismContainerWrapper<AssignmentType> assignmentsWrapper = null;
                                try {
                                    assignmentsWrapper = getObjectWrapper().findContainer(FocusType.F_ASSIGNMENT);
                                } catch (SchemaException e) {
                                    LOGGER.error("Cannot find assignment wrapper: {}", e.getMessage());
                                }
                                return assignmentsWrapper;
                            }

                            @Override
                            protected List<QName> getSupportedRelations() {
                                return Collections.singletonList(SchemaConstants.ORG_DEFAULT);
                            }

                            @Override
                            protected void onSelectionPerformed(AjaxRequestTarget target, IModel<SelectableBean<ArchetypeType>> rowModel) {
                                target.add(getObjectListPanel());
                                tabLabelPanelUpdate(target);
                            }

                            @Override
                            protected IModel<Boolean> getObjectSelectCheckBoxEnableModel(IModel<SelectableBean<ArchetypeType>> rowModel){
                                if (rowModel == null){
                                    return Model.of(false);
                                }
                                List selectedObjects = getSelectedObjectsList();
                                return Model.of(selectedObjects == null || selectedObjects.size() == 0
                                        || (rowModel.getObject() != null && rowModel.getObject().isSelected()));
                            }


                            @Override
                            protected ObjectTypes getObjectType() {
                                return ObjectTypes.ARCHETYPE;
                            }

                            @Override
                            protected ObjectQuery addFilterToContentQuery(ObjectQuery query){
                                super.addFilterToContentQuery(query);
                                if (query == null) {
                                    query = getPrismContext().queryFactory().createQuery();
                                }
                                List<String> archetypeOidsList = getFilteredArchetypeOidsList();
                                ObjectFilter filter = getPrismContext().queryFor(ArchetypeType.class)
                                        .id(archetypeOidsList.toArray(new String[0]))
                                        .buildFilter();
                                query.addFilter(filter);
                                return query;
                            }
                        };
                    }
                });
                return tabs;
            }
        };

        changeArchetypePopup.setOutputMarkupPlaceholderTag(true);
        showMainPopup(changeArchetypePopup, target);

    }

    private List<String> getFilteredArchetypeOidsList(){
        OperationResult result = new OperationResult(OPERATION_LOAD_FILTERED_ARCHETYPES);
        PrismObject obj = getObjectWrapper().getObject();
        List<String> oidsList = new ArrayList<>();
        try {
            List<ArchetypeType> filteredArchetypes = getModelInteractionService().getFilteredArchetypesByHolderType(obj, result);
            if (filteredArchetypes != null){
                filteredArchetypes.forEach(archetype -> oidsList.add(archetype.getOid()));
            }
        } catch (SchemaException ex){
            result.recordPartialError(ex.getLocalizedMessage());
            LOGGER.error("Couldn't load assignment target specification for the object {} , {}", obj.getName(), ex.getLocalizedMessage());
        }
        return oidsList;
    }

    protected abstract AbstractObjectMainPanel<O> createMainPanel(String id);

    protected String getObjectOidParameter() {
        PageParameters parameters = getPageParameters();
        LOGGER.trace("Page parameters: {}", parameters);
        StringValue oidValue = parameters.get(OnePageParameterEncoder.PARAMETER);
        LOGGER.trace("OID parameter: {}", oidValue);
        if (oidValue == null) {
            return null;
        }
        String oid = oidValue.toString();
        if (StringUtils.isBlank(oid)) {
            return null;
        }
        return oid;
    }

    protected ObjectSummaryPanel<O> getSummaryPanel() {
        return (ObjectSummaryPanel<O>) get(ID_SUMMARY_PANEL);
    }

    public boolean isOidParameterExists() {
        return getObjectOidParameter() != null;
    }

    protected PrismObjectWrapper<O> loadObjectWrapper(PrismObject<O> objectToEdit, boolean isReadonly) {
        Task task = createSimpleTask(OPERATION_LOAD_OBJECT);
        OperationResult result = task.getResult();
        PrismObject<O> object = null;
        try {
            if (!isOidParameterExists()) {
                if (objectToEdit == null) {
                    LOGGER.trace("Loading object: New object (creating)");
                    O focusType = createNewObject();

                    // Apply subtype using page parameters
                    List<StringValue> subtypes = getPageParameters().getValues(ObjectType.F_SUBTYPE.getLocalPart());
                    subtypes.stream().filter(p -> !p.isEmpty()).forEach(c -> focusType.subtype(c.toString()));

                    getMidpointApplication().getPrismContext().adopt(focusType);
                    object = (PrismObject<O>) focusType.asPrismObject();
                } else {
                    LOGGER.trace("Loading object: New object (supplied): {}", objectToEdit);
                    object = objectToEdit;
                }
            } else {

                String focusOid = getObjectOidParameter();
                object = WebModelServiceUtils.loadObject(getCompileTimeClass(), focusOid, buildGetOptions(), this, task, result);
                LOGGER.trace("Loading object: Existing object (loadled): {} -> {}", focusOid, object);
            }

            result.recordSuccess();
        } catch (Exception ex) {
            result.recordFatalError(getString("PageAdminObjectDetails.message.loadObjectWrapper.fatalError"), ex);
            LoggingUtils.logUnexpectedException(LOGGER, "Couldn't load object", ex);
        }

        showResult(result, false);

        if (LOGGER.isTraceEnabled()) {
            LOGGER.trace("Loaded object:\n{}", object.debugDump());
        }

        if (object == null) {
            if (isOidParameterExists()) {
                getSession().error(getString("pageAdminFocus.message.cantEditFocus"));
            } else {
                getSession().error(getString("pageAdminFocus.message.cantNewFocus"));
            }
            throw new RestartResponseException(getRestartResponsePage());
        }

        ItemStatus itemStatus = isOidParameterExists() || editingFocus ? ItemStatus.NOT_CHANGED : ItemStatus.ADDED;
        PrismObjectWrapper<O> wrapper;

        PrismObjectWrapperFactory<O> factory = getRegistry().getObjectWrapperFactory(object.getDefinition());
        WrapperContext context = new WrapperContext(task, result);
        context.setCreateIfEmpty(ItemStatus.ADDED == itemStatus);
        //we don't want to set to false.. refactor this method to take either enum (READONLY, AUTO, ...) or
        // Boolean instead of boolean isReadonly
        if (isReadonly) {
            context.setReadOnly(isReadonly);
        }


        try {
            wrapper = factory.createObjectWrapper(object.clone(), itemStatus, context);
        } catch (Exception ex) {
            result.recordFatalError(getString("PageAdminObjectDetails.message.loadObjectWrapper.fatalError"), ex);
            LoggingUtils.logUnexpectedException(LOGGER, "Couldn't load object", ex);
            showResult(result, false);
            throw new RestartResponseException(getRestartResponsePage());
        }

        showResult(result, false);

        if (LOGGER.isTraceEnabled()) {
            LOGGER.trace("Loaded focus wrapper:\n{}", wrapper.debugDump());
        }

        return wrapper;
    }

    protected Collection<SelectorOptions<GetOperationOptions>> buildGetOptions() {
        return getOperationOptionsBuilder()
                .item(UserType.F_JPEG_PHOTO).retrieve()
                .build();
    }

//    private void loadParentOrgs(PrismObjectWrapper<O> wrapper, Task task, OperationResult result) {
//        OperationResult subResult = result.createMinorSubresult(OPERATION_LOAD_PARENT_ORGS);
//        PrismObject<O> focus = wrapper.getObject();
//        // Load parent organizations (full objects). There are used in the
//        // summary panel and also in the main form.
//        // Do it here explicitly instead of using resolve option to have ability
//        // to better handle (ignore) errors.
//        for (ObjectReferenceType parentOrgRef : focus.asObjectable().getParentOrgRef()) {
//
//            PrismObject<OrgType> parentOrg = null;
//            try {
//
//                parentOrg = getModelService().getObject(OrgType.class, parentOrgRef.getOid(), null, task,
//                        subResult);
//                LOGGER.trace("Loaded parent org with result {}",
//                        new Object[] { subResult.getLastSubresult() });
//            } catch (AuthorizationException e) {
//                // This can happen if the user has permission to read parentOrgRef but it does not have
//                // the permission to read target org
//                // It is OK to just ignore it.
//                subResult.muteLastSubresultError();
//                LOGGER.debug("User {} does not have permission to read parent org unit {} (ignoring error)", task.getOwner().getName(), parentOrgRef.getOid());
//            } catch (Exception ex) {
//                subResult.recordWarning(createStringResource("PageAdminObjectDetails.message.loadParentOrgs.warning", parentOrgRef.getOid()).getString(), ex);
//                LOGGER.warn("Cannot load parent org {}: {}", parentOrgRef.getOid(), ex.getMessage(), ex);
//            }
//
//            if (parentOrg != null) {
//                wrapper.getParentOrgs().add(parentOrg);
//            }
//        }
//        subResult.computeStatus();
//    }

    protected abstract Class<? extends Page> getRestartResponsePage();

    // TODO put this into correct place
    protected boolean previewRequested;

    /**
     * This will be called from the main form when save button is pressed.
     */
    public void savePerformed(AjaxRequestTarget target) {
        progressPanel.onBeforeSave();
        OperationResult result = new OperationResult(OPERATION_SAVE);
        previewRequested = false;
        saveOrPreviewPerformed(target, result, false);
    }

    public void previewPerformed(AjaxRequestTarget target) {
        progressPanel.onBeforeSave();
        OperationResult result = new OperationResult(OPERATION_PREVIEW_CHANGES);
        previewRequested = true;
        saveOrPreviewPerformed(target, result, true);
    }

    public void saveOrPreviewPerformed(AjaxRequestTarget target, OperationResult result, boolean previewOnly) {
        saveOrPreviewPerformed(target, result, previewOnly, null);
    }

    public void saveOrPreviewPerformed(AjaxRequestTarget target, OperationResult result, boolean previewOnly, Task task) {
        boolean delegationChangesExist = processDeputyAssignments(previewOnly);

        PrismObjectWrapper<O> objectWrapper = getObjectWrapper();
        LOGGER.debug("Saving object {}", objectWrapper);

        // todo: improve, delta variable is quickfix for MID-1006
        // redirecting to user list page everytime user is created in repository
        // during user add in gui,
        // and we're not taking care about account/assignment create errors
        // (error message is still displayed)
        delta = null;

        if(task == null) {
        task = createSimpleTask(OPERATION_SEND_TO_SUBMIT);
        }

        ModelExecuteOptions options = getOptions(previewOnly);

        LOGGER.debug("Using execute options {}.", options);

        try {
            reviveModels();

            delta = objectWrapper.getObjectDelta();
            if (LOGGER.isTraceEnabled()) {
                LOGGER.trace("User delta computed from form:\n{}", new Object[] { delta.debugDump(3) });
            }
        } catch (Exception ex) {
            result.recordFatalError(getString("pageAdminObjectDetails.message.cantCreateObject"), ex);
            LoggingUtils.logUnexpectedException(LOGGER, "Create Object failed", ex);
            showResult(result);
            target.add(getFeedbackPanel());
            return;
        }

        switch (objectWrapper.getStatus()) {
            case ADDED:
                try {
                    PrismObject<O> objectToAdd = delta.getObjectToAdd();
                    WebComponentUtil.encryptCredentials(objectToAdd, true, getMidpointApplication());
                    prepareObjectForAdd(objectToAdd);
                    getPrismContext().adopt(objectToAdd, getCompileTimeClass());
                    if (LOGGER.isTraceEnabled()) {
                        LOGGER.trace("Delta before add user:\n{}", new Object[] { delta.debugDump(3) });
                    }

                    if (!delta.isEmpty()) {
                        delta.revive(getPrismContext());

                        final Collection<ObjectDelta<? extends ObjectType>> deltas = WebComponentUtil.createDeltaCollection(delta);
                        final Collection<SimpleValidationError> validationErrors = performCustomValidation(objectToAdd, deltas);
                        if (checkValidationErrors(target, validationErrors)) {
                            return;
                        }
                        if (isSaveInBackground()){
                            progressPanel.executeChangesInBackground(deltas, previewOnly, options, task, result, target);
                        } else {
                            progressPanel.executeChanges(deltas, previewOnly, options, task, result, target);
                        }
                    } else {
                        result.recordSuccess();
                    }
                } catch (Exception ex) {
                    result.recordFatalError(getString("pageFocus.message.cantCreateFocus"), ex);
                    LoggingUtils.logUnexpectedException(LOGGER, "Create user failed", ex);
                    showResult(result);
                }
                break;

            case NOT_CHANGED:
                try {
                    WebComponentUtil.encryptCredentials(delta, true, getMidpointApplication());
                    prepareObjectDeltaForModify(delta); //preparing of deltas for projections (ADD, DELETE, UNLINK)

                    if (LOGGER.isTraceEnabled()) {
                        LOGGER.trace("Delta before modify user:\n{}", new Object[] { delta.debugDump(3) });
                    }

                    Collection<ObjectDelta<? extends ObjectType>> deltas = new ArrayList<>();
                    if (!delta.isEmpty()) {
                        delta.revive(getPrismContext());
                        deltas.add(delta);
                    }

                    List<ObjectDelta<? extends ObjectType>> additionalDeltas = getAdditionalModifyDeltas(result);
                    if (additionalDeltas != null) {
                        for (ObjectDelta additionalDelta : additionalDeltas) {
                            if (!additionalDelta.isEmpty()) {
                                additionalDelta.revive(getPrismContext());
                                deltas.add(additionalDelta);
                            }
                        }
                    }

                    if (delta.isEmpty() && ModelExecuteOptions.isReconcile(options)) {
                        ObjectDelta emptyDelta = getPrismContext().deltaFactory().object().createEmptyModifyDelta(getCompileTimeClass(),
                                objectWrapper.getObject().getOid());
                        deltas.add(emptyDelta);

                        Collection<SimpleValidationError> validationErrors = performCustomValidation(null, deltas);
                        if (checkValidationErrors(target, validationErrors)) {
                            return;
                        }
                        if (isSaveInBackground()){
                            progressPanel.executeChangesInBackground(deltas, previewOnly, options, task, result, target);
                        } else {
                            progressPanel.executeChanges(deltas, previewOnly, options, task, result, target);
                        }
                    } else if (!deltas.isEmpty()) {
                        Collection<SimpleValidationError> validationErrors = performCustomValidation(null, deltas);
                        if (checkValidationErrors(target, validationErrors)) {
                            return;
                        }
                        if (isSaveInBackground()){
                            progressPanel.executeChangesInBackground(deltas, previewOnly, options, task, result, target);
                        } else {
                            progressPanel.executeChanges(deltas, previewOnly, options, task, result, target);
                        }
                    } else if (previewOnly && delta.isEmpty() && delegationChangesExist){
                        if (isSaveInBackground()){
                            progressPanel.executeChangesInBackground(deltas, previewOnly, options, task, result, target);
                        } else {
                            progressPanel.executeChanges(deltas, previewOnly, options, task, result, target);
                        }
                    } else {
                        progressPanel.clearProgressPanel();            // from previous attempts (useful only if we would call finishProcessing at the end, but that's not the case now)
                        if (!previewOnly) {
                            if (!delegationChangesExist) {
                                result.recordWarning(getString("PageAdminObjectDetails.noChangesSave"));
                                showResult(result);
                            }
                            redirectBack();
                        } else {
                            if (!delegationChangesExist) {
                                warn(getString("PageAdminObjectDetails.noChangesPreview"));
                                target.add(getFeedbackPanel());
                            }
                        }
                    }

                } catch (Exception ex) {
                    if (!executeForceDelete(objectWrapper, task, options, result)) {
                        result.recordFatalError(getString("pageUser.message.cantUpdateUser"), ex);
                        LoggingUtils.logUnexpectedException(LOGGER, getString("pageUser.message.cantUpdateUser"), ex);
                    } else {
                        result.recomputeStatus();
                    }
                    showResult(result);
                }
                break;
            // support for add/delete containers (e.g. delete credentials)
            default:
                error(getString("pageAdminFocus.message.unsupportedState", objectWrapper.getStatus()));
        }

//        result.recomputeStatus();
//
//        if (!result.isInProgress()) {
//            LOGGER.trace("Result NOT in progress, calling finishProcessing");
//            finishProcessing(target, result, false);
//        }

        LOGGER.trace("returning from saveOrPreviewPerformed");
    }

    protected boolean processDeputyAssignments(boolean previewOnly){
        return false;
    }

    protected boolean checkValidationErrors(AjaxRequestTarget target, Collection<SimpleValidationError> validationErrors) {
        if (validationErrors != null && !validationErrors.isEmpty()) {
            for (SimpleValidationError error : validationErrors) {
                LOGGER.error("Validation error, attribute: '" + error.printAttribute()
                        + "', message: '" + error.getMessage() + "'.");
                error("Validation error, attribute: '" + error.printAttribute()
                        + "', message: '" + error.getMessage() + "'.");
            }

            target.add(getFeedbackPanel());
            return true;
        }
        return false;
    }

    @Override
    public void startProcessing(AjaxRequestTarget target, OperationResult result) {
        LOGGER.trace("startProcessing called, making main panel invisible");
        mainPanel.setVisible(false);
        target.add(mainPanel);
    }

    @NotNull
    protected ModelExecuteOptions getOptions(boolean previewOnly) {
        ModelExecuteOptions options = mainPanel.getExecuteChangeOptionsDto().createOptions();
        if (previewOnly) {
            options.getOrCreatePartialProcessing().setApprovals(PartialProcessingTypeType.PROCESS);
        }
        return options;
    }

    protected void prepareObjectForAdd(PrismObject<O> object) throws SchemaException {

    }

    protected void prepareObjectDeltaForModify(ObjectDelta<O> objectDelta) throws SchemaException {

    }

    protected List<ObjectDelta<? extends ObjectType>> getAdditionalModifyDeltas(OperationResult result) {
        return null;
    }

    protected boolean executeForceDelete(PrismObjectWrapper<O> userWrapper, Task task, ModelExecuteOptions options,
            OperationResult parentResult) {
        return isForce();
    }

    protected boolean isForce() {
        return getMainPanel().getExecuteChangeOptionsDto().isForce();
    }

    protected boolean isKeepDisplayingResults() {
        return getMainPanel().getExecuteChangeOptionsDto().isKeepDisplayingResults();
    }

    protected boolean isSaveInBackground(){
        return getMainPanel().getExecuteChangeOptionsDto().isSaveInBackground();
    }

    protected Collection<SimpleValidationError> performCustomValidation(PrismObject<O> object,
            Collection<ObjectDelta<? extends ObjectType>> deltas) throws SchemaException {
        Collection<SimpleValidationError> errors = null;

        if (object == null) {
            if (getObjectWrapper() != null && getObjectWrapper().getObjectOld() != null) {
                object = getObjectWrapper().getObjectOld().clone();        // otherwise original object could get corrupted e.g. by applying the delta below

                for (ObjectDelta delta : deltas) {
                    // because among deltas there can be also ShadowType deltas
                    if (UserType.class.isAssignableFrom(delta.getObjectTypeClass())) {
                        delta.applyTo(object);
                    }
                }
            }
        } else {
            object = object.clone();
        }

        performAdditionalValidation(object, deltas, errors);

        for (MidpointFormValidator validator : getFormValidatorRegistry().getValidators()) {
            if (errors == null) {
                errors = validator.validateObject(object, deltas);
            } else {
                errors.addAll(validator.validateObject(object, deltas));
            }
        }

        return errors;
    }

    protected void performAdditionalValidation(PrismObject<O> object,
            Collection<ObjectDelta<? extends ObjectType>> deltas, Collection<SimpleValidationError> errors) throws SchemaException {

    }

    public List<ObjectFormType> getObjectFormTypes() {
        CompiledGuiProfile adminGuiConfiguration = getCompiledGuiProfile();
        ObjectFormsType objectFormsType = adminGuiConfiguration.getObjectForms();
        if (objectFormsType == null) {
            return null;
        }
        List<ObjectFormType> objectForms = objectFormsType.getObjectForm();
        if (objectForms == null || objectForms.isEmpty()) {
            return objectForms;
        }
        List<ObjectFormType> validObjectForms = new ArrayList<>();
        for (ObjectFormType objectForm: objectForms) {
            if (isSupportedObjectType(objectForm.getType())) {
                validObjectForms.add(objectForm);
            }
        }
        return validObjectForms;
    }

    protected boolean isSupportedObjectType(QName type) {
        ObjectTypes objectType = ObjectTypes.getObjectType(getCompileTimeClass());
        return QNameUtil.match(objectType.getTypeQName(),type);
    }

    public void setSaveOnConfigure(boolean saveOnConfigure) {
        this.saveOnConfigure = saveOnConfigure;
    }

    public boolean isSaveOnConfigure() {
        return saveOnConfigure;
    }

    public boolean isForcedPreview() {
        GuiObjectDetailsPageType objectDetails = getCompiledGuiProfile().findObjectDetailsConfiguration(getCompileTimeClass());
        return objectDetails != null && DetailsPageSaveMethodType.FORCED_PREVIEW.equals(objectDetails.getSaveMethod());
    }

    //TODO moved from PageAdminFocus.. maybe we need PageAssignmentHolderDetails?
    @Override
    public void finishProcessing(AjaxRequestTarget target, OperationResult result, boolean returningFromAsync) {

        if (previewRequested) {
            finishPreviewProcessing(target, result);
            return;
        }
        if (result.isSuccess() && getDelta() != null  && SecurityUtils.getPrincipalUser().getOid().equals(getDelta().getOid())) {
            Session.get().setLocale(WebModelServiceUtils.getLocale());
            LOGGER.debug("Using {} as locale", getLocale());
            WebSession.get().getClientInfo().getProperties().
                    setTimeZone(WebModelServiceUtils.getTimezone());
            LOGGER.debug("Using {} as time zone", WebSession.get().getClientInfo().getProperties().getTimeZone());
        }
        boolean focusAddAttempted = getDelta() != null && getDelta().isAdd();
        boolean focusAddSucceeded = focusAddAttempted && StringUtils.isNotEmpty(getDelta().getOid());

        // we don't want to allow resuming editing if a new focal object was created (on second 'save' there would be a conflict with itself)
        // and also in case of partial errors, like those related to projections (many deltas would be already executed, and this could cause problems on second 'save').
        boolean canContinueEditing = !focusAddSucceeded && result.isFatalError();

        boolean canExitPage;
        if (returningFromAsync) {
            canExitPage = getProgressPanel().isAllSuccess() || result.isInProgress() || result.isHandledError(); // if there's at least a warning in the progress table, we would like to keep the table open
        } else {
            canExitPage = !canContinueEditing;                            // no point in staying on page if we cannot continue editing (in synchronous case i.e. no progress table present)
        }

        if (!isKeepDisplayingResults() && canExitPage) {
            showResult(result);
            redirectBack();
        } else {
            if (returningFromAsync) {
                getProgressPanel().showBackButton(target);
                getProgressPanel().hideAbortButton(target);
            }
            showResult(result);
            target.add(getFeedbackPanel());

            if (canContinueEditing) {
                getProgressPanel().hideBackButton(target);
                getProgressPanel().showContinueEditingButton(target);
            }
        }
    }

    private void finishPreviewProcessing(AjaxRequestTarget target, OperationResult result) {
        getMainPanel().setVisible(true);
        getProgressPanel().hide();
        getProgressPanel().hideAbortButton(target);
        getProgressPanel().hideBackButton(target);
        getProgressPanel().hideContinueEditingButton(target);

        showResult(result);
        target.add(getFeedbackPanel());

        Map<PrismObject<O>, ModelContext<? extends ObjectType>> modelContextMap = new LinkedHashMap<>();
        modelContextMap.put(getObjectWrapper().getObject(), getProgressPanel().getPreviewResult());

        processAdditionalFocalObjectsForPreview(modelContextMap);

        navigateToNext(new PagePreviewChanges(modelContextMap, getModelInteractionService()));
    }

    protected void processAdditionalFocalObjectsForPreview(Map<PrismObject<O>, ModelContext<? extends ObjectType>> modelContextMap){
    }
}
>>>>>>> dcdea813
<|MERGE_RESOLUTION|>--- conflicted
+++ resolved
@@ -1,4 +1,3 @@
-<<<<<<< HEAD
 /*
  * Copyright (c) 2010-2018 Evolveum and contributors
  *
@@ -7,10 +6,7 @@
  */
 package com.evolveum.midpoint.web.page.admin;
 
-import java.util.ArrayList;
-import java.util.Collection;
-import java.util.Collections;
-import java.util.List;
+import java.util.*;
 
 import javax.xml.namespace.QName;
 
@@ -19,6 +15,7 @@
 import com.evolveum.midpoint.gui.api.prism.PrismContainerWrapper;
 import com.evolveum.midpoint.gui.api.util.WebPrismUtil;
 import com.evolveum.midpoint.model.api.AssignmentCandidatesSpecification;
+import com.evolveum.midpoint.model.api.context.ModelContext;
 import com.evolveum.midpoint.prism.PrismContainerValue;
 import com.evolveum.midpoint.prism.query.ObjectFilter;
 import com.evolveum.midpoint.prism.query.ObjectQuery;
@@ -26,17 +23,22 @@
 import com.evolveum.midpoint.util.exception.*;
 import com.evolveum.midpoint.web.component.AjaxButton;
 import com.evolveum.midpoint.web.component.prism.ValueStatus;
+import com.evolveum.midpoint.web.component.prism.show.PagePreviewChanges;
+import com.evolveum.midpoint.web.component.refresh.Refreshable;
 import com.evolveum.midpoint.web.component.util.SelectableBean;
 import com.evolveum.midpoint.web.component.util.VisibleBehaviour;
 import com.evolveum.midpoint.web.page.admin.configuration.PageSystemConfiguration;
 import com.evolveum.midpoint.web.page.admin.server.OperationalButtonsPanel;
+import com.evolveum.midpoint.web.security.util.SecurityUtils;
 import com.evolveum.midpoint.xml.ns._public.common.common_3.*;
 
 import org.apache.commons.lang.StringUtils;
 import org.apache.wicket.Page;
 import org.apache.wicket.RestartResponseException;
+import org.apache.wicket.Session;
 import org.apache.wicket.ajax.AbstractAjaxTimerBehavior;
 import org.apache.wicket.ajax.AjaxRequestTarget;
+import org.apache.wicket.ajax.AjaxSelfUpdatingTimerBehavior;
 import org.apache.wicket.behavior.AttributeAppender;
 import org.apache.wicket.behavior.Behavior;
 import org.apache.wicket.extensions.markup.html.tabs.ITab;
@@ -45,6 +47,7 @@
 import org.apache.wicket.model.IModel;
 import org.apache.wicket.model.Model;
 import org.apache.wicket.model.StringResourceModel;
+import org.apache.wicket.protocol.http.WebSession;
 import org.apache.wicket.request.mapper.parameter.PageParameters;
 import org.apache.wicket.util.string.StringValue;
 import org.apache.wicket.util.time.Duration;
@@ -84,21 +87,16 @@
  * @author semancik
  */
 public abstract class PageAdminObjectDetails<O extends ObjectType> extends PageAdmin
-        implements ProgressReportingAwarePage {
+        implements ProgressReportingAwarePage, Refreshable {
     private static final long serialVersionUID = 1L;
 
     private static final String DOT_CLASS = PageAdminObjectDetails.class.getName() + ".";
 
-    public static final String PARAM_RETURN_PAGE = "returnPage";
-
     private static final String OPERATION_LOAD_OBJECT = DOT_CLASS + "loadObject";
-    private static final String OPERATION_LOAD_PARENT_ORGS = DOT_CLASS + "loadParentOrgs";
-    private static final String OPERATION_LOAD_GUI_CONFIGURATION = DOT_CLASS + "loadGuiConfiguration";
     protected static final String OPERATION_SAVE = DOT_CLASS + "save";
     protected static final String OPERATION_PREVIEW_CHANGES = DOT_CLASS + "previewChanges";
     protected static final String OPERATION_SEND_TO_SUBMIT = DOT_CLASS + "sendToSubmit";
     protected static final String OPERATION_LOAD_ARCHETYPE_REF = DOT_CLASS + "loadArchetypeRef";
-    protected static final String OPERATION_EXECUTE_CHANGES = DOT_CLASS + "executeChangesTask";
     protected static final String OPERATION_EXECUTE_ARCHETYPE_CHANGES = DOT_CLASS + "executeArchetypeChanges";
     protected static final String OPERATION_LOAD_FILTERED_ARCHETYPES = DOT_CLASS + "loadFilteredArchetypes";
 
@@ -260,7 +258,6 @@
             @Override
             protected PrismObjectWrapper<O> load() {
                 PrismObjectWrapper<O> wrapper = loadObjectWrapper(objectToEdit, isReadonly);
-//                wrapper.sort();
                 return wrapper;
             }
         };
@@ -349,17 +346,40 @@
                 initOperationalButtons(repeatingView);
             }
         };
-        if (getAdditionalOperationalButtonPanelBehaviors() != null && !getAdditionalOperationalButtonPanelBehaviors().isEmpty()){
-            getAdditionalOperationalButtonPanelBehaviors().forEach(this::add);
-        }
+
         opButtonPanel.setOutputMarkupId(true);
         opButtonPanel.add(new VisibleBehaviour(() -> isEditingFocus() && opButtonPanel.buttonsExist()));
+
+        AjaxSelfUpdatingTimerBehavior behavior = new AjaxSelfUpdatingTimerBehavior(Duration.milliseconds(getRefreshInterval())) {
+            private static final long serialVersionUID = 1L;
+
+            @Override
+            protected void onPostProcessTarget(AjaxRequestTarget target) {
+                refresh(target);
+            }
+
+            @Override
+            protected boolean shouldTrigger() {
+                return isRefreshEnabled();
+            }
+        };
+
+        opButtonPanel.add(behavior);
+
         add(opButtonPanel);
     }
 
-    protected List<? extends Behavior> getAdditionalOperationalButtonPanelBehaviors(){
-        return new ArrayList<>();
-    }
+    public boolean isRefreshEnabled() {
+        return false;
+   }
+
+    public void refresh(AjaxRequestTarget target) {
+
+   }
+
+   public int getRefreshInterval() {
+        return 30;
+   }
 
     protected void initOperationalButtons(RepeatingView repeatingView){
         if (getObjectArchetypeRef() != null) {
@@ -660,24 +680,6 @@
 //    }
 
     protected abstract Class<? extends Page> getRestartResponsePage();
-
-    public Object findParam(String param, String oid, OperationResult result) {
-
-        Object object = null;
-
-        for (OperationResult subResult : result.getSubresults()) {
-            if (subResult != null && subResult.getParams() != null) {
-                if (subResult.getParams().get(param) != null
-                        && subResult.getParams().get(OperationResult.PARAM_OID) != null
-                        && subResult.getParams().get(OperationResult.PARAM_OID).equals(oid)) {
-                    return subResult.getParams().get(param);
-                }
-                object = findParam(param, oid, subResult);
-
-            }
-        }
-        return object;
-    }
 
     // TODO put this into correct place
     protected boolean previewRequested;
@@ -971,1026 +973,6 @@
     }
 
     public List<ObjectFormType> getObjectFormTypes() {
-        Task task = createSimpleTask(OPERATION_LOAD_GUI_CONFIGURATION);
-        OperationResult result = task.getResult();
-        CompiledGuiProfile adminGuiConfiguration;
-        try {
-            adminGuiConfiguration = getModelInteractionService().getCompiledGuiProfile(task, result);
-        } catch (ObjectNotFoundException | SchemaException | CommunicationException | ConfigurationException | SecurityViolationException | ExpressionEvaluationException e) {
-            throw new SystemException("Cannot load GUI configuration: "+e.getMessage(), e);
-        }
-        ObjectFormsType objectFormsType = adminGuiConfiguration.getObjectForms();
-        if (objectFormsType == null) {
-            return null;
-        }
-        List<ObjectFormType> objectForms = objectFormsType.getObjectForm();
-        if (objectForms == null || objectForms.isEmpty()) {
-            return objectForms;
-        }
-        List<ObjectFormType> validObjectForms = new ArrayList<>();
-        for (ObjectFormType objectForm: objectForms) {
-            if (isSupportedObjectType(objectForm.getType())) {
-                validObjectForms.add(objectForm);
-            }
-        }
-        return validObjectForms;
-    }
-
-    protected boolean isSupportedObjectType(QName type) {
-        ObjectTypes objectType = ObjectTypes.getObjectType(getCompileTimeClass());
-        return QNameUtil.match(objectType.getTypeQName(),type);
-    }
-
-    public void setSaveOnConfigure(boolean saveOnConfigure) {
-        this.saveOnConfigure = saveOnConfigure;
-    }
-
-    public boolean isSaveOnConfigure() {
-        return saveOnConfigure;
-    }
-
-    public boolean isForcedPreview() {
-        GuiObjectDetailsPageType objectDetails = getCompiledGuiProfile().findObjectDetailsConfiguration(getCompileTimeClass());
-        return objectDetails != null && DetailsPageSaveMethodType.FORCED_PREVIEW.equals(objectDetails.getSaveMethod());
-    }
-
-}
-=======
-/*
- * Copyright (c) 2010-2018 Evolveum and contributors
- *
- * This work is dual-licensed under the Apache License 2.0
- * and European Union Public License. See LICENSE file for details.
- */
-package com.evolveum.midpoint.web.page.admin;
-
-import java.util.*;
-
-import javax.xml.namespace.QName;
-
-import com.evolveum.midpoint.gui.api.component.*;
-import com.evolveum.midpoint.gui.api.component.tabs.PanelTab;
-import com.evolveum.midpoint.gui.api.prism.PrismContainerWrapper;
-import com.evolveum.midpoint.gui.api.util.WebPrismUtil;
-import com.evolveum.midpoint.model.api.AssignmentCandidatesSpecification;
-import com.evolveum.midpoint.model.api.context.ModelContext;
-import com.evolveum.midpoint.prism.PrismContainerValue;
-import com.evolveum.midpoint.prism.query.ObjectFilter;
-import com.evolveum.midpoint.prism.query.ObjectQuery;
-import com.evolveum.midpoint.schema.constants.SchemaConstants;
-import com.evolveum.midpoint.util.exception.*;
-import com.evolveum.midpoint.web.component.AjaxButton;
-import com.evolveum.midpoint.web.component.prism.ValueStatus;
-import com.evolveum.midpoint.web.component.prism.show.PagePreviewChanges;
-import com.evolveum.midpoint.web.component.refresh.Refreshable;
-import com.evolveum.midpoint.web.component.util.SelectableBean;
-import com.evolveum.midpoint.web.component.util.VisibleBehaviour;
-import com.evolveum.midpoint.web.page.admin.configuration.PageSystemConfiguration;
-import com.evolveum.midpoint.web.page.admin.server.OperationalButtonsPanel;
-import com.evolveum.midpoint.web.security.util.SecurityUtils;
-import com.evolveum.midpoint.xml.ns._public.common.common_3.*;
-
-import org.apache.commons.lang.StringUtils;
-import org.apache.wicket.Page;
-import org.apache.wicket.RestartResponseException;
-import org.apache.wicket.Session;
-import org.apache.wicket.ajax.AbstractAjaxTimerBehavior;
-import org.apache.wicket.ajax.AjaxRequestTarget;
-import org.apache.wicket.ajax.AjaxSelfUpdatingTimerBehavior;
-import org.apache.wicket.behavior.AttributeAppender;
-import org.apache.wicket.behavior.Behavior;
-import org.apache.wicket.extensions.markup.html.tabs.ITab;
-import org.apache.wicket.markup.html.WebMarkupContainer;
-import org.apache.wicket.markup.repeater.RepeatingView;
-import org.apache.wicket.model.IModel;
-import org.apache.wicket.model.Model;
-import org.apache.wicket.model.StringResourceModel;
-import org.apache.wicket.protocol.http.WebSession;
-import org.apache.wicket.request.mapper.parameter.PageParameters;
-import org.apache.wicket.util.string.StringValue;
-import org.apache.wicket.util.time.Duration;
-import org.jetbrains.annotations.NotNull;
-
-import com.evolveum.midpoint.gui.api.model.LoadableModel;
-import com.evolveum.midpoint.gui.api.prism.ItemStatus;
-import com.evolveum.midpoint.gui.api.prism.PrismObjectWrapper;
-import com.evolveum.midpoint.gui.api.util.WebComponentUtil;
-import com.evolveum.midpoint.gui.api.util.WebModelServiceUtils;
-import com.evolveum.midpoint.gui.impl.factory.PrismObjectWrapperFactory;
-import com.evolveum.midpoint.gui.impl.factory.WrapperContext;
-import com.evolveum.midpoint.model.api.ModelExecuteOptions;
-import com.evolveum.midpoint.model.api.authentication.CompiledGuiProfile;
-import com.evolveum.midpoint.prism.PrismObject;
-import com.evolveum.midpoint.prism.delta.ObjectDelta;
-import com.evolveum.midpoint.schema.GetOperationOptions;
-import com.evolveum.midpoint.schema.SelectorOptions;
-import com.evolveum.midpoint.schema.constants.ObjectTypes;
-import com.evolveum.midpoint.schema.result.OperationResult;
-import com.evolveum.midpoint.task.api.Task;
-import com.evolveum.midpoint.util.QNameUtil;
-import com.evolveum.midpoint.util.logging.LoggingUtils;
-import com.evolveum.midpoint.util.logging.Trace;
-import com.evolveum.midpoint.util.logging.TraceManager;
-import com.evolveum.midpoint.web.component.ObjectSummaryPanel;
-import com.evolveum.midpoint.web.component.objectdetails.AbstractObjectMainPanel;
-import com.evolveum.midpoint.web.component.progress.ProgressPanel;
-import com.evolveum.midpoint.web.component.progress.ProgressReportingAwarePage;
-import com.evolveum.midpoint.web.component.util.VisibleEnableBehaviour;
-import com.evolveum.midpoint.web.page.admin.users.dto.FocusSubwrapperDto;
-import com.evolveum.midpoint.web.util.OnePageParameterEncoder;
-import com.evolveum.midpoint.web.util.validation.MidpointFormValidator;
-import com.evolveum.midpoint.web.util.validation.SimpleValidationError;
-
-/**
- * @author semancik
- */
-public abstract class PageAdminObjectDetails<O extends ObjectType> extends PageAdmin
-        implements ProgressReportingAwarePage, Refreshable {
-    private static final long serialVersionUID = 1L;
-
-    private static final String DOT_CLASS = PageAdminObjectDetails.class.getName() + ".";
-
-    private static final String OPERATION_LOAD_OBJECT = DOT_CLASS + "loadObject";
-    protected static final String OPERATION_SAVE = DOT_CLASS + "save";
-    protected static final String OPERATION_PREVIEW_CHANGES = DOT_CLASS + "previewChanges";
-    protected static final String OPERATION_SEND_TO_SUBMIT = DOT_CLASS + "sendToSubmit";
-    protected static final String OPERATION_LOAD_ARCHETYPE_REF = DOT_CLASS + "loadArchetypeRef";
-    protected static final String OPERATION_EXECUTE_ARCHETYPE_CHANGES = DOT_CLASS + "executeArchetypeChanges";
-    protected static final String OPERATION_LOAD_FILTERED_ARCHETYPES = DOT_CLASS + "loadFilteredArchetypes";
-
-    protected static final String ID_SUMMARY_PANEL = "summaryPanel";
-    protected static final String ID_MAIN_PANEL = "mainPanel";
-    private static final String ID_PROGRESS_PANEL = "progressPanel";
-    private static final String ID_BUTTONS = "buttons";
-
-    private static final Trace LOGGER = TraceManager.getTrace(PageAdminObjectDetails.class);
-
-    private LoadableModel<PrismObjectWrapper<O>> objectModel;
-    private LoadableModel<List<FocusSubwrapperDto<OrgType>>> parentOrgModel;
-
-    private ProgressPanel progressPanel;
-
-    // used to determine whether to leave this page or stay on it (after
-    // operation finishing)
-    private ObjectDelta<O> delta;
-
-    private AbstractObjectMainPanel<O> mainPanel;
-    private boolean saveOnConfigure;        // ugly hack - whether to invoke 'Save' when returning to this page
-
-    private boolean editingFocus = false;             //before we got isOidParameterExists status depending only on oid parameter existence
-                                                    //we should set editingFocus=true not only when oid parameter exists but also
-                                                    //when object is given as a constructor parameter
-
-    public boolean isEditingFocus() {
-        return editingFocus;
-    }
-
-    @Override
-    protected void createBreadcrumb() {
-        createInstanceBreadcrumb();
-    }
-
-    @Override
-    protected void onConfigure() {
-        super.onConfigure();
-        if (saveOnConfigure) {
-            saveOnConfigure = false;
-            add(new AbstractAjaxTimerBehavior(Duration.milliseconds(100)) {
-                @Override
-                protected void onTimer(AjaxRequestTarget target) {
-                    stop(target);
-                    savePerformed(target);
-                }
-            });
-        }
-    }
-
-    @Override
-    protected IModel<String> createPageTitleModel() {
-        if (PageAdminObjectDetails.this instanceof PageSystemConfiguration){
-            return super.createPageTitleModel();
-        }
-        String simpleName = getObjectSimpleName();
-        String lokalizedSimpleName = new StringResourceModel("ObjectType." + simpleName).setDefaultValue(simpleName).getString();
-        if (isAdd()) {
-            return createStringResource("PageAdminObjectDetails.title.new", lokalizedSimpleName);
-        }
-
-        String name = null;
-        if (getObjectWrapper() != null && getObjectWrapper().getObject() != null) {
-            name = WebComponentUtil.getName(getObjectWrapper().getObject());
-        }
-
-        return createStringResource("PageAdminObjectDetails.title.edit.readonly.${readOnly}", getObjectModel(), lokalizedSimpleName, name);
-    }
-
-    private String getObjectSimpleName(){
-        if (getObjectWrapper() != null && getObjectWrapper().getObject() != null
-                && getObjectWrapper().getObject().asObjectable() instanceof AssignmentHolderType){
-            AssignmentHolderType assignmentHolderObj = (AssignmentHolderType) getObjectWrapper().getObject().asObjectable();
-            DisplayType displayType = WebComponentUtil
-                    .getArchetypePolicyDisplayType(assignmentHolderObj, PageAdminObjectDetails.this);
-            if (displayType == null){
-                ObjectReferenceType archetypeReference = getObjectArchetypeRef();
-                if (archetypeReference != null){
-                    OperationResult result = new OperationResult(OPERATION_LOAD_ARCHETYPE_REF);
-                    Task task = createSimpleTask(OPERATION_LOAD_ARCHETYPE_REF);
-                    PrismObject<ArchetypeType> archetypeObj = WebModelServiceUtils.resolveReferenceNoFetch(archetypeReference,
-                            this, task, result);
-                    displayType = archetypeObj != null && archetypeObj.asObjectable().getArchetypePolicy() != null ?
-                            archetypeObj.asObjectable().getArchetypePolicy().getDisplay() : null;
-                }
-            }
-            if (displayType != null && displayType.getLabel() != null) {
-                String archetypeLocalizedName = getLocalizationService()
-                        .translate(displayType.getLabel().toPolyString(), WebComponentUtil.getCurrentLocale(), true);
-                if (StringUtils.isNotEmpty(archetypeLocalizedName)) {
-                    return archetypeLocalizedName;
-                }
-            }
-        }
-        return getCompileTimeClass().getSimpleName();
-    }
-
-    public boolean isAdd() {
-        return !isOidParameterExists() && !editingFocus;
-    }
-
-    public LoadableModel<PrismObjectWrapper<O>> getObjectModel() {
-        return objectModel;
-    }
-
-    protected AbstractObjectMainPanel<O> getMainPanel() {
-        return mainPanel;
-    }
-
-    public PrismObjectWrapper<O> getObjectWrapper() {
-        return objectModel.getObject();
-    }
-
-    public List<FocusSubwrapperDto<OrgType>> getParentOrgs() {
-        return parentOrgModel.getObject();
-    }
-
-    public ObjectDelta<O> getDelta() {
-        return delta;
-    }
-
-    public void setDelta(ObjectDelta<O> delta) {
-        this.delta = delta;
-    }
-
-    public ProgressPanel getProgressPanel() {
-        return progressPanel;
-    }
-
-    protected void reviveModels() throws SchemaException {
-        WebComponentUtil.revive(objectModel, getPrismContext());
-        WebComponentUtil.revive(parentOrgModel, getPrismContext());
-    }
-
-    public abstract Class<O> getCompileTimeClass();
-
-
-    public void initialize(final PrismObject<O> objectToEdit) {
-        boolean isNewObject = objectToEdit == null && StringUtils.isEmpty(getObjectOidParameter());
-
-        initialize(objectToEdit, isNewObject, false);
-    }
-
-    public void initialize(final PrismObject<O> objectToEdit, boolean isNewObject) {
-        initialize(objectToEdit, isNewObject, false);
-    }
-
-    public void initialize(final PrismObject<O> objectToEdit, boolean isNewObject, boolean isReadonly) {
-        initializeModel(objectToEdit, isNewObject, isReadonly);
-//        initLayout();
-    }
-
-    protected void initializeModel(final PrismObject<O> objectToEdit, boolean isNewObject, boolean isReadonly) {
-        editingFocus = !isNewObject;
-
-        objectModel = new LoadableModel<PrismObjectWrapper<O>>(false) {
-            private static final long serialVersionUID = 1L;
-
-            @Override
-            protected PrismObjectWrapper<O> load() {
-                PrismObjectWrapper<O> wrapper = loadObjectWrapper(objectToEdit, isReadonly);
-                return wrapper;
-            }
-        };
-
-        parentOrgModel = new LoadableModel<List<FocusSubwrapperDto<OrgType>>>(false) {
-            private static final long serialVersionUID = 1L;
-
-            @Override
-            protected List<FocusSubwrapperDto<OrgType>> load() {
-                return loadOrgWrappers();
-            }
-        };
-    }
-
-    private ObjectReferenceType getObjectArchetypeRef() {
-        ObjectReferenceType archetypeReference = null;
-        if (getObjectWrapper() != null && getObjectWrapper().getObject() != null
-                && getObjectWrapper().getObject().asObjectable() instanceof AssignmentHolderType) {
-            AssignmentHolderType assignmentHolderObj = (AssignmentHolderType) getObjectWrapper().getObject().asObjectable();
-            if (assignmentHolderObj.getAssignment() != null) {
-                for (AssignmentType assignment : assignmentHolderObj.getAssignment()) {
-                    if (assignment.getTargetRef() != null && assignment.getTargetRef().getType() != null
-                            && QNameUtil.match(assignment.getTargetRef().getType(), ArchetypeType.COMPLEX_TYPE)) {
-                        archetypeReference = assignment.getTargetRef();
-                        break;
-                    }
-                }
-            }
-        }
-        return archetypeReference;
-    }
-
-    protected List<FocusSubwrapperDto<OrgType>> loadOrgWrappers() {
-        // WRONG!! TODO: fix
-        return null;
-    }
-
-    protected abstract O createNewObject();
-
-    @Override
-    protected void onInitialize() {
-        super.onInitialize();
-        initLayout();
-    }
-
-    protected void initLayout() {
-        initLayoutSummaryPanel();
-        initOperationalButtonsPanel();
-
-        mainPanel = createMainPanel(ID_MAIN_PANEL);
-        mainPanel.setOutputMarkupId(true);
-        add(mainPanel);
-
-        progressPanel = new ProgressPanel(ID_PROGRESS_PANEL);
-        add(progressPanel);
-    }
-
-    protected abstract ObjectSummaryPanel<O> createSummaryPanel();
-
-    protected void initLayoutSummaryPanel() {
-
-        ObjectSummaryPanel<O> summaryPanel = createSummaryPanel();
-        summaryPanel.setOutputMarkupId(true);
-
-        setSummaryPanelVisibility(summaryPanel);
-        add(summaryPanel);
-    }
-
-    protected void setSummaryPanelVisibility(ObjectSummaryPanel<O> summaryPanel){
-        summaryPanel.add(new VisibleEnableBehaviour() {
-            private static final long serialVersionUID = 1L;
-
-            @Override
-            public boolean isVisible() {
-                return isOidParameterExists() || editingFocus;
-            }
-        });
-    }
-
-    private void initOperationalButtonsPanel(){
-        OperationalButtonsPanel opButtonPanel = new OperationalButtonsPanel(ID_BUTTONS) {
-            private static final long serialVersionUID = 1L;
-
-            @Override
-            protected void addButtons(RepeatingView repeatingView) {
-                initOperationalButtons(repeatingView);
-            }
-        };
-
-        opButtonPanel.setOutputMarkupId(true);
-        opButtonPanel.add(new VisibleBehaviour(() -> isEditingFocus() && opButtonPanel.buttonsExist()));
-
-        AjaxSelfUpdatingTimerBehavior behavior = new AjaxSelfUpdatingTimerBehavior(Duration.milliseconds(getRefreshInterval())) {
-            private static final long serialVersionUID = 1L;
-
-            @Override
-            protected void onPostProcessTarget(AjaxRequestTarget target) {
-                refresh(target);
-            }
-
-            @Override
-            protected boolean shouldTrigger() {
-                return isRefreshEnabled();
-            }
-        };
-
-        opButtonPanel.add(behavior);
-
-        add(opButtonPanel);
-    }
-
-    public boolean isRefreshEnabled() {
-        return false;
-   }
-
-    public void refresh(AjaxRequestTarget target) {
-
-   }
-
-   public int getRefreshInterval() {
-        return 30;
-   }
-
-    protected void initOperationalButtons(RepeatingView repeatingView){
-        if (getObjectArchetypeRef() != null) {
-            AjaxButton changeArchetype = new AjaxButton(repeatingView.newChildId(), createStringResource("PageAdminObjectDetails.button.changeArchetype")) {
-                @Override
-                public void onClick(AjaxRequestTarget target) {
-                    changeArchetypeButtonClicked(target);
-                }
-            };
-            changeArchetype.add(new VisibleBehaviour(() -> getObjectArchetypeRef() != null));
-            changeArchetype.add(AttributeAppender.append("class", "btn-default"));
-            repeatingView.add(changeArchetype);
-        }
-    }
-
-    protected OperationalButtonsPanel getOperationalButtonsPanel(){
-        return (OperationalButtonsPanel) get(ID_BUTTONS);
-    }
-
-    private void changeArchetypeButtonClicked(AjaxRequestTarget target){
-
-        AssignmentPopup changeArchetypePopup = new AssignmentPopup(getMainPopupBodyId()) {
-
-            private static final long serialVersionUID = 1L;
-
-            @Override
-            protected void addPerformed(AjaxRequestTarget target, List newAssignmentsList) {
-                super.addPerformed(target, newAssignmentsList);
-                try {
-                    PrismContainerWrapper<AssignmentType> assignmentsWrapper = getObjectWrapper().findContainer(FocusType.F_ASSIGNMENT);
-                    ((List<AssignmentType>) newAssignmentsList).forEach(assignment -> {
-                        PrismContainerValue<AssignmentType> newAssignment = assignmentsWrapper.getItem().createNewValue();
-                        assignmentsWrapper.getValues().forEach(assignmentValue -> {
-                            if (assignmentValue.getRealValue().getTargetRef() != null
-                            && assignmentValue.getRealValue().getTargetRef().getType() != null
-                            && QNameUtil.match(assignmentValue.getRealValue().getTargetRef().getType(), ArchetypeType.COMPLEX_TYPE)){
-                                assignmentValue.setStatus(ValueStatus.DELETED);
-                            }
-                        });
-                        AssignmentType assignmentType = newAssignment.asContainerable();
-                        assignmentType.setTargetRef(assignment.getTargetRef());
-                        WebPrismUtil.createNewValueWrapper(assignmentsWrapper, newAssignment, PageAdminObjectDetails.this, target);
-                        OperationResult result = new OperationResult(OPERATION_EXECUTE_ARCHETYPE_CHANGES);
-                        Task task = createSimpleTask(OPERATION_EXECUTE_ARCHETYPE_CHANGES);
-                        try {
-                            ObjectDelta<O> archetypeDelta = getObjectWrapper().getObjectDelta();
-                            if (!archetypeDelta.isEmpty()) {
-                                archetypeDelta.revive(getPrismContext());
-                                getModelService().executeChanges(WebComponentUtil.createDeltaCollection(archetypeDelta), null, task, result);
-                                result.computeStatus();
-                            }
-                        } catch (Exception e) {
-                            LOGGER.error("Cannot save archetype assignment changes: {}", e.getMessage());
-                        }
-                        showResult(result);
-                    });
-                } catch (SchemaException e) {
-                    LOGGER.error("Cannot find assignment wrapper: {}", e.getMessage());
-                }
-                target.add(PageAdminObjectDetails.this.getFeedbackPanel());
-            }
-
-            @Override
-            protected List<ITab> createAssignmentTabs() {
-                List<ITab> tabs = new ArrayList<>();
-
-                tabs.add(new PanelTab(getPageBase().createStringResource("ObjectTypes.ARCHETYPE"),
-                        new VisibleBehaviour(() -> true)) {
-
-                    private static final long serialVersionUID = 1L;
-
-                    @Override
-                    public WebMarkupContainer createPanel(String panelId) {
-                        return new FocusTypeAssignmentPopupTabPanel<ArchetypeType>(panelId, ObjectTypes.ARCHETYPE) {
-                            private static final long serialVersionUID = 1L;
-
-                            @Override
-                            protected PrismContainerWrapper<AssignmentType> getAssignmentWrapperModel() {
-                                PrismContainerWrapper<AssignmentType> assignmentsWrapper = null;
-                                try {
-                                    assignmentsWrapper = getObjectWrapper().findContainer(FocusType.F_ASSIGNMENT);
-                                } catch (SchemaException e) {
-                                    LOGGER.error("Cannot find assignment wrapper: {}", e.getMessage());
-                                }
-                                return assignmentsWrapper;
-                            }
-
-                            @Override
-                            protected List<QName> getSupportedRelations() {
-                                return Collections.singletonList(SchemaConstants.ORG_DEFAULT);
-                            }
-
-                            @Override
-                            protected void onSelectionPerformed(AjaxRequestTarget target, IModel<SelectableBean<ArchetypeType>> rowModel) {
-                                target.add(getObjectListPanel());
-                                tabLabelPanelUpdate(target);
-                            }
-
-                            @Override
-                            protected IModel<Boolean> getObjectSelectCheckBoxEnableModel(IModel<SelectableBean<ArchetypeType>> rowModel){
-                                if (rowModel == null){
-                                    return Model.of(false);
-                                }
-                                List selectedObjects = getSelectedObjectsList();
-                                return Model.of(selectedObjects == null || selectedObjects.size() == 0
-                                        || (rowModel.getObject() != null && rowModel.getObject().isSelected()));
-                            }
-
-
-                            @Override
-                            protected ObjectTypes getObjectType() {
-                                return ObjectTypes.ARCHETYPE;
-                            }
-
-                            @Override
-                            protected ObjectQuery addFilterToContentQuery(ObjectQuery query){
-                                super.addFilterToContentQuery(query);
-                                if (query == null) {
-                                    query = getPrismContext().queryFactory().createQuery();
-                                }
-                                List<String> archetypeOidsList = getFilteredArchetypeOidsList();
-                                ObjectFilter filter = getPrismContext().queryFor(ArchetypeType.class)
-                                        .id(archetypeOidsList.toArray(new String[0]))
-                                        .buildFilter();
-                                query.addFilter(filter);
-                                return query;
-                            }
-                        };
-                    }
-                });
-                return tabs;
-            }
-        };
-
-        changeArchetypePopup.setOutputMarkupPlaceholderTag(true);
-        showMainPopup(changeArchetypePopup, target);
-
-    }
-
-    private List<String> getFilteredArchetypeOidsList(){
-        OperationResult result = new OperationResult(OPERATION_LOAD_FILTERED_ARCHETYPES);
-        PrismObject obj = getObjectWrapper().getObject();
-        List<String> oidsList = new ArrayList<>();
-        try {
-            List<ArchetypeType> filteredArchetypes = getModelInteractionService().getFilteredArchetypesByHolderType(obj, result);
-            if (filteredArchetypes != null){
-                filteredArchetypes.forEach(archetype -> oidsList.add(archetype.getOid()));
-            }
-        } catch (SchemaException ex){
-            result.recordPartialError(ex.getLocalizedMessage());
-            LOGGER.error("Couldn't load assignment target specification for the object {} , {}", obj.getName(), ex.getLocalizedMessage());
-        }
-        return oidsList;
-    }
-
-    protected abstract AbstractObjectMainPanel<O> createMainPanel(String id);
-
-    protected String getObjectOidParameter() {
-        PageParameters parameters = getPageParameters();
-        LOGGER.trace("Page parameters: {}", parameters);
-        StringValue oidValue = parameters.get(OnePageParameterEncoder.PARAMETER);
-        LOGGER.trace("OID parameter: {}", oidValue);
-        if (oidValue == null) {
-            return null;
-        }
-        String oid = oidValue.toString();
-        if (StringUtils.isBlank(oid)) {
-            return null;
-        }
-        return oid;
-    }
-
-    protected ObjectSummaryPanel<O> getSummaryPanel() {
-        return (ObjectSummaryPanel<O>) get(ID_SUMMARY_PANEL);
-    }
-
-    public boolean isOidParameterExists() {
-        return getObjectOidParameter() != null;
-    }
-
-    protected PrismObjectWrapper<O> loadObjectWrapper(PrismObject<O> objectToEdit, boolean isReadonly) {
-        Task task = createSimpleTask(OPERATION_LOAD_OBJECT);
-        OperationResult result = task.getResult();
-        PrismObject<O> object = null;
-        try {
-            if (!isOidParameterExists()) {
-                if (objectToEdit == null) {
-                    LOGGER.trace("Loading object: New object (creating)");
-                    O focusType = createNewObject();
-
-                    // Apply subtype using page parameters
-                    List<StringValue> subtypes = getPageParameters().getValues(ObjectType.F_SUBTYPE.getLocalPart());
-                    subtypes.stream().filter(p -> !p.isEmpty()).forEach(c -> focusType.subtype(c.toString()));
-
-                    getMidpointApplication().getPrismContext().adopt(focusType);
-                    object = (PrismObject<O>) focusType.asPrismObject();
-                } else {
-                    LOGGER.trace("Loading object: New object (supplied): {}", objectToEdit);
-                    object = objectToEdit;
-                }
-            } else {
-
-                String focusOid = getObjectOidParameter();
-                object = WebModelServiceUtils.loadObject(getCompileTimeClass(), focusOid, buildGetOptions(), this, task, result);
-                LOGGER.trace("Loading object: Existing object (loadled): {} -> {}", focusOid, object);
-            }
-
-            result.recordSuccess();
-        } catch (Exception ex) {
-            result.recordFatalError(getString("PageAdminObjectDetails.message.loadObjectWrapper.fatalError"), ex);
-            LoggingUtils.logUnexpectedException(LOGGER, "Couldn't load object", ex);
-        }
-
-        showResult(result, false);
-
-        if (LOGGER.isTraceEnabled()) {
-            LOGGER.trace("Loaded object:\n{}", object.debugDump());
-        }
-
-        if (object == null) {
-            if (isOidParameterExists()) {
-                getSession().error(getString("pageAdminFocus.message.cantEditFocus"));
-            } else {
-                getSession().error(getString("pageAdminFocus.message.cantNewFocus"));
-            }
-            throw new RestartResponseException(getRestartResponsePage());
-        }
-
-        ItemStatus itemStatus = isOidParameterExists() || editingFocus ? ItemStatus.NOT_CHANGED : ItemStatus.ADDED;
-        PrismObjectWrapper<O> wrapper;
-
-        PrismObjectWrapperFactory<O> factory = getRegistry().getObjectWrapperFactory(object.getDefinition());
-        WrapperContext context = new WrapperContext(task, result);
-        context.setCreateIfEmpty(ItemStatus.ADDED == itemStatus);
-        //we don't want to set to false.. refactor this method to take either enum (READONLY, AUTO, ...) or
-        // Boolean instead of boolean isReadonly
-        if (isReadonly) {
-            context.setReadOnly(isReadonly);
-        }
-
-
-        try {
-            wrapper = factory.createObjectWrapper(object.clone(), itemStatus, context);
-        } catch (Exception ex) {
-            result.recordFatalError(getString("PageAdminObjectDetails.message.loadObjectWrapper.fatalError"), ex);
-            LoggingUtils.logUnexpectedException(LOGGER, "Couldn't load object", ex);
-            showResult(result, false);
-            throw new RestartResponseException(getRestartResponsePage());
-        }
-
-        showResult(result, false);
-
-        if (LOGGER.isTraceEnabled()) {
-            LOGGER.trace("Loaded focus wrapper:\n{}", wrapper.debugDump());
-        }
-
-        return wrapper;
-    }
-
-    protected Collection<SelectorOptions<GetOperationOptions>> buildGetOptions() {
-        return getOperationOptionsBuilder()
-                .item(UserType.F_JPEG_PHOTO).retrieve()
-                .build();
-    }
-
-//    private void loadParentOrgs(PrismObjectWrapper<O> wrapper, Task task, OperationResult result) {
-//        OperationResult subResult = result.createMinorSubresult(OPERATION_LOAD_PARENT_ORGS);
-//        PrismObject<O> focus = wrapper.getObject();
-//        // Load parent organizations (full objects). There are used in the
-//        // summary panel and also in the main form.
-//        // Do it here explicitly instead of using resolve option to have ability
-//        // to better handle (ignore) errors.
-//        for (ObjectReferenceType parentOrgRef : focus.asObjectable().getParentOrgRef()) {
-//
-//            PrismObject<OrgType> parentOrg = null;
-//            try {
-//
-//                parentOrg = getModelService().getObject(OrgType.class, parentOrgRef.getOid(), null, task,
-//                        subResult);
-//                LOGGER.trace("Loaded parent org with result {}",
-//                        new Object[] { subResult.getLastSubresult() });
-//            } catch (AuthorizationException e) {
-//                // This can happen if the user has permission to read parentOrgRef but it does not have
-//                // the permission to read target org
-//                // It is OK to just ignore it.
-//                subResult.muteLastSubresultError();
-//                LOGGER.debug("User {} does not have permission to read parent org unit {} (ignoring error)", task.getOwner().getName(), parentOrgRef.getOid());
-//            } catch (Exception ex) {
-//                subResult.recordWarning(createStringResource("PageAdminObjectDetails.message.loadParentOrgs.warning", parentOrgRef.getOid()).getString(), ex);
-//                LOGGER.warn("Cannot load parent org {}: {}", parentOrgRef.getOid(), ex.getMessage(), ex);
-//            }
-//
-//            if (parentOrg != null) {
-//                wrapper.getParentOrgs().add(parentOrg);
-//            }
-//        }
-//        subResult.computeStatus();
-//    }
-
-    protected abstract Class<? extends Page> getRestartResponsePage();
-
-    // TODO put this into correct place
-    protected boolean previewRequested;
-
-    /**
-     * This will be called from the main form when save button is pressed.
-     */
-    public void savePerformed(AjaxRequestTarget target) {
-        progressPanel.onBeforeSave();
-        OperationResult result = new OperationResult(OPERATION_SAVE);
-        previewRequested = false;
-        saveOrPreviewPerformed(target, result, false);
-    }
-
-    public void previewPerformed(AjaxRequestTarget target) {
-        progressPanel.onBeforeSave();
-        OperationResult result = new OperationResult(OPERATION_PREVIEW_CHANGES);
-        previewRequested = true;
-        saveOrPreviewPerformed(target, result, true);
-    }
-
-    public void saveOrPreviewPerformed(AjaxRequestTarget target, OperationResult result, boolean previewOnly) {
-        saveOrPreviewPerformed(target, result, previewOnly, null);
-    }
-
-    public void saveOrPreviewPerformed(AjaxRequestTarget target, OperationResult result, boolean previewOnly, Task task) {
-        boolean delegationChangesExist = processDeputyAssignments(previewOnly);
-
-        PrismObjectWrapper<O> objectWrapper = getObjectWrapper();
-        LOGGER.debug("Saving object {}", objectWrapper);
-
-        // todo: improve, delta variable is quickfix for MID-1006
-        // redirecting to user list page everytime user is created in repository
-        // during user add in gui,
-        // and we're not taking care about account/assignment create errors
-        // (error message is still displayed)
-        delta = null;
-
-        if(task == null) {
-        task = createSimpleTask(OPERATION_SEND_TO_SUBMIT);
-        }
-
-        ModelExecuteOptions options = getOptions(previewOnly);
-
-        LOGGER.debug("Using execute options {}.", options);
-
-        try {
-            reviveModels();
-
-            delta = objectWrapper.getObjectDelta();
-            if (LOGGER.isTraceEnabled()) {
-                LOGGER.trace("User delta computed from form:\n{}", new Object[] { delta.debugDump(3) });
-            }
-        } catch (Exception ex) {
-            result.recordFatalError(getString("pageAdminObjectDetails.message.cantCreateObject"), ex);
-            LoggingUtils.logUnexpectedException(LOGGER, "Create Object failed", ex);
-            showResult(result);
-            target.add(getFeedbackPanel());
-            return;
-        }
-
-        switch (objectWrapper.getStatus()) {
-            case ADDED:
-                try {
-                    PrismObject<O> objectToAdd = delta.getObjectToAdd();
-                    WebComponentUtil.encryptCredentials(objectToAdd, true, getMidpointApplication());
-                    prepareObjectForAdd(objectToAdd);
-                    getPrismContext().adopt(objectToAdd, getCompileTimeClass());
-                    if (LOGGER.isTraceEnabled()) {
-                        LOGGER.trace("Delta before add user:\n{}", new Object[] { delta.debugDump(3) });
-                    }
-
-                    if (!delta.isEmpty()) {
-                        delta.revive(getPrismContext());
-
-                        final Collection<ObjectDelta<? extends ObjectType>> deltas = WebComponentUtil.createDeltaCollection(delta);
-                        final Collection<SimpleValidationError> validationErrors = performCustomValidation(objectToAdd, deltas);
-                        if (checkValidationErrors(target, validationErrors)) {
-                            return;
-                        }
-                        if (isSaveInBackground()){
-                            progressPanel.executeChangesInBackground(deltas, previewOnly, options, task, result, target);
-                        } else {
-                            progressPanel.executeChanges(deltas, previewOnly, options, task, result, target);
-                        }
-                    } else {
-                        result.recordSuccess();
-                    }
-                } catch (Exception ex) {
-                    result.recordFatalError(getString("pageFocus.message.cantCreateFocus"), ex);
-                    LoggingUtils.logUnexpectedException(LOGGER, "Create user failed", ex);
-                    showResult(result);
-                }
-                break;
-
-            case NOT_CHANGED:
-                try {
-                    WebComponentUtil.encryptCredentials(delta, true, getMidpointApplication());
-                    prepareObjectDeltaForModify(delta); //preparing of deltas for projections (ADD, DELETE, UNLINK)
-
-                    if (LOGGER.isTraceEnabled()) {
-                        LOGGER.trace("Delta before modify user:\n{}", new Object[] { delta.debugDump(3) });
-                    }
-
-                    Collection<ObjectDelta<? extends ObjectType>> deltas = new ArrayList<>();
-                    if (!delta.isEmpty()) {
-                        delta.revive(getPrismContext());
-                        deltas.add(delta);
-                    }
-
-                    List<ObjectDelta<? extends ObjectType>> additionalDeltas = getAdditionalModifyDeltas(result);
-                    if (additionalDeltas != null) {
-                        for (ObjectDelta additionalDelta : additionalDeltas) {
-                            if (!additionalDelta.isEmpty()) {
-                                additionalDelta.revive(getPrismContext());
-                                deltas.add(additionalDelta);
-                            }
-                        }
-                    }
-
-                    if (delta.isEmpty() && ModelExecuteOptions.isReconcile(options)) {
-                        ObjectDelta emptyDelta = getPrismContext().deltaFactory().object().createEmptyModifyDelta(getCompileTimeClass(),
-                                objectWrapper.getObject().getOid());
-                        deltas.add(emptyDelta);
-
-                        Collection<SimpleValidationError> validationErrors = performCustomValidation(null, deltas);
-                        if (checkValidationErrors(target, validationErrors)) {
-                            return;
-                        }
-                        if (isSaveInBackground()){
-                            progressPanel.executeChangesInBackground(deltas, previewOnly, options, task, result, target);
-                        } else {
-                            progressPanel.executeChanges(deltas, previewOnly, options, task, result, target);
-                        }
-                    } else if (!deltas.isEmpty()) {
-                        Collection<SimpleValidationError> validationErrors = performCustomValidation(null, deltas);
-                        if (checkValidationErrors(target, validationErrors)) {
-                            return;
-                        }
-                        if (isSaveInBackground()){
-                            progressPanel.executeChangesInBackground(deltas, previewOnly, options, task, result, target);
-                        } else {
-                            progressPanel.executeChanges(deltas, previewOnly, options, task, result, target);
-                        }
-                    } else if (previewOnly && delta.isEmpty() && delegationChangesExist){
-                        if (isSaveInBackground()){
-                            progressPanel.executeChangesInBackground(deltas, previewOnly, options, task, result, target);
-                        } else {
-                            progressPanel.executeChanges(deltas, previewOnly, options, task, result, target);
-                        }
-                    } else {
-                        progressPanel.clearProgressPanel();            // from previous attempts (useful only if we would call finishProcessing at the end, but that's not the case now)
-                        if (!previewOnly) {
-                            if (!delegationChangesExist) {
-                                result.recordWarning(getString("PageAdminObjectDetails.noChangesSave"));
-                                showResult(result);
-                            }
-                            redirectBack();
-                        } else {
-                            if (!delegationChangesExist) {
-                                warn(getString("PageAdminObjectDetails.noChangesPreview"));
-                                target.add(getFeedbackPanel());
-                            }
-                        }
-                    }
-
-                } catch (Exception ex) {
-                    if (!executeForceDelete(objectWrapper, task, options, result)) {
-                        result.recordFatalError(getString("pageUser.message.cantUpdateUser"), ex);
-                        LoggingUtils.logUnexpectedException(LOGGER, getString("pageUser.message.cantUpdateUser"), ex);
-                    } else {
-                        result.recomputeStatus();
-                    }
-                    showResult(result);
-                }
-                break;
-            // support for add/delete containers (e.g. delete credentials)
-            default:
-                error(getString("pageAdminFocus.message.unsupportedState", objectWrapper.getStatus()));
-        }
-
-//        result.recomputeStatus();
-//
-//        if (!result.isInProgress()) {
-//            LOGGER.trace("Result NOT in progress, calling finishProcessing");
-//            finishProcessing(target, result, false);
-//        }
-
-        LOGGER.trace("returning from saveOrPreviewPerformed");
-    }
-
-    protected boolean processDeputyAssignments(boolean previewOnly){
-        return false;
-    }
-
-    protected boolean checkValidationErrors(AjaxRequestTarget target, Collection<SimpleValidationError> validationErrors) {
-        if (validationErrors != null && !validationErrors.isEmpty()) {
-            for (SimpleValidationError error : validationErrors) {
-                LOGGER.error("Validation error, attribute: '" + error.printAttribute()
-                        + "', message: '" + error.getMessage() + "'.");
-                error("Validation error, attribute: '" + error.printAttribute()
-                        + "', message: '" + error.getMessage() + "'.");
-            }
-
-            target.add(getFeedbackPanel());
-            return true;
-        }
-        return false;
-    }
-
-    @Override
-    public void startProcessing(AjaxRequestTarget target, OperationResult result) {
-        LOGGER.trace("startProcessing called, making main panel invisible");
-        mainPanel.setVisible(false);
-        target.add(mainPanel);
-    }
-
-    @NotNull
-    protected ModelExecuteOptions getOptions(boolean previewOnly) {
-        ModelExecuteOptions options = mainPanel.getExecuteChangeOptionsDto().createOptions();
-        if (previewOnly) {
-            options.getOrCreatePartialProcessing().setApprovals(PartialProcessingTypeType.PROCESS);
-        }
-        return options;
-    }
-
-    protected void prepareObjectForAdd(PrismObject<O> object) throws SchemaException {
-
-    }
-
-    protected void prepareObjectDeltaForModify(ObjectDelta<O> objectDelta) throws SchemaException {
-
-    }
-
-    protected List<ObjectDelta<? extends ObjectType>> getAdditionalModifyDeltas(OperationResult result) {
-        return null;
-    }
-
-    protected boolean executeForceDelete(PrismObjectWrapper<O> userWrapper, Task task, ModelExecuteOptions options,
-            OperationResult parentResult) {
-        return isForce();
-    }
-
-    protected boolean isForce() {
-        return getMainPanel().getExecuteChangeOptionsDto().isForce();
-    }
-
-    protected boolean isKeepDisplayingResults() {
-        return getMainPanel().getExecuteChangeOptionsDto().isKeepDisplayingResults();
-    }
-
-    protected boolean isSaveInBackground(){
-        return getMainPanel().getExecuteChangeOptionsDto().isSaveInBackground();
-    }
-
-    protected Collection<SimpleValidationError> performCustomValidation(PrismObject<O> object,
-            Collection<ObjectDelta<? extends ObjectType>> deltas) throws SchemaException {
-        Collection<SimpleValidationError> errors = null;
-
-        if (object == null) {
-            if (getObjectWrapper() != null && getObjectWrapper().getObjectOld() != null) {
-                object = getObjectWrapper().getObjectOld().clone();        // otherwise original object could get corrupted e.g. by applying the delta below
-
-                for (ObjectDelta delta : deltas) {
-                    // because among deltas there can be also ShadowType deltas
-                    if (UserType.class.isAssignableFrom(delta.getObjectTypeClass())) {
-                        delta.applyTo(object);
-                    }
-                }
-            }
-        } else {
-            object = object.clone();
-        }
-
-        performAdditionalValidation(object, deltas, errors);
-
-        for (MidpointFormValidator validator : getFormValidatorRegistry().getValidators()) {
-            if (errors == null) {
-                errors = validator.validateObject(object, deltas);
-            } else {
-                errors.addAll(validator.validateObject(object, deltas));
-            }
-        }
-
-        return errors;
-    }
-
-    protected void performAdditionalValidation(PrismObject<O> object,
-            Collection<ObjectDelta<? extends ObjectType>> deltas, Collection<SimpleValidationError> errors) throws SchemaException {
-
-    }
-
-    public List<ObjectFormType> getObjectFormTypes() {
         CompiledGuiProfile adminGuiConfiguration = getCompiledGuiProfile();
         ObjectFormsType objectFormsType = adminGuiConfiguration.getObjectForms();
         if (objectFormsType == null) {
@@ -2094,5 +1076,4 @@
 
     protected void processAdditionalFocalObjectsForPreview(Map<PrismObject<O>, ModelContext<? extends ObjectType>> modelContextMap){
     }
-}
->>>>>>> dcdea813
+}