--- conflicted
+++ resolved
@@ -141,14 +141,8 @@
             dto.setDescription(scopeTypeObj.getDescription());
             if (scopeTypeObj instanceof AccessCertificationObjectBasedScopeType) {
                 AccessCertificationObjectBasedScopeType objScopeType = (AccessCertificationObjectBasedScopeType) scopeTypeObj;
-<<<<<<< HEAD
-                if (objScopeType.getObjectType() != null) {
-                    dto.setObjectType(DefinitionScopeObjectType.valueOf(objScopeType.getObjectType().getLocalPart()));
-                }
-=======
                 dto.setObjectType(DefinitionScopeObjectType.valueOf(objScopeType.getObjectType() != null ?
                         objScopeType.getObjectType().getLocalPart() : null));
->>>>>>> 5b3614e9
                 dto.setSearchFilter(objScopeType.getSearchFilter());
                 if (objScopeType instanceof AccessCertificationAssignmentReviewScopeType) {
                     AccessCertificationAssignmentReviewScopeType assignmentScope =
