package com.evolveum.midpoint.web.page.admin.reports.component;

import java.util.*;
import java.util.stream.Collectors;
import javax.xml.namespace.QName;

import org.apache.wicket.ajax.AjaxRequestTarget;
import org.apache.wicket.extensions.markup.html.repeater.data.sort.SortOrder;
import org.apache.wicket.extensions.markup.html.repeater.data.table.IColumn;
import org.apache.wicket.extensions.markup.html.repeater.util.SortParam;
import org.apache.wicket.model.IModel;
import org.jetbrains.annotations.NotNull;

import com.evolveum.midpoint.gui.api.page.PageBase;
import com.evolveum.midpoint.gui.api.util.WebComponentUtil;
import com.evolveum.midpoint.gui.impl.component.ContainerableListPanel;
import com.evolveum.midpoint.gui.impl.component.search.SearchConfigurationWrapper;
import com.evolveum.midpoint.gui.impl.component.search.SearchFactory;
import com.evolveum.midpoint.model.api.authentication.CompiledObjectCollectionView;
import com.evolveum.midpoint.model.common.util.DefaultColumnUtils;
import com.evolveum.midpoint.prism.Containerable;
import com.evolveum.midpoint.prism.Item;
import com.evolveum.midpoint.prism.Referencable;
import com.evolveum.midpoint.prism.path.ItemPath;
import com.evolveum.midpoint.prism.query.ObjectOrdering;
import com.evolveum.midpoint.prism.query.ObjectQuery;
import com.evolveum.midpoint.prism.query.OrderDirection;
import com.evolveum.midpoint.schema.GetOperationOptions;
import com.evolveum.midpoint.schema.SelectorOptions;
import com.evolveum.midpoint.schema.constants.ExpressionConstants;
import com.evolveum.midpoint.schema.expression.VariablesMap;
import com.evolveum.midpoint.schema.result.OperationResult;
import com.evolveum.midpoint.task.api.Task;
import com.evolveum.midpoint.util.exception.*;
import com.evolveum.midpoint.util.logging.Trace;
import com.evolveum.midpoint.util.logging.TraceManager;
import com.evolveum.midpoint.web.component.data.ISelectableDataProvider;
import com.evolveum.midpoint.web.component.data.SelectableBeanContainerDataProvider;
<<<<<<< HEAD
import com.evolveum.midpoint.web.component.search.*;
import com.evolveum.midpoint.gui.impl.component.search.Search;
=======
import com.evolveum.midpoint.web.component.search.Search;
import com.evolveum.midpoint.web.component.search.SearchFactory;
import com.evolveum.midpoint.web.component.search.SearchPanel;
>>>>>>> 9c31cc77
import com.evolveum.midpoint.web.component.util.SelectableBean;
import com.evolveum.midpoint.web.component.util.VisibleBehaviour;
import com.evolveum.midpoint.web.page.admin.server.dto.OperationResultStatusPresentationProperties;
import com.evolveum.midpoint.web.session.ObjectListStorage;
import com.evolveum.midpoint.web.session.PageStorage;
import com.evolveum.midpoint.web.session.UserProfileStorage;
import com.evolveum.midpoint.xml.ns._public.common.audit_3.AuditEventRecordType;
import com.evolveum.midpoint.xml.ns._public.common.common_3.*;

<<<<<<< HEAD
import com.evolveum.prism.xml.ns._public.types_3.PolyStringType;

import org.apache.wicket.ajax.AjaxRequestTarget;
import org.apache.wicket.extensions.markup.html.repeater.data.sort.SortOrder;
import org.apache.wicket.extensions.markup.html.repeater.data.table.IColumn;
import org.apache.wicket.extensions.markup.html.repeater.util.SortParam;
import org.apache.wicket.model.IModel;
import org.jetbrains.annotations.NotNull;

import javax.xml.namespace.QName;
import java.util.*;
import java.util.stream.Collectors;

=======
>>>>>>> 9c31cc77
/**
 * @author lskublik
 */

public class ReportObjectsListPanel<C extends Containerable> extends ContainerableListPanel<C, SelectableBean<C>> {

    private static final long serialVersionUID = 1L;
    private static final Trace LOGGER = TraceManager.getTrace(ReportObjectsListPanel.class);

    private final IModel<ReportType> report;
    private CompiledObjectCollectionView view;
    private CompiledObjectCollectionView guiView;
    private Map<String, Object> variables = new HashMap<>();
    private ObjectListStorage pageStorage;

    public ReportObjectsListPanel(String id, IModel<ReportType> report) {
        super(id, null);
        this.report = report;
    }

    @Override
    protected void onInitialize() {
        initView();
        super.onInitialize();
        this.add(new VisibleBehaviour(() -> view != null));
    }

    @Override
    protected Class<C> getDefaultType() {
        return view == null ? (Class<C>) ObjectType.class : view.getTargetClass(getPrismContext());
    }

    private void initView() {
        try {
            Task task = getPageBase().createSimpleTask("create compiled view");
            view = getPageBase().getReportManager().createCompiledView(getReport().getObjectCollection(), true, task, task.getResult());
            guiView = getPageBase().getCompiledGuiProfile().findObjectCollectionView(
                    view.getContainerType() == null ? ObjectType.COMPLEX_TYPE : view.getContainerType(), null);
        } catch (Exception e) {
            LOGGER.debug("Couldn't create compiled view for report " + getReport(), e);
        }
        if (checkViewAfterInitialize()) {
            checkView();
        }
    }

    protected boolean checkViewAfterInitialize() {
        return false;
    }

    private ReportType getReport() {
        return report.getObject();
    }

    @Override
    protected UserProfileStorage.TableId getTableId() {
        return null;
    }

    @Override
    protected C getRowRealValue(SelectableBean<C> rowModelObject) {
        if (rowModelObject == null) {
            return null;
        }
        return rowModelObject.getValue();
    }

    @Override
    protected IColumn<SelectableBean<C>, String> createIconColumn() {
        return null;
    }

    @Override
    protected IColumn<SelectableBean<C>, String> createCheckboxColumn() {
        return null;
    }

    @Override
    public CompiledObjectCollectionView getObjectCollectionView() {
        return view;
    }

    @Override
    protected boolean isCollectionViewPanel() {
        return view != null;
    }

    @Override
    protected ISelectableDataProvider<C, SelectableBean<C>> createProvider() {
        SelectableBeanContainerDataProvider<C> provider = new SelectableBeanContainerDataProvider<C>(this, getSearchModel(), null, false) {
            private static final long serialVersionUID = 1L;

            @Override
            public List<SelectableBean<C>> createDataObjectWrappers(Class<? extends C> type, ObjectQuery query, Collection<SelectorOptions<GetOperationOptions>> options, Task task, OperationResult result)
                    throws CommunicationException, ObjectNotFoundException, SchemaException, SecurityViolationException, ConfigurationException, ExpressionEvaluationException {
                Collection<SelectorOptions<GetOperationOptions>> defaultOptions = DefaultColumnUtils.createOption(getObjectCollectionView().getTargetClass(getPrismContext()), getSchemaService());
                QName qNameType = WebComponentUtil.containerClassToQName(getPrismContext(), type);
                VariablesMap variables = new VariablesMap();
                if (getSearchModel().getObject() != null) {
                    variables.putAll(getSearchModel().getObject().getFilterVariables(getVariables(), getPageBase()));
                    processReferenceVariables(variables);
                }
                List<C> list = (List<C>) getModelInteractionService().searchObjectsFromCollection(getReport().getObjectCollection().getCollection(), qNameType, defaultOptions, query.getPaging(), variables, task, result);

                if (LOGGER.isTraceEnabled()) {
                    LOGGER.trace("Query {} resulted in {} objects", type.getSimpleName(), list.size());
                }

                List<SelectableBean<C>> data = new ArrayList<SelectableBean<C>>();
                for (C object : list) {
                    data.add(createDataObjectWrapper(object));
                }
                return data;
            }

            @Override
            protected Integer countObjects(Class<? extends C> type, ObjectQuery query, Collection<SelectorOptions<GetOperationOptions>> currentOptions, Task task, OperationResult result)
                    throws CommunicationException, ObjectNotFoundException, SchemaException, SecurityViolationException, ConfigurationException, ExpressionEvaluationException {
                Collection<SelectorOptions<GetOperationOptions>> defaultOptions = DefaultColumnUtils.createOption(getObjectCollectionView().getTargetClass(getPrismContext()), getSchemaService());
                QName qNameType = WebComponentUtil.containerClassToQName(getPrismContext(), type);
                VariablesMap variables = new VariablesMap();
                if (getSearchModel().getObject() != null) {
                    variables.putAll(getSearchModel().getObject().getFilterVariables(getVariables(), getPageBase()));
                    processReferenceVariables(variables);
                }
                return getModelInteractionService().countObjectsFromCollection(getReport().getObjectCollection().getCollection(), qNameType, defaultOptions, null, variables, task, result);
            }

            @Override
            protected boolean isUseObjectCounting() {
                return !isDisableCounting();
            }

            @Override
            public boolean isOrderingDisabled() {
                return isDisableSorting();
            }

            @Override
            public ObjectQuery getQuery() {
                //fake query because of we need paging in method createDataObjectWrappers
                return getPrismContext().queryFor(ObjectType.class).build();
            }

            @Override
            protected @NotNull List<ObjectOrdering> createObjectOrderings(SortParam<String> sortParam) {
                if (AuditEventRecordType.class.equals(getDefaultType()) && sortParam != null && sortParam.getProperty() != null) {
                    OrderDirection order = sortParam.isAscending() ? OrderDirection.ASCENDING : OrderDirection.DESCENDING;
                    return Collections.singletonList(
                            getPrismContext().queryFactory().createOrdering(
                                    ItemPath.create(new QName(AuditEventRecordType.COMPLEX_TYPE.getNamespaceURI(), sortParam.getProperty())), order));
                }
                return super.createObjectOrderings(sortParam);
            }
        };
        if (provider.getSort() == null && hasView()) {
            if (ObjectType.class.isAssignableFrom(getDefaultType())) {
                provider.setSort("name", SortOrder.ASCENDING);
            } else if (AuditEventRecordType.class.isAssignableFrom(getDefaultType())) {
                provider.setSort("timestamp", SortOrder.ASCENDING);
            }
        }
        return provider;
    }

    @Override
    public List<C> getSelectedRealObjects() {
        return getSelectedObjects().stream().map(o -> o.getValue()).collect(Collectors.toList());
    }

    private boolean isDisableCounting() {
        Boolean disableCounting = null;
        if (view != null) {
            disableCounting =view.isDisableCounting();
        }
        if (disableCounting == null && guiView != null) {
            disableCounting = guiView.isDisableCounting();
        }
        return Boolean.TRUE.equals(disableCounting);
    }

    private boolean isDisableSorting() {
        Boolean disableSorting = null;
        if (view != null) {
            disableSorting =view.isDisableSorting();
        }
        if (disableSorting == null && guiView != null) {
            disableSorting = guiView.isDisableSorting();
        }
        return Boolean.TRUE.equals(disableSorting);
    }

    private void processVariables(VariablesMap variablesMap) {
        for (Map.Entry<String, Object> entry : variables.entrySet()) {
            if (!variablesMap.containsKey(entry.getKey())) {
                if (entry.getValue() == null) {
                    variablesMap.put(entry.getKey(), null, String.class);
                } else if (entry.getValue() instanceof Item) {
                    variablesMap.put(entry.getKey(), (Item)entry.getValue(), ((Item)entry.getValue()).getDefinition());
                } else {
                    variablesMap.put(entry.getKey(), entry.getValue(), entry.getValue().getClass());
                }
            }
        }
        processReferenceVariables(variablesMap);
    }

    @Override
<<<<<<< HEAD
    protected SearchFormPanel initSearch(String headerId) {
        return new SearchFormPanel(headerId, getSearchModel()) {
            private static final long serialVersionUID = 1L;

=======
    protected SearchPanel initSearch(String headerId) {
        return new SearchPanel<>(headerId, getSearchModel()) {
>>>>>>> 9c31cc77
            @Override
            public void searchPerformed(AjaxRequestTarget target) {
                refreshTable(target);
            }
        };
    }

    @Override
    protected Search createSearch(Class<C> type) {
//        return SearchFactory.createSearchForReport(type,
//                getReport().getObjectCollection() == null ? Collections.emptyList() : getReport().getObjectCollection().getParameter(),
//                getPageBase());
        return SearchFactory.createSearch(createSearchConfigurationWrapper(type), getPageBase());
    }

    private SearchConfigurationWrapper<C> createSearchConfigurationWrapper(Class<C> type) {
        SearchBoxConfigurationType searchBoxConfiguration = new SearchBoxConfigurationType();
        searchBoxConfiguration.setDefaultMode(SearchBoxModeType.BASIC);
        searchBoxConfiguration.getAllowedMode().add(SearchBoxModeType.BASIC);
        searchBoxConfiguration.setAllowToConfigureSearchItems(false);

        List<SearchFilterParameterType> parameters = getReport().getObjectCollection() == null ?
                Collections.emptyList() : getReport().getObjectCollection().getParameter();
        List<SearchItemType> searchItems = new ArrayList<>();
        parameters.forEach(parameter -> {
            SearchItemType searchItemType = new SearchItemType();
            searchItemType.setParameter(parameter);
            searchItemType.setVisibleByDefault(true);
            if (parameter.getDisplay() != null) {
                if (parameter.getDisplay().getLabel() != null) {
                    searchItemType.setDisplayName(parameter.getDisplay().getLabel());
                } else {
                    searchItemType.setDisplayName(new PolyStringType(parameter.getName()));
                }
                if (parameter.getDisplay().getHelp() != null) {
                    searchItemType.setDescription(
                            getPageBase().getLocalizationService().translate(parameter.getDisplay().getHelp().toPolyString()));
                }
            }
            searchItems.add(searchItemType);
        });

        SearchItemsType searchItemsType = new SearchItemsType();
        searchItemsType.createSearchItemList().addAll(searchItems);
        searchBoxConfiguration.setSearchItems(searchItemsType);

        return new SearchConfigurationWrapper<>(type);
    }

    @Override
    protected IColumn<SelectableBean<C>, String> createNameColumn(IModel<String> displayModel, GuiObjectColumnType customColumn, ItemPath itemPath, ExpressionType expression) {
        return createCustomExportableColumn(displayModel, customColumn, itemPath == null ? null : ItemPath.create(itemPath), expression);
    }

    @Override
    protected List<IColumn<SelectableBean<C>, String>> createDefaultColumns() {
        return null;
    }

    @Override
    protected void customProcessNewRowItem(org.apache.wicket.markup.repeater.Item<SelectableBean<C>> item, IModel<SelectableBean<C>> model) {
        if (model == null || model.getObject() == null || model.getObject().getValue() == null) {
            return;
        }
        VariablesMap variables = getSearchModel().getObject().getFilterVariables(null, getPageBase());
        variables.put(ExpressionConstants.VAR_OBJECT, model.getObject().getValue(), model.getObject().getValue().getClass());
        if (getReport().getObjectCollection() != null
                && getReport().getObjectCollection().getSubreport() != null
                && !getReport().getObjectCollection().getSubreport().isEmpty()) {
            Task task = getPageBase().createSimpleTask("evaluate subreports");
            processReferenceVariables(variables);
            VariablesMap subreportsVariables = getPageBase().getReportManager().evaluateSubreportParameters(
                    getReport().asPrismObject(), variables, task, task.getResult());
            variables.putAll(subreportsVariables);
        }
        this.variables.clear();
        for (String key : variables.keySet()) {
            this.variables.put(key, variables.get(key).getValue());
        }
    }

    private void processReferenceVariables(VariablesMap variablesMap) {
        if (variablesMap.isEmpty()) {
            return;
        }
        List<String> keysForRemoving = new ArrayList<>();
        variablesMap.keySet().forEach(key -> {
            Object value = variablesMap.get(key).getValue();
            if (value instanceof Referencable && ((Referencable) value).getOid() == null) {
                keysForRemoving.add(key);
            }
        });
        keysForRemoving.forEach((key -> {
            variablesMap.remove(key);
            variablesMap.put(key, null, ObjectReferenceType.class);
        }));
    }

    @Override
    protected Collection evaluateExpression(C rowValue, com.evolveum.midpoint.prism.Item<?, ?> columnItem, ExpressionType expression, GuiObjectColumnType customColumn) {
        Task task = getPageBase().createSimpleTask(OPERATION_EVALUATE_EXPRESSION);
        OperationResult result = task.getResult();
        try {
            VariablesMap variablesMap = new VariablesMap();
            if (columnItem == null) {
                variablesMap.put(ExpressionConstants.VAR_INPUT, null, String.class);
            } else {
                variablesMap.put(ExpressionConstants.VAR_INPUT, columnItem, columnItem.getDefinition());
            }
            processVariables(variablesMap);
            if (!variablesMap.containsKey(ExpressionConstants.VAR_OBJECT)) {
                variablesMap.put(ExpressionConstants.VAR_OBJECT, rowValue, rowValue.asPrismContainerValue().getDefinition());

            }
            Object object = getPageBase().getReportManager().evaluateScript(getReport().asPrismObject(), expression, variablesMap, "evaluate column expression", task, result);
            if (object instanceof Collection) {
                return (Collection)object;
            }
            return Collections.singletonList(object);
        } catch (Exception e) {
            LOGGER.error("Couldn't execute expression for {} column. Reason: {}", customColumn, e.getMessage(), e);
            result.recomputeStatus();
            OperationResultStatusPresentationProperties props = OperationResultStatusPresentationProperties.parseOperationalResultStatus(result.getStatus());
            return Collections.singletonList(getPageBase().createStringResource(props.getStatusLabelKey()).getString());  //TODO: this is not entirely correct
        }
    }

    public VariablesMap getReportVariables() {
        VariablesMap variablesMap = getSearchModel().getObject().getFilterVariables(null, getPageBase());
        processReferenceVariables(variablesMap);
        return variablesMap;
    }

    @Override
    public PageStorage getPageStorage() {
        if (pageStorage == null) {
            pageStorage = new ObjectListStorage();
        }
        return pageStorage;
    }

    public boolean hasView(){
        return view != null;
    }

    public void checkView() {
        if (!hasView()) {
            getSession().warn(PageBase.createStringResourceStatic("ReportObjectsListPanel.message.defineType").getString());
        }
    }

    @Override
    public void resetTable(AjaxRequestTarget target) {
        initView();
        super.resetTable(target);
    }

    @Override
    protected String getStringValueForObject(ObjectType object) {
        return super.getStringValueForObject(object) + " (" + object.getOid() + ")";
    }
}<|MERGE_RESOLUTION|>--- conflicted
+++ resolved
@@ -36,14 +36,11 @@
 import com.evolveum.midpoint.util.logging.TraceManager;
 import com.evolveum.midpoint.web.component.data.ISelectableDataProvider;
 import com.evolveum.midpoint.web.component.data.SelectableBeanContainerDataProvider;
-<<<<<<< HEAD
 import com.evolveum.midpoint.web.component.search.*;
 import com.evolveum.midpoint.gui.impl.component.search.Search;
-=======
 import com.evolveum.midpoint.web.component.search.Search;
 import com.evolveum.midpoint.web.component.search.SearchFactory;
 import com.evolveum.midpoint.web.component.search.SearchPanel;
->>>>>>> 9c31cc77
 import com.evolveum.midpoint.web.component.util.SelectableBean;
 import com.evolveum.midpoint.web.component.util.VisibleBehaviour;
 import com.evolveum.midpoint.web.page.admin.server.dto.OperationResultStatusPresentationProperties;
@@ -53,7 +50,6 @@
 import com.evolveum.midpoint.xml.ns._public.common.audit_3.AuditEventRecordType;
 import com.evolveum.midpoint.xml.ns._public.common.common_3.*;
 
-<<<<<<< HEAD
 import com.evolveum.prism.xml.ns._public.types_3.PolyStringType;
 
 import org.apache.wicket.ajax.AjaxRequestTarget;
@@ -67,8 +63,6 @@
 import java.util.*;
 import java.util.stream.Collectors;
 
-=======
->>>>>>> 9c31cc77
 /**
  * @author lskublik
  */
@@ -277,15 +271,9 @@
     }
 
     @Override
-<<<<<<< HEAD
-    protected SearchFormPanel initSearch(String headerId) {
-        return new SearchFormPanel(headerId, getSearchModel()) {
-            private static final long serialVersionUID = 1L;
-
-=======
     protected SearchPanel initSearch(String headerId) {
         return new SearchPanel<>(headerId, getSearchModel()) {
->>>>>>> 9c31cc77
+            private static final long serialVersionUID = 1L;
             @Override
             public void searchPerformed(AjaxRequestTarget target) {
                 refreshTable(target);
