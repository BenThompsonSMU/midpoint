/*
 * Copyright (c) 2010-2017 Evolveum
 *
 * Licensed under the Apache License, Version 2.0 (the "License");
 * you may not use this file except in compliance with the License.
 * You may obtain a copy of the License at
 *
 *     http://www.apache.org/licenses/LICENSE-2.0
 *
 * Unless required by applicable law or agreed to in writing, software
 * distributed under the License is distributed on an "AS IS" BASIS,
 * WITHOUT WARRANTIES OR CONDITIONS OF ANY KIND, either express or implied.
 * See the License for the specific language governing permissions and
 * limitations under the License.
 */

package com.evolveum.midpoint.web.component.data.column;

import com.evolveum.midpoint.gui.api.util.WebComponentUtil;
import com.evolveum.midpoint.prism.polystring.PolyString;
import com.evolveum.midpoint.web.component.util.VisibleEnableBehaviour;
import com.evolveum.prism.xml.ns._public.types_3.PolyStringType;

import javax.xml.namespace.QName;

import org.apache.wicket.ajax.AjaxRequestTarget;
import org.apache.wicket.ajax.markup.html.AjaxLink;
import org.apache.wicket.markup.html.basic.Label;
import org.apache.wicket.markup.html.panel.Panel;
import org.apache.wicket.model.IModel;

/**
 * @author lazyman
 */
public class LinkPanel extends Panel {
	private static final long serialVersionUID = 1L;

	private static final String ID_LINK = "link";
    private static final String ID_LABEL = "label";

    public LinkPanel(String id, IModel labelModel) {
        super(id);

        AjaxLink<String> link = new AjaxLink<String>(ID_LINK) {
			private static final long serialVersionUID = 1L;

			@Override
            public void onClick(AjaxRequestTarget target) {
                LinkPanel.this.onClick(target);
            }

//            @Override
//            public String getBeforeDisabledLink() {
//                return null;
//            }
//
//            @Override
//            public String getAfterDisabledLink() {
//                return null;
//            }
        };
<<<<<<< HEAD
        if(labelModel.getObject() instanceof QName) {
        	link.add(new Label(ID_LABEL, new IModel<String>() {

				@Override
				public String getObject() {
					return ((QName) labelModel.getObject()).getLocalPart();
				}
			}));
        } else {
        	link.add(new Label(ID_LABEL, labelModel));
        }
        
=======
        Label label = new Label(ID_LABEL, labelModel);
        link.add(label);
>>>>>>> 39a25383
        link.add(new VisibleEnableBehaviour() {
        	private static final long serialVersionUID = 1L;

            @Override
            public boolean isEnabled() {
                return LinkPanel.this.isEnabled();
            }
        });
        add(link);
    }

    public boolean isEnabled() {
        return true;
    }

    public void onClick(AjaxRequestTarget target) {
    }
}<|MERGE_RESOLUTION|>--- conflicted
+++ resolved
@@ -59,23 +59,19 @@
 //                return null;
 //            }
         };
-<<<<<<< HEAD
+		Label label;
         if(labelModel.getObject() instanceof QName) {
-        	link.add(new Label(ID_LABEL, new IModel<String>() {
+        	label = new Label(ID_LABEL, new IModel<String>() {
 
 				@Override
 				public String getObject() {
 					return ((QName) labelModel.getObject()).getLocalPart();
 				}
-			}));
+			});
         } else {
-        	link.add(new Label(ID_LABEL, labelModel));
+        	label = new Label(ID_LABEL, labelModel);
         }
-        
-=======
-        Label label = new Label(ID_LABEL, labelModel);
         link.add(label);
->>>>>>> 39a25383
         link.add(new VisibleEnableBehaviour() {
         	private static final long serialVersionUID = 1L;
 
