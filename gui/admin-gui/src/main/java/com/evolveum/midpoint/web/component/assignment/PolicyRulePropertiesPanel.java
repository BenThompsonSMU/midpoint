/*
 * Copyright (c) 2010-2017 Evolveum
 *
 * Licensed under the Apache License, Version 2.0 (the "License");
 * you may not use this file except in compliance with the License.
 * You may obtain a copy of the License at
 *
 *     http://www.apache.org/licenses/LICENSE-2.0
 *
 * Unless required by applicable law or agreed to in writing, software
 * distributed under the License is distributed on an "AS IS" BASIS,
 * WITHOUT WARRANTIES OR CONDITIONS OF ANY KIND, either express or implied.
 * See the License for the specific language governing permissions and
 * limitations under the License.
 */
package com.evolveum.midpoint.web.component.assignment;

import com.evolveum.midpoint.gui.api.component.BasePanel;
import com.evolveum.midpoint.gui.api.page.PageBase;
import com.evolveum.midpoint.web.component.AjaxButton;
import com.evolveum.midpoint.xml.ns._public.common.common_3.*;
import org.apache.wicket.ajax.AjaxRequestTarget;
import org.apache.wicket.markup.html.WebMarkupContainer;
import org.apache.wicket.markup.html.basic.Label;
import org.apache.wicket.markup.html.list.ListItem;
import org.apache.wicket.markup.html.list.ListView;
import org.apache.wicket.model.IModel;
import org.apache.wicket.model.Model;
import org.apache.wicket.model.PropertyModel;

/**
 * Created by honchar
 * */
public class PolicyRulePropertiesPanel extends BasePanel<PolicyRuleType>{

    private static final String ID_REPEATER = "repeater";
    private static final String ID_CONSTRAINTS_CONTAINER = "constraintsContainer";
    private static final String ID_EXCLUSION_REPEATER = "exclusionRepeater";
    private static final String ID_EXCLUSION_CONSTRAINTS = "exclusionConstraints";
    private static final String ID_MIN_ASSIGNEES_REPEATER = "minAssigneesRepeater";
    private static final String ID_MIN_ASSIGNEES_CONSTRAINTS = "minAssigneesConstraints";
    private static final String ID_MAX_ASSIGNEES_REPEATER = "maxAssigneesRepeater";
    private static final String ID_MAX_ASSIGNEES_CONSTRAINTS = "maxAssigneesConstraints";
    private static final String ID_MODIFICATION_REPEATER = "modificationRepeater";
    private static final String ID_MODIFICATION_CONSTRAINTS = "modificationConstraints";
    private static final String ID_ASSIGNMENT_REPEATER = "assignmentRepeater";
    private static final String ID_ASSIGNMENT_CONSTRAINTS = "assignmentConstraints";
    private static final String ID_TIME_VALIDITY_REPEATER = "timeValidityRepeater";
    private static final String ID_TIME_VALIDITY_CONSTRAINTS = "timeValidityConstraints";
    private static final String ID_SITUATION_REPEATER = "situationRepeater";
    private static final String ID_SITUATION_CONSTRAINTS = "situationConstraints";
    private static final String ID_SITUATION_VALUE = "situationValue";
    private static final String ID_ACTION_VALUE = "actionValue";
    private static final String ID_ADD_EXCLUSION = "addExclusionConstraints";
    private static final String ID_ADD_MIN_ASSIGNEES = "addMinAssigneesConstraints";
    private static final String ID_ADD_MAX_ASSIGNEES = "addMaxAssigneesConstraints";
    private static final String ID_ADD_MODIFICATION = "addModificationConstraints";
    private static final String ID_ADD_ASSIGNMENT = "addAssignmentConstraints";
    private static final String ID_ADD_TIME_VALIDITY = "addTimeValidityConstraints";
    private static final String ID_ADD_SITUATION = "addSituationConstraints";

    
    public PolicyRulePropertiesPanel(String id, IModel<PolicyRuleType> policyRuleModel){
        super(id, policyRuleModel);
//        initLayout();
    }
    
    @Override
    protected void onInitialize() {
    	initLayout();
    }

    private void initLayout(){
        WebMarkupContainer constraintsContainer = new WebMarkupContainer(ID_CONSTRAINTS_CONTAINER);
        constraintsContainer.setOutputMarkupId(true);
        add(constraintsContainer);

        initConstraintsContainer(constraintsContainer);

        add(new Label(ID_SITUATION_VALUE, new PropertyModel<>(getModel(), PolicyRuleType.F_POLICY_SITUATION.getLocalPart())));

        add(new Label(ID_ACTION_VALUE, Model.of(PolicyRuleUtil.convertPolicyActionsContainerToString(getModelObject()))));

        constraintsContainer.add(new AjaxButton(ID_ADD_EXCLUSION) {
            @Override
            public void onClick(AjaxRequestTarget ajaxRequestTarget) {
                addNewExclusionPerformed(ajaxRequestTarget);
            }
        });
        constraintsContainer.add(new AjaxButton(ID_ADD_MIN_ASSIGNEES) {
            @Override
            public void onClick(AjaxRequestTarget ajaxRequestTarget) {
                addNewMinAssigneesPerformed(ajaxRequestTarget);
            }
        });
        constraintsContainer.add(new AjaxButton(ID_ADD_MAX_ASSIGNEES) {
            @Override
            public void onClick(AjaxRequestTarget ajaxRequestTarget) {
                addNewMaxAssigneesPerformed(ajaxRequestTarget);
            }
        });
        constraintsContainer.add(new AjaxButton(ID_ADD_MODIFICATION) {
            @Override
            public void onClick(AjaxRequestTarget ajaxRequestTarget) {
                addNewModificationPerformed(ajaxRequestTarget);
            }
        });
        constraintsContainer.add(new AjaxButton(ID_ADD_ASSIGNMENT) {
            @Override
            public void onClick(AjaxRequestTarget ajaxRequestTarget) {
                addNewAssignmentPerformed(ajaxRequestTarget);
            }
        });
        constraintsContainer.add(new AjaxButton(ID_ADD_TIME_VALIDITY) {
            @Override
            public void onClick(AjaxRequestTarget ajaxRequestTarget) {
                addNewTimeValidityPerformed(ajaxRequestTarget);
            }
        });
        constraintsContainer.add(new AjaxButton(ID_ADD_SITUATION) {
            @Override
            public void onClick(AjaxRequestTarget ajaxRequestTarget) {
                addNewSituationPerformed(ajaxRequestTarget);
            }
        });

    }

    private void initConstraintsContainer(WebMarkupContainer constraintsContainer){
        ListView exclusionRepeater = new ListView<ExclusionPolicyConstraintType>(ID_EXCLUSION_REPEATER, new PropertyModel<>(getModel(),
                getPageBase().createPropertyModelExpression(PolicyRuleType.F_POLICY_CONSTRAINTS.getLocalPart(), PolicyConstraintsType.F_EXCLUSION.getLocalPart()))) {
            @Override
            protected void populateItem(final ListItem<ExclusionPolicyConstraintType> listItem) {
                PolicyRuleConstraintsExpandablePanel exclusionPropertiesPanel =
                        new PolicyRuleConstraintsExpandablePanel(ID_EXCLUSION_CONSTRAINTS, listItem.getModel());
                listItem.add(exclusionPropertiesPanel);
            }
        };
        constraintsContainer.addOrReplace(exclusionRepeater);

        ListView minAssigneesRepeater = new ListView<MultiplicityPolicyConstraintType>(ID_MIN_ASSIGNEES_REPEATER, new PropertyModel<>(getModel(),
        		getPageBase().createPropertyModelExpression(PolicyRuleType.F_POLICY_CONSTRAINTS.getLocalPart(), PolicyConstraintsType.F_MIN_ASSIGNEES.getLocalPart()))) {
            @Override
            protected void populateItem(final ListItem<MultiplicityPolicyConstraintType> listItem) {
                PolicyRuleConstraintsExpandablePanel minAssigneesPropertiesPanel =
                        new PolicyRuleConstraintsExpandablePanel(ID_MIN_ASSIGNEES_CONSTRAINTS, listItem.getModel());
                listItem.add(minAssigneesPropertiesPanel);
            }
        };
        constraintsContainer.addOrReplace(minAssigneesRepeater);

        ListView maxAssigneesRepeater = new ListView<MultiplicityPolicyConstraintType>(ID_MAX_ASSIGNEES_REPEATER, new PropertyModel<>(getModel(),
        		getPageBase().createPropertyModelExpression(PolicyRuleType.F_POLICY_CONSTRAINTS.getLocalPart(), PolicyConstraintsType.F_MAX_ASSIGNEES.getLocalPart()))) {
            @Override
            protected void populateItem(final ListItem<MultiplicityPolicyConstraintType> listItem) {
                PolicyRuleConstraintsExpandablePanel maxAssigneesPropertiesPanel =
                        new PolicyRuleConstraintsExpandablePanel(ID_MAX_ASSIGNEES_CONSTRAINTS, listItem.getModel());
                listItem.add(maxAssigneesPropertiesPanel);
            }
        };
        constraintsContainer.addOrReplace(maxAssigneesRepeater);

        ListView modificationRepeater = new ListView<ModificationPolicyConstraintType>(ID_MODIFICATION_REPEATER, new PropertyModel<>(getModel(),
        		getPageBase().createPropertyModelExpression(PolicyRuleType.F_POLICY_CONSTRAINTS.getLocalPart(), PolicyConstraintsType.F_MODIFICATION.getLocalPart()))) {
            @Override
            protected void populateItem(final ListItem<ModificationPolicyConstraintType> listItem) {
                PolicyRuleConstraintsExpandablePanel modificationPropertiesPanel =
                        new PolicyRuleConstraintsExpandablePanel(ID_MODIFICATION_CONSTRAINTS, listItem.getModel());
                listItem.add(modificationPropertiesPanel);
            }
        };
        constraintsContainer.addOrReplace(modificationRepeater);

<<<<<<< HEAD
        ListView assignmentRepeater = new ListView<AssignmentPolicyConstraintType>(ID_ASSIGNMENT_REPEATER, new PropertyModel<>(getModel(),
        		getPageBase().createPropertyModelExpression(PolicyRuleType.F_POLICY_CONSTRAINTS.getLocalPart(), PolicyConstraintsType.F_ASSIGNMENT.getLocalPart()))) {
=======
        ListView assignmentRepeater = new ListView<AssignmentModificationPolicyConstraintType>(ID_ASSIGNMENT_REPEATER, new PropertyModel<>(getModel(),
                pageBase.createPropertyModelExpression(PolicyRuleType.F_POLICY_CONSTRAINTS.getLocalPart(), PolicyConstraintsType.F_ASSIGNMENT.getLocalPart()))) {
>>>>>>> 3d89f578
            @Override
            protected void populateItem(final ListItem<AssignmentModificationPolicyConstraintType> listItem) {
                PolicyRuleConstraintsExpandablePanel assignmentPropertiesPanel =
                        new PolicyRuleConstraintsExpandablePanel(ID_ASSIGNMENT_CONSTRAINTS, listItem.getModel());
                listItem.add(assignmentPropertiesPanel);
            }
        };
        constraintsContainer.addOrReplace(assignmentRepeater);

        ListView timeValidityRepeater = new ListView<TimeValidityPolicyConstraintType>(ID_TIME_VALIDITY_REPEATER, new PropertyModel<>(getModel(),
<<<<<<< HEAD
        		getPageBase().createPropertyModelExpression(PolicyRuleType.F_POLICY_CONSTRAINTS.getLocalPart(), PolicyConstraintsType.F_TIME_VALIDITY.getLocalPart()))) {
=======
                pageBase.createPropertyModelExpression(PolicyRuleType.F_POLICY_CONSTRAINTS.getLocalPart(), PolicyConstraintsType.F_OBJECT_TIME_VALIDITY.getLocalPart()))) {
>>>>>>> 3d89f578
            @Override
            protected void populateItem(final ListItem<TimeValidityPolicyConstraintType> listItem) {
                PolicyRuleConstraintsExpandablePanel timeValidityPropertiesPanel =
                        new PolicyRuleConstraintsExpandablePanel(ID_TIME_VALIDITY_CONSTRAINTS, listItem.getModel());
                listItem.add(timeValidityPropertiesPanel);
            }
        };
        constraintsContainer.addOrReplace(timeValidityRepeater);

        ListView situationRepeater = new ListView<PolicySituationPolicyConstraintType>(ID_SITUATION_REPEATER, new PropertyModel<>(getModel(),
        		getPageBase().createPropertyModelExpression(PolicyRuleType.F_POLICY_CONSTRAINTS.getLocalPart(), PolicyConstraintsType.F_SITUATION.getLocalPart()))) {
            @Override
            protected void populateItem(final ListItem<PolicySituationPolicyConstraintType> listItem) {
                PolicyRuleConstraintsExpandablePanel exclusionPropertiesPanel =
                        new PolicyRuleConstraintsExpandablePanel(ID_SITUATION_CONSTRAINTS, listItem.getModel());
                listItem.add(exclusionPropertiesPanel);
            }
        };
        constraintsContainer.addOrReplace(situationRepeater);
    }

    private void addNewExclusionPerformed(AjaxRequestTarget target){
        if (getPolicyConstraints().getExclusion() == null){
            getPolicyConstraints().createExclusionList();
        }
        getPolicyConstraints().getExclusion().add(new ExclusionPolicyConstraintType());
        initConstraintsContainer(getConstraintsContainer());
        target.add(getConstraintsContainer());
    }

    private void addNewMinAssigneesPerformed(AjaxRequestTarget target){
        if (getPolicyConstraints().getMinAssignees() == null){
            getPolicyConstraints().createMinAssigneesList();
        }
        getPolicyConstraints().getMinAssignees().add(new MultiplicityPolicyConstraintType());
        initConstraintsContainer(getConstraintsContainer());
        target.add(getConstraintsContainer());
    }

    private void addNewMaxAssigneesPerformed(AjaxRequestTarget target){
        if (getPolicyConstraints().getMaxAssignees() == null){
            getPolicyConstraints().createMaxAssigneesList();
        }
        getPolicyConstraints().getMaxAssignees().add(new MultiplicityPolicyConstraintType());
        initConstraintsContainer(getConstraintsContainer());
        target.add(getConstraintsContainer());
    }

    private void addNewModificationPerformed(AjaxRequestTarget target){
        if (getPolicyConstraints().getModification() == null){
            getPolicyConstraints().createModificationList();
        }
        getPolicyConstraints().getModification().add(new ModificationPolicyConstraintType());
        initConstraintsContainer(getConstraintsContainer());
        target.add(getConstraintsContainer());
    }

    private void addNewTimeValidityPerformed(AjaxRequestTarget target){
        if (getPolicyConstraints().getObjectTimeValidity() == null){
            getPolicyConstraints().createObjectTimeValidityList();
        }
        getPolicyConstraints().getObjectTimeValidity().add(new TimeValidityPolicyConstraintType());
        initConstraintsContainer(getConstraintsContainer());
        target.add(getConstraintsContainer());
    }

    private void addNewAssignmentPerformed(AjaxRequestTarget target){
        if (getPolicyConstraints().getAssignment() == null){
            getPolicyConstraints().createAssignmentList();
        }
        getPolicyConstraints().getAssignment().add(new AssignmentModificationPolicyConstraintType());
        initConstraintsContainer(getConstraintsContainer());
        target.add(getConstraintsContainer());
    }

    private void addNewSituationPerformed(AjaxRequestTarget target){
        if (getPolicyConstraints().getSituation() == null){
            getPolicyConstraints().createSituationList();
        }
        getPolicyConstraints().getSituation().add(new PolicySituationPolicyConstraintType());
        initConstraintsContainer(getConstraintsContainer());
        target.add(getConstraintsContainer());
    }

    private PolicyConstraintsType getPolicyConstraints(){
        PolicyRuleType policyRule = getModelObject();
        PolicyConstraintsType constraints = policyRule.getPolicyConstraints();
        if (constraints == null){
            policyRule.setPolicyConstraints(new PolicyConstraintsType());
        }
        return policyRule.getPolicyConstraints();
    }

     private WebMarkupContainer getConstraintsContainer(){
        return (WebMarkupContainer) get(ID_CONSTRAINTS_CONTAINER);
    }

}<|MERGE_RESOLUTION|>--- conflicted
+++ resolved
@@ -59,15 +59,12 @@
     private static final String ID_ADD_TIME_VALIDITY = "addTimeValidityConstraints";
     private static final String ID_ADD_SITUATION = "addSituationConstraints";
 
-    
-    public PolicyRulePropertiesPanel(String id, IModel<PolicyRuleType> policyRuleModel){
+    private PageBase pageBase;
+
+    public PolicyRulePropertiesPanel(String id, IModel<PolicyRuleType> policyRuleModel, PageBase pageBase){
         super(id, policyRuleModel);
-//        initLayout();
-    }
-    
-    @Override
-    protected void onInitialize() {
-    	initLayout();
+        this.pageBase = pageBase;
+        initLayout();
     }
 
     private void initLayout(){
@@ -128,7 +125,7 @@
 
     private void initConstraintsContainer(WebMarkupContainer constraintsContainer){
         ListView exclusionRepeater = new ListView<ExclusionPolicyConstraintType>(ID_EXCLUSION_REPEATER, new PropertyModel<>(getModel(),
-                getPageBase().createPropertyModelExpression(PolicyRuleType.F_POLICY_CONSTRAINTS.getLocalPart(), PolicyConstraintsType.F_EXCLUSION.getLocalPart()))) {
+                pageBase.createPropertyModelExpression(PolicyRuleType.F_POLICY_CONSTRAINTS.getLocalPart(), PolicyConstraintsType.F_EXCLUSION.getLocalPart()))) {
             @Override
             protected void populateItem(final ListItem<ExclusionPolicyConstraintType> listItem) {
                 PolicyRuleConstraintsExpandablePanel exclusionPropertiesPanel =
@@ -139,7 +136,7 @@
         constraintsContainer.addOrReplace(exclusionRepeater);
 
         ListView minAssigneesRepeater = new ListView<MultiplicityPolicyConstraintType>(ID_MIN_ASSIGNEES_REPEATER, new PropertyModel<>(getModel(),
-        		getPageBase().createPropertyModelExpression(PolicyRuleType.F_POLICY_CONSTRAINTS.getLocalPart(), PolicyConstraintsType.F_MIN_ASSIGNEES.getLocalPart()))) {
+                pageBase.createPropertyModelExpression(PolicyRuleType.F_POLICY_CONSTRAINTS.getLocalPart(), PolicyConstraintsType.F_MIN_ASSIGNEES.getLocalPart()))) {
             @Override
             protected void populateItem(final ListItem<MultiplicityPolicyConstraintType> listItem) {
                 PolicyRuleConstraintsExpandablePanel minAssigneesPropertiesPanel =
@@ -150,7 +147,7 @@
         constraintsContainer.addOrReplace(minAssigneesRepeater);
 
         ListView maxAssigneesRepeater = new ListView<MultiplicityPolicyConstraintType>(ID_MAX_ASSIGNEES_REPEATER, new PropertyModel<>(getModel(),
-        		getPageBase().createPropertyModelExpression(PolicyRuleType.F_POLICY_CONSTRAINTS.getLocalPart(), PolicyConstraintsType.F_MAX_ASSIGNEES.getLocalPart()))) {
+                pageBase.createPropertyModelExpression(PolicyRuleType.F_POLICY_CONSTRAINTS.getLocalPart(), PolicyConstraintsType.F_MAX_ASSIGNEES.getLocalPart()))) {
             @Override
             protected void populateItem(final ListItem<MultiplicityPolicyConstraintType> listItem) {
                 PolicyRuleConstraintsExpandablePanel maxAssigneesPropertiesPanel =
@@ -161,7 +158,7 @@
         constraintsContainer.addOrReplace(maxAssigneesRepeater);
 
         ListView modificationRepeater = new ListView<ModificationPolicyConstraintType>(ID_MODIFICATION_REPEATER, new PropertyModel<>(getModel(),
-        		getPageBase().createPropertyModelExpression(PolicyRuleType.F_POLICY_CONSTRAINTS.getLocalPart(), PolicyConstraintsType.F_MODIFICATION.getLocalPart()))) {
+                pageBase.createPropertyModelExpression(PolicyRuleType.F_POLICY_CONSTRAINTS.getLocalPart(), PolicyConstraintsType.F_MODIFICATION.getLocalPart()))) {
             @Override
             protected void populateItem(final ListItem<ModificationPolicyConstraintType> listItem) {
                 PolicyRuleConstraintsExpandablePanel modificationPropertiesPanel =
@@ -171,13 +168,8 @@
         };
         constraintsContainer.addOrReplace(modificationRepeater);
 
-<<<<<<< HEAD
-        ListView assignmentRepeater = new ListView<AssignmentPolicyConstraintType>(ID_ASSIGNMENT_REPEATER, new PropertyModel<>(getModel(),
-        		getPageBase().createPropertyModelExpression(PolicyRuleType.F_POLICY_CONSTRAINTS.getLocalPart(), PolicyConstraintsType.F_ASSIGNMENT.getLocalPart()))) {
-=======
         ListView assignmentRepeater = new ListView<AssignmentModificationPolicyConstraintType>(ID_ASSIGNMENT_REPEATER, new PropertyModel<>(getModel(),
                 pageBase.createPropertyModelExpression(PolicyRuleType.F_POLICY_CONSTRAINTS.getLocalPart(), PolicyConstraintsType.F_ASSIGNMENT.getLocalPart()))) {
->>>>>>> 3d89f578
             @Override
             protected void populateItem(final ListItem<AssignmentModificationPolicyConstraintType> listItem) {
                 PolicyRuleConstraintsExpandablePanel assignmentPropertiesPanel =
@@ -188,11 +180,7 @@
         constraintsContainer.addOrReplace(assignmentRepeater);
 
         ListView timeValidityRepeater = new ListView<TimeValidityPolicyConstraintType>(ID_TIME_VALIDITY_REPEATER, new PropertyModel<>(getModel(),
-<<<<<<< HEAD
-        		getPageBase().createPropertyModelExpression(PolicyRuleType.F_POLICY_CONSTRAINTS.getLocalPart(), PolicyConstraintsType.F_TIME_VALIDITY.getLocalPart()))) {
-=======
                 pageBase.createPropertyModelExpression(PolicyRuleType.F_POLICY_CONSTRAINTS.getLocalPart(), PolicyConstraintsType.F_OBJECT_TIME_VALIDITY.getLocalPart()))) {
->>>>>>> 3d89f578
             @Override
             protected void populateItem(final ListItem<TimeValidityPolicyConstraintType> listItem) {
                 PolicyRuleConstraintsExpandablePanel timeValidityPropertiesPanel =
@@ -203,7 +191,7 @@
         constraintsContainer.addOrReplace(timeValidityRepeater);
 
         ListView situationRepeater = new ListView<PolicySituationPolicyConstraintType>(ID_SITUATION_REPEATER, new PropertyModel<>(getModel(),
-        		getPageBase().createPropertyModelExpression(PolicyRuleType.F_POLICY_CONSTRAINTS.getLocalPart(), PolicyConstraintsType.F_SITUATION.getLocalPart()))) {
+                pageBase.createPropertyModelExpression(PolicyRuleType.F_POLICY_CONSTRAINTS.getLocalPart(), PolicyConstraintsType.F_SITUATION.getLocalPart()))) {
             @Override
             protected void populateItem(final ListItem<PolicySituationPolicyConstraintType> listItem) {
                 PolicyRuleConstraintsExpandablePanel exclusionPropertiesPanel =
