--- conflicted
+++ resolved
@@ -16,33 +16,58 @@
 
 package com.evolveum.midpoint.gui.api.util;
 
-<<<<<<< HEAD
-import static com.evolveum.midpoint.gui.api.page.PageBase.createStringResourceStatic;
-
-import java.lang.management.ManagementFactory;
-import java.lang.management.MemoryMXBean;
-import java.lang.management.RuntimeMXBean;
-import java.text.SimpleDateFormat;
-import java.util.ArrayList;
-import java.util.Arrays;
-import java.util.Collection;
-import java.util.Collections;
-import java.util.Date;
-import java.util.List;
-import java.util.Locale;
-
-import javax.xml.datatype.DatatypeConfigurationException;
-import javax.xml.datatype.DatatypeFactory;
-import javax.xml.datatype.XMLGregorianCalendar;
-import javax.xml.namespace.QName;
-
+import com.evolveum.midpoint.gui.api.GuiStyleConstants;
+import com.evolveum.midpoint.gui.api.model.LoadableModel;
+import com.evolveum.midpoint.gui.api.page.PageBase;
+import com.evolveum.midpoint.prism.*;
+import com.evolveum.midpoint.prism.crypto.EncryptionException;
+import com.evolveum.midpoint.prism.crypto.Protector;
+import com.evolveum.midpoint.prism.delta.ObjectDelta;
+import com.evolveum.midpoint.prism.delta.PropertyDelta;
+import com.evolveum.midpoint.prism.match.*;
+import com.evolveum.midpoint.prism.path.ItemPath;
+import com.evolveum.midpoint.prism.path.ItemPathSegment;
+import com.evolveum.midpoint.prism.polystring.PolyString;
+import com.evolveum.midpoint.prism.query.ObjectPaging;
+import com.evolveum.midpoint.prism.xml.XmlTypeConverter;
+import com.evolveum.midpoint.schema.SchemaConstantsGenerated;
+import com.evolveum.midpoint.schema.constants.ObjectTypes;
+import com.evolveum.midpoint.schema.constants.SchemaConstants;
+import com.evolveum.midpoint.schema.result.OperationResult;
+import com.evolveum.midpoint.schema.util.ObjectTypeUtil;
+import com.evolveum.midpoint.schema.util.ShadowUtil;
+import com.evolveum.midpoint.security.api.AuthorizationConstants;
+import com.evolveum.midpoint.task.api.TaskCategory;
+import com.evolveum.midpoint.util.DOMUtil;
+import com.evolveum.midpoint.util.DisplayableValue;
+import com.evolveum.midpoint.util.exception.SchemaException;
+import com.evolveum.midpoint.util.exception.SystemException;
+import com.evolveum.midpoint.util.logging.LoggingUtils;
+import com.evolveum.midpoint.util.logging.Trace;
+import com.evolveum.midpoint.util.logging.TraceManager;
+import com.evolveum.midpoint.web.component.DateLabelComponent;
+import com.evolveum.midpoint.web.component.TabbedPanel;
+import com.evolveum.midpoint.web.component.data.BaseSortableDataProvider;
+import com.evolveum.midpoint.web.component.data.Table;
+import com.evolveum.midpoint.web.component.input.DropDownChoicePanel;
+import com.evolveum.midpoint.web.component.util.Selectable;
+import com.evolveum.midpoint.web.page.PageDialog;
+import com.evolveum.midpoint.web.page.admin.configuration.component.EmptyOnBlurAjaxFormUpdatingBehaviour;
+import com.evolveum.midpoint.web.page.admin.configuration.component.EmptyOnChangeAjaxFormUpdatingBehavior;
+import com.evolveum.midpoint.web.page.admin.reports.PageReport;
+import com.evolveum.midpoint.web.page.admin.resources.PageResource;
+import com.evolveum.midpoint.web.page.admin.roles.PageRole;
+import com.evolveum.midpoint.web.page.admin.server.PageTaskEdit;
+import com.evolveum.midpoint.web.page.admin.users.PageOrgUnit;
+import com.evolveum.midpoint.web.page.admin.users.PageUser;
+import com.evolveum.midpoint.web.security.MidPointApplication;
+import com.evolveum.midpoint.web.util.OnePageParameterEncoder;
+import com.evolveum.midpoint.xml.ns._public.common.common_3.*;
+import com.evolveum.prism.xml.ns._public.types_3.PolyStringType;
+import com.evolveum.prism.xml.ns._public.types_3.ProtectedStringType;
 import org.apache.commons.lang.StringUtils;
 import org.apache.commons.lang.Validate;
-import org.apache.wicket.Component;
-import org.apache.wicket.MarkupContainer;
-import org.apache.wicket.Page;
-import org.apache.wicket.PageReference;
-import org.apache.wicket.Session;
+import org.apache.wicket.*;
 import org.apache.wicket.ajax.AjaxRequestTarget;
 import org.apache.wicket.ajax.markup.html.form.AjaxSubmitLink;
 import org.apache.wicket.authroles.authentication.AuthenticatedWebApplication;
@@ -66,88 +91,20 @@
 import org.jetbrains.annotations.NotNull;
 import org.joda.time.format.DateTimeFormat;
 
-=======
-import com.evolveum.midpoint.gui.api.GuiStyleConstants;
->>>>>>> 5becb2b8
-import com.evolveum.midpoint.gui.api.model.LoadableModel;
-import com.evolveum.midpoint.gui.api.page.PageBase;
-import com.evolveum.midpoint.prism.Objectable;
-import com.evolveum.midpoint.prism.PrismContainer;
-import com.evolveum.midpoint.prism.PrismContainerValue;
-import com.evolveum.midpoint.prism.PrismContext;
-import com.evolveum.midpoint.prism.PrismObject;
-import com.evolveum.midpoint.prism.PrismProperty;
-import com.evolveum.midpoint.prism.PrismPropertyDefinition;
-import com.evolveum.midpoint.prism.PrismPropertyValue;
-import com.evolveum.midpoint.prism.Revivable;
-import com.evolveum.midpoint.prism.crypto.EncryptionException;
-import com.evolveum.midpoint.prism.crypto.Protector;
-import com.evolveum.midpoint.prism.delta.ObjectDelta;
-import com.evolveum.midpoint.prism.delta.PropertyDelta;
-import com.evolveum.midpoint.prism.match.DistinguishedNameMatchingRule;
-import com.evolveum.midpoint.prism.match.PolyStringNormMatchingRule;
-import com.evolveum.midpoint.prism.match.PolyStringOrigMatchingRule;
-import com.evolveum.midpoint.prism.match.PolyStringStrictMatchingRule;
-import com.evolveum.midpoint.prism.match.StringIgnoreCaseMatchingRule;
-import com.evolveum.midpoint.prism.path.ItemPath;
-import com.evolveum.midpoint.prism.path.ItemPathSegment;
-import com.evolveum.midpoint.prism.polystring.PolyString;
-import com.evolveum.midpoint.prism.query.ObjectPaging;
-import com.evolveum.midpoint.prism.xml.XmlTypeConverter;
-import com.evolveum.midpoint.schema.SchemaConstantsGenerated;
-import com.evolveum.midpoint.schema.constants.ObjectTypes;
-import com.evolveum.midpoint.schema.constants.SchemaConstants;
-import com.evolveum.midpoint.schema.result.OperationResult;
-import com.evolveum.midpoint.schema.util.ObjectTypeUtil;
-import com.evolveum.midpoint.schema.util.ShadowUtil;
-import com.evolveum.midpoint.security.api.AuthorizationConstants;
-import com.evolveum.midpoint.task.api.TaskCategory;
-import com.evolveum.midpoint.util.DOMUtil;
-import com.evolveum.midpoint.util.DisplayableValue;
-import com.evolveum.midpoint.util.exception.SchemaException;
-import com.evolveum.midpoint.util.exception.SystemException;
-import com.evolveum.midpoint.util.logging.LoggingUtils;
-import com.evolveum.midpoint.util.logging.Trace;
-import com.evolveum.midpoint.util.logging.TraceManager;
-import com.evolveum.midpoint.web.component.TabbedPanel;
-import com.evolveum.midpoint.web.component.data.BaseSortableDataProvider;
-import com.evolveum.midpoint.web.component.data.Table;
-import com.evolveum.midpoint.web.component.input.DropDownChoicePanel;
-import com.evolveum.midpoint.web.component.util.Selectable;
-import com.evolveum.midpoint.web.page.PageDialog;
-import com.evolveum.midpoint.web.page.admin.configuration.component.EmptyOnBlurAjaxFormUpdatingBehaviour;
-import com.evolveum.midpoint.web.page.admin.configuration.component.EmptyOnChangeAjaxFormUpdatingBehavior;
-import com.evolveum.midpoint.web.page.admin.reports.PageReport;
-import com.evolveum.midpoint.web.page.admin.resources.PageResource;
-import com.evolveum.midpoint.web.page.admin.roles.PageRole;
-import com.evolveum.midpoint.web.page.admin.server.PageTaskEdit;
-import com.evolveum.midpoint.web.page.admin.users.PageOrgUnit;
-import com.evolveum.midpoint.web.page.admin.users.PageUser;
-import com.evolveum.midpoint.web.security.MidPointApplication;
-import com.evolveum.midpoint.web.util.OnePageParameterEncoder;
-import com.evolveum.midpoint.xml.ns._public.common.common_3.AbstractRoleType;
-import com.evolveum.midpoint.xml.ns._public.common.common_3.ActivationStatusType;
-import com.evolveum.midpoint.xml.ns._public.common.common_3.ActivationType;
-import com.evolveum.midpoint.xml.ns._public.common.common_3.AssignmentType;
-import com.evolveum.midpoint.xml.ns._public.common.common_3.CredentialsType;
-import com.evolveum.midpoint.xml.ns._public.common.common_3.ObjectReferenceType;
-import com.evolveum.midpoint.xml.ns._public.common.common_3.ObjectType;
-import com.evolveum.midpoint.xml.ns._public.common.common_3.OrgType;
-import com.evolveum.midpoint.xml.ns._public.common.common_3.PasswordType;
-import com.evolveum.midpoint.xml.ns._public.common.common_3.ReportType;
-import com.evolveum.midpoint.xml.ns._public.common.common_3.ResourceType;
-import com.evolveum.midpoint.xml.ns._public.common.common_3.RoleType;
-import com.evolveum.midpoint.xml.ns._public.common.common_3.ServiceType;
-import com.evolveum.midpoint.xml.ns._public.common.common_3.ShadowType;
-import com.evolveum.midpoint.xml.ns._public.common.common_3.SystemObjectsType;
-import com.evolveum.midpoint.xml.ns._public.common.common_3.TaskType;
-import com.evolveum.midpoint.xml.ns._public.common.common_3.UserType;
-import com.evolveum.prism.xml.ns._public.types_3.PolyStringType;
-import com.evolveum.prism.xml.ns._public.types_3.ProtectedStringType;
+import javax.xml.datatype.DatatypeConfigurationException;
+import javax.xml.datatype.DatatypeFactory;
+import javax.xml.datatype.XMLGregorianCalendar;
+import javax.xml.namespace.QName;
+import java.lang.management.ManagementFactory;
+import java.lang.management.MemoryMXBean;
+import java.lang.management.RuntimeMXBean;
+import java.text.SimpleDateFormat;
+import java.util.*;
+
+import static com.evolveum.midpoint.gui.api.page.PageBase.createStringResourceStatic;
 
 /**
- * Utility class containing miscellaneous methods used mostly in Wicket
- * components.
+ * Utility class containing miscellaneous methods used mostly in Wicket components.
  * 
  * @author lazyman
  */
@@ -158,13 +115,12 @@
 
 	public static enum Channel {
 		// TODO: move this to schema component
-		LIVE_SYNC(
-				"http://midpoint.evolveum.com/xml/ns/public/provisioning/channels-3#liveSync"), RECONCILIATION(
-						"http://midpoint.evolveum.com/xml/ns/public/provisioning/channels-3#reconciliation"), DISCOVERY(
-								"http://midpoint.evolveum.com/xml/ns/public/provisioning/channels-3#discovery"), IMPORT(
-										"http://midpoint.evolveum.com/xml/ns/public/provisioning/channels-3#import"), USER(
-												"http://midpoint.evolveum.com/xml/ns/public/provisioning/channels-3#user"), WEB_SERVICE(
-														"http://midpoint.evolveum.com/xml/ns/public/provisioning/channels-3#webService");
+		LIVE_SYNC("http://midpoint.evolveum.com/xml/ns/public/provisioning/channels-3#liveSync"), 
+		RECONCILIATION("http://midpoint.evolveum.com/xml/ns/public/provisioning/channels-3#reconciliation"), 
+		DISCOVERY("http://midpoint.evolveum.com/xml/ns/public/provisioning/channels-3#discovery"), 
+		IMPORT("http://midpoint.evolveum.com/xml/ns/public/provisioning/channels-3#import"), 
+		USER("http://midpoint.evolveum.com/xml/ns/public/provisioning/channels-3#user"),
+		WEB_SERVICE("http://midpoint.evolveum.com/xml/ns/public/provisioning/channels-3#webService");
 
 		private String channel;
 
@@ -214,8 +170,7 @@
 		}
 
 		if (l > Integer.MAX_VALUE || l < Integer.MIN_VALUE) {
-			throw new IllegalArgumentException(
-					"Couldn't transform long '" + l + "' to int, too big or too small.");
+			throw new IllegalArgumentException("Couldn't transform long '" + l + "' to int, too big or too small.");
 		}
 
 		return (int) l.longValue();
@@ -231,7 +186,7 @@
 
 		return focusTypeList;
 	}
-
+	
 	public static List<QName> createAssignableTypesList() {
 		List<QName> focusTypeList = new ArrayList<>();
 
@@ -291,13 +246,11 @@
 		return categories;
 	}
 
-	public static IModel<String> createCategoryNameModel(final Component component,
-			final IModel<String> categorySymbolModel) {
+	public static IModel<String> createCategoryNameModel(final Component component, final IModel<String> categorySymbolModel) {
 		return new AbstractReadOnlyModel<String>() {
 			@Override
 			public String getObject() {
-				return createStringResourceStatic(component,
-						"pageTasks.category." + categorySymbolModel.getObject()).getString();
+				return createStringResourceStatic(component, "pageTasks.category." + categorySymbolModel.getObject()).getString();
 			}
 		};
 	}
@@ -330,8 +283,8 @@
 	// }, true);
 	// }
 
-	public static <E extends Enum> DropDownChoicePanel createEnumPanel(Class clazz, String id,
-			final IModel<E> model, final Component component) {
+	public static <E extends Enum> DropDownChoicePanel createEnumPanel(Class clazz, String id, final IModel<E> model,
+			final Component component) {
 		// final Class clazz = model.getObject().getClass();
 		final Object o = model.getObject();
 		return new DropDownChoicePanel(id, model, WebComponentUtil.createReadonlyModelFromEnum(clazz),
@@ -357,8 +310,8 @@
 				}, true);
 	}
 
-	public static DropDownChoicePanel createEnumPanel(final PrismPropertyDefinition def, String id,
-			final IModel model, final Component component) {
+	public static DropDownChoicePanel createEnumPanel(final PrismPropertyDefinition def, String id, final IModel model,
+			final Component component) {
 		// final Class clazz = model.getObject().getClass();
 		final Object o = model.getObject();
 
@@ -447,24 +400,21 @@
 	}
 
 	public static <O extends ObjectType> String getEffectiveName(PrismObject<O> object, QName propertyName) {
-		if (object == null) {
-			return null;
-		}
-
-		PrismProperty prop = object.findProperty(propertyName);
-
-		if (prop != null) {
-			if (prop.getDefinition().getTypeName().equals(DOMUtil.XSD_STRING)) {
-				return (String) prop.getRealValue();
-			} else if (prop.getDefinition().getTypeName().equals(PolyStringType.COMPLEX_TYPE)) {
-				return getOrigStringFromPoly((PolyString)prop.getRealValue());
-			}
-		}
-
-		PolyString name = getValue(object, ObjectType.F_NAME, PolyString.class);
-
-		return name != null ? name.getOrig() : null;
-	}
+    	if (object == null) {
+            return null;
+        }
+    	
+    	PrismProperty prop = object.findProperty(propertyName);
+    	
+    	if (prop!= null && prop.getDefinition().getTypeName().equals(DOMUtil.XSD_STRING)){
+    		return (String) prop.getRealValue();
+    	}
+    	
+        PolyString name = getValue(object, ObjectType.F_NAME, PolyString.class);
+
+        return name != null ? name.getOrig() : null;
+    }
+
 
 	public static String getName(ObjectReferenceType ref) {
 		if (ref == null) {
@@ -594,14 +544,13 @@
 			return;
 		}
 
-		PropertyDelta propertyDelta = delta.findPropertyDelta(new ItemPath(
-				SchemaConstantsGenerated.C_CREDENTIALS, CredentialsType.F_PASSWORD, PasswordType.F_VALUE));
+		PropertyDelta propertyDelta = delta.findPropertyDelta(
+				new ItemPath(SchemaConstantsGenerated.C_CREDENTIALS, CredentialsType.F_PASSWORD, PasswordType.F_VALUE));
 		if (propertyDelta == null) {
 			return;
 		}
 
-		Collection<PrismPropertyValue<ProtectedStringType>> values = propertyDelta
-				.getValues(ProtectedStringType.class);
+		Collection<PrismPropertyValue<ProtectedStringType>> values = propertyDelta.getValues(ProtectedStringType.class);
 		for (PrismPropertyValue<ProtectedStringType> value : values) {
 			ProtectedStringType string = value.getValue();
 			encryptProtectedString(string, encrypt, app);
@@ -609,8 +558,8 @@
 	}
 
 	public static void encryptCredentials(PrismObject object, boolean encrypt, MidPointApplication app) {
-		PrismContainer password = object.findContainer(
-				new ItemPath(SchemaConstantsGenerated.C_CREDENTIALS, CredentialsType.F_PASSWORD));
+		PrismContainer password = object
+				.findContainer(new ItemPath(SchemaConstantsGenerated.C_CREDENTIALS, CredentialsType.F_PASSWORD));
 		if (password == null) {
 			return;
 		}
@@ -626,8 +575,7 @@
 		encryptProtectedString(string, encrypt, app);
 	}
 
-	public static void encryptProtectedString(ProtectedStringType string, boolean encrypt,
-			MidPointApplication app) {
+	public static void encryptProtectedString(ProtectedStringType string, boolean encrypt, MidPointApplication app) {
 		if (string == null) {
 			return;
 		}
@@ -711,25 +659,25 @@
 		return dateFormat.format(date);
 	}
 
-	public static String getLocalizedDatePattern(String style) {
-		return DateTimeFormat.patternForStyle(style, getCurrentLocale());
-	}
-
-	public static Locale getCurrentLocale() {
-		Locale locale = Session.get().getLocale();
-		if (locale == null) {
-			locale = Locale.getDefault();
-		}
-		return locale;
-	}
-
-	public static String getLocalizedDate(Date date, String style) {
-		PatternDateConverter converter = new PatternDateConverter(getLocalizedDatePattern(style), true);
-		return converter.convertToString(date, WebComponentUtil.getCurrentLocale());
-
-	}
-
-	public static boolean isActivationEnabled(PrismObject object) {
+    public static String getLocalizedDatePattern(String style){
+        return DateTimeFormat.patternForStyle(style, getCurrentLocale());
+    }
+
+    public static Locale getCurrentLocale(){
+        Locale locale = Session.get().getLocale();
+        if (locale == null){
+            locale = Locale.getDefault();
+        }
+        return locale;
+    }
+
+    public static String getLocalizedDate(Date date, String style){
+        PatternDateConverter converter = new PatternDateConverter(getLocalizedDatePattern(style), true );
+        return converter.convertToString(date, WebComponentUtil.getCurrentLocale());
+
+    }
+
+    public static boolean isActivationEnabled(PrismObject object) {
 		Validate.notNull(object);
 
 		PrismContainer activation = object.findContainer(UserType.F_ACTIVATION); // this
@@ -776,29 +724,6 @@
 		return result.isSuccess() || result.isHandledError() || result.isInProgress();
 	}
 
-	public static <O extends ObjectType> String createDefaultIcon(ObjectType object) {
-		PrismObject<O> obj = object.asPrismObject();
-		if (object instanceof UserType) {
-			return createUserIcon((PrismObject<UserType>) obj);
-		}
-		if (object instanceof RoleType) {
-			return createRoleIcon((PrismObject<RoleType>) obj);
-		}
-		if (object instanceof OrgType) {
-			return createOrgIcon((PrismObject<OrgType>) obj);
-		}
-		if (object instanceof ServiceType) {
-			return createServiceIcon((PrismObject<ServiceType>) obj);
-		}
-		if (object instanceof ResourceType) {
-			return createResourceIcon((PrismObject<ResourceType>) obj);
-		}
-		if (object instanceof TaskType) {
-			return createTaskIcon((PrismObject<TaskType>) obj);
-		}
-		return "";
-	}
-
 	public static String createUserIcon(PrismObject<UserType> object) {
 		UserType user = object.asObjectable();
 
@@ -815,7 +740,8 @@
 
 		return getIconEnabledDisabled(object, GuiStyleConstants.CLASS_OBJECT_USER_ICON);
 	}
-
+	
+	
 	public static String createRoleIcon(PrismObject<RoleType> object) {
 		for (AuthorizationType authorization: object.asObjectable().getAuthorization()) {
 			if (authorization.getAction().contains(AuthorizationConstants.AUTZ_ALL_URL)) {
@@ -825,17 +751,12 @@
 		
 		return getIconEnabledDisabled(object, GuiStyleConstants.CLASS_OBJECT_ROLE_ICON);
 	}
-
+	
 	public static String createOrgIcon(PrismObject<OrgType> object) {
 		return getIconEnabledDisabled(object, GuiStyleConstants.CLASS_OBJECT_ORG_ICON);
 	}
-
+	
 	public static String createServiceIcon(PrismObject<ServiceType> object) {
-<<<<<<< HEAD
-		return "fa fa-cloud";
-	}
-
-=======
 		return getIconEnabledDisabled(object, GuiStyleConstants.CLASS_OBJECT_SERVICE_ICON);
 	}
 
@@ -848,7 +769,6 @@
 		return baseIcon + " " + GuiStyleConstants.CLASS_ICON_STYLE_NORMAL;
 	}
 
->>>>>>> 5becb2b8
 	public static String createResourceIcon(PrismObject<ResourceType> object) {
 		OperationalStateType operationalState = object.asObjectable().getOperationalState();
 		if (operationalState != null) {
@@ -862,23 +782,13 @@
 		}
 		return GuiStyleConstants.CLASS_OBJECT_RESOURCE_ICON + " " + GuiStyleConstants.CLASS_ICON_STYLE_NORMAL;
 	}
-
+	
 	public static String createTaskIcon(PrismObject<TaskType> object) {
 		return GuiStyleConstants.CLASS_OBJECT_TASK_ICON + " " + GuiStyleConstants.CLASS_ICON_STYLE_NORMAL;
 	}
-
+	
 	public static String createShadowIcon(PrismObject<ShadowType> object) {
 		ShadowType shadow = object.asObjectable();
-<<<<<<< HEAD
-
-		if (ShadowUtil.isProtected(object)) {
-			return "fa fa-shield";
-		}
-
-		switch (shadow.getKind()) {
-			case ACCOUNT:
-				return "fa fa-eye";
-=======
 		
 		if (ShadowUtil.isProtected(object)){
 			return GuiStyleConstants.CLASS_SHADOW_ICON_PROTECTED;
@@ -887,17 +797,11 @@
 		switch (shadow.getKind()){
 			case ACCOUNT: 
 				return GuiStyleConstants.CLASS_SHADOW_ICON_ACCOUNT;
->>>>>>> 5becb2b8
 			case GENERIC:
 				return GuiStyleConstants.CLASS_SHADOW_ICON_GENERIC;
 			case ENTITLEMENT:
-<<<<<<< HEAD
-				return "fa fa-group";
-
-=======
 				return GuiStyleConstants.CLASS_SHADOW_ICON_ENTITLEMENT;
 					
->>>>>>> 5becb2b8
 		}
 		return GuiStyleConstants.CLASS_SHADOW_ICON_UNKNOWN;
 	}
@@ -938,8 +842,7 @@
 			// ignored
 		}
 
-		operatingSystemMXBean = (com.sun.management.OperatingSystemMXBean) ManagementFactory
-				.getOperatingSystemMXBean();
+		operatingSystemMXBean = (com.sun.management.OperatingSystemMXBean) ManagementFactory.getOperatingSystemMXBean();
 		long upTime = runtimeMXBean.getUptime();
 		long processCpuTime = operatingSystemMXBean.getProcessCpuTime();
 		long elapsedCpu = processCpuTime - prevProcessCpuTime;
@@ -986,8 +889,8 @@
 	 * @param <T>
 	 * @return
 	 */
-	public static <T extends Selectable> List<T> isAnythingSelected(AjaxRequestTarget target, T single,
-			Table table, PageBase page, String nothingWarnMessage) {
+	public static <T extends Selectable> List<T> isAnythingSelected(AjaxRequestTarget target, T single, Table table,
+			PageBase page, String nothingWarnMessage) {
 		List<T> selected;
 		if (single != null) {
 			selected = new ArrayList<T>();
@@ -1016,8 +919,7 @@
 	/*
 	 * Methods used for providing prismContext into various objects.
 	 */
-	public static void revive(LoadableModel<?> loadableModel, PrismContext prismContext)
-			throws SchemaException {
+	public static void revive(LoadableModel<?> loadableModel, PrismContext prismContext) throws SchemaException {
 		if (loadableModel != null) {
 			loadableModel.revive(prismContext);
 		}
@@ -1052,8 +954,7 @@
 			try {
 				objectType.asPrismObject().revive(getPrismContext(component));
 			} catch (SchemaException e) {
-				throw new SystemException("Couldn't revive " + objectType + " because of schema exception",
-						e);
+				throw new SystemException("Couldn't revive " + objectType + " because of schema exception", e);
 			}
 		}
 	}
@@ -1140,33 +1041,31 @@
 	}
 
 	public static <T extends Component> T theSameForPage(T object, PageReference containingPageReference) {
-		Page containingPage = containingPageReference.getPage();
-		if (containingPage == null) {
-			return object;
-		}
-		String path = object.getPageRelativePath();
-		T retval = (T) containingPage.get(path);
-		if (retval == null) {
-			return object;
-			// throw new IllegalStateException("There is no component like " +
-			// object + " (path '" + path + "') on " + containingPage);
-		}
-		return retval;
-	}
-
-	public static String debugHandler(IRequestHandler handler) {
-		if (handler == null) {
-			return null;
-		}
-		if (handler instanceof RenderPageRequestHandler) {
-			return "RenderPageRequestHandler(" + ((RenderPageRequestHandler) handler).getPageClass().getName()
-					+ ")";
-		} else {
-			return handler.toString();
-		}
-	}
-
-	public static ItemPath joinPath(ItemPath path, ItemPath deltaPath) {
+        Page containingPage = containingPageReference.getPage();
+        if (containingPage == null) {
+            return object;
+        }
+        String path = object.getPageRelativePath();
+        T retval = (T) containingPage.get(path);
+        if (retval == null) {
+            return object;
+//            throw new IllegalStateException("There is no component like " + object + " (path '" + path + "') on " + containingPage);
+        }
+        return retval;
+    }
+    
+    public static String debugHandler(IRequestHandler handler) {
+    	if (handler == null) {
+    		return null;
+    	}
+    	if (handler instanceof RenderPageRequestHandler) {
+    		return "RenderPageRequestHandler("+((RenderPageRequestHandler)handler).getPageClass().getName()+")";
+    	} else {
+    		return handler.toString();
+    	}
+    }
+    
+    public static ItemPath joinPath(ItemPath path, ItemPath deltaPath) {
 		List<ItemPathSegment> newPath = new ArrayList<ItemPathSegment>();
 
 		ItemPathSegment firstDeltaSegment = deltaPath != null ? deltaPath.first() : null;
@@ -1192,15 +1091,14 @@
 		}
 		Objectable object = ref.asReferenceValue().getObject().asObjectable();
 		if (!type.isAssignableFrom(object.getClass())) {
-			throw new IllegalStateException("Got " + object.getClass() + " when expected " + type + ": "
-					+ ObjectTypeUtil.toShortString(ref, true));
+			throw new IllegalStateException("Got " + object.getClass() + " when expected " + type + ": " + ObjectTypeUtil.toShortString(ref, true));
 		}
 		return (T) object;
 	}
 
 	public static void dispatchToObjectDetailsPage(ObjectReferenceType objectRef, PageBase page) {
 		if (objectRef == null) {
-			return; // should not occur
+			return;		// should not occur
 		}
 		QName type = objectRef.getType();
 		PageParameters parameters = new PageParameters();
@@ -1214,8 +1112,7 @@
 		} else if (ResourceType.COMPLEX_TYPE.equals(type)) {
 			page.setResponsePage(new PageResource(parameters, page));
 		} else if (TaskType.COMPLEX_TYPE.equals(type)) {
-			page.setResponsePage(new PageTaskEdit(parameters)); // TODO: "back"
-																// page
+			page.setResponsePage(new PageTaskEdit(parameters));		// TODO: "back" page
 		} else if (ReportType.COMPLEX_TYPE.equals(type)) {
 			page.setResponsePage(PageReport.class, parameters);
 		} else {
@@ -1232,9 +1129,11 @@
 		if (clazz == null) {
 			return false;
 		}
-		return AbstractRoleType.class.isAssignableFrom(clazz) || UserType.class.isAssignableFrom(clazz)
-				|| ResourceType.class.isAssignableFrom(clazz) || TaskType.class.isAssignableFrom(clazz)
-				|| ReportType.class.isAssignableFrom(clazz);
+		return AbstractRoleType.class.isAssignableFrom(clazz) ||
+				UserType.class.isAssignableFrom(clazz) ||
+				ResourceType.class.isAssignableFrom(clazz) ||
+				TaskType.class.isAssignableFrom(clazz) ||
+				ReportType.class.isAssignableFrom(clazz);
 	}
 
 	public static boolean hasDetailsPage(ObjectReferenceType ref) {
@@ -1249,8 +1148,8 @@
 	}
 
 	@NotNull
-	public static TabbedPanel<ITab> createTabPanel(String id, final PageBase parentPage,
-			final List<ITab> tabs, TabbedPanel.RightSideItemProvider rightSideItemProvider) {
+	public static TabbedPanel<ITab> createTabPanel(String id, final PageBase parentPage, final List<ITab> tabs,
+			TabbedPanel.RightSideItemProvider rightSideItemProvider) {
 		TabbedPanel<ITab> tabPanel = new TabbedPanel<ITab>(id, tabs, rightSideItemProvider) {
 			@Override
 			protected WebMarkupContainer newLink(String linkId, final int index) {
