/*
 * Copyright (c) 2018-2019 Evolveum and contributors
 *
 * This work is dual-licensed under the Apache License 2.0
 * and European Union Public License. See LICENSE file for details.
 */
package com.evolveum.midpoint.web.component.assignment;

import java.util.ArrayList;
import java.util.Arrays;
import java.util.Collection;
import java.util.Collections;
import java.util.List;

import javax.xml.namespace.QName;

import com.evolveum.midpoint.gui.impl.component.icon.CompositedIcon;
import com.evolveum.midpoint.gui.impl.prism.ItemPanelSettingsBuilder;
<<<<<<< HEAD
import com.evolveum.midpoint.web.component.MultiFunctinalButtonDto;
=======
import com.evolveum.midpoint.util.QNameUtil;
import com.evolveum.midpoint.xml.ns._public.common.common_3.*;
>>>>>>> e6a2eadd
import org.apache.commons.collections.CollectionUtils;
import org.apache.commons.lang.StringUtils;
import org.apache.wicket.ajax.AjaxRequestTarget;
import org.apache.wicket.extensions.markup.html.repeater.data.grid.ICellPopulator;
import org.apache.wicket.extensions.markup.html.repeater.data.table.AbstractColumn;
import org.apache.wicket.extensions.markup.html.repeater.data.table.IColumn;
import org.apache.wicket.markup.html.WebMarkupContainer;
import org.apache.wicket.markup.html.basic.Label;
import org.apache.wicket.markup.html.list.ListItem;
import org.apache.wicket.markup.html.panel.Fragment;
import org.apache.wicket.markup.html.panel.Panel;
import org.apache.wicket.markup.repeater.Item;
import org.apache.wicket.model.IModel;
import org.apache.wicket.model.Model;

import com.evolveum.midpoint.gui.api.GuiStyleConstants;
import com.evolveum.midpoint.gui.api.component.AssignmentPopup;
import com.evolveum.midpoint.gui.api.component.BasePanel;
import com.evolveum.midpoint.gui.api.component.DisplayNamePanel;
import com.evolveum.midpoint.gui.api.model.LoadableModel;
import com.evolveum.midpoint.gui.api.page.PageBase;
import com.evolveum.midpoint.gui.api.prism.ItemWrapper;
import com.evolveum.midpoint.gui.api.prism.PrismContainerWrapper;
import com.evolveum.midpoint.gui.api.util.WebComponentUtil;
import com.evolveum.midpoint.gui.api.util.WebModelServiceUtils;
import com.evolveum.midpoint.gui.impl.component.MultivalueContainerDetailsPanel;
import com.evolveum.midpoint.gui.impl.component.MultivalueContainerListPanelWithDetailsPanel;
import com.evolveum.midpoint.gui.impl.component.data.column.PrismContainerWrapperColumn;
import com.evolveum.midpoint.gui.impl.component.icon.CompositedIconBuilder;
import com.evolveum.midpoint.gui.impl.prism.PrismContainerValueWrapper;
import com.evolveum.midpoint.gui.impl.prism.PrismReferenceValueWrapperImpl;
import com.evolveum.midpoint.gui.impl.prism.PrismReferenceWrapper;
import com.evolveum.midpoint.gui.impl.session.ObjectTabStorage;
import com.evolveum.midpoint.model.api.AssignmentCandidatesSpecification;
import com.evolveum.midpoint.model.api.AssignmentObjectRelation;
import com.evolveum.midpoint.prism.Containerable;
import com.evolveum.midpoint.prism.PrismConstants;
import com.evolveum.midpoint.prism.PrismContainerDefinition;
import com.evolveum.midpoint.prism.PrismContainerValue;
import com.evolveum.midpoint.prism.PrismObject;
import com.evolveum.midpoint.prism.path.ItemPath;
import com.evolveum.midpoint.prism.query.ObjectFilter;
import com.evolveum.midpoint.prism.query.ObjectQuery;
import com.evolveum.midpoint.prism.query.RefFilter;
import com.evolveum.midpoint.schema.constants.ObjectTypes;
import com.evolveum.midpoint.schema.result.OperationResult;
import com.evolveum.midpoint.security.api.AuthorizationConstants;
import com.evolveum.midpoint.task.api.Task;
import com.evolveum.midpoint.util.exception.ConfigurationException;
import com.evolveum.midpoint.util.exception.SchemaException;
import com.evolveum.midpoint.util.logging.Trace;
import com.evolveum.midpoint.util.logging.TraceManager;
import com.evolveum.midpoint.web.component.AjaxIconButton;
import com.evolveum.midpoint.web.component.MultifunctionalButton;
import com.evolveum.midpoint.web.component.data.column.CheckBoxHeaderColumn;
import com.evolveum.midpoint.web.component.data.column.ColumnMenuAction;
import com.evolveum.midpoint.web.component.data.column.IconColumn;
import com.evolveum.midpoint.web.component.data.column.InlineMenuButtonColumn;
import com.evolveum.midpoint.web.component.data.column.LinkColumn;
import com.evolveum.midpoint.web.component.menu.cog.ButtonInlineMenuItem;
import com.evolveum.midpoint.web.component.menu.cog.InlineMenuItem;
import com.evolveum.midpoint.web.component.menu.cog.InlineMenuItemAction;
import com.evolveum.midpoint.web.component.prism.ItemVisibility;
import com.evolveum.midpoint.web.component.prism.ValueStatus;
import com.evolveum.midpoint.web.component.search.SearchFactory;
import com.evolveum.midpoint.web.component.search.SearchItemDefinition;
import com.evolveum.midpoint.web.component.util.VisibleBehaviour;
import com.evolveum.midpoint.web.model.PrismContainerWrapperModel;
import com.evolveum.midpoint.web.page.admin.PageAdminFocus;
import com.evolveum.midpoint.web.page.admin.users.component.AllAssignmentsPreviewDialog;
import com.evolveum.midpoint.web.page.admin.users.component.AssignmentInfoDto;
import com.evolveum.midpoint.web.session.UserProfileStorage;
import com.evolveum.midpoint.web.session.UserProfileStorage.TableId;

public class AssignmentPanel extends BasePanel<PrismContainerWrapper<AssignmentType>> {

    private static final long serialVersionUID = 1L;

    private static final Trace LOGGER = TraceManager.getTrace(AssignmentPanel.class);

    private static final String ID_ASSIGNMENTS = "assignments";
    protected static final String ID_SEARCH_FRAGMENT = "searchFragment";
    protected static final String ID_SPECIFIC_CONTAINERS_FRAGMENT = "specificContainersFragment";
    private final static String ID_ACTIVATION_PANEL = "activationPanel";
    protected static final String ID_SPECIFIC_CONTAINER = "specificContainers";
    private static final String ID_NEW_ITEM_BUTTON = "newItemButton";
    private static final String ID_BUTTON_TOOLBAR_FRAGMENT = "buttonToolbarFragment";


    private static final String DOT_CLASS = AssignmentPanel.class.getName() + ".";
    protected static final String OPERATION_LOAD_ASSIGNMENTS_LIMIT = DOT_CLASS + "loadAssignmentsLimit";
    protected static final String OPERATION_LOAD_ASSIGNMENTS_TARGET_OBJ = DOT_CLASS + "loadAssignmentsTargetRefObject";
    protected static final String OPERATION_LOAD_ASSIGNMENT_TARGET_RELATIONS = DOT_CLASS + "loadAssignmentTargetRelations";
    protected static final String OPERATION_LOAD_ASSIGNMENT_HOLDER_SPECIFICATION = DOT_CLASS + "loadAssignmentHolderSpecification";

    protected int assignmentsRequestsLimit = -1;

    public AssignmentPanel(String id, IModel<PrismContainerWrapper<AssignmentType>> assignmentContainerWrapperModel) {
        super(id, assignmentContainerWrapperModel);
    }

    @Override
    protected void onInitialize() {
        super.onInitialize();
        assignmentsRequestsLimit = AssignmentsUtil.loadAssignmentsLimit(new OperationResult(OPERATION_LOAD_ASSIGNMENTS_LIMIT), getPageBase());
        initLayout();
    }

    private void initLayout() {

        MultivalueContainerListPanelWithDetailsPanel<AssignmentType, AssignmentObjectRelation> multivalueContainerListPanel =
                new MultivalueContainerListPanelWithDetailsPanel<AssignmentType, AssignmentObjectRelation>(ID_ASSIGNMENTS, getModel() != null ? getModel() : Model.of(), getTableId(),
                getAssignmentsTabStorage()) {

            private static final long serialVersionUID = 1L;

            @Override
            protected void initPaging() {
                initCustomPaging();
            }

            @Override
            protected boolean enableActionNewObject() {
                return isNewObjectButtonVisible(getFocusObject());
            }

            @Override
            protected void cancelItemDetailsPerformed(AjaxRequestTarget target){
                AssignmentPanel.this.cancelAssignmentDetailsPerformed(target);
            }

            @Override
            protected ObjectQuery createQuery() {
                return createObjectQuery();
            }

            @Override
            protected List<IColumn<PrismContainerValueWrapper<AssignmentType>, String>> createColumns() {
                if (AssignmentPanel.this.getModelObject() == null){
                    return new ArrayList<>();
                }
                return initBasicColumns();
            }

//            @Override
//            protected void newItemPerformed(AjaxRequestTarget target){
//                //todo clean up
//                newAssignmentClickPerformed(target, null);
//            }

            @Override
            protected void newItemPerformed(AjaxRequestTarget target, AssignmentObjectRelation assignmentTargetRelation) {
                newAssignmentClickPerformed(target, assignmentTargetRelation);
            }

<<<<<<< HEAD
                    @Override
                    protected List<MultiFunctinalButtonDto> createNewButtonDescription() {
                        if (AssignmentPanel.this.getModelObject() == null){
                            return null;
                        }
                        if (isInducement()) {
                            return null;
                        }

                        List<AssignmentObjectRelation> relations = WebComponentUtil.divideAssignmentRelationsByAllValues(loadAssignmentTargetRelationsList());
                        if (relations == null) {
                            return null;
                        }

                        List<MultiFunctinalButtonDto> buttonDtoList = new ArrayList<>();

                        relations.forEach(relation -> {
                            MultiFunctinalButtonDto buttonDto = new MultiFunctinalButtonDto();
                            buttonDto.setAssignmentObjectRelation(relation);

                            DisplayType additionalButtonDisplayType = WebComponentUtil.getAssignmentObjectRelationDisplayType(AssignmentPanel.this.getPageBase(), relation,
                                    isInducement() ? "AssignmentPanel.newInducementTitle" : "AssignmentPanel.newAssignmentTitle");
                            buttonDto.setAdditionalButtonDisplayType(additionalButtonDisplayType);

                            CompositedIconBuilder builder = WebComponentUtil.getAssignmentRelationIconBuilder(AssignmentPanel.this.getPageBase(), relation,
                                    additionalButtonDisplayType.getIcon(), WebComponentUtil.createIconType(GuiStyleConstants.EVO_ASSIGNMENT_ICON, "green"));
                            CompositedIcon icon = null;
                            if (builder != null) {
                                icon = builder.build();
                            }
                            buttonDto.setCompositedIcon(icon);
                            buttonDtoList.add(buttonDto);
                        });
                        return buttonDtoList;
                    }

//                    @Override
//            protected List<AssignmentObjectRelation> getNewObjectInfluencesList() {
//                if (AssignmentPanel.this.getModelObject() == null){
//                    return null;
//                }
//                if (isInducement()){
//                    return null;
//                } else {
//                    return WebComponentUtil.divideAssignmentRelationsByAllValues(loadAssignmentTargetRelationsList());
//                }
//            }

//            @Override
//            protected CompositedIconBuilder getAdditionalIconBuilder(AssignmentObjectRelation relationSpec, DisplayType additionalButtonDisplayType) {
//                return WebComponentUtil.getAssignmentRelationIconBuilder(AssignmentPanel.this.getPageBase(), relationSpec,
//                        additionalButtonDisplayType.getIcon(), WebComponentUtil.createIconType(GuiStyleConstants.EVO_ASSIGNMENT_ICON, "green"));
//            }
=======
            @Override
            protected List<AssignmentObjectRelation> getNewObjectInfluencesList() {
                if (AssignmentPanel.this.getModelObject() == null){
                    return null;
                }
                if (isInducement()){
                    return null;
                } else {
                    List<AssignmentObjectRelation> assignmentRelationsList =
                            WebComponentUtil.divideAssignmentRelationsByAllValues(loadAssignmentTargetRelationsList());
                    if (assignmentRelationsList == null || assignmentRelationsList.isEmpty()){
                        return assignmentRelationsList;
                    }
                    QName assignmentType = getAssignmentType();
                    if (assignmentType == null){
                        return assignmentRelationsList;
                    }
                    List<AssignmentObjectRelation> assignmentRelationsListFilteredByType =
                            new ArrayList<>();
                    assignmentRelationsList.forEach(assignmentRelation -> {
                        QName objectType = assignmentRelation.getObjectTypes() != null
                                && !assignmentRelation.getObjectTypes().isEmpty()
                                ? assignmentRelation.getObjectTypes().get(0) : null;
                        if (QNameUtil.match(assignmentType, objectType)){
                            assignmentRelationsListFilteredByType.add(assignmentRelation);
                        }
                    });
                    return assignmentRelationsListFilteredByType;
                }
            }

            @Override
            protected boolean getNewObjectGenericButtonVisibility(){
                AssignmentCandidatesSpecification spec = loadAssignmentHolderSpecification();
                return spec == null || spec.isSupportGenericAssignment();
            }

            @Override
            protected CompositedIconBuilder getAdditionalIconBuilder(AssignmentObjectRelation relationSpec, DisplayType additionalButtonDisplayType) {
                return WebComponentUtil.getAssignmentRelationIconBuilder(AssignmentPanel.this.getPageBase(), relationSpec,
                        additionalButtonDisplayType.getIcon(), WebComponentUtil.createIconType(GuiStyleConstants.EVO_ASSIGNMENT_ICON, "green"));
            }
>>>>>>> e6a2eadd

            @Override
            protected DisplayType getNewObjectButtonDisplayType() {
                return WebComponentUtil.createDisplayType(GuiStyleConstants.EVO_ASSIGNMENT_ICON, "green",
                        AssignmentPanel.this.createStringResource(isInducement() ?
                                "AssignmentPanel.newInducementTitle" : "AssignmentPanel.newAssignmentTitle", "", "").getString());
            }

//            @Override
//            protected DisplayType getNewObjectAdditionalButtonDisplayType(AssignmentObjectRelation assignmentTargetRelation) {
//                return WebComponentUtil.getAssignmentObjectRelationDisplayType(AssignmentPanel.this.getPageBase(), assignmentTargetRelation,
//                        isInducement() ? "AssignmentPanel.newInducementTitle" : "AssignmentPanel.newAssignmentTitle");
//            }

            @Override
            protected boolean isNewObjectButtonEnabled(){
                return !isAssignmentsLimitReached();
            }

            @Override
            protected void deleteItemPerformed(AjaxRequestTarget target, List<PrismContainerValueWrapper<AssignmentType>> toDeleteList) {
                int countAddedAssignments = 0;
                for (PrismContainerValueWrapper<AssignmentType> assignment : toDeleteList) {
                    if (ValueStatus.ADDED.equals(assignment.getStatus())){
                        countAddedAssignments++;
                    }
                }
                boolean isLimitReached = isAssignmentsLimitReached(toDeleteList.size() - countAddedAssignments, true);
                if (isLimitReached) {
                    warn(getParentPage().getString("AssignmentPanel.assignmentsLimitReachedWarning", assignmentsRequestsLimit));
                    target.add(getPageBase().getFeedbackPanel());
                    return;
                }
                super.deleteItemPerformed(target, toDeleteList);
            }

            @Override
            protected List<PrismContainerValueWrapper<AssignmentType>> postSearch(
                    List<PrismContainerValueWrapper<AssignmentType>> assignments) {
                return customPostSearch(assignments);
            }

            @Override
            protected MultivalueContainerDetailsPanel<AssignmentType> getMultivalueContainerDetailsPanel(
                    ListItem<PrismContainerValueWrapper<AssignmentType>> item) {
                return createMultivalueContainerDetailsPanel(item);
            }

            @Override
            protected WebMarkupContainer getSearchPanel(String contentAreaId) {
                return getCustomSearchPanel(contentAreaId);
            }

            @Override
            protected List<SearchItemDefinition> initSearchableItems(PrismContainerDefinition<AssignmentType> containerDef) {
                return createSearchableItems(containerDef);
            }

            @Override
            protected WebMarkupContainer initButtonToolbar(String id) {
                WebMarkupContainer buttonToolbar = initCustomButtonToolbar(id);
                if(buttonToolbar == null) {
                    return super.initButtonToolbar(id);
                }
                return buttonToolbar;
            }

        };
        multivalueContainerListPanel.add(new VisibleBehaviour(() -> getModel() != null && getModelObject() != null));
        add(multivalueContainerListPanel);

        setOutputMarkupId(true);
    }

    protected Fragment initCustomButtonToolbar(String contentAreaId){
        Fragment searchContainer = new Fragment(contentAreaId, ID_BUTTON_TOOLBAR_FRAGMENT, this);

        MultifunctionalButton newObjectIcon = getMultivalueContainerListPanel().getNewItemButton(ID_NEW_ITEM_BUTTON);
        searchContainer.add(newObjectIcon);

        return searchContainer;
    }

    protected List<SearchItemDefinition> createSearchableItems(PrismContainerDefinition<AssignmentType> containerDef){
        List<SearchItemDefinition> defs = new ArrayList<>();

        if (getAssignmentType() == null) {
            SearchFactory.addSearchRefDef(containerDef, ItemPath.create(AssignmentType.F_TARGET_REF), defs, AreaCategoryType.ADMINISTRATION, getPageBase());
            SearchFactory.addSearchRefDef(containerDef, ItemPath.create(AssignmentType.F_CONSTRUCTION, ConstructionType.F_RESOURCE_REF), defs, AreaCategoryType.ADMINISTRATION, getPageBase());
            SearchFactory.addSearchPropertyDef(containerDef, ItemPath.create(AssignmentType.F_POLICY_RULE, PolicyRuleType.F_NAME), defs);
            SearchFactory.addSearchRefDef(containerDef,
                    ItemPath.create(AssignmentType.F_POLICY_RULE, PolicyRuleType.F_POLICY_CONSTRAINTS,
                            PolicyConstraintsType.F_EXCLUSION, ExclusionPolicyConstraintType.F_TARGET_REF), defs, AreaCategoryType.POLICY, getPageBase());
        }
        SearchFactory.addSearchPropertyDef(containerDef, ItemPath.create(AssignmentType.F_ACTIVATION, ActivationType.F_ADMINISTRATIVE_STATUS), defs);
        SearchFactory.addSearchPropertyDef(containerDef, ItemPath.create(AssignmentType.F_ACTIVATION, ActivationType.F_EFFECTIVE_STATUS), defs);

        defs.addAll(SearchFactory.createExtensionDefinitionList(containerDef));

        return defs;

    }

    protected QName getAssignmentType(){
        return null;
    }

    protected void initCustomPaging(){
        if (getModel() == null || getModelObject() == null){
            return;
        }
        getAssignmentsTabStorage().setPaging(getPrismContext().queryFactory().createPaging(0, (int) getParentPage().getItemsPerPage(UserProfileStorage.TableId.ASSIGNMENTS_TAB_TABLE)));
    }

    protected ObjectTabStorage getAssignmentsTabStorage(){
        if (getModel() == null || getModelObject() == null){
            return null;
        }
        if (isInducement()){
            return getParentPage().getSessionStorage().getInducementsTabStorage();
        } else {
            return getParentPage().getSessionStorage().getAssignmentsTabStorage();
        }
    }

    protected List<PrismContainerValueWrapper<AssignmentType>> customPostSearch(List<PrismContainerValueWrapper<AssignmentType>> assignments) {
        return assignments;
    }

    protected boolean isNewObjectButtonVisible(PrismObject focusObject){
        try {
            return getParentPage().isAuthorized(AuthorizationConstants.AUTZ_UI_ADMIN_ASSIGN_ACTION_URI,
                    AuthorizationPhaseType.REQUEST, focusObject,
                    null, null, null);
        } catch (Exception ex){
            return WebComponentUtil.isAuthorized(AuthorizationConstants.AUTZ_UI_ADMIN_ASSIGN_ACTION_URI);
        }
    }

    protected ObjectQuery createObjectQuery(){
        Collection<QName> delegationRelations = getParentPage().getRelationRegistry()
                .getAllRelationsFor(RelationKindType.DELEGATION);


        //do not show archetype assignments
        ObjectReferenceType archetypeRef = new ObjectReferenceType();
        archetypeRef.setType(ArchetypeType.COMPLEX_TYPE);
        archetypeRef.setRelation(new QName(PrismConstants.NS_QUERY, "any"));
        RefFilter archetypeFilter = (RefFilter) getParentPage().getPrismContext().queryFor(AssignmentType.class)
                .item(AssignmentType.F_TARGET_REF)
                .ref(archetypeRef.asReferenceValue())
                .buildFilter();
        archetypeFilter.setOidNullAsAny(true);
        archetypeFilter.setRelationNullAsAny(true);

        ObjectQuery query = getParentPage().getPrismContext().queryFor(AssignmentType.class)
                .not()
                .item(AssignmentType.F_TARGET_REF)
                .ref(delegationRelations.toArray(new QName[0]))
                .build();
        query.addFilter(getPrismContext().queryFactory().createNot(archetypeFilter));
        return query;
    }

    protected void cancelAssignmentDetailsPerformed(AjaxRequestTarget target){
    }

    private List<AssignmentObjectRelation> loadAssignmentTargetRelationsList(){
        OperationResult result = new OperationResult(OPERATION_LOAD_ASSIGNMENT_TARGET_RELATIONS);
        List<AssignmentObjectRelation> assignmentTargetRelations = new ArrayList<>();
        PrismObject obj = getMultivalueContainerListPanel().getFocusObject();
        try {
            AssignmentCandidatesSpecification spec = getPageBase().getModelInteractionService()
                    .determineAssignmentTargetSpecification(obj, result);
            assignmentTargetRelations = spec != null ? spec.getAssignmentObjectRelations() : new ArrayList<>();
        } catch (SchemaException | ConfigurationException ex){
            result.recordPartialError(ex.getLocalizedMessage());
            LOGGER.error("Couldn't load assignment target specification for the object {} , {}", obj.getName(), ex.getLocalizedMessage());
        }
        return assignmentTargetRelations;
    }

    private AssignmentCandidatesSpecification loadAssignmentHolderSpecification(){
        OperationResult result = new OperationResult(OPERATION_LOAD_ASSIGNMENT_HOLDER_SPECIFICATION);
        PrismObject obj = getMultivalueContainerListPanel().getFocusObject();
        AssignmentCandidatesSpecification spec = null;
        try {
            spec = getPageBase().getModelInteractionService()
                    .determineAssignmentHolderSpecification(obj, result);
        } catch (SchemaException | ConfigurationException ex){
            result.recordPartialError(ex.getLocalizedMessage());
            LOGGER.error("Couldn't load assignment holder specification for the object {} , {}", obj.getName(), ex.getLocalizedMessage());
        }
        return spec;
    }

    protected List<IColumn<PrismContainerValueWrapper<AssignmentType>, String>> initBasicColumns() {
        List<IColumn<PrismContainerValueWrapper<AssignmentType>, String>> columns = new ArrayList<>();

        columns.add(new CheckBoxHeaderColumn<>());

        columns.add(new IconColumn<PrismContainerValueWrapper<AssignmentType>>(Model.of("")) {

            private static final long serialVersionUID = 1L;

            @Override
            protected DisplayType getIconDisplayType(IModel<PrismContainerValueWrapper<AssignmentType>> rowModel){
                AssignmentType assignment = rowModel.getObject().getRealValue();
                LOGGER.trace("Create icon for AssignmentType: " + assignment);
                if (assignment != null && assignment.getTargetRef() != null && StringUtils.isNotEmpty(assignment.getTargetRef().getOid())){
                    List<ObjectType> targetObjectList = WebComponentUtil.loadReferencedObjectList(Arrays.asList(assignment.getTargetRef()), OPERATION_LOAD_ASSIGNMENTS_TARGET_OBJ,
                            AssignmentPanel.this.getPageBase());
                    if (targetObjectList != null && targetObjectList.size() > 0){
                        ObjectType targetObject = targetObjectList.get(0);
                        DisplayType displayType = WebComponentUtil.getArchetypePolicyDisplayType(targetObject, AssignmentPanel.this.getPageBase());
                        if (displayType != null){
                            String disabledStyle = "";
                            if (targetObject instanceof FocusType) {
                                disabledStyle = WebComponentUtil.getIconEnabledDisabled(((FocusType)targetObject).asPrismObject());
                                if (displayType.getIcon() != null && StringUtils.isNotEmpty(displayType.getIcon().getCssClass()) &&
                                        disabledStyle != null){
                                    displayType.getIcon().setCssClass(displayType.getIcon().getCssClass() + " " + disabledStyle);
                                    displayType.getIcon().setColor("");
                                }
                            }
                            return displayType;
                        }
                    }
                }
                return WebComponentUtil.createDisplayType(WebComponentUtil.createDefaultBlackIcon(
                        AssignmentsUtil.getTargetType(rowModel.getObject().getRealValue())));
            }

        });

        columns.add(new LinkColumn<PrismContainerValueWrapper<AssignmentType>>(createStringResource("PolicyRulesPanel.nameColumn")){
            private static final long serialVersionUID = 1L;

            @Override
            protected IModel<String> createLinkModel(IModel<PrismContainerValueWrapper<AssignmentType>> rowModel) {
                LOGGER.trace("Create name for AssignmentType: " + rowModel.getObject().getRealValue());
                String name = AssignmentsUtil.getName(rowModel.getObject(), getParentPage());
                LOGGER.trace("Name for AssignmentType: " + name);
                if (StringUtils.isBlank(name)) {
                    return createStringResource("AssignmentPanel.noName");
                }
                return Model.of(name);
            }

            @Override
            public boolean isEnabled(IModel<PrismContainerValueWrapper<AssignmentType>> rowModel) {
                if (rowModel.getObject().getRealValue().getFocusMappings() != null){
                    return false;
                }
                return true;
            }

            @Override
            public void onClick(AjaxRequestTarget target, IModel<PrismContainerValueWrapper<AssignmentType>> rowModel) {
                AssignmentPanel.this.assignmentDetailsPerformed(target);
                getMultivalueContainerListPanel().itemDetailsPerformed(target, rowModel);
            }
        });

        columns.add(new PrismContainerWrapperColumn<>(getModel(), AssignmentType.F_ACTIVATION, getPageBase()));

        if (getAssignmentType() == null) {
            columns.add(new AbstractColumn<PrismContainerValueWrapper<AssignmentType>, String>(createStringResource("AssignmentPanel.moreData")) {
                private static final long serialVersionUID = 1L;

                @Override
                public void populateItem(Item<ICellPopulator<PrismContainerValueWrapper<AssignmentType>>> cellItem, String componentId,
                                         IModel<PrismContainerValueWrapper<AssignmentType>> rowModel) {
                    AssignmentType assignmentType = rowModel != null && rowModel.getObject() != null ?
                            rowModel.getObject().getRealValue() : null;
                    cellItem.add(new Label(componentId, AssignmentsUtil.getAssignmentSpecificInfoLabel(assignmentType, AssignmentPanel.this.getPageBase())));
                }
            });
        }

        columns.addAll(initColumns());
        List<InlineMenuItem> menuActionsList = getAssignmentMenuActions();
        columns.add(new InlineMenuButtonColumn<PrismContainerValueWrapper<AssignmentType>>(menuActionsList, getPageBase()){
            private static final long serialVersionUID = 1L;

            @Override
            protected boolean isButtonMenuItemEnabled(IModel<PrismContainerValueWrapper<AssignmentType>> rowModel){
                if (rowModel != null
                        && ValueStatus.ADDED.equals(rowModel.getObject().getStatus())) {
                    return true;
                }
                return !isAssignmentsLimitReached();
            }
        });
        return columns;
    }

    protected List<IColumn<PrismContainerValueWrapper<AssignmentType>, String>> initColumns(){
        return new ArrayList<>();
    }

    protected void assignmentDetailsPerformed(AjaxRequestTarget target){
    }

    protected void newAssignmentClickPerformed(AjaxRequestTarget target, AssignmentObjectRelation assignmentTargetRelation){
        AssignmentPopup popupPanel = new AssignmentPopup(getPageBase().getMainPopupBodyId()) {

            private static final long serialVersionUID = 1L;

            @Override
            protected void addPerformed(AjaxRequestTarget target, List newAssignmentsList) {
                super.addPerformed(target, newAssignmentsList);
                addSelectedAssignmentsPerformed(target, newAssignmentsList);
            }

            @Override
            protected List<ObjectTypes> getAvailableObjectTypesList(){
                if (assignmentTargetRelation == null || CollectionUtils.isEmpty(assignmentTargetRelation.getObjectTypes())) {
                    return getObjectTypesList();
                } else {
                    return mergeNewAssignmentTargetTypeLists(assignmentTargetRelation.getObjectTypes(), getObjectTypesList());
                }
            }

            @Override
            protected QName getPredefinedRelation(){
                if (assignmentTargetRelation == null){
                    return null;
                }
                return !CollectionUtils.isEmpty(assignmentTargetRelation.getRelations()) ? assignmentTargetRelation.getRelations().get(0) : null;
            }

            @Override
            protected List<ObjectReferenceType> getArchetypeRefList(){
                return assignmentTargetRelation != null ? assignmentTargetRelation.getArchetypeRefs() : null;
            }

            @Override
            protected ObjectFilter getSubtypeFilter(){
                return AssignmentPanel.this.getSubtypeFilter();
            }

            @Override
            protected boolean isEntitlementAssignment(){
                return AssignmentPanel.this.isEntitlementAssignment();
            }

            @Override
            protected PrismContainerWrapper<AssignmentType> getAssignmentWrapperModel() {
                return AssignmentPanel.this.getModelObject();
            }

            @Override
            protected boolean isOrgTreeTabVisible(){
                return assignmentTargetRelation == null;
            }
        };
        popupPanel.setOutputMarkupId(true);
        popupPanel.setOutputMarkupPlaceholderTag(true);
        getPageBase().showMainPopup(popupPanel, target);
    }

    protected List<ObjectTypes> getObjectTypesList(){
        if (getAssignmentType() == null) {
            return WebComponentUtil.createAssignableTypesList();
        } else {
            return Arrays.asList(ObjectTypes.getObjectTypeFromTypeQName(getAssignmentType()));
        }
    }

    protected boolean isEntitlementAssignment(){
        return false;
    }

    protected void addSelectedAssignmentsPerformed(AjaxRequestTarget target, List<AssignmentType> newAssignmentsList){
        if (newAssignmentsList == null || newAssignmentsList.isEmpty()) {
            warn(getParentPage().getString("AssignmentTablePanel.message.noAssignmentSelected"));
            target.add(getPageBase().getFeedbackPanel());
            return;
        }
        boolean isAssignmentsLimitReached = isAssignmentsLimitReached(newAssignmentsList != null ? newAssignmentsList.size() : 0, true);
        if (isAssignmentsLimitReached) {
            warn(getParentPage().getString("AssignmentPanel.assignmentsLimitReachedWarning", assignmentsRequestsLimit));
            target.add(getPageBase().getFeedbackPanel());
            return;
        }

        newAssignmentsList.forEach(assignment -> {

            PrismContainerValue<AssignmentType> newAssignment = getModelObject().getItem().createNewValue();
            AssignmentType assignmentType = newAssignment.asContainerable();

            if (assignment.getConstruction() != null && assignment.getConstruction().getResourceRef() != null) {
                assignmentType.setConstruction(assignment.getConstruction());
            } else {
                assignmentType.setTargetRef(assignment.getTargetRef());
            }
            getMultivalueContainerListPanel().createNewItemContainerValueWrapper(newAssignment, getModelObject(),
                    target);
            getMultivalueContainerListPanel().refreshTable(target);
            getMultivalueContainerListPanel().reloadSavePreviewButtons(target);

        });


    }

    protected WebMarkupContainer getCustomSearchPanel(String contentAreaId) {
        return new WebMarkupContainer(contentAreaId);
    }

    private MultivalueContainerDetailsPanel<AssignmentType> createMultivalueContainerDetailsPanel(ListItem<PrismContainerValueWrapper<AssignmentType>> item) {
        if (isAssignmentsLimitReached()){
            item.getModelObject().setReadOnly(true, true);
        } else if (item.getModelObject().isReadOnly()){
            item.getModelObject().setReadOnly(false, true);
        }

        MultivalueContainerDetailsPanel<AssignmentType> detailsPanel = new  MultivalueContainerDetailsPanel<AssignmentType>(MultivalueContainerListPanelWithDetailsPanel.ID_ITEM_DETAILS, item.getModel()) {

            private static final long serialVersionUID = 1L;

            @Override
            protected ItemVisibility getBasicTabVisibity(ItemWrapper<?,?,?,?> itemWrapper, ItemPath parentAssignmentPath) {
                return AssignmentPanel.this.getBasicTabVisibity(itemWrapper, parentAssignmentPath, item.getModel());
            }

            @Override
            protected void addBasicContainerValuePanel(String idPanel) {
                add(getBasicContainerPanel(idPanel, item.getModel()));
            }

            @Override
            protected  Fragment getSpecificContainers(String contentAreaId) {

                return createSpecificContainersFragment(contentAreaId, item.getModel());

            }

            @Override
            protected DisplayNamePanel<AssignmentType> createDisplayNamePanel(String displayNamePanelId) {
                IModel<AssignmentType> displayNameModel = getDisplayModel(item.getModelObject().getRealValue());
                return new DisplayNamePanel<AssignmentType>(displayNamePanelId, displayNameModel) {

                    private static final long serialVersionUID = 1L;

                    @Override
                    protected QName getRelation() {
                        return getRelationForDisplayNamePanel(item.getModelObject());
                    }

                    @Override
                    protected IModel<String> getKindIntentLabelModel() {
                        return getKindIntentLabelModelForDisplayNamePanel(item.getModelObject());
                    }

                };
            }

        };
        return detailsPanel;
    }

    private Fragment createSpecificContainersFragment(String contentAreaId, IModel<PrismContainerValueWrapper<AssignmentType>> model) {
        QName assignmentTargetType = AssignmentsUtil.getTargetType(model.getObject().getRealValue());
        Fragment specificContainers = new Fragment(contentAreaId, AssignmentPanel.ID_SPECIFIC_CONTAINERS_FRAGMENT, this);
        if (supportsCustomContainers(assignmentTargetType)) {
            addCustomSpecificContainers(specificContainers, model);
        } else {
            specificContainers.add(new WebMarkupContainer(ID_SPECIFIC_CONTAINER));
        }

        ItemPath assignmentPath = model.getObject().getRealValue().asPrismContainerValue().getPath();
        PrismContainerWrapperModel<AssignmentType, ActivationType> activationModel = PrismContainerWrapperModel.fromContainerValueWrapper(model, AssignmentType.F_ACTIVATION);
        try {
            ItemPanelSettingsBuilder settings = new ItemPanelSettingsBuilder();
            settings.visibilityHandler(itemWrapper -> getActivationVisibileItems(itemWrapper.getPath(), assignmentPath));
            Panel activationContainer = getPageBase().initItemPanel(ID_ACTIVATION_PANEL, ActivationType.COMPLEX_TYPE, activationModel, settings.build());
            specificContainers.add(activationContainer);
        } catch (SchemaException e) {
            LOGGER.error("Cannot create panel for activation, {}", e.getMessage(), e);
            getSession().error("Cannot create panel for activation, " + e.getMessage());
        }

        return specificContainers;
    }

    private boolean supportsCustomContainers(QName targetType) {
        if (PersonaConstructionType.COMPLEX_TYPE.equals(targetType)) {
            return true;
        }

        if (ConstructionType.COMPLEX_TYPE.equals(targetType)) {
            return true;
        }

        if (PolicyRuleType.COMPLEX_TYPE.equals(targetType)) {
            return true;
        }

        return false;
    }

    protected void addCustomSpecificContainers(Fragment specificContainers, IModel<PrismContainerValueWrapper<AssignmentType>> modelObject) {
        specificContainers.add(getSpecificContainerPanel(modelObject));
    }

    protected Panel getSpecificContainerPanel(IModel<PrismContainerValueWrapper<AssignmentType>> modelObject) {

        ItemPath assignmentPath = modelObject.getObject().getPath();
        try {
            IModel<PrismContainerWrapper> wrapperModel = getSpecificContainerModel(modelObject);
            ItemPanelSettingsBuilder builder = new ItemPanelSettingsBuilder();
            builder.visibilityHandler(itemWrapper -> getSpecificContainersItemsVisibility(itemWrapper, assignmentPath));
            Panel constraintsContainerPanel = getPageBase().initItemPanel(ID_SPECIFIC_CONTAINER, wrapperModel.getObject().getTypeName(),
                    wrapperModel, builder.build());
            constraintsContainerPanel.setOutputMarkupId(true);
            return constraintsContainerPanel;
        } catch (SchemaException e) {
            LOGGER.error("Cannot create panel for activation, {}", e.getMessage(), e);
            getSession().error("Cannot create panel for activation, " + e.getMessage());
        }
        return null;
    }

protected IModel<PrismContainerWrapper> getSpecificContainerModel(IModel<PrismContainerValueWrapper<AssignmentType>> modelObject){
    //TODO cannot this be done by inheritance for concrete panel???
    AssignmentType assignment = modelObject.getObject().getRealValue();
    if (ConstructionType.COMPLEX_TYPE.equals(AssignmentsUtil.getTargetType(assignment))) {
        IModel<PrismContainerWrapper<ConstructionType>> constructionModel = PrismContainerWrapperModel.fromContainerValueWrapper(modelObject, AssignmentType.F_CONSTRUCTION);
        return (IModel) constructionModel;
    }

    if (PersonaConstructionType.COMPLEX_TYPE.equals(AssignmentsUtil.getTargetType(assignment))) {
        IModel<PrismContainerWrapper<PersonaConstructionType>> constructionModel = PrismContainerWrapperModel.fromContainerValueWrapper(modelObject, AssignmentType.F_PERSONA_CONSTRUCTION);
        return (IModel) constructionModel;
    }
    if (PolicyRuleType.COMPLEX_TYPE.equals(AssignmentsUtil.getTargetType(assignment))) {
        IModel<PrismContainerWrapper<PolicyRuleType>> policyRuleModel = PrismContainerWrapperModel.fromContainerValueWrapper(modelObject, AssignmentType.F_POLICY_RULE);
        return (IModel) policyRuleModel;
    }
    return Model.of();
}

//FIXME rewrite so it will work properly :)
protected ItemVisibility getSpecificContainersItemsVisibility(ItemWrapper itemWrapper, ItemPath parentAssignmentPath) {
    if(parentAssignmentPath.append(AssignmentType.F_CONSTRUCTION).append(ConstructionType.F_ATTRIBUTE).append(ResourceAttributeDefinitionType.F_INBOUND).namedSegmentsOnly().isSubPathOrEquivalent(itemWrapper.getPath().namedSegmentsOnly())
            || parentAssignmentPath.append(AssignmentType.F_CONSTRUCTION).append(ConstructionType.F_ASSOCIATION).append(ResourceAttributeDefinitionType.F_INBOUND).namedSegmentsOnly().isSubPathOrEquivalent(itemWrapper.getPath().namedSegmentsOnly())) {
        return ItemVisibility.HIDDEN;
    }

    List<ItemPath> pathsToHide = new ArrayList<>();
    pathsToHide.add(parentAssignmentPath.append(AssignmentType.F_CONSTRUCTION).append(ConstructionType.F_RESOURCE_REF).namedSegmentsOnly());
    pathsToHide.add(parentAssignmentPath.append(AssignmentType.F_CONSTRUCTION).append(ConstructionType.F_AUXILIARY_OBJECT_CLASS).namedSegmentsOnly());



    if (!WebComponentUtil.isItemVisible(pathsToHide, itemWrapper.getPath().namedSegmentsOnly())) {
        return ItemVisibility.AUTO;
    } else {
        return ItemVisibility.HIDDEN;
    }
}

//FIXME: rewrite so it will work properly
    private ItemVisibility getBasicTabVisibity(ItemWrapper<?, ?, ?, ?> itemWrapper, ItemPath parentAssignmentPath, IModel<PrismContainerValueWrapper<AssignmentType>> model) {
        ItemPath assignmentPath = model.getObject().getNewValue().getPath();
        return getAssignmentBasicTabVisibity(itemWrapper, parentAssignmentPath, assignmentPath, model.getObject().getRealValue());
    }

    protected Panel getBasicContainerPanel(String idPanel, IModel<PrismContainerValueWrapper<AssignmentType>>  model) {
        ItemPath itemPath = getModelObject().getPath();
//        model.getObject().getParent().setShowOnTopLevel(true);
        return getPageBase().initContainerValuePanel(idPanel, model, itemWrapper -> getBasicTabVisibity(itemWrapper, itemPath, model));
    }

    private QName getRelationForDisplayNamePanel(PrismContainerValueWrapper<AssignmentType> modelObject) {
        AssignmentType assignment = modelObject.getRealValue();
        if (assignment.getTargetRef() != null) {
            return assignment.getTargetRef().getRelation();
        } else {
            return null;
        }
    }

    private IModel<String> getKindIntentLabelModelForDisplayNamePanel(PrismContainerValueWrapper<AssignmentType> modelObject) {
        AssignmentType assignment = modelObject.getRealValue();
        if (assignment.getConstruction() != null){
            return createStringResource("DisplayNamePanel.kindIntentLabel", assignment.getConstruction().getKind(),
                    assignment.getConstruction().getIntent());
        }
        return Model.of();
    }

    private ItemVisibility getActivationVisibileItems(ItemPath pathToCheck, ItemPath assignmentPath) {
        if (assignmentPath.append(ItemPath.create(AssignmentType.F_ACTIVATION, ActivationType.F_LOCKOUT_EXPIRATION_TIMESTAMP)).equivalent(pathToCheck)) {
            return ItemVisibility.HIDDEN;
        }

        if (assignmentPath.append(ItemPath.create(AssignmentType.F_ACTIVATION, ActivationType.F_LOCKOUT_STATUS)).equivalent(pathToCheck)) {
            return ItemVisibility.HIDDEN;
        }

        return ItemVisibility.AUTO;
    }

    private List<ObjectTypes> mergeNewAssignmentTargetTypeLists(List<QName> allowedByAssignmentTargetSpecification, List<ObjectTypes> availableTypesList){
        if (CollectionUtils.isEmpty(allowedByAssignmentTargetSpecification)){
            return availableTypesList;
        }
        if (CollectionUtils.isEmpty(availableTypesList)){
            return availableTypesList;
        }
        List<ObjectTypes> mergedList = new ArrayList<>();
        allowedByAssignmentTargetSpecification.forEach(qnameValue -> {
            ObjectTypes objectTypes = ObjectTypes.getObjectTypeFromTypeQName(qnameValue);
            for (ObjectTypes availableObjectTypes : availableTypesList) {
                if (availableObjectTypes.getClassDefinition().equals(objectTypes.getClassDefinition())) {
                    mergedList.add(objectTypes);
                    break;
                }
            }
        });
        return mergedList;
    }



    protected ItemVisibility getAssignmentBasicTabVisibity(ItemWrapper<?, ?, ?, ?> itemWrapper, ItemPath parentAssignmentPath, ItemPath assignmentPath, AssignmentType assignment) {

        if (itemWrapper.getPath().equals(assignmentPath.append(AssignmentType.F_METADATA))){
            return ItemVisibility.AUTO;
        }

        ObjectReferenceType targetRef = assignment.getTargetRef();
        List<ItemPath> pathsToHide = new ArrayList<>();
        QName targetType = null;
        if (targetRef != null) {
            targetType = targetRef.getType();
        }
        pathsToHide.add(assignmentPath.append(AssignmentType.F_TARGET_REF));

        if (OrgType.COMPLEX_TYPE.equals(targetType) || AssignmentsUtil.isPolicyRuleAssignment(assignment)) {
            pathsToHide.add(assignmentPath.append(AssignmentType.F_TENANT_REF));
            pathsToHide.add(assignmentPath.append(AssignmentType.F_ORG_REF));
        }
        if (AssignmentsUtil.isPolicyRuleAssignment(assignment)){
            pathsToHide.add(assignmentPath.append(AssignmentType.F_FOCUS_TYPE));
        }

//        if (assignment.getConstruction() == null) {
            pathsToHide.add(assignmentPath.append(AssignmentType.F_CONSTRUCTION));
//        }
//        if (assignment.getPersonaConstruction() == null) {
            pathsToHide.add(assignmentPath.append(AssignmentType.F_PERSONA_CONSTRUCTION));
//        }
//        if (assignment.getPolicyRule() == null) {
            pathsToHide.add(assignmentPath.append(AssignmentType.F_POLICY_RULE));
//        }

        if (itemWrapper instanceof PrismContainerWrapper) {
            return ItemVisibility.HIDDEN;
        }

        if (!WebComponentUtil.isItemVisible(pathsToHide, itemWrapper.getPath())) {
            return ItemVisibility.AUTO;
        } else {
            return ItemVisibility.HIDDEN;
        }
    }

    private <C extends Containerable> IModel<C> getDisplayModel(AssignmentType assignment){
        final IModel<C> displayNameModel = new IModel<C>() {

            private static final long serialVersionUID = 1L;

            @Override
            public C getObject() {
                if (assignment.getTargetRef() != null && assignment.getTargetRef().getOid() != null) {
                    Task task = getPageBase().createSimpleTask("Load target");
                    com.evolveum.midpoint.schema.result.OperationResult result = task.getResult();
                    PrismObject<ObjectType> targetObject = WebModelServiceUtils.loadObject(assignment.getTargetRef(), getPageBase(), task, result);
                    return targetObject != null ? (C) targetObject.asObjectable() : null;
                }
                if (assignment.getConstruction() != null && assignment.getConstruction().getResourceRef() != null) {
                    Task task = getPageBase().createSimpleTask("Load resource");
                    com.evolveum.midpoint.schema.result.OperationResult result = task.getResult();
                    return (C) WebModelServiceUtils.loadObject(assignment.getConstruction().getResourceRef(), getPageBase(), task, result).asObjectable();
                } else if (assignment.getPersonaConstruction() != null) {
                    return (C) assignment.getPersonaConstruction();
                } else if (assignment.getPolicyRule() !=null) {
                    return (C) assignment.getPolicyRule();
                }
                return null;
            }

        };
        return displayNameModel;
    }

    private List<InlineMenuItem> getAssignmentMenuActions() {
        List<InlineMenuItem> menuItems = new ArrayList<>();
        PrismObject obj = getMultivalueContainerListPanel().getFocusObject();
        try {
            boolean isUnassignAuthorized = getParentPage().isAuthorized(AuthorizationConstants.AUTZ_UI_ADMIN_UNASSIGN_ACTION_URI,
                    AuthorizationPhaseType.REQUEST, obj,
                    null, null, null);
            if (isUnassignAuthorized) {
                menuItems.add(new ButtonInlineMenuItem(getAssignmentsLimitReachedTitleModel("pageAdminFocus.menu.unassign")) {
                    private static final long serialVersionUID = 1L;

                    @Override
                    public String getButtonIconCssClass() {
                        return GuiStyleConstants.CLASS_DELETE_MENU_ITEM;
                    }

                    @Override
                    public InlineMenuItemAction initAction() {
                        return getMultivalueContainerListPanel().createDeleteColumnAction();
                    }
                });
            }

        } catch (Exception ex){
            LOGGER.error("Couldn't check unassign authorization for the object: {}, {}", obj.getName(), ex.getLocalizedMessage());
            if (WebComponentUtil.isAuthorized(AuthorizationConstants.AUTZ_UI_ADMIN_ASSIGN_ACTION_URI)){
                menuItems.add(new ButtonInlineMenuItem(createStringResource("PageBase.button.unassign")) {
                    private static final long serialVersionUID = 1L;

                    @Override
                    public String getButtonIconCssClass() {
                        return GuiStyleConstants.CLASS_DELETE_MENU_ITEM;
                    }

                    @Override
                    public InlineMenuItemAction initAction() {
                        return getMultivalueContainerListPanel().createDeleteColumnAction();
                    }
                });
            }
        }
        menuItems.add(new ButtonInlineMenuItem(createStringResource("PageBase.button.edit")) {
            private static final long serialVersionUID = 1L;

            @Override
            public String getButtonIconCssClass() {
                return GuiStyleConstants.CLASS_EDIT_MENU_ITEM;
            }

            @Override
            public InlineMenuItemAction initAction() {
                return getMultivalueContainerListPanel().createEditColumnAction();
            }
        });
        menuItems.add(new ButtonInlineMenuItem(createStringResource("AssignmentPanel.viewTargetObject")) {
            private static final long serialVersionUID = 1L;

            @Override
            public String getButtonIconCssClass() {
                return GuiStyleConstants.CLASS_NAVIGATE_ARROW;
            }

            @Override
            public InlineMenuItemAction initAction() {
                return new ColumnMenuAction<PrismContainerValueWrapper<AssignmentType>>() {
                    private static final long serialVersionUID = 1L;

                    @Override
                    public void onClick(AjaxRequestTarget target) {
                        PrismContainerValueWrapper<AssignmentType> assignmentContainer = getRowModel().getObject();
                        PrismReferenceWrapper<ObjectReferenceType> targetRef;
                        try {
                            targetRef = assignmentContainer.findReference(ItemPath.create(AssignmentType.F_TARGET_REF));
                        } catch (SchemaException e) {
                            getSession().error("Couldn't show details page. More information provided in log.");
                            LOGGER.error("Couldn't show detials page, no targetRef reference wrapper found: {}", e.getMessage(), e);
                            target.add(getPageBase().getFeedbackPanel());
                            return;
                        }

                        if (targetRef != null && targetRef.getValues() != null && targetRef.getValues().size() > 0) {
                            PrismReferenceValueWrapperImpl<ObjectReferenceType> refWrapper = (PrismReferenceValueWrapperImpl<ObjectReferenceType>)targetRef.getValues().get(0);
                            if (!StringUtils.isEmpty(refWrapper.getNewValue().getOid())) {
                                Class<? extends ObjectType> targetClass = ObjectTypes.getObjectTypeFromTypeQName(refWrapper.getRealValue().getType()).getClassDefinition();
                                WebComponentUtil.dispatchToObjectDetailsPage(targetClass, refWrapper.getNewValue().getOid(), AssignmentPanel.this, false);
                            }
                        }
                    }
                };
            }

            @Override
            public boolean isHeaderMenuItem(){
                return false;
            }
        });
        return menuItems;
    }

    protected MultivalueContainerListPanelWithDetailsPanel<AssignmentType, AssignmentCandidatesSpecification> getMultivalueContainerListPanel() {
        return ((MultivalueContainerListPanelWithDetailsPanel<AssignmentType, AssignmentCandidatesSpecification>)get(ID_ASSIGNMENTS));
    }

    public MultivalueContainerDetailsPanel<AssignmentType> getMultivalueContainerDetailsPanel() {
        return ((MultivalueContainerDetailsPanel<AssignmentType>)get(MultivalueContainerListPanelWithDetailsPanel.ID_ITEM_DETAILS));
    }

    //TODO override for each type ?
    protected TableId getTableId() {
        return UserProfileStorage.TableId.ASSIGNMENTS_TAB_TABLE;
    }

    protected WebMarkupContainer getAssignmentContainer() {
        return getMultivalueContainerListPanel().getItemContainer();
    }

    protected PageBase getParentPage() {
        return getPageBase();
    }

    private IModel<String> getAssignmentsLimitReachedTitleModel(String defaultTitleKey) {
        return new LoadableModel<String>(true) {
            @Override
            protected String load() {
                return isAssignmentsLimitReached() ?
                        AssignmentPanel.this.getPageBase().createStringResource("RoleCatalogItemButton.assignmentsLimitReachedTitle",
                                assignmentsRequestsLimit).getString() : createStringResource(defaultTitleKey).getString();
            }
        };
    }

    protected boolean isAssignmentsLimitReached() {
        return isAssignmentsLimitReached(0, false);
    }

    protected boolean isAssignmentsLimitReached(int selectedAssignmentsCount, boolean actionPerformed) {
        if (assignmentsRequestsLimit < 0){
            return false;
        }
        int changedItems = 0;
        List<PrismContainerValueWrapper<AssignmentType>> assignmentsList = getModelObject().getValues();
        for (PrismContainerValueWrapper<AssignmentType> assignment : assignmentsList){
            if (assignment.hasChanged()){
                changedItems++;
            }
        }
        return actionPerformed ? (changedItems + selectedAssignmentsCount) > assignmentsRequestsLimit :
                (changedItems + selectedAssignmentsCount)  >= assignmentsRequestsLimit;
    }

    protected boolean isInducement(){
        return getModelObject() != null && getModelObject().getPath().containsNameExactly(AbstractRoleType.F_INDUCEMENT);
    }

    protected ObjectFilter getSubtypeFilter(){
        return null;
    }
}<|MERGE_RESOLUTION|>--- conflicted
+++ resolved
@@ -6,22 +6,57 @@
  */
 package com.evolveum.midpoint.web.component.assignment;
 
-import java.util.ArrayList;
-import java.util.Arrays;
-import java.util.Collection;
-import java.util.Collections;
-import java.util.List;
-
-import javax.xml.namespace.QName;
-
+import com.evolveum.midpoint.gui.api.GuiStyleConstants;
+import com.evolveum.midpoint.gui.api.component.AssignmentPopup;
+import com.evolveum.midpoint.gui.api.component.BasePanel;
+import com.evolveum.midpoint.gui.api.component.DisplayNamePanel;
+import com.evolveum.midpoint.gui.api.model.LoadableModel;
+import com.evolveum.midpoint.gui.api.page.PageBase;
+import com.evolveum.midpoint.gui.api.prism.ItemWrapper;
+import com.evolveum.midpoint.gui.api.prism.PrismContainerWrapper;
+import com.evolveum.midpoint.gui.api.util.WebComponentUtil;
+import com.evolveum.midpoint.gui.api.util.WebModelServiceUtils;
+import com.evolveum.midpoint.gui.impl.component.MultivalueContainerDetailsPanel;
+import com.evolveum.midpoint.gui.impl.component.MultivalueContainerListPanelWithDetailsPanel;
+import com.evolveum.midpoint.gui.impl.component.data.column.PrismContainerWrapperColumn;
 import com.evolveum.midpoint.gui.impl.component.icon.CompositedIcon;
+import com.evolveum.midpoint.gui.impl.component.icon.CompositedIconBuilder;
 import com.evolveum.midpoint.gui.impl.prism.ItemPanelSettingsBuilder;
-<<<<<<< HEAD
+import com.evolveum.midpoint.gui.impl.prism.PrismContainerValueWrapper;
+import com.evolveum.midpoint.gui.impl.prism.PrismReferenceValueWrapperImpl;
+import com.evolveum.midpoint.gui.impl.prism.PrismReferenceWrapper;
+import com.evolveum.midpoint.gui.impl.session.ObjectTabStorage;
+import com.evolveum.midpoint.model.api.AssignmentCandidatesSpecification;
+import com.evolveum.midpoint.model.api.AssignmentObjectRelation;
+import com.evolveum.midpoint.prism.*;
+import com.evolveum.midpoint.prism.path.ItemPath;
+import com.evolveum.midpoint.prism.query.ObjectFilter;
+import com.evolveum.midpoint.prism.query.ObjectQuery;
+import com.evolveum.midpoint.prism.query.RefFilter;
+import com.evolveum.midpoint.schema.constants.ObjectTypes;
+import com.evolveum.midpoint.schema.result.OperationResult;
+import com.evolveum.midpoint.security.api.AuthorizationConstants;
+import com.evolveum.midpoint.task.api.Task;
+import com.evolveum.midpoint.util.QNameUtil;
+import com.evolveum.midpoint.util.exception.ConfigurationException;
+import com.evolveum.midpoint.util.exception.SchemaException;
+import com.evolveum.midpoint.util.logging.Trace;
+import com.evolveum.midpoint.util.logging.TraceManager;
 import com.evolveum.midpoint.web.component.MultiFunctinalButtonDto;
-=======
-import com.evolveum.midpoint.util.QNameUtil;
+import com.evolveum.midpoint.web.component.MultifunctionalButton;
+import com.evolveum.midpoint.web.component.data.column.*;
+import com.evolveum.midpoint.web.component.menu.cog.ButtonInlineMenuItem;
+import com.evolveum.midpoint.web.component.menu.cog.InlineMenuItem;
+import com.evolveum.midpoint.web.component.menu.cog.InlineMenuItemAction;
+import com.evolveum.midpoint.web.component.prism.ItemVisibility;
+import com.evolveum.midpoint.web.component.prism.ValueStatus;
+import com.evolveum.midpoint.web.component.search.SearchFactory;
+import com.evolveum.midpoint.web.component.search.SearchItemDefinition;
+import com.evolveum.midpoint.web.component.util.VisibleBehaviour;
+import com.evolveum.midpoint.web.model.PrismContainerWrapperModel;
+import com.evolveum.midpoint.web.session.UserProfileStorage;
+import com.evolveum.midpoint.web.session.UserProfileStorage.TableId;
 import com.evolveum.midpoint.xml.ns._public.common.common_3.*;
->>>>>>> e6a2eadd
 import org.apache.commons.collections.CollectionUtils;
 import org.apache.commons.lang.StringUtils;
 import org.apache.wicket.ajax.AjaxRequestTarget;
@@ -37,64 +72,11 @@
 import org.apache.wicket.model.IModel;
 import org.apache.wicket.model.Model;
 
-import com.evolveum.midpoint.gui.api.GuiStyleConstants;
-import com.evolveum.midpoint.gui.api.component.AssignmentPopup;
-import com.evolveum.midpoint.gui.api.component.BasePanel;
-import com.evolveum.midpoint.gui.api.component.DisplayNamePanel;
-import com.evolveum.midpoint.gui.api.model.LoadableModel;
-import com.evolveum.midpoint.gui.api.page.PageBase;
-import com.evolveum.midpoint.gui.api.prism.ItemWrapper;
-import com.evolveum.midpoint.gui.api.prism.PrismContainerWrapper;
-import com.evolveum.midpoint.gui.api.util.WebComponentUtil;
-import com.evolveum.midpoint.gui.api.util.WebModelServiceUtils;
-import com.evolveum.midpoint.gui.impl.component.MultivalueContainerDetailsPanel;
-import com.evolveum.midpoint.gui.impl.component.MultivalueContainerListPanelWithDetailsPanel;
-import com.evolveum.midpoint.gui.impl.component.data.column.PrismContainerWrapperColumn;
-import com.evolveum.midpoint.gui.impl.component.icon.CompositedIconBuilder;
-import com.evolveum.midpoint.gui.impl.prism.PrismContainerValueWrapper;
-import com.evolveum.midpoint.gui.impl.prism.PrismReferenceValueWrapperImpl;
-import com.evolveum.midpoint.gui.impl.prism.PrismReferenceWrapper;
-import com.evolveum.midpoint.gui.impl.session.ObjectTabStorage;
-import com.evolveum.midpoint.model.api.AssignmentCandidatesSpecification;
-import com.evolveum.midpoint.model.api.AssignmentObjectRelation;
-import com.evolveum.midpoint.prism.Containerable;
-import com.evolveum.midpoint.prism.PrismConstants;
-import com.evolveum.midpoint.prism.PrismContainerDefinition;
-import com.evolveum.midpoint.prism.PrismContainerValue;
-import com.evolveum.midpoint.prism.PrismObject;
-import com.evolveum.midpoint.prism.path.ItemPath;
-import com.evolveum.midpoint.prism.query.ObjectFilter;
-import com.evolveum.midpoint.prism.query.ObjectQuery;
-import com.evolveum.midpoint.prism.query.RefFilter;
-import com.evolveum.midpoint.schema.constants.ObjectTypes;
-import com.evolveum.midpoint.schema.result.OperationResult;
-import com.evolveum.midpoint.security.api.AuthorizationConstants;
-import com.evolveum.midpoint.task.api.Task;
-import com.evolveum.midpoint.util.exception.ConfigurationException;
-import com.evolveum.midpoint.util.exception.SchemaException;
-import com.evolveum.midpoint.util.logging.Trace;
-import com.evolveum.midpoint.util.logging.TraceManager;
-import com.evolveum.midpoint.web.component.AjaxIconButton;
-import com.evolveum.midpoint.web.component.MultifunctionalButton;
-import com.evolveum.midpoint.web.component.data.column.CheckBoxHeaderColumn;
-import com.evolveum.midpoint.web.component.data.column.ColumnMenuAction;
-import com.evolveum.midpoint.web.component.data.column.IconColumn;
-import com.evolveum.midpoint.web.component.data.column.InlineMenuButtonColumn;
-import com.evolveum.midpoint.web.component.data.column.LinkColumn;
-import com.evolveum.midpoint.web.component.menu.cog.ButtonInlineMenuItem;
-import com.evolveum.midpoint.web.component.menu.cog.InlineMenuItem;
-import com.evolveum.midpoint.web.component.menu.cog.InlineMenuItemAction;
-import com.evolveum.midpoint.web.component.prism.ItemVisibility;
-import com.evolveum.midpoint.web.component.prism.ValueStatus;
-import com.evolveum.midpoint.web.component.search.SearchFactory;
-import com.evolveum.midpoint.web.component.search.SearchItemDefinition;
-import com.evolveum.midpoint.web.component.util.VisibleBehaviour;
-import com.evolveum.midpoint.web.model.PrismContainerWrapperModel;
-import com.evolveum.midpoint.web.page.admin.PageAdminFocus;
-import com.evolveum.midpoint.web.page.admin.users.component.AllAssignmentsPreviewDialog;
-import com.evolveum.midpoint.web.page.admin.users.component.AssignmentInfoDto;
-import com.evolveum.midpoint.web.session.UserProfileStorage;
-import com.evolveum.midpoint.web.session.UserProfileStorage.TableId;
+import javax.xml.namespace.QName;
+import java.util.ArrayList;
+import java.util.Arrays;
+import java.util.Collection;
+import java.util.List;
 
 public class AssignmentPanel extends BasePanel<PrismContainerWrapper<AssignmentType>> {
 
@@ -136,58 +118,52 @@
                 new MultivalueContainerListPanelWithDetailsPanel<AssignmentType, AssignmentObjectRelation>(ID_ASSIGNMENTS, getModel() != null ? getModel() : Model.of(), getTableId(),
                 getAssignmentsTabStorage()) {
 
-            private static final long serialVersionUID = 1L;
-
-            @Override
-            protected void initPaging() {
-                initCustomPaging();
-            }
-
-            @Override
-            protected boolean enableActionNewObject() {
-                return isNewObjectButtonVisible(getFocusObject());
-            }
-
-            @Override
-            protected void cancelItemDetailsPerformed(AjaxRequestTarget target){
-                AssignmentPanel.this.cancelAssignmentDetailsPerformed(target);
-            }
-
-            @Override
-            protected ObjectQuery createQuery() {
-                return createObjectQuery();
-            }
-
-            @Override
-            protected List<IColumn<PrismContainerValueWrapper<AssignmentType>, String>> createColumns() {
-                if (AssignmentPanel.this.getModelObject() == null){
-                    return new ArrayList<>();
-                }
-                return initBasicColumns();
-            }
-
-//            @Override
-//            protected void newItemPerformed(AjaxRequestTarget target){
-//                //todo clean up
-//                newAssignmentClickPerformed(target, null);
-//            }
-
-            @Override
-            protected void newItemPerformed(AjaxRequestTarget target, AssignmentObjectRelation assignmentTargetRelation) {
-                newAssignmentClickPerformed(target, assignmentTargetRelation);
-            }
-
-<<<<<<< HEAD
+                    private static final long serialVersionUID = 1L;
+
+                    @Override
+                    protected void initPaging() {
+                        initCustomPaging();
+                    }
+
+                    @Override
+                    protected boolean enableActionNewObject() {
+                        return isNewObjectButtonVisible(getFocusObject());
+                    }
+
+                    @Override
+                    protected void cancelItemDetailsPerformed(AjaxRequestTarget target) {
+                        AssignmentPanel.this.cancelAssignmentDetailsPerformed(target);
+                    }
+
+                    @Override
+                    protected ObjectQuery createQuery() {
+                        return createObjectQuery();
+                    }
+
+                    @Override
+                    protected List<IColumn<PrismContainerValueWrapper<AssignmentType>, String>> createColumns() {
+                        if (AssignmentPanel.this.getModelObject() == null) {
+                            return new ArrayList<>();
+                        }
+                        return initBasicColumns();
+                    }
+
+                    @Override
+                    protected void newItemPerformed(AjaxRequestTarget target, AssignmentObjectRelation assignmentTargetRelation) {
+                        newAssignmentClickPerformed(target, assignmentTargetRelation);
+                    }
+
                     @Override
                     protected List<MultiFunctinalButtonDto> createNewButtonDescription() {
-                        if (AssignmentPanel.this.getModelObject() == null){
+                        if (AssignmentPanel.this.getModelObject() == null) {
                             return null;
                         }
                         if (isInducement()) {
                             return null;
                         }
 
-                        List<AssignmentObjectRelation> relations = WebComponentUtil.divideAssignmentRelationsByAllValues(loadAssignmentTargetRelationsList());
+                        List<AssignmentObjectRelation> relations = getAssignmentObjectRelationList();
+//                        List<AssignmentObjectRelation> relations = WebComponentUtil.divideAssignmentRelationsByAllValues(loadAssignmentTargetRelationsList());
                         if (relations == null) {
                             return null;
                         }
@@ -214,67 +190,12 @@
                         return buttonDtoList;
                     }
 
-//                    @Override
-//            protected List<AssignmentObjectRelation> getNewObjectInfluencesList() {
-//                if (AssignmentPanel.this.getModelObject() == null){
-//                    return null;
-//                }
-//                if (isInducement()){
-//                    return null;
-//                } else {
-//                    return WebComponentUtil.divideAssignmentRelationsByAllValues(loadAssignmentTargetRelationsList());
-//                }
-//            }
-
-//            @Override
-//            protected CompositedIconBuilder getAdditionalIconBuilder(AssignmentObjectRelation relationSpec, DisplayType additionalButtonDisplayType) {
-//                return WebComponentUtil.getAssignmentRelationIconBuilder(AssignmentPanel.this.getPageBase(), relationSpec,
-//                        additionalButtonDisplayType.getIcon(), WebComponentUtil.createIconType(GuiStyleConstants.EVO_ASSIGNMENT_ICON, "green"));
-//            }
-=======
-            @Override
-            protected List<AssignmentObjectRelation> getNewObjectInfluencesList() {
-                if (AssignmentPanel.this.getModelObject() == null){
-                    return null;
-                }
-                if (isInducement()){
-                    return null;
-                } else {
-                    List<AssignmentObjectRelation> assignmentRelationsList =
-                            WebComponentUtil.divideAssignmentRelationsByAllValues(loadAssignmentTargetRelationsList());
-                    if (assignmentRelationsList == null || assignmentRelationsList.isEmpty()){
-                        return assignmentRelationsList;
-                    }
-                    QName assignmentType = getAssignmentType();
-                    if (assignmentType == null){
-                        return assignmentRelationsList;
-                    }
-                    List<AssignmentObjectRelation> assignmentRelationsListFilteredByType =
-                            new ArrayList<>();
-                    assignmentRelationsList.forEach(assignmentRelation -> {
-                        QName objectType = assignmentRelation.getObjectTypes() != null
-                                && !assignmentRelation.getObjectTypes().isEmpty()
-                                ? assignmentRelation.getObjectTypes().get(0) : null;
-                        if (QNameUtil.match(assignmentType, objectType)){
-                            assignmentRelationsListFilteredByType.add(assignmentRelation);
-                        }
-                    });
-                    return assignmentRelationsListFilteredByType;
-                }
-            }
 
             @Override
             protected boolean getNewObjectGenericButtonVisibility(){
                 AssignmentCandidatesSpecification spec = loadAssignmentHolderSpecification();
                 return spec == null || spec.isSupportGenericAssignment();
             }
-
-            @Override
-            protected CompositedIconBuilder getAdditionalIconBuilder(AssignmentObjectRelation relationSpec, DisplayType additionalButtonDisplayType) {
-                return WebComponentUtil.getAssignmentRelationIconBuilder(AssignmentPanel.this.getPageBase(), relationSpec,
-                        additionalButtonDisplayType.getIcon(), WebComponentUtil.createIconType(GuiStyleConstants.EVO_ASSIGNMENT_ICON, "green"));
-            }
->>>>>>> e6a2eadd
 
             @Override
             protected DisplayType getNewObjectButtonDisplayType() {
@@ -282,12 +203,6 @@
                         AssignmentPanel.this.createStringResource(isInducement() ?
                                 "AssignmentPanel.newInducementTitle" : "AssignmentPanel.newAssignmentTitle", "", "").getString());
             }
-
-//            @Override
-//            protected DisplayType getNewObjectAdditionalButtonDisplayType(AssignmentObjectRelation assignmentTargetRelation) {
-//                return WebComponentUtil.getAssignmentObjectRelationDisplayType(AssignmentPanel.this.getPageBase(), assignmentTargetRelation,
-//                        isInducement() ? "AssignmentPanel.newInducementTitle" : "AssignmentPanel.newAssignmentTitle");
-//            }
 
             @Override
             protected boolean isNewObjectButtonEnabled(){
@@ -347,6 +262,36 @@
         add(multivalueContainerListPanel);
 
         setOutputMarkupId(true);
+    }
+
+    private List<AssignmentObjectRelation> getAssignmentObjectRelationList() {
+        if (AssignmentPanel.this.getModelObject() == null){
+            return null;
+        }
+        if (isInducement()){
+            return null;
+        } else {
+            List<AssignmentObjectRelation> assignmentRelationsList =
+                    WebComponentUtil.divideAssignmentRelationsByAllValues(loadAssignmentTargetRelationsList());
+            if (assignmentRelationsList == null || assignmentRelationsList.isEmpty()){
+                return assignmentRelationsList;
+            }
+            QName assignmentType = getAssignmentType();
+            if (assignmentType == null){
+                return assignmentRelationsList;
+            }
+            List<AssignmentObjectRelation> assignmentRelationsListFilteredByType =
+                    new ArrayList<>();
+            assignmentRelationsList.forEach(assignmentRelation -> {
+                QName objectType = assignmentRelation.getObjectTypes() != null
+                        && !assignmentRelation.getObjectTypes().isEmpty()
+                        ? assignmentRelation.getObjectTypes().get(0) : null;
+                if (QNameUtil.match(assignmentType, objectType)){
+                    assignmentRelationsListFilteredByType.add(assignmentRelation);
+                }
+            });
+            return assignmentRelationsListFilteredByType;
+        }
     }
 
     protected Fragment initCustomButtonToolbar(String contentAreaId){
