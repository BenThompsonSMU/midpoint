--- conflicted
+++ resolved
@@ -21,7 +21,7 @@
 import com.evolveum.midpoint.web.component.menu.cog.InlineMenuItem;
 import com.evolveum.midpoint.web.component.menu.cog.InlineMenuItemAction;
 import com.evolveum.midpoint.web.component.util.ListDataProvider2;
-import com.evolveum.midpoint.web.component.util.SelectableBeanImpl;
+import com.evolveum.midpoint.web.component.util.SelectableBean;
 import com.evolveum.midpoint.xml.ns._public.common.api_types_3.UserSessionManagementListType;
 import com.evolveum.midpoint.xml.ns._public.common.api_types_3.UserSessionManagementType;
 import com.evolveum.midpoint.xml.ns._public.common.common_3.FocusType;
@@ -68,7 +68,7 @@
             }
 
             @Override
-            protected List<IColumn<SelectableBeanImpl<F>, String>> createColumns() {
+            protected List<IColumn<SelectableBean<F>, String>> createColumns() {
                 return InternalsLoggedInUsersPanel.this.initColumns();
             }
 
@@ -78,7 +78,7 @@
             }
 
             @Override
-            protected BaseSortableDataProvider<SelectableBeanImpl<F>> initProvider() {
+            protected BaseSortableDataProvider<SelectableBean<F>> initProvider() {
                 LoadableModel<List<UserSessionManagementType>> principals = new LoadableModel<List<UserSessionManagementType>>(true) {
 
                     @Override
@@ -87,11 +87,11 @@
                     }
                 };
 
-                return new ListDataProvider2<SelectableBeanImpl<F>, UserSessionManagementType>(InternalsLoggedInUsersPanel.this, principals) {
+                return new ListDataProvider2<SelectableBean<F>, UserSessionManagementType>(InternalsLoggedInUsersPanel.this, principals) {
 
                     @Override
-                    protected SelectableBeanImpl<F> createObjectWrapper(UserSessionManagementType principal) {
-                        SelectableBeanImpl<F> user = new SelectableBeanImpl<F>((F) principal.getUser());
+                    protected SelectableBean<F> createObjectWrapper(UserSessionManagementType principal) {
+                        SelectableBean<F> user = new SelectableBean<F>((F) principal.getUser());
                         user.setActiveSessions(principal.getActiveSessions());
                         user.setNodes(principal.getNode());
                         return user;
@@ -119,8 +119,8 @@
         return getPageBase().getModelInteractionService().getLoggedInPrincipals(task, result);
     }
 
-    private List<IColumn<SelectableBeanImpl<F>, String>> initColumns() {
-        List<IColumn<SelectableBeanImpl<F>, String>> columns = new ArrayList<>();
+    private List<IColumn<SelectableBean<F>, String>> initColumns() {
+        List<IColumn<SelectableBean<F>, String>> columns = new ArrayList<>();
         columns.add(new PropertyColumn<>(createStringResource("ActivationType.effectiveStatus"), "value.activation.effectiveStatus"));
         columns.add(new PropertyColumn<>(createStringResource("InternalsLoggedInUsers.activeSessions"), "activeSessions"));
         columns.add(new PropertyColumn<>(createStringResource("InternalsLoggedInUsers.nodes"), "nodes"));
@@ -139,20 +139,15 @@
 
             @Override
             public InlineMenuItemAction initAction() {
-                return new ColumnMenuAction<SelectableBeanImpl<F>>() {
+                return new ColumnMenuAction<SelectableBean<F>>() {
 
                     @Override
                     public void onClick(AjaxRequestTarget target) {
                         if (getRowModel() == null){
                             terminateSessions(target, null);
                         } else {
-<<<<<<< HEAD
-                            SelectableBeanImpl<F> rowDto = getRowModel().getObject();
-                            expireSessionsFor(target, rowDto.getValue());
-=======
                             SelectableBean<F> rowDto = getRowModel().getObject();
                             terminateSessions(target, rowDto.getValue());
->>>>>>> af1f633a
                         }
                     }
                 };
