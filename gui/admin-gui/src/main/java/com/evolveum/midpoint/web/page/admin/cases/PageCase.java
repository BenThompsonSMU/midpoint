--- conflicted
+++ resolved
@@ -6,23 +6,8 @@
  */
 package com.evolveum.midpoint.web.page.admin.cases;
 
-<<<<<<< HEAD
 import java.util.Collection;
-=======
->>>>>>> 17735436
 import java.util.List;
-
-import com.evolveum.midpoint.gui.api.component.tabs.PanelTab;
-import com.evolveum.midpoint.gui.api.util.WebComponentUtil;
-import com.evolveum.midpoint.gui.api.util.WebModelServiceUtils;
-import com.evolveum.midpoint.prism.query.ObjectQuery;
-<<<<<<< HEAD
-import com.evolveum.midpoint.schema.ObjectDeltaOperation;
-=======
->>>>>>> 17735436
-import com.evolveum.midpoint.schema.util.CaseTypeUtil;
-import com.evolveum.midpoint.web.component.AjaxButton;
-import com.evolveum.midpoint.xml.ns._public.common.common_3.*;
 
 import org.apache.commons.collections.CollectionUtils;
 import org.apache.commons.lang.StringUtils;
@@ -32,26 +17,30 @@
 import org.apache.wicket.markup.html.WebMarkupContainer;
 import org.apache.wicket.markup.repeater.RepeatingView;
 import org.apache.wicket.model.IModel;
-<<<<<<< HEAD
-=======
-import org.apache.wicket.model.Model;
->>>>>>> 17735436
 import org.apache.wicket.request.mapper.parameter.PageParameters;
 
 import com.evolveum.midpoint.gui.api.ComponentConstants;
 import com.evolveum.midpoint.gui.api.component.tabs.CountablePanelTab;
+import com.evolveum.midpoint.gui.api.component.tabs.PanelTab;
+import com.evolveum.midpoint.gui.api.util.WebComponentUtil;
+import com.evolveum.midpoint.gui.api.util.WebModelServiceUtils;
 import com.evolveum.midpoint.prism.PrismObject;
+import com.evolveum.midpoint.prism.query.ObjectQuery;
+import com.evolveum.midpoint.schema.ObjectDeltaOperation;
 import com.evolveum.midpoint.schema.result.OperationResult;
+import com.evolveum.midpoint.schema.util.CaseTypeUtil;
 import com.evolveum.midpoint.security.api.AuthorizationConstants;
 import com.evolveum.midpoint.util.logging.Trace;
 import com.evolveum.midpoint.util.logging.TraceManager;
 import com.evolveum.midpoint.web.application.AuthorizationAction;
 import com.evolveum.midpoint.web.application.PageDescriptor;
+import com.evolveum.midpoint.web.component.AjaxButton;
 import com.evolveum.midpoint.web.component.ObjectSummaryPanel;
 import com.evolveum.midpoint.web.component.objectdetails.AbstractObjectMainPanel;
 import com.evolveum.midpoint.web.component.objectdetails.AssignmentHolderTypeMainPanel;
 import com.evolveum.midpoint.web.page.admin.PageAdminObjectDetails;
 import com.evolveum.midpoint.web.util.OnePageParameterEncoder;
+import com.evolveum.midpoint.xml.ns._public.common.common_3.*;
 
 @PageDescriptor(url = "/admin/case", encoder = OnePageParameterEncoder.class, action = {
         @AuthorizationAction(actionUri = AuthorizationConstants.AUTZ_UI_CASES_ALL_URL,
@@ -93,7 +82,7 @@
             protected List<ITab> createTabs(final PageAdminObjectDetails<CaseType> parentPage) {
                 List<ITab> tabs = super.createTabs(parentPage);
 
-                if (matchCaseType(SystemObjectsType.ARCHETYPE_APPROVAL_CASE)
+                if (WebComponentUtil.hasArchetypeAssignment(getCase(), SystemObjectsType.ARCHETYPE_APPROVAL_CASE.value())
                         && CaseTypeUtil.approvalSchemaExists(getObject() != null ? getObject().asObjectable() : null)) {
                     tabs.add(0,
                             new PanelTab(parentPage.createStringResource("PageCase.approvalTab"),
@@ -106,7 +95,7 @@
                                     return new ApprovalCaseTabPanel(panelId, getMainForm(), getObjectModel(), parentPage);
                                 }
                             });
-                } else if (matchCaseType(SystemObjectsType.ARCHETYPE_OPERATION_REQUEST)) {
+                } else if (WebComponentUtil.hasArchetypeAssignment(getCase(), SystemObjectsType.ARCHETYPE_OPERATION_REQUEST.value())) {
                     tabs.add(0,
                             new PanelTab(parentPage.createStringResource("PageCase.operationRequestTab"),
                                     getTabVisibility(ComponentConstants.UI_CASE_TAB_APPROVAL_URL, true, parentPage)) {
@@ -119,10 +108,7 @@
                                 }
 
                             });
-                } else if (matchCaseType(SystemObjectsType.ARCHETYPE_MANUAL_CASE)) {
-<<<<<<< HEAD
-                    //todo manual case tab
-=======
+                } else if (WebComponentUtil.hasArchetypeAssignment(getCase(), SystemObjectsType.ARCHETYPE_MANUAL_CASE.value())) {
                     tabs.add(0,
                             new PanelTab(parentPage.createStringResource("PageCase.manualOperationDetailsTab"),
                                     getTabVisibility(ComponentConstants.UI_CASE_TAB_MANUAL_OPERATION_DETAILS_URL, true, parentPage)) {
@@ -135,9 +121,8 @@
                                 }
 
                             });
->>>>>>> 17735436
-                }
-                if (!matchCaseType(SystemObjectsType.ARCHETYPE_OPERATION_REQUEST)) {
+                }
+                if (!WebComponentUtil.hasArchetypeAssignment(getCase(), SystemObjectsType.ARCHETYPE_OPERATION_REQUEST.value())) {
 
                     tabs.add(
                             new CountablePanelTab(parentPage.createStringResource("PageCase.workitemsTab"),
@@ -156,7 +141,7 @@
                                 }
                             });
                 }
-                if (matchCaseType(SystemObjectsType.ARCHETYPE_OPERATION_REQUEST)){
+                if (WebComponentUtil.hasArchetypeAssignment(getCase(), SystemObjectsType.ARCHETYPE_OPERATION_REQUEST.value())){
                     tabs.add(
                             new CountablePanelTab(parentPage.createStringResource("PageCase.childCasesTab"),
                                     getTabVisibility(ComponentConstants.UI_CASE_TAB_CHILD_CASES_URL, false, parentPage)) {
@@ -242,12 +227,7 @@
     }
 
     @Override
-<<<<<<< HEAD
     public void finishProcessing(AjaxRequestTarget target, Collection<ObjectDeltaOperation<? extends ObjectType>> executedDeltas, boolean returningFromAsync, OperationResult result) {
-=======
-    public void finishProcessing(AjaxRequestTarget target, OperationResult result, boolean returningFromAsync) {
->>>>>>> 17735436
-
     }
 
     @Override
@@ -268,20 +248,6 @@
     @Override
     protected Class getRestartResponsePage() {
         return PageCases.class;
-    }
-
-    private boolean matchCaseType(SystemObjectsType archetypeType){
-        CaseType caseObject = getObjectWrapper().getObject().asObjectable();
-        if (caseObject == null || caseObject.getAssignment() == null){
-            return false;
-        }
-        for (AssignmentType assignment : caseObject.getAssignment()){
-            ObjectReferenceType targetRef = assignment.getTargetRef();
-            if (targetRef != null && archetypeType.value().equals(targetRef.getOid())){
-                return true;
-            }
-        }
-        return false;
     }
 
    private int countWorkItems(){
@@ -301,4 +267,8 @@
         List<CaseEventType> eventsList = getObjectModel().getObject().getObject().asObjectable().getEvent();
         return eventsList == null ? 0 : eventsList.size();
     }
+
+    private CaseType getCase() {
+        return getObjectWrapper().getObject().asObjectable();
+    }
 }