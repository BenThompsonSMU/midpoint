/*
 * Copyright (c) 2010-2019 Evolveum
 *
 * Licensed under the Apache License, Version 2.0 (the "License");
 * you may not use this file except in compliance with the License.
 * You may obtain a copy of the License at
 *
 *     http://www.apache.org/licenses/LICENSE-2.0
 *
 * Unless required by applicable law or agreed to in writing, software
 * distributed under the License is distributed on an "AS IS" BASIS,
 * WITHOUT WARRANTIES OR CONDITIONS OF ANY KIND, either express or implied.
 * See the License for the specific language governing permissions and
 * limitations under the License.
 */
package com.evolveum.midpoint.web.page.admin.cases;

<<<<<<< HEAD
import com.evolveum.midpoint.gui.api.model.LoadableModel;
import com.evolveum.midpoint.gui.api.prism.ItemStatus;
import com.evolveum.midpoint.gui.api.prism.PrismObjectWrapper;
import com.evolveum.midpoint.gui.api.util.WebComponentUtil;
=======
import com.evolveum.midpoint.gui.api.ComponentConstants;
import com.evolveum.midpoint.gui.api.component.tabs.CountablePanelTab;
import com.evolveum.midpoint.gui.api.component.tabs.PanelTab;
import com.evolveum.midpoint.gui.api.util.FocusTabVisibleBehavior;
>>>>>>> a0154a82
import com.evolveum.midpoint.gui.api.util.WebModelServiceUtils;
import com.evolveum.midpoint.gui.impl.factory.PrismObjectWrapperFactory;
import com.evolveum.midpoint.gui.impl.factory.WrapperContext;
import com.evolveum.midpoint.gui.impl.prism.ObjectWrapperOld;
import com.evolveum.midpoint.prism.PrismObject;
import com.evolveum.midpoint.schema.GetOperationOptions;
import com.evolveum.midpoint.schema.SelectorOptions;
import com.evolveum.midpoint.schema.result.OperationResult;
import com.evolveum.midpoint.security.api.AuthorizationConstants;
import com.evolveum.midpoint.task.api.Task;
import com.evolveum.midpoint.util.logging.LoggingUtils;
import com.evolveum.midpoint.util.logging.Trace;
import com.evolveum.midpoint.util.logging.TraceManager;
import com.evolveum.midpoint.web.application.AuthorizationAction;
import com.evolveum.midpoint.web.application.PageDescriptor;
import com.evolveum.midpoint.web.component.ObjectSummaryPanel;
import com.evolveum.midpoint.web.component.objectdetails.AbstractObjectMainPanel;
import com.evolveum.midpoint.web.component.objectdetails.AssignmentHolderTypeAssignmentsTabPanel;
import com.evolveum.midpoint.web.component.objectdetails.AssignmentHolderTypeMainPanel;
import com.evolveum.midpoint.web.page.admin.PageAdminObjectDetails;
import com.evolveum.midpoint.web.util.OnePageParameterEncoder;
import com.evolveum.midpoint.xml.ns._public.common.common_3.*;
import org.apache.wicket.RestartResponseException;
import org.apache.wicket.ajax.AjaxRequestTarget;
import org.apache.wicket.extensions.markup.html.tabs.ITab;
import org.apache.wicket.markup.html.WebMarkupContainer;
import org.apache.wicket.model.Model;
import org.apache.wicket.request.mapper.parameter.PageParameters;

import java.util.ArrayList;
import java.util.Collection;
import java.util.List;

@PageDescriptor(url = "/admin/case", encoder = OnePageParameterEncoder.class, action = {
        @AuthorizationAction(actionUri = AuthorizationConstants.AUTZ_UI_CASES_ALL_URL,
                label = "PageAdminCases.auth.casesAll.label",
                description = "PageAdminCases.auth.casesAll.description"),
        @AuthorizationAction(actionUri = AuthorizationConstants.AUTZ_UI_CASE_URL,
                label = "PageCase.auth.case.label",
                description = "PageCase.auth.case.description")})
public class PageCase  extends PageAdminObjectDetails<CaseType> {
    private static final long serialVersionUID = 1L;

    private static final Trace LOGGER = TraceManager.getTrace(PageCase.class);
    private static final String DOT_CLASS = PageCase.class.getName() + ".";
    private static final String OPERATION_LOAD_CASE = DOT_CLASS + "loadCase";
    private static final String DEFAULT_OPERATOR_OID = "00000000-0000-0000-0000-000000000002";  // administrator

<<<<<<< HEAD
    private static final String ID_MAIN_FORM = "mainForm";
    private static final String ID_CASE = "case";
    private static final String ID_BACK_BUTTON = "backButton";
    private static final String ID_SAVE_BUTTON = "saveButton";

    private LoadableModel<PrismObjectWrapper<CaseType>> caseModel;
=======
    private static final String ID_SUMMARY_PANEL = "summaryPanel";
>>>>>>> a0154a82

    public PageCase() {
        initialize(null);
    }

    public PageCase(PageParameters parameters) {
        getPageParameters().overwriteWith(parameters);
        initialize(null);
    }
<<<<<<< HEAD
    private void initialize(){
        caseModel = new LoadableModel<PrismObjectWrapper<CaseType>>(false) {

            @Override
            protected PrismObjectWrapper<CaseType> load() {
                return loadCase();
            }
        };
        initLayout();
    }

    private PrismObjectWrapper<CaseType> loadCase() {
=======


    @Override
    protected void initializeModel(final PrismObject<CaseType> caseObject, boolean isNewObject, boolean isReadonly) {
        super.initializeModel(loadCase(), isNewObject, isReadonly);
    }

    private PrismObject<CaseType> loadCase() {
>>>>>>> a0154a82
        Task task = createSimpleTask(OPERATION_LOAD_CASE);
        OperationResult result = task.getResult();

        Collection<SelectorOptions<GetOperationOptions>> options = getOperationOptionsBuilder()
                .item(CaseType.F_OBJECT_REF).resolve()
                .build();
        boolean emptyCase = !isEditingFocus();
        PrismObject<CaseType> caseInstance = null;
        try {
            if (emptyCase) {
                LOGGER.trace("Loading case: New case (creating)");
                CaseType newCase = new CaseType();
                getMidpointApplication().getPrismContext().adopt(newCase);
                caseInstance = newCase.asPrismObject();
            } else {
                String oid = getObjectOidParameter();

                caseInstance = WebModelServiceUtils.loadObject(CaseType.class, oid, options,
                        PageCase.this, task, result);

                if (caseInstance == null) {
                    LOGGER.trace("caseInstance:[oid]={} was null", oid);
                    getSession().error(getString("pageCase.message.cantEditCase"));
                    showResult(result);
                    throw new RestartResponseException(PageCases.class);
                }
                LOGGER.debug("CASE WORK ITEMS: {}", caseInstance.asObjectable().getWorkItem());
            }
        } catch (Exception ex) {
            result.recordFatalError("Couldn't get case.", ex);
            LoggingUtils.logUnexpectedException(LOGGER, "Couldn't load case", ex);
        }

        if (caseInstance == null) {
            if (isEditingFocus()) {
                getSession().error(getString("pageAdminFocus.message.cantEditFocus"));
            } else {
                getSession().error(getString("pageAdminFocus.message.cantNewFocus"));
            }
            throw new RestartResponseException(PageCasesAll.class);
        }
<<<<<<< HEAD

        PrismObjectWrapperFactory<CaseType> owf = getRegistry().getObjectWrapperFactory(caseInstance.getDefinition());
        PrismObjectWrapper<CaseType> wrapper;
//        ObjectWrapperFactory owf = new ObjectWrapperFactory(this);
        ItemStatus status = isEditingFocus() ? ItemStatus.NOT_CHANGED : ItemStatus.ADDED;
        try {
        	WrapperContext context = new WrapperContext(task, result);
            wrapper = owf.createObjectWrapper(caseInstance, status, context);
        } catch (Exception ex) {
            result.recordFatalError("Couldn't get case.", ex);
            LoggingUtils.logUnexpectedException(LOGGER, "Couldn't load case", ex);
            try {
            	WrapperContext context = new WrapperContext(task, result);
				wrapper = owf.createObjectWrapper(caseInstance,status, context);
			} catch (SchemaException e) {
				throw new SystemException(e.getMessage(), e);
			}
        }

//        wrapper.setShowEmpty(emptyCase);

        //for now decided to make targetRef readonly
      
        //TODO maybe do it while creating wrappers
=======
//
//        ObjectWrapper<CaseType> wrapper;
//        ObjectWrapperFactory owf = new ObjectWrapperFactory(this);
//        ContainerStatus status = isEditingFocus() ? ContainerStatus.MODIFYING : ContainerStatus.ADDING;
//        try {
//            wrapper = owf.createObjectWrapper("PageCase.details", null, caseInstance, status, task);
//        } catch (Exception ex) {
//            result.recordFatalError("Couldn't get case.", ex);
//            LoggingUtils.logUnexpectedException(LOGGER, "Couldn't load case", ex);
//            try {
//				wrapper = owf.createObjectWrapper("PageCase.details", null, caseInstance, null, null, status, task);
//			} catch (SchemaException e) {
//				throw new SystemException(e.getMessage(), e);
//			}
//        }
//
//        wrapper.setShowEmpty(emptyCase);
//
//        //for now decided to make targetRef readonly
>>>>>>> a0154a82
//        wrapper.getContainers().forEach(containerWrapper -> {
//            if (containerWrapper.isMain()){
//                containerWrapper.getValues().forEach(containerValueWrapper -> {
//                    PropertyOrReferenceWrapper itemWrapper = containerValueWrapper.findPropertyWrapperByName(CaseType.F_TARGET_REF);
//                    if (itemWrapper != null){
//                        itemWrapper.setReadonly(true);
//                    }
//                });
//            }
//        });

<<<<<<< HEAD
        return wrapper;
=======
        return caseInstance;
>>>>>>> a0154a82
    }

    @Override
    protected AbstractObjectMainPanel<CaseType> createMainPanel(String id) {
        return new AssignmentHolderTypeMainPanel<CaseType>(id, getObjectModel(), this) {

            private static final long serialVersionUID = 1L;

            @Override
            protected List<ITab> createTabs(final PageAdminObjectDetails<CaseType> parentPage) {
                List<ITab> tabs = super.createTabs(parentPage);

                tabs.add(
                        new CountablePanelTab(parentPage.createStringResource("PageCase.workitemsTab"),
                                getTabVisibility(ComponentConstants.UI_CASE_TAB_WORKITEMS_URL, false, parentPage)) {

                            private static final long serialVersionUID = 1L;

                            @Override
                            public WebMarkupContainer createPanel(String panelId) {
                                return new CaseWorkitemsTabPanel(panelId, getMainForm(), getObjectModel(), parentPage);
                            }

                            @Override
                            public String getCount() {
                                return Integer.toString(countWorkItems());
                            }
                        });
                tabs.add(
                        new CountablePanelTab(parentPage.createStringResource("PageCase.events"),
                                getTabVisibility(ComponentConstants.UI_CASE_TAB_EVENTS_URL, false, parentPage)) {

                            private static final long serialVersionUID = 1L;

                            @Override
                            public WebMarkupContainer createPanel(String panelId) {
                                return new CaseEventsTabPanel(panelId, getMainForm(), getObjectModel(), parentPage);
                            }

                            @Override
                            public String getCount() {
                                return Integer.toString(countEvents());
                            }
                        });
                return tabs;
            }

            @Override
            protected boolean getOptionsPanelVisibility() {
                return false;
            }

//            @Override
//            protected boolean isPreviewButtonVisible() {
//                return false;
//            }

        };
    }

<<<<<<< HEAD
    private void savePerformed(AjaxRequestTarget target) {
        LOGGER.debug("Saving case changes.");

        OperationResult result = new OperationResult(OPERATION_SAVE_CASE);
        Task task = createSimpleTask(OPERATION_SAVE_CASE);
        try {
            WebComponentUtil.revive(caseModel, getPrismContext());
            PrismObjectWrapper<CaseType> wrapper = caseModel.getObject();
            ObjectDelta<CaseType> delta = wrapper.getObjectDelta();
            if (delta == null) {
                return;
            }
            if (delta.isAdd()) {
                CaseType object = delta.getObjectToAdd().asObjectable();
                if (object.getName() == null || object.getName().getOrig().isEmpty()) {
                    object.setName(new PolyStringType(OidUtil.generateOid()));
                }
                if (object.getState() == null || object.getState().isEmpty()) {
                    object.setState("open");
                }
                createCaseWorkItems(object, task, result);
            }
            if (delta.getPrismContext() == null) {
                getPrismContext().adopt(delta);
            }
            if (LOGGER.isTraceEnabled()) {
                LOGGER.trace("Case delta computed from form:\n{}", new Object[]{delta.debugDump(3)});
            }

            if (delta.isEmpty()) {
                return;
            }
            WebComponentUtil.encryptCredentials(delta, true, getMidpointApplication());

            Collection<ObjectDelta<? extends ObjectType>> deltas = new ArrayList<ObjectDelta<? extends ObjectType>>();
            deltas.add(delta);

            getModelService().executeChanges(deltas, null, task, result);
            result.recomputeStatus();
        } catch (Exception ex) {
            result.recordFatalError("Couldn't save case.", ex);
            LoggingUtils.logUnexpectedException(LOGGER, "Couldn't save case", ex);
        }

        if (!result.isSuccess()) {
            showResult(result);
            target.add(getFeedbackPanel());
        } else {
            showResult(result);

            redirectBack();
        }
    }
=======
//    private void savePerformed(AjaxRequestTarget target) {
//        LOGGER.debug("Saving case changes.");
//
//        OperationResult result = new OperationResult(OPERATION_SAVE_CASE);
//        Task task = createSimpleTask(OPERATION_SAVE_CASE);
//        try {
//            WebComponentUtil.revive(caseModel, getPrismContext());
//            ObjectWrapper<CaseType> wrapper = caseModel.getObject();
//            ObjectDelta<CaseType> delta = wrapper.getObjectDelta();
//            if (delta == null) {
//                return;
//            }
//            if (delta.isAdd()) {
//                CaseType object = delta.getObjectToAdd().asObjectable();
//                if (object.getName() == null || object.getName().getOrig().isEmpty()) {
//                    object.setName(new PolyStringType(OidUtil.generateOid()));
//                }
//                if (object.getState() == null || object.getState().isEmpty()) {
//                    object.setState("open");
//                }
//                createCaseWorkItems(object, task, result);
//            }
//            if (delta.getPrismContext() == null) {
//                getPrismContext().adopt(delta);
//            }
//            if (LOGGER.isTraceEnabled()) {
//                LOGGER.trace("Case delta computed from form:\n{}", new Object[]{delta.debugDump(3)});
//            }
//
//            if (delta.isEmpty()) {
//                return;
//            }
//            WebComponentUtil.encryptCredentials(delta, true, getMidpointApplication());
//
//            Collection<ObjectDelta<? extends ObjectType>> deltas = new ArrayList<ObjectDelta<? extends ObjectType>>();
//            deltas.add(delta);
//
//            getModelService().executeChanges(deltas, null, task, result);
//            result.recomputeStatus();
//        } catch (Exception ex) {
//            result.recordFatalError("Couldn't save case.", ex);
//            LoggingUtils.logUnexpectedException(LOGGER, "Couldn't save case", ex);
//        }
//
//        if (!result.isSuccess()) {
//            showResult(result);
//            target.add(getFeedbackPanel());
//        } else {
//            showResult(result);
//
//            redirectBack();
//        }
//    }
>>>>>>> a0154a82

    private void createCaseWorkItems(CaseType caseInstance, Task task, OperationResult result) {
        PrismObject<ResourceType> resource;
        ObjectReferenceType resourceRef = caseInstance.getObjectRef();
        if (resourceRef != null) {
            String resourceOid = resourceRef.getOid();
            resource = WebModelServiceUtils.loadObject(ResourceType.class, resourceOid, PageCase.this, task, result);

            if (resource != null) {
                // If resource exists, create work items for each resource business operator
                ResourceBusinessConfigurationType businessConfiguration = resource.asObjectable().getBusiness();
                List<ObjectReferenceType> operators = new ArrayList<>();
                if (businessConfiguration != null) {
                    operators.addAll(businessConfiguration.getOperatorRef());
                }
                if (operators.isEmpty()) {
                    operators.add(new ObjectReferenceType().oid(DEFAULT_OPERATOR_OID).type(UserType.COMPLEX_TYPE));
                }
                for (ObjectReferenceType operator : operators) {
                    CaseWorkItemType workItem = new CaseWorkItemType(getPrismContext())
                            .originalAssigneeRef(operator.clone())
                            .assigneeRef(operator.clone())
                            .name(caseInstance.getName().getOrig());
                    caseInstance.getWorkItem().add(workItem);
                    // TODO deadline and maybe other fields
                }
            }
        }
    }


    @Override
    protected ObjectSummaryPanel<CaseType> createSummaryPanel() {
        return new CaseSummaryPanel(ID_SUMMARY_PANEL, CaseType.class, Model.of(getObjectModel().getObject().getObject().asObjectable()), this);
    }

    @Override
    public void finishProcessing(AjaxRequestTarget target, OperationResult result, boolean returningFromAsync) {

    }

    @Override
    public void continueEditing(AjaxRequestTarget target) {

    }

    @Override
    public Class<CaseType> getCompileTimeClass() {
        return CaseType.class;
    }

    @Override
    protected CaseType createNewObject(){
        return new CaseType();
    }

    @Override
    protected Class getRestartResponsePage() {
        return PageCases.class;
    }

    private int countWorkItems(){
        List<CaseWorkItemType> workItemsList = getObjectModel().getObject().getObject().asObjectable().getWorkItem();
        return workItemsList == null ? 0 : workItemsList.size();
    }

    private int countEvents(){
        List<CaseEventType> eventsList = getObjectModel().getObject().getObject().asObjectable().getEvent();
        return eventsList == null ? 0 : eventsList.size();
    }
}<|MERGE_RESOLUTION|>--- conflicted
+++ resolved
@@ -15,17 +15,14 @@
  */
 package com.evolveum.midpoint.web.page.admin.cases;
 
-<<<<<<< HEAD
 import com.evolveum.midpoint.gui.api.model.LoadableModel;
 import com.evolveum.midpoint.gui.api.prism.ItemStatus;
 import com.evolveum.midpoint.gui.api.prism.PrismObjectWrapper;
 import com.evolveum.midpoint.gui.api.util.WebComponentUtil;
-=======
 import com.evolveum.midpoint.gui.api.ComponentConstants;
 import com.evolveum.midpoint.gui.api.component.tabs.CountablePanelTab;
 import com.evolveum.midpoint.gui.api.component.tabs.PanelTab;
 import com.evolveum.midpoint.gui.api.util.FocusTabVisibleBehavior;
->>>>>>> a0154a82
 import com.evolveum.midpoint.gui.api.util.WebModelServiceUtils;
 import com.evolveum.midpoint.gui.impl.factory.PrismObjectWrapperFactory;
 import com.evolveum.midpoint.gui.impl.factory.WrapperContext;
@@ -36,6 +33,7 @@
 import com.evolveum.midpoint.schema.result.OperationResult;
 import com.evolveum.midpoint.security.api.AuthorizationConstants;
 import com.evolveum.midpoint.task.api.Task;
+import com.evolveum.midpoint.util.exception.SchemaException;
 import com.evolveum.midpoint.util.logging.LoggingUtils;
 import com.evolveum.midpoint.util.logging.Trace;
 import com.evolveum.midpoint.util.logging.TraceManager;
@@ -74,16 +72,7 @@
     private static final String OPERATION_LOAD_CASE = DOT_CLASS + "loadCase";
     private static final String DEFAULT_OPERATOR_OID = "00000000-0000-0000-0000-000000000002";  // administrator
 
-<<<<<<< HEAD
-    private static final String ID_MAIN_FORM = "mainForm";
-    private static final String ID_CASE = "case";
-    private static final String ID_BACK_BUTTON = "backButton";
-    private static final String ID_SAVE_BUTTON = "saveButton";
-
-    private LoadableModel<PrismObjectWrapper<CaseType>> caseModel;
-=======
     private static final String ID_SUMMARY_PANEL = "summaryPanel";
->>>>>>> a0154a82
 
     public PageCase() {
         initialize(null);
@@ -93,29 +82,14 @@
         getPageParameters().overwriteWith(parameters);
         initialize(null);
     }
-<<<<<<< HEAD
-    private void initialize(){
-        caseModel = new LoadableModel<PrismObjectWrapper<CaseType>>(false) {
-
-            @Override
-            protected PrismObjectWrapper<CaseType> load() {
-                return loadCase();
-            }
-        };
-        initLayout();
+
+
+    @Override
+    protected void initializeModel(final PrismObjectWrapper<CaseType> caseObject, boolean isNewObject, boolean isReadonly) {
+        super.initializeModel(loadCase(), isNewObject, isReadonly);
     }
 
     private PrismObjectWrapper<CaseType> loadCase() {
-=======
-
-
-    @Override
-    protected void initializeModel(final PrismObject<CaseType> caseObject, boolean isNewObject, boolean isReadonly) {
-        super.initializeModel(loadCase(), isNewObject, isReadonly);
-    }
-
-    private PrismObject<CaseType> loadCase() {
->>>>>>> a0154a82
         Task task = createSimpleTask(OPERATION_LOAD_CASE);
         OperationResult result = task.getResult();
 
@@ -157,7 +131,35 @@
             }
             throw new RestartResponseException(PageCasesAll.class);
         }
-<<<<<<< HEAD
+//
+//        ObjectWrapper<CaseType> wrapper;
+//        ObjectWrapperFactory owf = new ObjectWrapperFactory(this);
+//        ContainerStatus status = isEditingFocus() ? ContainerStatus.MODIFYING : ContainerStatus.ADDING;
+//        try {
+//            wrapper = owf.createObjectWrapper("PageCase.details", null, caseInstance, status, task);
+//        } catch (Exception ex) {
+//            result.recordFatalError("Couldn't get case.", ex);
+//            LoggingUtils.logUnexpectedException(LOGGER, "Couldn't load case", ex);
+//            try {
+//				wrapper = owf.createObjectWrapper("PageCase.details", null, caseInstance, null, null, status, task);
+//			} catch (SchemaException e) {
+//				throw new SystemException(e.getMessage(), e);
+//			}
+//        }
+//
+//        wrapper.setShowEmpty(emptyCase);
+//
+//        //for now decided to make targetRef readonly
+//        wrapper.getContainers().forEach(containerWrapper -> {
+//            if (containerWrapper.isMain()){
+//                containerWrapper.getValues().forEach(containerValueWrapper -> {
+//                    PropertyOrReferenceWrapper itemWrapper = containerValueWrapper.findPropertyWrapperByName(CaseType.F_TARGET_REF);
+//                    if (itemWrapper != null){
+//                        itemWrapper.setReadonly(true);
+//                    }
+//                });
+//            }
+//        });
 
         PrismObjectWrapperFactory<CaseType> owf = getRegistry().getObjectWrapperFactory(caseInstance.getDefinition());
         PrismObjectWrapper<CaseType> wrapper;
@@ -180,29 +182,8 @@
 //        wrapper.setShowEmpty(emptyCase);
 
         //for now decided to make targetRef readonly
-      
+
         //TODO maybe do it while creating wrappers
-=======
-//
-//        ObjectWrapper<CaseType> wrapper;
-//        ObjectWrapperFactory owf = new ObjectWrapperFactory(this);
-//        ContainerStatus status = isEditingFocus() ? ContainerStatus.MODIFYING : ContainerStatus.ADDING;
-//        try {
-//            wrapper = owf.createObjectWrapper("PageCase.details", null, caseInstance, status, task);
-//        } catch (Exception ex) {
-//            result.recordFatalError("Couldn't get case.", ex);
-//            LoggingUtils.logUnexpectedException(LOGGER, "Couldn't load case", ex);
-//            try {
-//				wrapper = owf.createObjectWrapper("PageCase.details", null, caseInstance, null, null, status, task);
-//			} catch (SchemaException e) {
-//				throw new SystemException(e.getMessage(), e);
-//			}
-//        }
-//
-//        wrapper.setShowEmpty(emptyCase);
-//
-//        //for now decided to make targetRef readonly
->>>>>>> a0154a82
 //        wrapper.getContainers().forEach(containerWrapper -> {
 //            if (containerWrapper.isMain()){
 //                containerWrapper.getValues().forEach(containerValueWrapper -> {
@@ -214,11 +195,7 @@
 //            }
 //        });
 
-<<<<<<< HEAD
         return wrapper;
-=======
-        return caseInstance;
->>>>>>> a0154a82
     }
 
     @Override
@@ -279,61 +256,6 @@
         };
     }
 
-<<<<<<< HEAD
-    private void savePerformed(AjaxRequestTarget target) {
-        LOGGER.debug("Saving case changes.");
-
-        OperationResult result = new OperationResult(OPERATION_SAVE_CASE);
-        Task task = createSimpleTask(OPERATION_SAVE_CASE);
-        try {
-            WebComponentUtil.revive(caseModel, getPrismContext());
-            PrismObjectWrapper<CaseType> wrapper = caseModel.getObject();
-            ObjectDelta<CaseType> delta = wrapper.getObjectDelta();
-            if (delta == null) {
-                return;
-            }
-            if (delta.isAdd()) {
-                CaseType object = delta.getObjectToAdd().asObjectable();
-                if (object.getName() == null || object.getName().getOrig().isEmpty()) {
-                    object.setName(new PolyStringType(OidUtil.generateOid()));
-                }
-                if (object.getState() == null || object.getState().isEmpty()) {
-                    object.setState("open");
-                }
-                createCaseWorkItems(object, task, result);
-            }
-            if (delta.getPrismContext() == null) {
-                getPrismContext().adopt(delta);
-            }
-            if (LOGGER.isTraceEnabled()) {
-                LOGGER.trace("Case delta computed from form:\n{}", new Object[]{delta.debugDump(3)});
-            }
-
-            if (delta.isEmpty()) {
-                return;
-            }
-            WebComponentUtil.encryptCredentials(delta, true, getMidpointApplication());
-
-            Collection<ObjectDelta<? extends ObjectType>> deltas = new ArrayList<ObjectDelta<? extends ObjectType>>();
-            deltas.add(delta);
-
-            getModelService().executeChanges(deltas, null, task, result);
-            result.recomputeStatus();
-        } catch (Exception ex) {
-            result.recordFatalError("Couldn't save case.", ex);
-            LoggingUtils.logUnexpectedException(LOGGER, "Couldn't save case", ex);
-        }
-
-        if (!result.isSuccess()) {
-            showResult(result);
-            target.add(getFeedbackPanel());
-        } else {
-            showResult(result);
-
-            redirectBack();
-        }
-    }
-=======
 //    private void savePerformed(AjaxRequestTarget target) {
 //        LOGGER.debug("Saving case changes.");
 //
@@ -387,7 +309,6 @@
 //            redirectBack();
 //        }
 //    }
->>>>>>> a0154a82
 
     private void createCaseWorkItems(CaseType caseInstance, Task task, OperationResult result) {
         PrismObject<ResourceType> resource;
