/*
 * Copyright (c) 2021 Evolveum and contributors
 *
 * This work is dual-licensed under the Apache License 2.0
 * and European Union Public License. See LICENSE file for details.
 */

package com.evolveum.midpoint.gui.impl.page.admin.component;

import com.evolveum.midpoint.gui.api.GuiStyleConstants;
import com.evolveum.midpoint.gui.api.component.AssignmentPopup;
import com.evolveum.midpoint.gui.api.component.FocusTypeAssignmentPopupTabPanel;
import com.evolveum.midpoint.gui.api.component.tabs.PanelTab;
import com.evolveum.midpoint.gui.api.model.LoadableModel;
import com.evolveum.midpoint.gui.api.prism.wrapper.PrismContainerWrapper;
import com.evolveum.midpoint.gui.api.prism.wrapper.PrismObjectWrapper;
import com.evolveum.midpoint.gui.impl.component.AjaxCompositedIconButton;
import com.evolveum.midpoint.gui.impl.component.icon.CompositedIconBuilder;
import com.evolveum.midpoint.gui.impl.component.icon.IconCssStyle;
import com.evolveum.midpoint.model.api.AssignmentObjectRelation;
import com.evolveum.midpoint.prism.PrismObject;
import com.evolveum.midpoint.prism.query.ObjectFilter;
import com.evolveum.midpoint.prism.query.ObjectQuery;
import com.evolveum.midpoint.schema.constants.ObjectTypes;
import com.evolveum.midpoint.schema.constants.SchemaConstants;
import com.evolveum.midpoint.schema.result.OperationResult;
import com.evolveum.midpoint.util.QNameUtil;
import com.evolveum.midpoint.util.exception.SchemaException;
import com.evolveum.midpoint.util.logging.Trace;
import com.evolveum.midpoint.util.logging.TraceManager;
import com.evolveum.midpoint.web.component.dialog.Popupable;
import com.evolveum.midpoint.web.component.util.SelectableBean;
import com.evolveum.midpoint.web.component.util.VisibleBehaviour;
import com.evolveum.midpoint.xml.ns._public.common.common_3.*;

import org.apache.commons.collections4.CollectionUtils;
import org.apache.commons.lang3.StringUtils;
import org.apache.wicket.ajax.AjaxRequestTarget;
import org.apache.wicket.behavior.AttributeAppender;
import org.apache.wicket.extensions.markup.html.tabs.ITab;
import org.apache.wicket.markup.html.WebMarkupContainer;
import org.apache.wicket.markup.repeater.RepeatingView;
import org.apache.wicket.model.IModel;
import org.apache.wicket.model.Model;

import javax.xml.namespace.QName;
import java.util.ArrayList;
import java.util.Collections;
import java.util.List;

public class AssignmentHolderOperationalButtonsPanel<AH extends AssignmentHolderType> extends OperationalButtonsPanel<AH> {

    private static final Trace LOGGER = TraceManager.getTrace(AssignmentHolderOperationalButtonsPanel.class);

    private static final String DOT_CLASS = AssignmentHolderOperationalButtonsPanel.class.getName() + ".";
    protected static final String OPERATION_LOAD_FILTERED_ARCHETYPES = DOT_CLASS + "loadFilteredArchetypes";

    public AssignmentHolderOperationalButtonsPanel(String id, LoadableModel<PrismObjectWrapper<AH>> model) {
        super(id, model);
    }

    @Override
    protected void addButtons(RepeatingView repeatingView) {
        createChangeArchetypeButton(repeatingView);
    }

    //TODO move to focus??
    private void createChangeArchetypeButton(RepeatingView repeatingView) {
        IconType iconType = new IconType();
        iconType.setCssClass(GuiStyleConstants.CLASS_EDIT_MENU_ITEM);
        CompositedIconBuilder iconBuilder = new CompositedIconBuilder()
                .setBasicIcon(GuiStyleConstants.EVO_ARCHETYPE_TYPE_ICON, IconCssStyle.IN_ROW_STYLE)
                .appendLayerIcon(iconType, IconCssStyle.BOTTOM_RIGHT_STYLE);
        AjaxIconButton changeArchetype = new AjaxIconButton(repeatingView.newChildId(), Model.of(GuiStyleConstants.EVO_ARCHETYPE_TYPE_ICON), createStringResource("PageAdminObjectDetails.button.changeArchetype")) {
            @Override
            public void onClick(AjaxRequestTarget target) {
                changeArchetypeButtonClicked(target);
            }
        };
<<<<<<< HEAD
        changeArchetype.add(new VisibleBehaviour(() -> !getModelObject().isReadOnly() && isEditingObject()
                && getObjectArchetypeRef() != null && CollectionUtils.isNotEmpty(getArchetypeOidsListToAssign())));
=======
        changeArchetype.showTitleAsLabel(true);
        changeArchetype.add(new VisibleBehaviour(() -> !getModelObject().isReadOnly() && getObjectArchetypeRef() != null && CollectionUtils.isNotEmpty(getArchetypeOidsListToAssign())));
>>>>>>> 091d7bcb
        changeArchetype.add(AttributeAppender.append("class", "btn-default btn-sm"));
        repeatingView.add(changeArchetype);
    }

    private void changeArchetypeButtonClicked(AjaxRequestTarget target) {

        AssignmentPopup changeArchetypePopup = new AssignmentPopup(getPageBase().getMainPopupBodyId(), null) {

            private static final long serialVersionUID = 1L;

            @Override
            protected void addPerformed(AjaxRequestTarget target, List<AssignmentType> newAssignmentsList) {
                addArchetypePerformed(target, newAssignmentsList);
            }

            @Override
            protected List<ITab> createAssignmentTabs(AssignmentObjectRelation assignmentObjectRelation) {
                List<ITab> tabs = new ArrayList<>();

                tabs.add(new PanelTab(getPageBase().createStringResource("ObjectTypes.ARCHETYPE"),
                        new VisibleBehaviour(() -> true)) {

                    private static final long serialVersionUID = 1L;

                    @Override
                    public WebMarkupContainer createPanel(String panelId) {
                        return new FocusTypeAssignmentPopupTabPanel<ArchetypeType>(panelId, ObjectTypes.ARCHETYPE, null) {
                            private static final long serialVersionUID = 1L;

                            @Override
                            protected PrismContainerWrapper<AssignmentType> getAssignmentWrapperModel() {
                                PrismContainerWrapper<AssignmentType> assignmentsWrapper = null;
                                try {
                                    assignmentsWrapper = AssignmentHolderOperationalButtonsPanel.this.getModelObject().findContainer(FocusType.F_ASSIGNMENT);
                                } catch (SchemaException e) {
                                    LOGGER.error("Cannot find assignment wrapper: {}", e.getMessage());
                                }
                                return assignmentsWrapper;
                            }

                            @Override
                            protected List<QName> getSupportedRelations() {
                                return Collections.singletonList(SchemaConstants.ORG_DEFAULT);
                            }

                            @Override
                            protected void onSelectionPerformed(AjaxRequestTarget target, IModel<SelectableBean<ArchetypeType>> rowModel) {
                                target.add(getObjectListPanel());
                                tabLabelPanelUpdate(target);
                            }

                            @Override
                            protected IModel<Boolean> getObjectSelectCheckBoxEnableModel(IModel<SelectableBean<ArchetypeType>> rowModel) {
                                if (rowModel == null) {
                                    return Model.of(false);
                                }
                                List selectedObjects = getSelectedObjectsList();
                                return Model.of(selectedObjects == null || selectedObjects.size() == 0
                                        || (rowModel.getObject() != null && rowModel.getObject().isSelected()));
                            }

                            @Override
                            protected ObjectTypes getObjectType() {
                                return ObjectTypes.ARCHETYPE;
                            }

                            @Override
                            protected ObjectQuery addFilterToContentQuery() {
                                ObjectQuery query = super.addFilterToContentQuery();
                                if (query == null) {
                                    query = getPrismContext().queryFactory().createQuery();
                                }
                                List<String> archetypeOidsList = getArchetypeOidsListToAssign();
                                ObjectFilter filter = getPrismContext().queryFor(ArchetypeType.class)
                                        .id(archetypeOidsList.toArray(new String[0]))
                                        .buildFilter();
                                query.addFilter(filter);
                                return query;
                            }
                        };
                    }
                });
                return tabs;
            }

            @Override
            protected IModel<String> getWarningMessageModel() {
                return createStringResource("PageAdminObjectDetails.button.changeArchetype.warningMessage");
            }
        };

        changeArchetypePopup.setOutputMarkupPlaceholderTag(true);
        getPageBase().showMainPopup(changeArchetypePopup, target);

    }

    //TODO make abstract
    protected void addArchetypePerformed(AjaxRequestTarget target, List<AssignmentType> newAssignmentsList) {

    }

    private ObjectReferenceType getObjectArchetypeRef() {
        PrismObjectWrapper<AH> objectWrapper = getModelObject();
        if (objectWrapper == null) {
            return null;
        }
        PrismObject<AH> prismObject = objectWrapper.getObject();
        AssignmentHolderType assignmentHolderObj = prismObject.asObjectable();
        for (AssignmentType assignment : assignmentHolderObj.getAssignment()) {
            if (isArchetypeAssignment(assignment)) {
                return assignment.getTargetRef();
            }
        }
        return null;
    }

    private boolean isArchetypeAssignment(AssignmentType assignment) {
        return assignment.getTargetRef() != null && assignment.getTargetRef().getType() != null
                && QNameUtil.match(assignment.getTargetRef().getType(), ArchetypeType.COMPLEX_TYPE);
    }

    private List<String> getArchetypeOidsListToAssign() {
        List<String> archetypeOidsList = getFilteredArchetypeOidsList();

        ObjectReferenceType archetypeRef = getObjectArchetypeRef();
        if (archetypeRef != null && StringUtils.isNotEmpty(archetypeRef.getOid())) {
            if (archetypeOidsList.contains(archetypeRef.getOid())) {
                archetypeOidsList.remove(archetypeRef.getOid());
            }
        }
        return archetypeOidsList;
    }

    private List<String> getFilteredArchetypeOidsList() {
        OperationResult result = new OperationResult(OPERATION_LOAD_FILTERED_ARCHETYPES);
        PrismObject obj = getModelObject().getObject();
        List<String> oidsList = new ArrayList<>();
        try {
            List<ArchetypeType> filteredArchetypes = getPageBase().getModelInteractionService().getFilteredArchetypesByHolderType(obj, result);
            if (filteredArchetypes != null) {
                filteredArchetypes.forEach(archetype -> oidsList.add(archetype.getOid()));
            }
        } catch (SchemaException ex) {
            result.recordPartialError(ex.getLocalizedMessage());
            LOGGER.error("Couldn't load assignment target specification for the object {} , {}", obj.getName(), ex.getLocalizedMessage());
        }
        return oidsList;
    }

    protected String getMainPopupBodyId() {
        return getPageBase().getMainPopupBodyId();
    }

    protected void showMainPopup(Popupable popupable, AjaxRequestTarget target) {
        getPageBase().showMainPopup(popupable, target);
    }

}<|MERGE_RESOLUTION|>--- conflicted
+++ resolved
@@ -77,13 +77,9 @@
                 changeArchetypeButtonClicked(target);
             }
         };
-<<<<<<< HEAD
+        changeArchetype.showTitleAsLabel(true);
         changeArchetype.add(new VisibleBehaviour(() -> !getModelObject().isReadOnly() && isEditingObject()
                 && getObjectArchetypeRef() != null && CollectionUtils.isNotEmpty(getArchetypeOidsListToAssign())));
-=======
-        changeArchetype.showTitleAsLabel(true);
-        changeArchetype.add(new VisibleBehaviour(() -> !getModelObject().isReadOnly() && getObjectArchetypeRef() != null && CollectionUtils.isNotEmpty(getArchetypeOidsListToAssign())));
->>>>>>> 091d7bcb
         changeArchetype.add(AttributeAppender.append("class", "btn-default btn-sm"));
         repeatingView.add(changeArchetype);
     }
