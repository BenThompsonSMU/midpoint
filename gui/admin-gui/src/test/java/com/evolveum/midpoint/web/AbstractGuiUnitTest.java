--- conflicted
+++ resolved
@@ -110,15 +110,11 @@
 				return Locale.US;
 			}
 
-<<<<<<< HEAD
 			@Override
 			public GuiComponentRegistry getRegistry() {
 				// TODO Auto-generated method stub
 				return null;
 			}
-=======
-			
->>>>>>> 2e819d24
 		};
 	}
     
