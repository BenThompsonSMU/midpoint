<!--
  ~ Copyright (c) 2010-2017 Evolveum
  ~
  ~ Licensed under the Apache License, Version 2.0 (the "License");
  ~ you may not use this file except in compliance with the License.
  ~ You may obtain a copy of the License at
  ~
  ~     http://www.apache.org/licenses/LICENSE-2.0
  ~
  ~ Unless required by applicable law or agreed to in writing, software
  ~ distributed under the License is distributed on an "AS IS" BASIS,
  ~ WITHOUT WARRANTIES OR CONDITIONS OF ANY KIND, either express or implied.
  ~ See the License for the specific language governing permissions and
  ~ limitations under the License.
  -->

<project xmlns="http://maven.apache.org/POM/4.0.0" xmlns:xsi="http://www.w3.org/2001/XMLSchema-instance" xsi:schemaLocation="http://maven.apache.org/POM/4.0.0 http://maven.apache.org/maven-v4_0_0.xsd">
    <modelVersion>4.0.0</modelVersion>
    <name>midPoint User Interface - admin web gui</name>
    <groupId>com.evolveum.midpoint.gui</groupId>
    <artifactId>admin-gui</artifactId>
    <packaging>war</packaging>
    <!--     <version>3.7-SNAPSHOT</version> -->
    <parent>
        <artifactId>gui</artifactId>
        <groupId>com.evolveum.midpoint</groupId>
        <version>4.0-SNAPSHOT</version>
    </parent>
    <scm>
        <connection>https://github.com/Evolveum/midpoint.git</connection>
        <developerConnection>git@github.com:Evolveum/midpoint.git</developerConnection>
        <url>https://fisheye.evolveum.com/browse/midPoint</url>
    </scm>
    <properties>
        <server.port></server.port>
        <midpoint.host></midpoint.host>
        <midpoint.home></midpoint.home>
        <midpoint.schrodinger>false</midpoint.schrodinger>
        <javax.net.ssl.trustStore></javax.net.ssl.trustStore>
        <javax.net.ssl.trustStoreType></javax.net.ssl.trustStoreType>
    </properties>
    <build>
        <finalName>midpoint</finalName>
        <resources>
            <resource>
                <filtering>false</filtering>
                <directory>src/main/resources</directory>
                <excludes>
                    <exclude>**/org.identityconnectors.common.logging</exclude>
                </excludes>
            </resource>
            <!-- LOCALIZATION -->
            <resource>
                <filtering>true</filtering>
                <directory>src/main/resources</directory>
                <includes>
                    <include>localization/Midpoint*.properties</include>
                    <include>banner.txt</include>
                </includes>
            </resource>
            <!--  ICF LOGGING CONFIGURATION -->
            <resource>
                <targetPath>../midpoint/META-INF/services</targetPath>
                <filtering>false</filtering>
                <directory>src/main/resources</directory>
                <includes>
                    <include>**/org.identityconnectors.common.logging</include>
                </includes>
            </resource>
            <resource>
                <filtering>false</filtering>
                <directory>src/main/java</directory>
                <excludes>
                    <exclude>**/*.java</exclude>
                    <exclude>**/*.properties</exclude>
                </excludes>
            </resource>
            <resource>
                <filtering>true</filtering>
                <directory>src/main/java</directory>
                <includes>
                    <include>**/*.properties</include>
                </includes>
            </resource>
        </resources>
        <testResources>
            <testResource>
                <filtering>false</filtering>
                <directory>src/test/resources</directory>
            </testResource>
            <testResource>
                <filtering>false</filtering>
                <directory>src/test/java</directory>
                <excludes>
                    <exclude>**/*.java</exclude>
                    <exclude>**/*.properties</exclude>
                </excludes>
            </testResource>
            <testResource>
                <filtering>true</filtering>
                <directory>src/test/java</directory>
                <includes>
                    <include>**/*.properties</include>
                </includes>
            </testResource>
        </testResources>
    </build>

    <dependencies>
        <dependency>
            <groupId>org.springframework.boot</groupId>
            <artifactId>spring-boot-starter-web</artifactId>
        </dependency>
        <dependency>
            <groupId>org.springframework.boot</groupId>
            <artifactId>spring-boot-autoconfigure</artifactId>
        </dependency>
        <dependency>
            <groupId> org.springframework</groupId>
            <artifactId>spring-webmvc</artifactId>
        </dependency>
        
        <dependency>
            <groupId>org.springframework.boot</groupId>
            <artifactId>spring-boot-starter-tomcat</artifactId>
            <scope>provided</scope>
        </dependency>
        <dependency>
            <groupId>org.apache.tomcat.embed</groupId>
            <artifactId>tomcat-embed-core</artifactId>
            <scope>provided</scope>
        </dependency>
        <dependency>
            <groupId>org.apache.tomcat</groupId>
            <artifactId>tomcat-annotations-api</artifactId>
            <scope>provided</scope>
        </dependency>

        <dependency>
            <groupId>org.springframework.boot</groupId>
            <artifactId>spring-boot</artifactId>
        </dependency>

        <dependency>
            <groupId>org.springframework.boot</groupId>
            <artifactId>spring-boot-starter-security</artifactId>
        </dependency>
        <dependency>
            <groupId>org.apache.cxf</groupId>
            <artifactId>cxf-rt-transports-http</artifactId>
        </dependency>
        
        <dependency>
    		<groupId>org.springframework.boot</groupId>
   	 		<artifactId>spring-boot-starter-actuator</artifactId>
		</dependency>
		<dependency>
    		<groupId>org.springframework.boot</groupId>
   	 		<artifactId>spring-boot-actuator-autoconfigure</artifactId>
		</dependency>

		<!-- webjars -->
        <dependency>
            <groupId>org.webjars</groupId>
            <artifactId>swagger-ui</artifactId>
            <scope>runtime</scope>
        </dependency>
        <dependency>
            <groupId>org.webjars.bower</groupId>
            <artifactId>adminlte</artifactId>
            <scope>runtime</scope>
        </dependency>
        <dependency>
            <groupId>org.webjars</groupId>
            <artifactId>respond</artifactId>
            <scope>runtime</scope> <!-- needed for javascripts for IE8 -->
        </dependency>
        <dependency>
            <groupId>org.webjars</groupId>
            <artifactId>html5shiv</artifactId>
            <scope>runtime</scope> <!-- needed for javascripts for IE8 -->
        </dependency>
        <dependency>
            <groupId>org.webjars</groupId>
            <artifactId>font-awesome</artifactId>
            <scope>runtime</scope>
        </dependency>
        <dependency>
            <groupId>org.webjars.npm</groupId>
            <artifactId>ionicons</artifactId>
            <scope>runtime</scope>
        </dependency>

        <!-- WRO4J-->
        <dependency>
            <groupId>ro.isdc.wro4j</groupId>
            <artifactId>wro4j-core</artifactId>
            <scope>compile</scope>
        </dependency>
        <dependency>
            <groupId>org.webjars</groupId>
            <artifactId>less</artifactId>
            <scope>runtime</scope>
        </dependency>
        <dependency>
            <groupId>org.springframework.security</groupId>
            <artifactId>spring-security-cas</artifactId>
<<<<<<< HEAD
<!--             <version>${spring.security.version}</version> -->
=======
>>>>>>> fa96a3d0
        </dependency>
        <dependency>
            <groupId>org.jasig.cas.client</groupId>
            <artifactId>cas-client-core</artifactId>
        </dependency>
        <dependency>
            <groupId>org.webjars</groupId>
            <artifactId>webjars-locator-core</artifactId>
<<<<<<< HEAD
<!--             <version>0.35</version> -->
=======
>>>>>>> fa96a3d0
        </dependency>
        <dependency>
            <groupId>ro.isdc.wro4j</groupId>
            <artifactId>wro4j-extensions</artifactId>
            <exclusions>
                <exclusion>
                    <groupId>org.webjars</groupId>
                    <artifactId>less</artifactId>
                </exclusion>
                <exclusion>
                    <groupId>org.slf4j</groupId>
                    <artifactId>slf4j-api</artifactId>
                </exclusion>
                <exclusion>
                    <groupId>org.slf4j</groupId>
                    <artifactId>slf4j-log4j12</artifactId>
                </exclusion>
                <exclusion>
                    <!-- unused library (13mb) -->
                    <groupId>org.jruby</groupId>
                    <artifactId>jruby-core</artifactId>
                </exclusion>
                <exclusion>
                    <!-- unused library -->
                    <groupId>org.jruby</groupId>
                    <artifactId>jruby-stdlib</artifactId>
                </exclusion>
                <exclusion>
                    <!-- unused library (500kb) -->
                    <groupId>me.n4u.sass</groupId>
                    <artifactId>sass-gems</artifactId>
                </exclusion>
                <exclusion>
                    <!-- unused library (200kb) -->
                    <groupId>nz.co.edmi</groupId>
                    <artifactId>bourbon-gem-jar</artifactId>
                </exclusion>
                <exclusion>
                    <!-- unused library (3.5mb) -->
                    <groupId>com.google.javascript</groupId>
                    <artifactId>closure-compiler</artifactId>
                </exclusion>
                <exclusion>
                    <!-- unused library -->
                    <groupId>org.webjars</groupId>
                    <artifactId>coffee-script</artifactId>
                </exclusion>
                <exclusion>
                    <!-- unused library -->
                    <groupId>org.codehaus.gmaven.runtime</groupId>
                    <artifactId>gmaven-runtime-1.7</artifactId>
                </exclusion>
                <exclusion>
                    <!-- unused library -->
                    <groupId>com.github.lltyk</groupId>
                    <artifactId>dojo-shrinksafe</artifactId>
                </exclusion>
                <exclusion>
                    <!-- unused library -->
                    <groupId>org.webjars</groupId>
                    <artifactId>emberjs</artifactId>
                </exclusion>
                <exclusion>
                    <!-- unused library -->
                    <groupId>org.webjars</groupId>
                    <artifactId>handlebars</artifactId>
                </exclusion>
                <exclusion>
                    <!-- unused library -->
                    <groupId>org.webjars</groupId>
                    <artifactId>json2</artifactId>
                </exclusion>
                <exclusion>
                    <groupId>com.darrinholst</groupId>
                    <artifactId>sass-java-gems</artifactId>
                </exclusion>
            </exclusions>
        </dependency>

        <!-- JDBC DRIVERS -->
        <dependency>
            <groupId>org.postgresql</groupId>
            <artifactId>postgresql</artifactId>
            <scope>runtime</scope>
        </dependency>
        <dependency>
            <groupId>org.mariadb.jdbc</groupId>
            <artifactId>mariadb-java-client</artifactId>
            <scope>runtime</scope>
        </dependency>

        <!-- MIDPOINT -->
        <dependency>
            <groupId>com.evolveum.midpoint.infra</groupId>
            <artifactId>util</artifactId>
            <version>4.0-SNAPSHOT</version>
        </dependency>
        <dependency>
            <groupId>com.evolveum.midpoint.infra</groupId>
            <artifactId>prism-api</artifactId>
            <version>4.0-SNAPSHOT</version>
        </dependency>
        <dependency>
            <groupId>com.evolveum.midpoint.infra</groupId>
            <artifactId>prism-impl</artifactId>
            <version>4.0-SNAPSHOT</version>
            <scope>runtime</scope>
        </dependency>
        <dependency>
            <groupId>com.evolveum.midpoint.infra</groupId>
            <artifactId>schema</artifactId>
            <version>4.0-SNAPSHOT</version>
        </dependency>
        <dependency>
            <groupId>com.evolveum.midpoint.repo</groupId>
            <artifactId>repo-api</artifactId>
            <version>4.0-SNAPSHOT</version>
            <exclusions>
                <exclusion>
                    <artifactId>jaxb-impl</artifactId>
                    <groupId>com.sun.xml.bind</groupId>
                </exclusion>
                <exclusion>
                    <artifactId>jaxb-core</artifactId>
                    <groupId>com.sun.xml.bind</groupId>
                </exclusion>
                <exclusion>
                    <artifactId>asm</artifactId>
                    <groupId>asm</groupId>
                </exclusion>
            </exclusions>
        </dependency>
        <dependency>
            <groupId>com.evolveum.midpoint.repo</groupId>
            <artifactId>repo-common</artifactId>
            <version>4.0-SNAPSHOT</version>
        </dependency>
        <dependency>
            <groupId>com.evolveum.midpoint.model</groupId>
            <artifactId>report-api</artifactId>
            <version>4.0-SNAPSHOT</version>
        </dependency>
        <dependency>
            <groupId>com.evolveum.midpoint.model</groupId>
            <artifactId>model-api</artifactId>
            <version>4.0-SNAPSHOT</version>
        </dependency>
        <dependency>
            <groupId>com.evolveum.midpoint.model</groupId>
            <artifactId>model-common</artifactId>
            <version>4.0-SNAPSHOT</version>
        </dependency>
        <dependency>
            <groupId>com.evolveum.midpoint.repo</groupId>
            <artifactId>security-api</artifactId>
            <version>4.0-SNAPSHOT</version>
        </dependency>
        <dependency>
            <groupId>com.evolveum.midpoint.repo</groupId>
            <artifactId>security-enforcer-api</artifactId>
            <version>4.0-SNAPSHOT</version>
        </dependency>
        <dependency>
            <groupId>com.evolveum.midpoint.model</groupId>
            <artifactId>workflow-api</artifactId>
            <version>4.0-SNAPSHOT</version>
        </dependency>
        <dependency>
            <groupId>com.evolveum.midpoint.model</groupId>
            <artifactId>certification-api</artifactId>
            <version>4.0-SNAPSHOT</version>
        </dependency>
        <dependency>
            <groupId>com.evolveum.midpoint.repo</groupId>
            <artifactId>audit-api</artifactId>
            <version>4.0-SNAPSHOT</version>
        </dependency>
        <dependency>
            <groupId>com.evolveum.midpoint.repo</groupId>
            <artifactId>task-api</artifactId>
            <version>4.0-SNAPSHOT</version>
        </dependency>
        <dependency>
            <groupId>com.evolveum.midpoint.repo</groupId>
            <artifactId>system-init</artifactId>
            <version>4.0-SNAPSHOT</version>
        </dependency>
        <!-- MIDPOINT RUNTIME DEPENDENCIES -->
        <dependency>
            <groupId>com.evolveum.midpoint.repo</groupId>
            <artifactId>repo-sql-impl</artifactId>
            <version>4.0-SNAPSHOT</version>
            <scope>runtime</scope>
        </dependency>
        <dependency> <!-- needed as runtime dependency otherwise spring won't start -->
            <groupId>org.springframework</groupId>
            <artifactId>spring-aspects</artifactId>
            <scope>runtime</scope>
        </dependency>
        <dependency>
            <groupId>org.codehaus.groovy</groupId>
            <artifactId>groovy-all</artifactId>
            <scope>runtime</scope>
        </dependency>
        <dependency>
            <groupId>joda-time</groupId>
            <artifactId>joda-time</artifactId>
        </dependency>
        <dependency>
            <groupId>com.evolveum.midpoint.repo</groupId>
            <artifactId>repo-cache</artifactId>
            <version>4.0-SNAPSHOT</version>
            <exclusions>
                <exclusion>
                    <artifactId>jaxb-impl</artifactId>
                    <groupId>com.sun.xml.bind</groupId>
                </exclusion>
                <exclusion>
                    <artifactId>jaxb-api</artifactId>
                    <groupId>javax.xml.bind</groupId>
                </exclusion>
                <exclusion>
                    <artifactId>jaxb-core</artifactId>
                    <groupId>com.sun.xml.bind</groupId>
                </exclusion>
            </exclusions>
        </dependency>
        <dependency>
            <groupId>com.evolveum.midpoint.repo</groupId>
            <artifactId>task-quartz-impl</artifactId>
            <version>4.0-SNAPSHOT</version>
            <scope>runtime</scope>
        </dependency>
        <dependency>
            <groupId>com.evolveum.midpoint.repo</groupId>
            <artifactId>audit-impl</artifactId>
            <version>4.0-SNAPSHOT</version>
            <scope>runtime</scope>
        </dependency>
        <dependency>
            <groupId>com.evolveum.midpoint.repo</groupId>
            <artifactId>security-impl</artifactId>
            <version>4.0-SNAPSHOT</version>
            <scope>runtime</scope>
        </dependency>
        <dependency>
            <groupId>com.evolveum.midpoint.repo</groupId>
            <artifactId>security-enforcer-impl</artifactId>
            <version>4.0-SNAPSHOT</version>
            <scope>runtime</scope>
        </dependency>
        <dependency>
            <groupId>com.evolveum.midpoint.model</groupId>
            <artifactId>model-impl</artifactId>
            <version>4.0-SNAPSHOT</version>
            <scope>runtime</scope>
            <exclusions>
                <exclusion>
                    <artifactId>jaxb-impl</artifactId>
                    <groupId>com.sun.xml.bind</groupId>
                </exclusion>
            </exclusions>
        </dependency>
        <dependency>
            <groupId>com.evolveum.midpoint.model</groupId>
            <artifactId>certification-impl</artifactId>
            <version>4.0-SNAPSHOT</version>
            <scope>runtime</scope>
        </dependency>
        <dependency>
            <groupId>com.evolveum.midpoint.model</groupId>
            <artifactId>workflow-impl</artifactId>
            <version>4.0-SNAPSHOT</version>
            <scope>runtime</scope>
        </dependency>
        <dependency>
            <groupId>com.evolveum.midpoint.model</groupId>
            <artifactId>notifications-impl</artifactId>
            <version>4.0-SNAPSHOT</version>
            <scope>runtime</scope>
        </dependency>
        <dependency>
            <groupId>com.evolveum.midpoint.provisioning</groupId>
            <artifactId>provisioning-impl</artifactId>
            <version>4.0-SNAPSHOT</version>
            <scope>runtime</scope>
        </dependency>
        <dependency>
            <groupId>com.evolveum.midpoint.model</groupId>
            <artifactId>report-impl</artifactId>
            <version>4.0-SNAPSHOT</version>
            <scope>runtime</scope>
            <exclusions>
                <exclusion>
                    <artifactId>jaxb-impl</artifactId>
                    <groupId>com.sun.xml.bind</groupId>
                </exclusion>
                <exclusion>
                    <artifactId>asm</artifactId>
                    <groupId>asm</groupId>
                </exclusion>
            </exclusions>
        </dependency>

        <dependency>
            <groupId>com.evolveum.midpoint.infra</groupId>
            <artifactId>common</artifactId>
            <version>4.0-SNAPSHOT</version>
            <exclusions>
                <exclusion>
                    <groupId>xml-apis</groupId>
                    <artifactId>xml-apis</artifactId>
                </exclusion>
            </exclusions>
        </dependency>

        <!-- SPRING -->
        <dependency>
            <groupId>org.springframework</groupId>
            <artifactId>spring-web</artifactId>
        </dependency>
        <dependency>
            <groupId>org.springframework</groupId>
            <artifactId>spring-core</artifactId>
        </dependency>
        <dependency>
            <groupId>org.springframework</groupId>
            <artifactId>spring-beans</artifactId>
        </dependency>
        <dependency>
            <groupId>org.springframework</groupId>
            <artifactId>spring-context</artifactId>
        </dependency>
        <dependency>
            <groupId>org.springframework</groupId>
            <artifactId>spring-aop</artifactId>
        </dependency>

        <!-- SPRING SECURITY -->
        <dependency>
            <groupId>org.springframework.security</groupId>
            <artifactId>spring-security-core</artifactId>
        </dependency>
        <dependency>
            <groupId>org.springframework.security</groupId>
            <artifactId>spring-security-web</artifactId>
        </dependency>
        <dependency>
            <groupId>org.springframework.security</groupId>
            <artifactId>spring-security-config</artifactId>
        </dependency>
        <dependency>
            <groupId>org.springframework.security</groupId>
            <artifactId>spring-security-ldap</artifactId>
        </dependency>

        <!--  WICKET DEPENDENCIES -->
        <dependency>
            <groupId>org.apache.wicket</groupId>
            <artifactId>wicket-core</artifactId>
        </dependency>
        <dependency>
            <groupId>org.apache.wicket</groupId>
            <artifactId>wicket-request</artifactId>
        </dependency>
        <dependency>
            <groupId>org.apache.wicket</groupId>
            <artifactId>wicket-ioc</artifactId>
            <exclusions>
            	<exclusion>
            		<groupId>org.apache.ant</groupId>
            		<artifactId>ant</artifactId>
            	</exclusion>
            </exclusions>
        </dependency>
        <dependency>
            <groupId>org.apache.wicket</groupId>
            <artifactId>wicket-util</artifactId>
        </dependency>
        <dependency>
            <groupId>org.apache.wicket</groupId>
            <artifactId>wicket-devutils</artifactId>
        </dependency>
        <dependency>
            <groupId>org.apache.wicket</groupId>
            <artifactId>wicket-auth-roles</artifactId>
        </dependency>
        <dependency>
            <groupId>org.apache.wicket</groupId>
            <artifactId>wicket-spring</artifactId>
            <exclusions>
                <exclusion>
                    <groupId>org.springframework</groupId>
                    <artifactId>*</artifactId>
                </exclusion>
            </exclusions>
        </dependency>
        <dependency>
            <groupId>org.apache.wicket</groupId>
            <artifactId>wicket-extensions</artifactId>
        </dependency>
        <dependency>
            <groupId>org.apache.wicket</groupId>
            <artifactId>wicket-datetime</artifactId>
        </dependency>

        <dependency>
            <groupId>commons-validator</groupId>
            <artifactId>commons-validator</artifactId>
        </dependency>

        <dependency>
            <groupId>org.apache.commons</groupId>
            <artifactId>commons-collections4</artifactId>
        </dependency>

        <dependency>
            <!-- In LDAP/AD connector we use custom build of HTTP client with CredSSP support.
                 As AD/LDAP connector is bundled then this triggers a conflict in dependency convergence.
                 Therefore explicitly use the custom version. -->
            <groupId>org.apache.httpcomponents</groupId>
            <artifactId>httpclient</artifactId>
            <scope>runtime</scope>
        </dependency>
        <dependency>
            <!-- In LDAP/AD connector we use custom build of HTTP client with CredSSP support.
                 As AD/LDAP connector is bundled then this triggers a conflict in dependency convergence.
                 Therefore explicitly use the custom version. -->
            <groupId>org.apache.httpcomponents</groupId>
            <artifactId>httpcore</artifactId>
            <scope>runtime</scope>
        </dependency>

        <!-- Xtext DSL: IDE schema support (experimental) -->
        <!--        <dependency>
                    <groupId>com.evolveum.midpoint.msl</groupId>
                    <artifactId>com.evolveum.midpoint.msl</artifactId>
                    <version>1.0.0-SNAPSHOT</version>
                    <scope>runtime</scope>
                </dependency>
                <dependency>
                    <groupId>org.eclipse.xtend</groupId>
                    <artifactId>org.eclipse.xtend.lib</artifactId>
                    <version>2.5.1</version>
                    <scope>runtime</scope>
                </dependency>
                <dependency>
                    <groupId>org.eclipse.xtext</groupId>
                    <artifactId>org.eclipse.xtext.dependencies</artifactId>
                    <version>2.5.1</version>
                    <scope>runtime</scope>
                </dependency>
                <dependency>
                    <groupId>org.eclipse.xtext</groupId>
                    <artifactId>org.eclipse.xtext.xbase</artifactId>
                    <version>2.5.1</version>
                    <scope>runtime</scope>
                </dependency>
                <dependency>
                    <groupId>org.eclipse.xtext</groupId>
                    <artifactId>org.eclipse.xtext</artifactId>
                    <version>2.5.1</version>
                    <scope>runtime</scope>
                </dependency>

                -->

        <dependency>
            <groupId>commons-lang</groupId>
            <artifactId>commons-lang</artifactId>
        </dependency>
        <dependency>
            <groupId>org.apache.commons</groupId>
            <artifactId>commons-lang3</artifactId>
        </dependency>
        <dependency>
            <groupId>commons-io</groupId>
            <artifactId>commons-io</artifactId>
        </dependency>
        <dependency>
            <groupId>commons-codec</groupId>
            <artifactId>commons-codec</artifactId>
        </dependency>
        <dependency>
            <groupId>commons-configuration</groupId>
            <artifactId>commons-configuration</artifactId>
        </dependency>
        <dependency>
            <groupId>commons-collections</groupId>
            <artifactId>commons-collections</artifactId>
        </dependency>
        <dependency>
            <groupId>commons-beanutils</groupId>
            <artifactId>commons-beanutils</artifactId>
        </dependency>
        <dependency>
            <groupId>commons-beanutils</groupId>
            <artifactId>commons-beanutils-core</artifactId>
        </dependency>
        <dependency>
            <groupId>commons-javaflow</groupId>
            <artifactId>commons-javaflow</artifactId>
            <scope>runtime</scope> <!-- TODO: review if we need this dependency -->
        </dependency>
        <dependency>
            <groupId>org.jetbrains</groupId>
            <artifactId>annotations-java5</artifactId>
        </dependency>
        <dependency>
            <groupId>javax.mail</groupId>
            <artifactId>mail</artifactId>
        </dependency>
        <dependency>
            <groupId>org.codehaus.janino</groupId>
            <artifactId>janino</artifactId>
            <scope>runtime</scope>
        </dependency>

        <!-- TEST -->
        
        <dependency>  
    <groupId>org.springframework.boot</groupId>
    <artifactId>spring-boot-starter-test</artifactId>
    <exclusions>
    	<exclusion>
    	 <artifactId>asm</artifactId>
    	 <groupId>org.ow2.asm</groupId>
    	</exclusion>
    </exclusions>
<!--     <version>{version}</version> -->
    <scope>test</scope>
</dependency>  

        <dependency>
            <groupId>org.ow2.asm</groupId>
            <artifactId>asm-util</artifactId>
            <version>7.0</version>
            <scope>test</scope>
<!--             <exclusions> -->
<!--             	<exclusion> -->
<!--             		<groupId>org.ow2.asm</groupId> -->
<!--             		<artifactId>asm</artifactId> -->
<!--             	</exclusion> -->
<!--             </exclusions> -->
        </dependency>

        <dependency>
            <groupId>org.ow2.asm</groupId>
            <artifactId>asm</artifactId>
            <version>7.0</version>
<!--             <scope>test</scope> -->
        </dependency>
        <dependency>
            <groupId>com.evolveum.midpoint.infra</groupId>
            <artifactId>test-util</artifactId>
            <version>4.0-SNAPSHOT</version>
            <scope>test</scope>
        </dependency>
        <dependency>
            <groupId>com.evolveum.midpoint.repo</groupId>
            <artifactId>repo-test-util</artifactId>
            <version>4.0-SNAPSHOT</version>
            <scope>test</scope>
        </dependency>
        <dependency>
            <groupId>com.evolveum.midpoint.repo</groupId>
            <artifactId>repo-sql-impl-test</artifactId>
            <version>4.0-SNAPSHOT</version>
            <scope>test</scope>
        </dependency>
        <dependency>
            <groupId>com.evolveum.midpoint.tools</groupId>
            <artifactId>test-ng</artifactId>
            <version>4.0-SNAPSHOT</version>
            <scope>test</scope>
        </dependency>
        <dependency>
            <groupId>com.evolveum.icf</groupId>
            <artifactId>dummy-resource</artifactId>
            <version>4.0-SNAPSHOT</version>
            <scope>test</scope>
        </dependency>
        <dependency>
            <groupId>org.springframework</groupId>
            <artifactId>spring-test</artifactId>
            <scope>test</scope>
        </dependency>
        <dependency>
            <groupId>javax.annotation</groupId>
            <artifactId>javax.annotation-api</artifactId>
            <scope>test</scope>
        </dependency>
        <dependency>
			<groupId>org.testng</groupId>
			<artifactId>testng</artifactId>
			<scope>test</scope>
		</dependency>
		<dependency>
			<groupId>junit</groupId>
			<artifactId>junit</artifactId>
			<version>4.12</version>
			<scope>test</scope>
		</dependency>

        <!-- Dependencies to connectors, just to add to good place in WAR -->
        <dependency>
            <groupId>com.evolveum.polygon</groupId>
            <artifactId>connector-ldap</artifactId>
            <scope>runtime</scope>
            <exclusions>
                <exclusion>
                    <groupId>org.slf4j</groupId>
                    <artifactId>slf4j-jdk14</artifactId>
                </exclusion>
                <!-- Exclude api-all and connector-common as that would be included in the WAR as a transitive
                     dependency. We do not want that. We only want the api-all from the connector
                     jar that would be loaded by the ConnId. -->
                <exclusion>
                    <groupId>org.apache.directory.api</groupId>
                    <artifactId>api-all</artifactId>
                </exclusion>
                <exclusion>
                    <groupId>com.evolveum.polygon</groupId>
                    <artifactId>connector-common</artifactId>
                </exclusion>
            </exclusions>
        </dependency>
        <dependency>
            <groupId>com.evolveum.polygon</groupId>
            <artifactId>connector-databasetable</artifactId>
            <scope>runtime</scope>
        </dependency>
        <dependency>
            <groupId>com.evolveum.polygon</groupId>
            <artifactId>connector-csv</artifactId>
            <scope>runtime</scope>
        </dependency>

        <!-- end connectors -->

        <!-- logging bridges to slf4j -->
        <dependency>
            <groupId>org.slf4j</groupId>
            <artifactId>jcl-over-slf4j</artifactId>
            <scope>runtime</scope>
        </dependency>
        <dependency>
            <groupId>org.slf4j</groupId>
            <artifactId>log4j-over-slf4j</artifactId>
            <scope>runtime</scope>
        </dependency>
        <!-- Jasper reports -->
        <dependency>
            <groupId>net.sf.jasperreports</groupId>
            <artifactId>jasperreports</artifactId>
            <exclusions> <!-- we dont want bouncy castle to include into midPoint -->
                <exclusion>
                    <groupId>bouncycastle</groupId>
                    <artifactId>bcmail-jdk14</artifactId>
                </exclusion>
                <exclusion>
                    <groupId>bouncycastle</groupId>
                    <artifactId>bcprov-jdk14</artifactId>
                </exclusion>
                <exclusion>
                    <groupId>bouncycastle</groupId>
                    <artifactId>bctsp-jdk14</artifactId>
                </exclusion>
            </exclusions>
        </dependency>
        <!-- report dependency (needed for microsoft office formats) -->
        <dependency>
            <groupId>org.apache.poi</groupId>
            <artifactId>poi</artifactId>
        </dependency>
        <dependency>
            <groupId>javax.servlet</groupId>
            <artifactId>servlet-api</artifactId>
            <scope>provided</scope>
        </dependency>

        <!-- Uncomment following if you want midpoint to be a part of SSO using CAS server-->
        <!-- SSO CAS Client dependencies -->
        <!-- <dependency>
            <groupId>org.jasig.cas.client</groupId>
            <artifactId>cas-client-integration-tomcat-v7</artifactId>
            <version>${cas.client.version}</version>
            <scope>runtime</scope>
        </dependency>
        <dependency>
            <groupId>org.jasig.cas.client</groupId>
            <artifactId>cas-client-core</artifactId>
            <version>${cas.client.version}</version>
            <exclusions>
                <exclusion>
                    <artifactId>xercesImpl</artifactId>
                    <groupId>xerces</groupId>
                </exclusion>
                <exclusion>
                    <artifactId>xmltooling</artifactId>
                    <groupId>org.opensaml</groupId>
                </exclusion>
                <exclusion>
                    <artifactId>velocity</artifactId>
                    <groupId>velocity</groupId>
                </exclusion>
            </exclusions>
            <scope>runtime</scope>
        </dependency>
         <dependency>
            <groupId>org.springframework.security</groupId>
            <artifactId>spring-security-cas</artifactId>
            <version>${spring.security.version}</version>
            <scope>runtime</scope>
        </dependency>
         -->

        <!-- testing dependencies -->
        <dependency>
            <groupId>com.evolveum.midpoint.model</groupId>
            <artifactId>model-test</artifactId>
            <version>4.0-SNAPSHOT</version>
            <scope>test</scope>
        </dependency>
        <dependency>
		    <groupId>cglib</groupId>
		    <artifactId>cglib-nodep</artifactId>
		    <version>3.2.10</version>
		    <scope>test</scope>
		</dependency>

    </dependencies>

    <profiles>
        <profile>
            <id>executable</id>
            <activation>
                <activeByDefault>true</activeByDefault>
            </activation>
            <build>
                <plugins>
                    <plugin>
                        <groupId>org.springframework.boot</groupId>
                        <artifactId>spring-boot-maven-plugin</artifactId>
                        <version>${spring.boot.version}</version>
                        <configuration>
                            <fork>true</fork>
                            <skip>false</skip>
<!--                             <jvmArguments>-Xdebug -Xrunjdwp:transport=dt_socket,server=y,suspend=y,address=8000 -Dserver.port=${server.port} -Dmidpoint.home=${midpoint.home} -Dmidpoint.schrodinger=${midpoint.schrodinger} -Djavax.net.ssl.trustStore=${javax.net.ssl.trustStore} -Djavax.net.ssl.trustStoreType=${javax.net.ssl.trustStoreType}</jvmArguments> -->
                            <jvmArguments>-Dserver.port=${server.port} -Dmidpoint.home=${midpoint.home} -Dmidpoint.schrodinger=${midpoint.schrodinger} -Djavax.net.ssl.trustStore=${javax.net.ssl.trustStore} -Djavax.net.ssl.trustStoreType=${javax.net.ssl.trustStoreType}</jvmArguments><!-- TODO question: CAN this argument be active by default, or should be there a different profile defined for this? -->
                        </configuration>
                        <executions>
                            <execution>
                                <goals>
                                    <goal>repackage</goal>
                                </goals>
                                <configuration>
                                    <classifier>executable</classifier>
                                    <layoutFactory implementation="com.evolveum.midpoint.tools.layout.MidPointWarLayoutFactory"/>
                                </configuration>
                            </execution>
                        </executions>
                        <dependencies>
                            <dependency>
                                <groupId>com.evolveum.midpoint</groupId>
                                <artifactId>midpoint-war-layout</artifactId>
                                <version>4.0-M2</version>
                            </dependency>
                        </dependencies>
                    </plugin>
                </plugins>
            </build>
        </profile>

        <profile>
            <id>tomcat</id>
            <activation>
                <activeByDefault>true</activeByDefault>
            </activation>
            <dependencies>
                <dependency>
                    <artifactId>jaxb-impl</artifactId>
                    <groupId>com.sun.xml.bind</groupId>
                    <scope>runtime</scope>
                </dependency>
                <dependency>
                    <artifactId>jaxb-api</artifactId>
                    <groupId>javax.xml.bind</groupId>
                </dependency>
                <dependency>
                    <artifactId>jaxb-core</artifactId>
                    <groupId>com.sun.xml.bind</groupId>
                    <scope>runtime</scope>
                </dependency>
            </dependencies>
        </profile>

        <profile>
            <!-- can be used for development e.g. in Intellij Idea -->
            <id>ide</id>
            <dependencies>
                <dependency>
                    <groupId>org.springframework.boot</groupId>
                    <artifactId>spring-boot-starter-tomcat</artifactId>
                    <scope>compile</scope>
                </dependency>
                <dependency>
                    <groupId>org.apache.tomcat.embed</groupId>
                    <artifactId>tomcat-embed-core</artifactId>
                    <scope>compile</scope>
                </dependency>
                <dependency>
                    <groupId>org.apache.tomcat</groupId>
                    <artifactId>tomcat-annotations-api</artifactId>
                    <scope>compile</scope>
                </dependency>
                <dependency>
                    <groupId>mysql</groupId>
                    <artifactId>mysql-connector-java</artifactId>
                    <scope>runtime</scope>
                </dependency>
            </dependencies>
        </profile>
    </profiles>
</project><|MERGE_RESOLUTION|>--- conflicted
+++ resolved
@@ -205,10 +205,6 @@
         <dependency>
             <groupId>org.springframework.security</groupId>
             <artifactId>spring-security-cas</artifactId>
-<<<<<<< HEAD
-<!--             <version>${spring.security.version}</version> -->
-=======
->>>>>>> fa96a3d0
         </dependency>
         <dependency>
             <groupId>org.jasig.cas.client</groupId>
@@ -217,10 +213,6 @@
         <dependency>
             <groupId>org.webjars</groupId>
             <artifactId>webjars-locator-core</artifactId>
-<<<<<<< HEAD
-<!--             <version>0.35</version> -->
-=======
->>>>>>> fa96a3d0
         </dependency>
         <dependency>
             <groupId>ro.isdc.wro4j</groupId>
