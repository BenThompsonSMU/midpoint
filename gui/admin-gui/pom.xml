<!--
  ~ Copyright (c) 2010-2014 Evolveum
  ~
  ~ Licensed under the Apache License, Version 2.0 (the "License");
  ~ you may not use this file except in compliance with the License.
  ~ You may obtain a copy of the License at
  ~
  ~     http://www.apache.org/licenses/LICENSE-2.0
  ~
  ~ Unless required by applicable law or agreed to in writing, software
  ~ distributed under the License is distributed on an "AS IS" BASIS,
  ~ WITHOUT WARRANTIES OR CONDITIONS OF ANY KIND, either express or implied.
  ~ See the License for the specific language governing permissions and
  ~ limitations under the License.
  -->

<project xmlns="http://maven.apache.org/POM/4.0.0" xmlns:xsi="http://www.w3.org/2001/XMLSchema-instance" xsi:schemaLocation="http://maven.apache.org/POM/4.0.0 http://maven.apache.org/maven-v4_0_0.xsd">
    <modelVersion>4.0.0</modelVersion>
    <name>midPoint User Interface - admin web gui</name>
    <groupId>com.evolveum.midpoint.gui</groupId>
    <artifactId>admin-gui</artifactId>
    <packaging>war</packaging>
    <version>3.1-SNAPSHOT</version>
    <parent>
        <artifactId>gui</artifactId>
        <groupId>com.evolveum.midpoint</groupId>
        <version>3.1-SNAPSHOT</version>
    </parent>
    <scm>
        <connection>https://github.com/Evolveum/midpoint.git</connection>
        <developerConnection>git@github.com:Evolveum/midpoint.git</developerConnection>
        <url>https://fisheye.evolveum.com/browse/midPoint</url>
    </scm>
    <properties>
        <wro4j.version>1.7.1</wro4j.version>
    </properties>
    <build>
        <finalName>midpoint</finalName>
        <resources>
            <resource>
                <filtering>false</filtering>
                <directory>src/main/resources</directory>
                <excludes>
                    <exclude>**/org.identityconnectors.common.logging</exclude>
                </excludes>
            </resource>
            <!--  ICF LOGGING CONFIGURATION -->
            <resource>
            	<targetPath>../midpoint/META-INF/services</targetPath>
                <filtering>false</filtering>
                <directory>src/main/resources</directory>
                <includes>
                    <include>**/org.identityconnectors.common.logging</include>
                </includes>
            </resource>
            <resource>
                <filtering>false</filtering>
                <directory>src/main/java</directory>
                <excludes>
                    <exclude>**/*.java</exclude>
                    <exclude>**/*.properties</exclude>
                </excludes>
            </resource>
            <resource>
                <filtering>true</filtering>
                <directory>src/main/java</directory>
                <includes>
                    <include>**/*.properties</include>
                </includes>
            </resource>
        </resources>
        <testResources>
            <testResource>
                <filtering>false</filtering>
                <directory>src/test/resources</directory>
            </testResource>
            <testResource>
                <filtering>false</filtering>
                <directory>src/test/java</directory>
                <excludes>
                    <exclude>**/*.java</exclude>
                    <exclude>**/*.properties</exclude>
                </excludes>
            </testResource>
            <testResource>
                <filtering>true</filtering>
                <directory>src/test/java</directory>
                <includes>
                    <include>**/*.properties</include>
                </includes>
            </testResource>
        </testResources>
    </build>
    <dependencies>
        <!-- WRO4J-->
        <dependency>
            <groupId>ro.isdc.wro4j</groupId>
            <artifactId>wro4j-core</artifactId>
            <version>${wro4j.version}</version>
            <exclusions>
                <exclusion>
                    <artifactId>slf4j-api</artifactId>
                    <groupId>org.slf4j</groupId>
                </exclusion>
                <exclusion>
				    <groupId>org.webjars</groupId>
    				<artifactId>webjars-locator</artifactId>
                </exclusion>
            </exclusions>
        </dependency>
        <dependency>
        	<groupId>org.webjars</groupId>
    		<artifactId>webjars-locator</artifactId>
    		<version>0.15</version>
        </dependency>
        <dependency>
            <groupId>ro.isdc.wro4j</groupId>
            <artifactId>wro4j-extensions</artifactId>
            <version>${wro4j.version}</version>
            <exclusions>
                <exclusion>
                    <groupId>org.slf4j</groupId>
                    <artifactId>slf4j-api</artifactId>
                </exclusion>
                <exclusion>
                    <groupId>org.slf4j</groupId>
                    <artifactId>slf4j-log4j12</artifactId>
                </exclusion>
                <exclusion>
                    <!-- unused library (13mb) -->
                    <groupId>org.jruby</groupId>
                    <artifactId>jruby-core</artifactId>
                </exclusion>
                <exclusion>
                    <!-- unused library (500kb) -->
                    <groupId>me.n4u.sass</groupId>
                    <artifactId>sass-gems</artifactId>
                </exclusion>
                <exclusion>
                    <!-- unused library (200kb) -->
                    <groupId>nz.co.edmi</groupId>
                    <artifactId>bourbon-gem-jar</artifactId>
                </exclusion>
                <exclusion>
                    <!-- unused library (3.5mb) -->
                    <groupId>com.google.javascript</groupId>
                    <artifactId>closure-compiler</artifactId>
                </exclusion>
                <exclusion>
                    <!-- unused library -->
                    <groupId>org.webjars</groupId>
                    <artifactId>coffee-script</artifactId>
                </exclusion>
                <exclusion>
                    <!-- unused library -->
                    <groupId>org.codehaus.gmaven.runtime</groupId>
                    <artifactId>gmaven-runtime-1.7</artifactId>
                </exclusion>
                <exclusion>
                    <!-- unused library -->
                    <groupId>com.github.lltyk</groupId>
                    <artifactId>dojo-shrinksafe</artifactId>
                </exclusion>
                <exclusion>
                    <!-- unused library -->
                    <groupId>org.webjars</groupId>
                    <artifactId>emberjs</artifactId>
                </exclusion>
                <exclusion>
                    <!-- unused library -->
                    <groupId>org.webjars</groupId>
                    <artifactId>handlebars</artifactId>
                </exclusion>
                <exclusion>
                    <!-- unused library -->
                    <groupId>org.webjars</groupId>
                    <artifactId>json2</artifactId>
                </exclusion>
                <exclusion>
                    <!-- unused library -->
                    <groupId>com.google.code.gson</groupId>
                    <artifactId>gson</artifactId>
                </exclusion>
            </exclusions>
        </dependency>

        <!-- MIDPOINT LOCALIZATION -->
        <dependency>
            <groupId>com.evolveum.midpoint.gui</groupId>
            <artifactId>admin-gui-en-US</artifactId>
            <version>3.1-SNAPSHOT</version>
        </dependency>
<<<<<<< HEAD
           <dependency>
=======
	    <dependency>
            <groupId>com.evolveum.midpoint.gui</groupId>
            <artifactId>admin-gui-sk-SK</artifactId>
            <version>3.1-SNAPSHOT</version>
        </dependency>
        <dependency>
>>>>>>> 8c40b635
            <groupId>com.evolveum.midpoint.gui</groupId>
            <artifactId>admin-gui-tr-TR</artifactId>
            <version>3.1-SNAPSHOT</version>
        </dependency>
<<<<<<< HEAD
	    <!--<dependency>-->
            <!--<groupId>com.evolveum.midpoint.gui</groupId>-->
            <!--<artifactId>admin-gui-sk-SK</artifactId>-->
            <!--<version>2.3-SNAPSHOT</version>-->
        <!--</dependency>-->
=======
        <dependency>
            <groupId>com.evolveum.midpoint.gui</groupId>
            <artifactId>admin-gui-es-ES</artifactId>
            <version>3.1-SNAPSHOT</version>
        </dependency>
>>>>>>> 8c40b635

        <!-- JDBC DRIVERS -->
        <dependency>
            <groupId>postgresql</groupId>
            <artifactId>postgresql</artifactId>
        </dependency>

        <!-- MIDPOINT -->
        <dependency>
            <groupId>com.evolveum.midpoint.repo</groupId>
            <artifactId>repo-api</artifactId>
            <version>3.1-SNAPSHOT</version>
            <exclusions>
            	<exclusion>
            		<artifactId>jaxb-impl</artifactId>
            		<groupId>com.sun.xml.bind</groupId>
            	</exclusion>
            	<exclusion>
            		<artifactId>jaxb-core</artifactId>
            		<groupId>com.sun.xml.bind</groupId>
            	</exclusion>
            </exclusions>
        </dependency>
        <dependency>
            <groupId>com.evolveum.midpoint.model</groupId>
            <artifactId>report-api</artifactId>
            <version>3.1-SNAPSHOT</version>
        </dependency>
        <dependency>
            <groupId>com.evolveum.midpoint.model</groupId>
            <artifactId>model-api</artifactId>
            <version>3.1-SNAPSHOT</version>
        </dependency>
        <dependency>
            <groupId>com.evolveum.midpoint.repo</groupId>
            <artifactId>security-api</artifactId>
            <version>3.1-SNAPSHOT</version>
        </dependency>
        <dependency>
            <groupId>com.evolveum.midpoint.model</groupId>
            <artifactId>workflow-api</artifactId>
            <version>3.1-SNAPSHOT</version>
        </dependency>
        <dependency>
            <groupId>com.evolveum.midpoint.model</groupId>
            <artifactId>notifications-api</artifactId>
            <version>3.1-SNAPSHOT</version>
        </dependency>
        <!-- MIDPOINT RUNTIME DEPENDENCIES -->
        <dependency>
            <groupId>com.evolveum.midpoint.repo</groupId>
            <artifactId>repo-sql-impl</artifactId>
            <version>3.1-SNAPSHOT</version>
            <scope>runtime</scope>
        </dependency>
        <dependency>
            <groupId>com.evolveum.midpoint.repo</groupId>
            <artifactId>repo-cache</artifactId>
            <version>3.1-SNAPSHOT</version>
            <scope>runtime</scope>
            <exclusions>
            	<exclusion>
            		<artifactId>jaxb-impl</artifactId>
            		<groupId>com.sun.xml.bind</groupId>
            	</exclusion>
            	<exclusion>
            		<artifactId>jaxb-api</artifactId>
            		<groupId>javax.xml.bind</groupId>
            	</exclusion>
            	<exclusion>
            		<artifactId>jaxb-core</artifactId>
            		<groupId>com.sun.xml.bind</groupId>
            	</exclusion>
            </exclusions>
        </dependency>
        <dependency>
            <groupId>com.evolveum.midpoint.repo</groupId>
            <artifactId>task-quartz-impl</artifactId>
            <version>3.1-SNAPSHOT</version>
            <scope>runtime</scope>
        </dependency>
        <dependency>
            <groupId>com.evolveum.midpoint.repo</groupId>
            <artifactId>audit-impl</artifactId>
            <version>3.1-SNAPSHOT</version>
            <scope>runtime</scope>
        </dependency>
        <dependency>
            <groupId>com.evolveum.midpoint.repo</groupId>
            <artifactId>security-impl</artifactId>
            <version>3.1-SNAPSHOT</version>
            <scope>runtime</scope>
        </dependency>
        <dependency>
            <groupId>com.evolveum.midpoint.model</groupId>
            <artifactId>model-impl</artifactId>
            <version>3.1-SNAPSHOT</version>
            <scope>runtime</scope>
            <exclusions>
            	<exclusion>
            		<artifactId>jaxb-impl</artifactId>
            		<groupId>com.sun.xml.bind</groupId>
            	</exclusion>
            </exclusions>
        </dependency>
        <dependency>
            <groupId>com.evolveum.midpoint.model</groupId>
            <artifactId>workflow-impl</artifactId>
            <version>3.1-SNAPSHOT</version>
            <scope>runtime</scope>
        </dependency>
        <dependency>
            <groupId>com.evolveum.midpoint.model</groupId>
            <artifactId>notifications-impl</artifactId>
            <version>3.1-SNAPSHOT</version>
            <scope>runtime</scope>
        </dependency>
        <dependency>
            <groupId>com.evolveum.midpoint.provisioning</groupId>
            <artifactId>provisioning-impl</artifactId>
            <version>3.1-SNAPSHOT</version>
            <scope>runtime</scope>
        </dependency>
        <dependency>
            <groupId>com.evolveum.midpoint.repo</groupId>
            <artifactId>system-init</artifactId>
            <version>3.1-SNAPSHOT</version>
            <scope>runtime</scope>
        </dependency>
	<dependency>
            <groupId>com.evolveum.midpoint.model</groupId>
            <artifactId>report-impl</artifactId>
            <version>3.1-SNAPSHOT</version>
            <scope>runtime</scope>
        </dependency>
	<dependency>
            <groupId>com.evolveum.midpoint.infra</groupId>
            <artifactId>common</artifactId>
            <version>3.1-SNAPSHOT</version>
            <exclusions>
				<exclusion>
					<groupId>xml-apis</groupId>
  					<artifactId>xml-apis</artifactId>
				</exclusion>
            </exclusions>
        </dependency>
 
        <!-- SPRING -->
        <dependency>
            <groupId>org.springframework</groupId>
            <artifactId>spring-web</artifactId>
        </dependency>
        <dependency>
            <groupId>org.springframework</groupId>
            <artifactId>spring-aspects</artifactId>
        </dependency>

        <!-- SPRING SECURITY -->
        <dependency>
            <groupId>org.springframework.security</groupId>
            <artifactId>spring-security-web</artifactId>
        </dependency>
        <dependency>
            <groupId>org.springframework.security</groupId>
            <artifactId>spring-security-config</artifactId>
        </dependency>

        <!--  WICKET DEPENDENCIES -->
        <dependency>
            <groupId>org.apache.wicket</groupId>
            <artifactId>wicket-core</artifactId>
        </dependency>
        <dependency>
            <groupId>org.apache.wicket</groupId>
            <artifactId>wicket-devutils</artifactId>
        </dependency>
        <dependency>
            <groupId>org.apache.wicket</groupId>
            <artifactId>wicket-auth-roles</artifactId>
        </dependency>
        <dependency>
            <groupId>org.apache.wicket</groupId>
            <artifactId>wicket-spring</artifactId>
            <exclusions>
                <exclusion>
                    <groupId>org.springframework</groupId>
                    <artifactId>spring</artifactId>
                </exclusion>
            </exclusions>
        </dependency>
        <dependency>
            <groupId>org.apache.wicket</groupId>
            <artifactId>wicket-extensions</artifactId>
        </dependency>
        <dependency>
            <groupId>org.apache.wicket</groupId>
            <artifactId>wicket-datetime</artifactId>
        </dependency>

        <!-- Xtext DSL
        <dependency>
            <groupId>com.evolveum.midpoint.msl</groupId>
            <artifactId>com.evolveum.midpoint.msl</artifactId>
            <version>1.0.0-SNAPSHOT</version>
            <scope>runtime</scope>
        </dependency>
        <dependency>
            <groupId>org.eclipse.xtend</groupId>
            <artifactId>org.eclipse.xtend.lib</artifactId>
            <version>2.5.1</version>
            <scope>runtime</scope>
        </dependency>
        <dependency>
            <groupId>org.eclipse.xtext</groupId>
            <artifactId>org.eclipse.xtext.dependencies</artifactId>
            <version>2.5.1</version>
            <scope>runtime</scope>
        </dependency>
        <dependency>
            <groupId>org.eclipse.xtext</groupId>
            <artifactId>org.eclipse.xtext.xbase</artifactId>
            <version>2.5.1</version>
            <scope>runtime</scope>
        </dependency>
        <dependency>
            <groupId>org.eclipse.xtext</groupId>
            <artifactId>org.eclipse.xtext</artifactId>
            <version>2.5.1</version>
            <scope>runtime</scope>
        </dependency>
        -->

		<dependency>
			<groupId>javax.jws</groupId>
			<artifactId>jsr181-api</artifactId>
			<version>1.0-MR1</version>
		</dependency>

        <!-- TEST -->
        <dependency>
            <groupId>com.evolveum.midpoint.repo</groupId>
            <artifactId>repo-test-util</artifactId>
            <version>3.1-SNAPSHOT</version>
            <scope>test</scope>
        </dependency>
        <dependency>
            <groupId>com.evolveum.midpoint.repo</groupId>
            <artifactId>repo-sql-impl-test</artifactId>
            <version>3.1-SNAPSHOT</version>
            <scope>test</scope>
        </dependency>
        <dependency>
            <groupId>org.mockito</groupId>
            <artifactId>mockito-all</artifactId>
            <scope>test</scope>
        </dependency>
        <dependency>
            <groupId>org.seleniumhq.selenium.client-drivers</groupId>
            <artifactId>selenium-java-client-driver</artifactId>
            <version>${selenium.version}</version>
            <scope>test</scope>
        </dependency>
        <dependency>
            <groupId>com.evolveum.midpoint.tools</groupId>
            <artifactId>test-ng</artifactId>
            <version>3.1-SNAPSHOT</version>
            <scope>test</scope>
        </dependency>

        <!-- Dependencies to connectors, just to add to good place in WAR -->
        <dependency>
			<groupId>com.evolveum.polygon</groupId>
			<artifactId>connector-ldap</artifactId>
            <scope>runtime</scope>
        </dependency>
        <dependency>
        	<groupId>com.evolveum.polygon</groupId>
            <artifactId>connector-databasetable</artifactId>
            <scope>runtime</scope>
        </dependency>
        <dependency>
            <groupId>com.evolveum.polygon</groupId>
            <artifactId>connector-csvfile</artifactId>
            <scope>runtime</scope>
        </dependency>
        <!-- end connectors -->

        <!-- logging bridges to slf4j -->
        <dependency>
            <groupId>org.slf4j</groupId>
            <artifactId>jcl-over-slf4j</artifactId>
            <scope>runtime</scope>
        </dependency>
        <dependency>
            <groupId>org.slf4j</groupId>
            <artifactId>log4j-over-slf4j</artifactId>
            <scope>runtime</scope>
        </dependency>
        <dependency>
            <groupId>com.lowagie</groupId>
            <artifactId>itext</artifactId>
            <version>2.1.7</version>
            <exclusions>
                <exclusion>
                    <groupId>bouncycastle</groupId>
                    <artifactId>bcmail-jdk14</artifactId>
                </exclusion>
                <exclusion>
                    <groupId>bouncycastle</groupId>
                    <artifactId>bcprov-jdk14</artifactId>
                </exclusion>
                <exclusion>
                    <groupId>bouncycastle</groupId>
                    <artifactId>bctsp-jdk14</artifactId>
                </exclusion>
            </exclusions>
        </dependency>
        <!-- Jasper reports -->
        <dependency>
			<groupId>net.sf.jasperreports</groupId>
			<artifactId>jasperreports</artifactId>
			<version>4.7.0-e1</version>
			<exclusions>
				<exclusion>
					<groupId>xml-apis</groupId>
  					<artifactId>xml-apis</artifactId>
				</exclusion>
			</exclusions>
		</dependency>
		<dependency>
			<groupId>org.hibernate</groupId>
			<artifactId>hibernate-core</artifactId>
			<scope>compile</scope>
		</dependency>
        <dependency>
            <groupId>javax.servlet</groupId>
            <artifactId>servlet-api</artifactId>
            <scope>provided</scope>
        </dependency>
        
        <!-- testing dependencies -->
        <dependency>
            <groupId>com.evolveum.midpoint.model</groupId>
            <artifactId>model-test</artifactId>
            <version>3.1-SNAPSHOT</version>
            <scope>test</scope>
        </dependency>
    </dependencies>
    <profiles>
        <profile>
            <id>aspectj</id>
            <activation>
                <activeByDefault>true</activeByDefault>
            </activation>
            <build>
                <plugins>
                    <plugin>
                        <groupId>org.codehaus.mojo</groupId>
                        <artifactId>aspectj-maven-plugin</artifactId>
                        <version>1.6</version>
                        <configuration>
                            <aspectLibraries>
                                <aspectLibrary>
                                    <groupId>com.evolveum.midpoint.infra</groupId>
                                    <artifactId>util</artifactId>
                                </aspectLibrary>
                            </aspectLibraries>
                        </configuration>
                    </plugin>
                </plugins>
            </build>
        </profile>

        <profile>
            <id>tomcat</id>
            <activation>
                <activeByDefault>true</activeByDefault>
            </activation>

	    <dependencies>
		<dependency>
                        <artifactId>jaxb-impl</artifactId>
                        <groupId>com.sun.xml.bind</groupId>
                </dependency>
                <dependency>
                        <artifactId>jaxb-api</artifactId>
                        <groupId>javax.xml.bind</groupId>
                </dependency>
                <dependency>
                        <artifactId>jaxb-core</artifactId>
                        <groupId>com.sun.xml.bind</groupId>
		</dependency>
	    </dependencies>

        </profile>

    </profiles>
</project><|MERGE_RESOLUTION|>--- conflicted
+++ resolved
@@ -190,33 +190,21 @@
             <artifactId>admin-gui-en-US</artifactId>
             <version>3.1-SNAPSHOT</version>
         </dependency>
-<<<<<<< HEAD
-           <dependency>
-=======
 	    <dependency>
             <groupId>com.evolveum.midpoint.gui</groupId>
             <artifactId>admin-gui-sk-SK</artifactId>
             <version>3.1-SNAPSHOT</version>
         </dependency>
         <dependency>
->>>>>>> 8c40b635
             <groupId>com.evolveum.midpoint.gui</groupId>
             <artifactId>admin-gui-tr-TR</artifactId>
             <version>3.1-SNAPSHOT</version>
         </dependency>
-<<<<<<< HEAD
-	    <!--<dependency>-->
-            <!--<groupId>com.evolveum.midpoint.gui</groupId>-->
-            <!--<artifactId>admin-gui-sk-SK</artifactId>-->
-            <!--<version>2.3-SNAPSHOT</version>-->
-        <!--</dependency>-->
-=======
         <dependency>
             <groupId>com.evolveum.midpoint.gui</groupId>
             <artifactId>admin-gui-es-ES</artifactId>
             <version>3.1-SNAPSHOT</version>
         </dependency>
->>>>>>> 8c40b635
 
         <!-- JDBC DRIVERS -->
         <dependency>
