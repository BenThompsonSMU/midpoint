--- conflicted
+++ resolved
@@ -1,431 +1,426 @@
-/*
- * Copyright (c) 2010-2017 Evolveum
- *
- * Licensed under the Apache License, Version 2.0 (the "License");
- * you may not use this file except in compliance with the License.
- * You may obtain a copy of the License at
- *
- *     http://www.apache.org/licenses/LICENSE-2.0
- *
- * Unless required by applicable law or agreed to in writing, software
- * distributed under the License is distributed on an "AS IS" BASIS,
- * WITHOUT WARRANTIES OR CONDITIONS OF ANY KIND, either express or implied.
- * See the License for the specific language governing permissions and
- * limitations under the License.
- */
-
-package com.evolveum.midpoint.common;
-
-import java.io.ByteArrayInputStream;
-import java.io.ByteArrayOutputStream;
-import java.io.InputStream;
-import java.io.PrintStream;
-import java.io.UnsupportedEncodingException;
-
-import com.evolveum.midpoint.common.configuration.api.MidpointConfiguration;
-import org.apache.commons.lang.StringUtils;
-import org.slf4j.bridge.SLF4JBridgeHandler;
-
-import ch.qos.logback.classic.Level;
-import ch.qos.logback.classic.Logger;
-import ch.qos.logback.classic.LoggerContext;
-import ch.qos.logback.classic.joran.JoranConfigurator;
-import ch.qos.logback.core.joran.spi.JoranException;
-import ch.qos.logback.core.util.StatusPrinter;
-
-import com.evolveum.midpoint.schema.internals.InternalsConfig;
-import com.evolveum.midpoint.schema.result.OperationResult;
-import com.evolveum.midpoint.util.exception.SchemaException;
-import com.evolveum.midpoint.util.logging.Trace;
-import com.evolveum.midpoint.util.logging.TraceManager;
-import com.evolveum.midpoint.xml.ns._public.common.common_3.AppenderConfigurationType;
-import com.evolveum.midpoint.xml.ns._public.common.common_3.AuditingConfigurationType;
-import com.evolveum.midpoint.xml.ns._public.common.common_3.ClassLoggerConfigurationType;
-import com.evolveum.midpoint.xml.ns._public.common.common_3.FileAppenderConfigurationType;
-import com.evolveum.midpoint.xml.ns._public.common.common_3.LoggingConfigurationType;
-import com.evolveum.midpoint.xml.ns._public.common.common_3.SubSystemLoggerConfigurationType;
-import com.evolveum.midpoint.xml.ns._public.common.common_3.SyslogAppenderConfigurationType;
-
-public class LoggingConfigurationManager {
-
-	public static final String AUDIT_LOGGER_NAME = "com.evolveum.midpoint.audit.log";
-
-	private final static Trace LOGGER = TraceManager.getTrace(LoggingConfigurationManager.class);
-
-    private static final String REQUEST_FILTER_LOGGER_CLASS_NAME = "com.evolveum.midpoint.web.util.MidPointProfilingServletFilter";
-    private static final String PROFILING_ASPECT_LOGGER = "com.evolveum.midpoint.util.aspect.ProfilingDataManager";
-    private static final String IDM_PROFILE_APPENDER = "IDM_LOG";
-    
-<<<<<<< HEAD
-	private static final String LOGBACK_CONSOLE_XML_RESOURCE = "logback-console.xml";
-=======
-	public static final String SYSTEM_CONFIGURATION_SKIP_REPOSITORY_LOGGING_SETTINGS = "skipRepositoryLoggingSettings";
-	private static final String LOGBACK_ALT_XML_RESOURCE = "logback-alt.xml";
->>>>>>> 6074f7c2
-
-	private static String currentlyUsedVersion = null;
-
-    public static void configure(LoggingConfigurationType config, String version, OperationResult result) throws SchemaException {
-
-		OperationResult res = result.createSubresult(LoggingConfigurationManager.class.getName()+".configure");
-		
-		if (InternalsConfig.isAvoidLoggingChange()) {
-			LOGGER.info("IGNORING change of logging configuration (current config version: {}, new version {}) because avoidLoggingChange=true", currentlyUsedVersion, version);
-			res.recordNotApplicableIfUnknown();
-			return;
-		}
-
-        if (currentlyUsedVersion != null) {
-		    LOGGER.info("Applying logging configuration (currently applied version: {}, new version: {})", currentlyUsedVersion, version);
-        } else {
-            LOGGER.info("Applying logging configuration (version {})", version);
-        }
-        currentlyUsedVersion = version;
-
-        // JUL Bridge initialization was here. (SLF4JBridgeHandler)
-        // But it was moved to a later phase as suggested by http://jira.qos.ch/browse/LOGBACK-740
-        
-		// Initialize JUL bridge
-        SLF4JBridgeHandler.removeHandlersForRootLogger();
-        SLF4JBridgeHandler.install();
-        
-		//Get current log configuration
-		LoggerContext lc = (LoggerContext) TraceManager.getILoggerFactory();
-
-		//Prepare configurator in current context
-		JoranConfigurator configurator = new JoranConfigurator();
-		configurator.setContext(lc);
-
-		//Generate configuration file as string
-		String configXml = prepareConfiguration(config);
-
-		if (LOGGER.isTraceEnabled()) {
-			LOGGER.trace("New logging configuration:");
-			LOGGER.trace(configXml);
-		}
-
-		InputStream cis = new ByteArrayInputStream(configXml.getBytes());
-		LOGGER.info("Resetting current logging configuration");
-		lc.getStatusManager().clear();
-		//Set all loggers to error
-		for (Logger l : lc.getLoggerList()) {
-			LOGGER.trace("Disable logger: {}", l);
-			l.setLevel(Level.ERROR);
-		}
-		// Reset configuration
-		lc.reset();
-		//Switch to new logging configuration
-		lc.setName("MidPoint");
-		try {
-			configurator.doConfigure(cis);
-			LOGGER.info("New logging configuration applied");
-		} catch (JoranException | NumberFormatException e) {
-			System.out.println("Error during applying logging configuration: " + e.getMessage());
-			LOGGER.error("Error during applying logging configuration: " + e.getMessage(), e);
-			result.createSubresult("Applying logging configuration.").recordFatalError(e.getMessage(), e);
-		}
-
-		//Get messages if error occurred;
-		ByteArrayOutputStream baos = new ByteArrayOutputStream();
-		StatusPrinter.setPrintStream(new PrintStream(baos));
-		StatusPrinter.print(lc);
-
-		String internalLog = null;
-		try {
-			internalLog = baos.toString("UTF8");
-		} catch (UnsupportedEncodingException e) {
-			// should never happen
-			LOGGER.error("Woops?", e);
-		}
-
-		if (!StringUtils.isEmpty(internalLog)) {
-			//Parse internal log
-			res.recordSuccess();
-			for (String internalLogLine : internalLog.split("\n")) {
-				if (internalLogLine.contains("|-ERROR"))
-					res.recordPartialError(internalLogLine);
-				res.appendDetail(internalLogLine);
-			}
-			LOGGER.trace("LogBack internal log:\n{}",internalLog);
-		} else {
-			res.recordSuccess();
-		}
-		
-		// Initialize JUL bridge
-        SLF4JBridgeHandler.removeHandlersForRootLogger();
-        SLF4JBridgeHandler.install();
-	}
-
-	private static String prepareConfiguration(LoggingConfigurationType config) throws SchemaException {
-
-		if (null == config) {
-			throw new IllegalArgumentException("Configuration can't be null");
-		}
-
-		StringBuilder sb = new StringBuilder();
-		sb.append("<?xml version=\"1.0\" encoding=\"UTF-8\"?>\n");
-		boolean debug = Boolean.TRUE.equals(config.isDebug());
-		sb.append("<configuration scan=\"false\" debug=\"").append(debug).append("\">\n");
-
-		//find and configure ALL logger and bring it to top of turbo stack
-		for (SubSystemLoggerConfigurationType ss : config.getSubSystemLogger()) {
-			if ("ALL".contentEquals(ss.getComponent().name())) {
-				defineTurbo(sb, ss);
-			}
-		}
-
-		//Generate subsystem logging quickstep
-		for (SubSystemLoggerConfigurationType ss : config.getSubSystemLogger()) {
-			if (null == ss.getComponent() || null == ss.getLevel()) {
-				LOGGER.error("Subsystem ({}) or level ({})is null", ss.getComponent(), ss.getLevel());
-				continue;
-			}
-
-			//skip disabled subsystem logger
-			if ("OFF".equals(ss.getLevel().name())) {
-				continue;
-			}
-			
-			//All ready defined above
-			if ("ALL".contentEquals(ss.getComponent().name())) {
-				continue;
-			}			
-			defineTurbo(sb, ss);
-		}
-
-		//Generate appenders configuration
-		for (AppenderConfigurationType appender : config.getAppender()) {
-			prepareAppenderConfiguration(sb, appender, config);
-		}
-
-		boolean defaultAltAppender = "true".equals(System.getProperty(MidpointConfiguration.MIDPOINT_LOGGING_ALT_ENABLED_PROPERTY));
-		if (defaultAltAppender) {
-			prepareDefaultAltAppender(sb);
-		}
-
-		//define root appender if defined
-		if (!StringUtils.isEmpty(config.getRootLoggerAppender())) {
-			sb.append("\t<root level=\"");
-			sb.append(config.getRootLoggerLevel());
-			sb.append("\">\n");
-			sb.append("\t\t<appender-ref ref=\"");
-			sb.append(config.getRootLoggerAppender());
-			sb.append("\" />\n");
-			if (defaultAltAppender) {
-				sb.append("\t\t<appender-ref ref=\"ALT_LOG\"/>");
-			}
-			sb.append("\t</root>\n");
-		}
-
-		//Generate class based loggers
-		for (ClassLoggerConfigurationType logger : config.getClassLogger()) {
-			sb.append("\t<logger name=\"");
-			sb.append(logger.getPackage());
-			sb.append("\" level=\"");
-			sb.append(logger.getLevel());
-			sb.append("\"");
-			//if logger specific appender is defined
-			if (null != logger.getAppender() && !logger.getAppender().isEmpty()) {
-				sb.append(" additivity=\"false\">\n");
-				for (String appenderName : logger.getAppender()) {
-					sb.append("\t\t<appender-ref ref=\"");
-					sb.append(appenderName);
-					sb.append("\"/>");
-				}
-				sb.append("\t</logger>\n");
-			} else {
-				sb.append("/>\n");
-			}
-		}
-		
-		generateAuditingLogConfig(config.getAuditing(), sb);
-
-		if (null != config.getAdvanced()) {
-			for (Object item : config.getAdvanced().getContent()) {
-				sb.append(item.toString());
-				sb.append("\n");
-			}
-		}
-		
-		// LevelChangePropagator to propagate log level changes to JUL
-		// this keeps us from performance impact of disable JUL logging statements
-		// WARNING: if deployed in Tomcat then this propagates only to the JUL loggers in current classloader.
-		// It means that ICF connector loggers are not affected by this
-		// MAGIC: moved to the end of the "file" as suggested in http://jira.qos.ch/browse/LOGBACK-740
-		sb.append("\t<contextListener class=\"ch.qos.logback.classic.jul.LevelChangePropagator\">\n");
-		sb.append("\t\t<resetJUL>true</resetJUL>\n");
-		sb.append("\t</contextListener>\n");
-		
-		sb.append("</configuration>");
-		return sb.toString();
-	}
-
-	private static void prepareDefaultAltAppender(StringBuilder sb) {
-    	// We expect this to be used only when logback-alt.xml is present, i.e. only during regular "GUI" execution.
-		// For other scenarios (e.g. tests) please avoid setting midpoint.logging.alt.enabled to true.
-	    sb.append("<include resource=\"" + LOGBACK_ALT_XML_RESOURCE + "\" />\n");
-	}
-
-	private static void prepareAppenderConfiguration(StringBuilder sb, AppenderConfigurationType appender, LoggingConfigurationType config) throws SchemaException {
-		if (appender instanceof FileAppenderConfigurationType) {
-			prepareFileAppenderConfiguration(sb, (FileAppenderConfigurationType) appender, config);
-		} else if (appender instanceof SyslogAppenderConfigurationType) {
-			prepareSyslogAppenderConfiguration(sb, (SyslogAppenderConfigurationType) appender, config);
-		} else {
-			throw new SchemaException("Unknown appender configuration "+appender);
-		}
-	}
-	
-	private static void prepareFileAppenderConfiguration(StringBuilder sb, FileAppenderConfigurationType appender, LoggingConfigurationType config) {
-		String fileName = appender.getFileName();
-		String filePattern = appender.getFilePattern();
-		boolean isPrudent = Boolean.TRUE.equals(appender.isPrudent());
-		boolean isAppend = Boolean.TRUE.equals(appender.isAppend());
-
-		boolean isRolling = false;
-		String appenderClass = "ch.qos.logback.core.FileAppender";
-		if (filePattern != null || (appender.getMaxHistory() != null && appender.getMaxHistory() > 0) || !StringUtils.isEmpty(appender.getMaxFileSize()) ) {
-			isRolling = true;
-			appenderClass = "ch.qos.logback.core.rolling.RollingFileAppender"; 
-		}
-		
-		prepareCommonAppenderHeader(sb, appender, config, appenderClass);
-
-		if (!isPrudent) {
-			appendProp(sb, "file", fileName);
-			appendProp(sb, "append", isAppend);
-		} else {
-			appendProp(sb, "prudent", true);
-		}
-
-		if (isRolling) {
-			//rolling policy
-			sb.append("\t\t<rollingPolicy class=\"ch.qos.logback.core.rolling.SizeAndTimeBasedRollingPolicy\">\n");
-			sb.append("\t\t\t<fileNamePattern>");
-			sb.append(filePattern);
-			sb.append("</fileNamePattern>\n");
-			if (appender.getMaxHistory() != null && appender.getMaxHistory() > 0) {
-				sb.append("\t\t\t<maxHistory>");
-				sb.append(appender.getMaxHistory());
-				sb.append("</maxHistory>\n");
-			}
-			sb.append("\t\t\t<cleanHistoryOnStart>true</cleanHistoryOnStart>\n");
-
-			if (!StringUtils.isEmpty(appender.getMaxFileSize())) {
-				sb.append("\t\t\t<maxFileSize>");
-				sb.append(appender.getMaxFileSize());
-				sb.append("</maxFileSize>\n");
-			}
-			sb.append("\t\t</rollingPolicy>\n");
-		}
-		
-		prepareCommonAppenderFooter(sb, appender, config);
-
-	}
-	
-	private static void prepareSyslogAppenderConfiguration(StringBuilder sb, SyslogAppenderConfigurationType appender, LoggingConfigurationType config) {
-
-		prepareCommonAppenderHeader(sb, appender, config, "ch.qos.logback.classic.net.SyslogAppender");
-
-		appendProp(sb, "syslogHost", appender.getSyslogHost());
-		appendProp(sb, "port", appender.getPort());
-		appendProp(sb, "facility", appender.getFacility());
-		appendProp(sb, "suffixPattern", appender.getSuffixPattern());
-		appendProp(sb, "stackTracePattern", appender.getStackTracePattern());
-		appendProp(sb, "throwableExcluded", appender.isThrowableExcluded());
-		
-		prepareCommonAppenderFooter(sb, appender, config);
-
-	}
-
-	private static void appendProp(StringBuilder sb, String name, Object value) {
-		if (value != null) {
-			sb.append("\t\t<").append(name).append(">");
-			sb.append(value);
-			sb.append("</").append(name).append(">\n");
-		}
-	}
-
-	private static void prepareCommonAppenderHeader(StringBuilder sb,
-			AppenderConfigurationType appender, LoggingConfigurationType config, String appenderClass) {
-		sb.append("\t<appender name=\"").append(appender.getName()).append("\" class=\"").append(appenderClass).append("\">\n");
-
-        //Apply profiling appender filter if necessary
-        if(IDM_PROFILE_APPENDER.equals(appender.getName())){
-            for(ClassLoggerConfigurationType cs: config.getClassLogger()){
-                if(REQUEST_FILTER_LOGGER_CLASS_NAME.equals(cs.getPackage()) || PROFILING_ASPECT_LOGGER.endsWith(cs.getPackage())){
-                    LOGGER.debug("Defining ProfilingLogbackFilter to {} appender.", appender.getName());
-                    sb.append(defineProfilingLogbackFilter());
-                }
-            }
-        }
-	}
-	
-	private static void prepareCommonAppenderFooter(StringBuilder sb,
-			AppenderConfigurationType appender, LoggingConfigurationType config) {
-		sb.append("\t\t<encoder>\n");
-		sb.append("\t\t\t<pattern>");
-		sb.append(appender.getPattern());
-		sb.append("</pattern>\n");
-		sb.append("\t\t</encoder>\n");
-		sb.append("\t</appender>\n");
-	}
-
-	private static void generateAuditingLogConfig(AuditingConfigurationType auditing, StringBuilder sb) {
-		sb.append("\t<logger name=\"");
-		sb.append(AUDIT_LOGGER_NAME);
-		sb.append("\" level=\"");
-		if (auditing != null && (auditing.isEnabled() == null || auditing.isEnabled())) {
-			if (auditing.isDetails() != null && auditing.isDetails()) {
-				sb.append("DEBUG");
-			} else {
-				sb.append("INFO");
-			}
-		} else {
-			sb.append("OFF");
-		}
-		sb.append("\"");
-		//if logger specific appender is defined
-		if (auditing != null && auditing.getAppender() != null && !auditing.getAppender().isEmpty()) {
-			sb.append(" additivity=\"false\">\n");
-			for (String appenderName : auditing.getAppender()) {
-				sb.append("\t\t<appender-ref ref=\"");
-				sb.append(appenderName);
-				sb.append("\"/>");
-			}
-			sb.append("\t</logger>\n");
-		} else {
-			sb.append("/>\n");
-		}
-	}
-
-	private static void defineTurbo(StringBuilder sb, SubSystemLoggerConfigurationType ss) {
-		sb.append("\t<turboFilter class=\"com.evolveum.midpoint.util.logging.MDCLevelTurboFilter\">\n");
-		sb.append("\t\t<MDCKey>subsystem</MDCKey>\n");
-		sb.append("\t\t<MDCValue>");
-		sb.append(ss.getComponent().name());
-		sb.append("</MDCValue>\n");
-		sb.append("\t\t<level>");
-		sb.append(ss.getLevel().name());
-		sb.append("</level>\n");
-		sb.append("\t\t<OnMatch>ACCEPT</OnMatch>\n");
-		sb.append("\t</turboFilter>\n");
-	}
-
-    private static String defineProfilingLogbackFilter(){
-        return ("\t<filter class=\"com.evolveum.midpoint.util.logging.ProfilingLogbackFilter\" />\n");
-    }
-
-    public static String getCurrentlyUsedVersion() {
-        return currentlyUsedVersion;
-    }
-
-    public static void resetCurrentlyUsedVersion() {
-        currentlyUsedVersion = null;
-    }
-
-	public static void setCurrentlyUsedVersion(String version) {
-		currentlyUsedVersion = version;
-	}
-
-}
+/*
+ * Copyright (c) 2010-2017 Evolveum
+ *
+ * Licensed under the Apache License, Version 2.0 (the "License");
+ * you may not use this file except in compliance with the License.
+ * You may obtain a copy of the License at
+ *
+ *     http://www.apache.org/licenses/LICENSE-2.0
+ *
+ * Unless required by applicable law or agreed to in writing, software
+ * distributed under the License is distributed on an "AS IS" BASIS,
+ * WITHOUT WARRANTIES OR CONDITIONS OF ANY KIND, either express or implied.
+ * See the License for the specific language governing permissions and
+ * limitations under the License.
+ */
+
+package com.evolveum.midpoint.common;
+
+import java.io.ByteArrayInputStream;
+import java.io.ByteArrayOutputStream;
+import java.io.InputStream;
+import java.io.PrintStream;
+import java.io.UnsupportedEncodingException;
+
+import com.evolveum.midpoint.common.configuration.api.MidpointConfiguration;
+import org.apache.commons.lang.StringUtils;
+import org.slf4j.bridge.SLF4JBridgeHandler;
+
+import ch.qos.logback.classic.Level;
+import ch.qos.logback.classic.Logger;
+import ch.qos.logback.classic.LoggerContext;
+import ch.qos.logback.classic.joran.JoranConfigurator;
+import ch.qos.logback.core.joran.spi.JoranException;
+import ch.qos.logback.core.util.StatusPrinter;
+
+import com.evolveum.midpoint.schema.internals.InternalsConfig;
+import com.evolveum.midpoint.schema.result.OperationResult;
+import com.evolveum.midpoint.util.exception.SchemaException;
+import com.evolveum.midpoint.util.logging.Trace;
+import com.evolveum.midpoint.util.logging.TraceManager;
+import com.evolveum.midpoint.xml.ns._public.common.common_3.AppenderConfigurationType;
+import com.evolveum.midpoint.xml.ns._public.common.common_3.AuditingConfigurationType;
+import com.evolveum.midpoint.xml.ns._public.common.common_3.ClassLoggerConfigurationType;
+import com.evolveum.midpoint.xml.ns._public.common.common_3.FileAppenderConfigurationType;
+import com.evolveum.midpoint.xml.ns._public.common.common_3.LoggingConfigurationType;
+import com.evolveum.midpoint.xml.ns._public.common.common_3.SubSystemLoggerConfigurationType;
+import com.evolveum.midpoint.xml.ns._public.common.common_3.SyslogAppenderConfigurationType;
+
+public class LoggingConfigurationManager {
+
+	public static final String AUDIT_LOGGER_NAME = "com.evolveum.midpoint.audit.log";
+
+	private final static Trace LOGGER = TraceManager.getTrace(LoggingConfigurationManager.class);
+
+    private static final String REQUEST_FILTER_LOGGER_CLASS_NAME = "com.evolveum.midpoint.web.util.MidPointProfilingServletFilter";
+    private static final String PROFILING_ASPECT_LOGGER = "com.evolveum.midpoint.util.aspect.ProfilingDataManager";
+    private static final String IDM_PROFILE_APPENDER = "IDM_LOG";
+    
+	private static final String LOGBACK_ALT_XML_RESOURCE = "logback-alt.xml";
+
+	private static String currentlyUsedVersion = null;
+
+    public static void configure(LoggingConfigurationType config, String version, OperationResult result) throws SchemaException {
+
+		OperationResult res = result.createSubresult(LoggingConfigurationManager.class.getName()+".configure");
+		
+		if (InternalsConfig.isAvoidLoggingChange()) {
+			LOGGER.info("IGNORING change of logging configuration (current config version: {}, new version {}) because avoidLoggingChange=true", currentlyUsedVersion, version);
+			res.recordNotApplicableIfUnknown();
+			return;
+		}
+
+        if (currentlyUsedVersion != null) {
+		    LOGGER.info("Applying logging configuration (currently applied version: {}, new version: {})", currentlyUsedVersion, version);
+        } else {
+            LOGGER.info("Applying logging configuration (version {})", version);
+        }
+        currentlyUsedVersion = version;
+
+        // JUL Bridge initialization was here. (SLF4JBridgeHandler)
+        // But it was moved to a later phase as suggested by http://jira.qos.ch/browse/LOGBACK-740
+        
+		// Initialize JUL bridge
+        SLF4JBridgeHandler.removeHandlersForRootLogger();
+        SLF4JBridgeHandler.install();
+        
+		//Get current log configuration
+		LoggerContext lc = (LoggerContext) TraceManager.getILoggerFactory();
+
+		//Prepare configurator in current context
+		JoranConfigurator configurator = new JoranConfigurator();
+		configurator.setContext(lc);
+
+		//Generate configuration file as string
+		String configXml = prepareConfiguration(config);
+
+		if (LOGGER.isTraceEnabled()) {
+			LOGGER.trace("New logging configuration:");
+			LOGGER.trace(configXml);
+		}
+
+		InputStream cis = new ByteArrayInputStream(configXml.getBytes());
+		LOGGER.info("Resetting current logging configuration");
+		lc.getStatusManager().clear();
+		//Set all loggers to error
+		for (Logger l : lc.getLoggerList()) {
+			LOGGER.trace("Disable logger: {}", l);
+			l.setLevel(Level.ERROR);
+		}
+		// Reset configuration
+		lc.reset();
+		//Switch to new logging configuration
+		lc.setName("MidPoint");
+		try {
+			configurator.doConfigure(cis);
+			LOGGER.info("New logging configuration applied");
+		} catch (JoranException | NumberFormatException e) {
+			System.out.println("Error during applying logging configuration: " + e.getMessage());
+			LOGGER.error("Error during applying logging configuration: " + e.getMessage(), e);
+			result.createSubresult("Applying logging configuration.").recordFatalError(e.getMessage(), e);
+		}
+
+		//Get messages if error occurred;
+		ByteArrayOutputStream baos = new ByteArrayOutputStream();
+		StatusPrinter.setPrintStream(new PrintStream(baos));
+		StatusPrinter.print(lc);
+
+		String internalLog = null;
+		try {
+			internalLog = baos.toString("UTF8");
+		} catch (UnsupportedEncodingException e) {
+			// should never happen
+			LOGGER.error("Woops?", e);
+		}
+
+		if (!StringUtils.isEmpty(internalLog)) {
+			//Parse internal log
+			res.recordSuccess();
+			for (String internalLogLine : internalLog.split("\n")) {
+				if (internalLogLine.contains("|-ERROR"))
+					res.recordPartialError(internalLogLine);
+				res.appendDetail(internalLogLine);
+			}
+			LOGGER.trace("LogBack internal log:\n{}",internalLog);
+		} else {
+			res.recordSuccess();
+		}
+		
+		// Initialize JUL bridge
+        SLF4JBridgeHandler.removeHandlersForRootLogger();
+        SLF4JBridgeHandler.install();
+	}
+
+	private static String prepareConfiguration(LoggingConfigurationType config) throws SchemaException {
+
+		if (null == config) {
+			throw new IllegalArgumentException("Configuration can't be null");
+		}
+
+		StringBuilder sb = new StringBuilder();
+		sb.append("<?xml version=\"1.0\" encoding=\"UTF-8\"?>\n");
+		boolean debug = Boolean.TRUE.equals(config.isDebug());
+		sb.append("<configuration scan=\"false\" debug=\"").append(debug).append("\">\n");
+
+		//find and configure ALL logger and bring it to top of turbo stack
+		for (SubSystemLoggerConfigurationType ss : config.getSubSystemLogger()) {
+			if ("ALL".contentEquals(ss.getComponent().name())) {
+				defineTurbo(sb, ss);
+			}
+		}
+
+		//Generate subsystem logging quickstep
+		for (SubSystemLoggerConfigurationType ss : config.getSubSystemLogger()) {
+			if (null == ss.getComponent() || null == ss.getLevel()) {
+				LOGGER.error("Subsystem ({}) or level ({})is null", ss.getComponent(), ss.getLevel());
+				continue;
+			}
+
+			//skip disabled subsystem logger
+			if ("OFF".equals(ss.getLevel().name())) {
+				continue;
+			}
+			
+			//All ready defined above
+			if ("ALL".contentEquals(ss.getComponent().name())) {
+				continue;
+			}			
+			defineTurbo(sb, ss);
+		}
+
+		//Generate appenders configuration
+		for (AppenderConfigurationType appender : config.getAppender()) {
+			prepareAppenderConfiguration(sb, appender, config);
+		}
+
+		boolean defaultAltAppender = "true".equals(System.getProperty(MidpointConfiguration.MIDPOINT_LOGGING_ALT_ENABLED_PROPERTY));
+		if (defaultAltAppender) {
+			prepareDefaultAltAppender(sb);
+		}
+
+		//define root appender if defined
+		if (!StringUtils.isEmpty(config.getRootLoggerAppender())) {
+			sb.append("\t<root level=\"");
+			sb.append(config.getRootLoggerLevel());
+			sb.append("\">\n");
+			sb.append("\t\t<appender-ref ref=\"");
+			sb.append(config.getRootLoggerAppender());
+			sb.append("\" />\n");
+			if (defaultAltAppender) {
+				sb.append("\t\t<appender-ref ref=\"ALT_LOG\"/>");
+			}
+			sb.append("\t</root>\n");
+		}
+
+		//Generate class based loggers
+		for (ClassLoggerConfigurationType logger : config.getClassLogger()) {
+			sb.append("\t<logger name=\"");
+			sb.append(logger.getPackage());
+			sb.append("\" level=\"");
+			sb.append(logger.getLevel());
+			sb.append("\"");
+			//if logger specific appender is defined
+			if (null != logger.getAppender() && !logger.getAppender().isEmpty()) {
+				sb.append(" additivity=\"false\">\n");
+				for (String appenderName : logger.getAppender()) {
+					sb.append("\t\t<appender-ref ref=\"");
+					sb.append(appenderName);
+					sb.append("\"/>");
+				}
+				sb.append("\t</logger>\n");
+			} else {
+				sb.append("/>\n");
+			}
+		}
+		
+		generateAuditingLogConfig(config.getAuditing(), sb);
+
+		if (null != config.getAdvanced()) {
+			for (Object item : config.getAdvanced().getContent()) {
+				sb.append(item.toString());
+				sb.append("\n");
+			}
+		}
+		
+		// LevelChangePropagator to propagate log level changes to JUL
+		// this keeps us from performance impact of disable JUL logging statements
+		// WARNING: if deployed in Tomcat then this propagates only to the JUL loggers in current classloader.
+		// It means that ICF connector loggers are not affected by this
+		// MAGIC: moved to the end of the "file" as suggested in http://jira.qos.ch/browse/LOGBACK-740
+		sb.append("\t<contextListener class=\"ch.qos.logback.classic.jul.LevelChangePropagator\">\n");
+		sb.append("\t\t<resetJUL>true</resetJUL>\n");
+		sb.append("\t</contextListener>\n");
+		
+		sb.append("</configuration>");
+		return sb.toString();
+	}
+
+	private static void prepareDefaultAltAppender(StringBuilder sb) {
+    	// We expect this to be used only when logback-alt.xml is present, i.e. only during regular "GUI" execution.
+		// For other scenarios (e.g. tests) please avoid setting midpoint.logging.alt.enabled to true.
+	    sb.append("<include resource=\"" + LOGBACK_ALT_XML_RESOURCE + "\" />\n");
+	}
+
+	private static void prepareAppenderConfiguration(StringBuilder sb, AppenderConfigurationType appender, LoggingConfigurationType config) throws SchemaException {
+		if (appender instanceof FileAppenderConfigurationType) {
+			prepareFileAppenderConfiguration(sb, (FileAppenderConfigurationType) appender, config);
+		} else if (appender instanceof SyslogAppenderConfigurationType) {
+			prepareSyslogAppenderConfiguration(sb, (SyslogAppenderConfigurationType) appender, config);
+		} else {
+			throw new SchemaException("Unknown appender configuration "+appender);
+		}
+	}
+	
+	private static void prepareFileAppenderConfiguration(StringBuilder sb, FileAppenderConfigurationType appender, LoggingConfigurationType config) {
+		String fileName = appender.getFileName();
+		String filePattern = appender.getFilePattern();
+		boolean isPrudent = Boolean.TRUE.equals(appender.isPrudent());
+		boolean isAppend = Boolean.TRUE.equals(appender.isAppend());
+
+		boolean isRolling = false;
+		String appenderClass = "ch.qos.logback.core.FileAppender";
+		if (filePattern != null || (appender.getMaxHistory() != null && appender.getMaxHistory() > 0) || !StringUtils.isEmpty(appender.getMaxFileSize()) ) {
+			isRolling = true;
+			appenderClass = "ch.qos.logback.core.rolling.RollingFileAppender"; 
+		}
+		
+		prepareCommonAppenderHeader(sb, appender, config, appenderClass);
+
+		if (!isPrudent) {
+			appendProp(sb, "file", fileName);
+			appendProp(sb, "append", isAppend);
+		} else {
+			appendProp(sb, "prudent", true);
+		}
+
+		if (isRolling) {
+			//rolling policy
+			sb.append("\t\t<rollingPolicy class=\"ch.qos.logback.core.rolling.SizeAndTimeBasedRollingPolicy\">\n");
+			sb.append("\t\t\t<fileNamePattern>");
+			sb.append(filePattern);
+			sb.append("</fileNamePattern>\n");
+			if (appender.getMaxHistory() != null && appender.getMaxHistory() > 0) {
+				sb.append("\t\t\t<maxHistory>");
+				sb.append(appender.getMaxHistory());
+				sb.append("</maxHistory>\n");
+			}
+			sb.append("\t\t\t<cleanHistoryOnStart>true</cleanHistoryOnStart>\n");
+
+			if (!StringUtils.isEmpty(appender.getMaxFileSize())) {
+				sb.append("\t\t\t<maxFileSize>");
+				sb.append(appender.getMaxFileSize());
+				sb.append("</maxFileSize>\n");
+			}
+			sb.append("\t\t</rollingPolicy>\n");
+		}
+		
+		prepareCommonAppenderFooter(sb, appender, config);
+
+	}
+	
+	private static void prepareSyslogAppenderConfiguration(StringBuilder sb, SyslogAppenderConfigurationType appender, LoggingConfigurationType config) {
+
+		prepareCommonAppenderHeader(sb, appender, config, "ch.qos.logback.classic.net.SyslogAppender");
+
+		appendProp(sb, "syslogHost", appender.getSyslogHost());
+		appendProp(sb, "port", appender.getPort());
+		appendProp(sb, "facility", appender.getFacility());
+		appendProp(sb, "suffixPattern", appender.getSuffixPattern());
+		appendProp(sb, "stackTracePattern", appender.getStackTracePattern());
+		appendProp(sb, "throwableExcluded", appender.isThrowableExcluded());
+		
+		prepareCommonAppenderFooter(sb, appender, config);
+
+	}
+
+	private static void appendProp(StringBuilder sb, String name, Object value) {
+		if (value != null) {
+			sb.append("\t\t<").append(name).append(">");
+			sb.append(value);
+			sb.append("</").append(name).append(">\n");
+		}
+	}
+
+	private static void prepareCommonAppenderHeader(StringBuilder sb,
+			AppenderConfigurationType appender, LoggingConfigurationType config, String appenderClass) {
+		sb.append("\t<appender name=\"").append(appender.getName()).append("\" class=\"").append(appenderClass).append("\">\n");
+
+        //Apply profiling appender filter if necessary
+        if(IDM_PROFILE_APPENDER.equals(appender.getName())){
+            for(ClassLoggerConfigurationType cs: config.getClassLogger()){
+                if(REQUEST_FILTER_LOGGER_CLASS_NAME.equals(cs.getPackage()) || PROFILING_ASPECT_LOGGER.endsWith(cs.getPackage())){
+                    LOGGER.debug("Defining ProfilingLogbackFilter to {} appender.", appender.getName());
+                    sb.append(defineProfilingLogbackFilter());
+                }
+            }
+        }
+	}
+	
+	private static void prepareCommonAppenderFooter(StringBuilder sb,
+			AppenderConfigurationType appender, LoggingConfigurationType config) {
+		sb.append("\t\t<encoder>\n");
+		sb.append("\t\t\t<pattern>");
+		sb.append(appender.getPattern());
+		sb.append("</pattern>\n");
+		sb.append("\t\t</encoder>\n");
+		sb.append("\t</appender>\n");
+	}
+
+	private static void generateAuditingLogConfig(AuditingConfigurationType auditing, StringBuilder sb) {
+		sb.append("\t<logger name=\"");
+		sb.append(AUDIT_LOGGER_NAME);
+		sb.append("\" level=\"");
+		if (auditing != null && (auditing.isEnabled() == null || auditing.isEnabled())) {
+			if (auditing.isDetails() != null && auditing.isDetails()) {
+				sb.append("DEBUG");
+			} else {
+				sb.append("INFO");
+			}
+		} else {
+			sb.append("OFF");
+		}
+		sb.append("\"");
+		//if logger specific appender is defined
+		if (auditing != null && auditing.getAppender() != null && !auditing.getAppender().isEmpty()) {
+			sb.append(" additivity=\"false\">\n");
+			for (String appenderName : auditing.getAppender()) {
+				sb.append("\t\t<appender-ref ref=\"");
+				sb.append(appenderName);
+				sb.append("\"/>");
+			}
+			sb.append("\t</logger>\n");
+		} else {
+			sb.append("/>\n");
+		}
+	}
+
+	private static void defineTurbo(StringBuilder sb, SubSystemLoggerConfigurationType ss) {
+		sb.append("\t<turboFilter class=\"com.evolveum.midpoint.util.logging.MDCLevelTurboFilter\">\n");
+		sb.append("\t\t<MDCKey>subsystem</MDCKey>\n");
+		sb.append("\t\t<MDCValue>");
+		sb.append(ss.getComponent().name());
+		sb.append("</MDCValue>\n");
+		sb.append("\t\t<level>");
+		sb.append(ss.getLevel().name());
+		sb.append("</level>\n");
+		sb.append("\t\t<OnMatch>ACCEPT</OnMatch>\n");
+		sb.append("\t</turboFilter>\n");
+	}
+
+    private static String defineProfilingLogbackFilter(){
+        return ("\t<filter class=\"com.evolveum.midpoint.util.logging.ProfilingLogbackFilter\" />\n");
+    }
+
+    public static String getCurrentlyUsedVersion() {
+        return currentlyUsedVersion;
+    }
+
+    public static void resetCurrentlyUsedVersion() {
+        currentlyUsedVersion = null;
+    }
+
+	public static void setCurrentlyUsedVersion(String version) {
+		currentlyUsedVersion = version;
+	}
+
+}