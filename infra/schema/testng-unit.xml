<?xml version="1.0" encoding="UTF-8"?>
<!--
  ~ Copyright (c) 2010-2019 Evolveum and contributors
  ~
  ~ This work is dual-licensed under the Apache License 2.0
  ~ and European Union Public License. See LICENSE file for details.
  -->
<!DOCTYPE suite SYSTEM "http://testng.org/testng-1.0.dtd">
<suite name="unit" parallel="false" verbose="1">
    <test name="Parsing XML with namespaces" preserve-order="false" verbose="1">
        <parameter name="language" value="xml"/>
        <parameter name="namespaces" value="true"/>
        <classes>
            <class name="com.evolveum.midpoint.schema.parser.TestParseUser"/>
            <class name="com.evolveum.midpoint.schema.parser.TestParseUserPolyString"/>     <!-- currently not in other variants -->
            <class name="com.evolveum.midpoint.schema.parser.TestParseResource"/>
            <class name="com.evolveum.midpoint.schema.parser.TestParseShadow"/>
            <class name="com.evolveum.midpoint.schema.parser.TestParseShadowLegacy"/>
            <class name="com.evolveum.midpoint.schema.parser.TestParseCertificationCase"/>
            <class name="com.evolveum.midpoint.schema.parser.TestParseMappings"/>
            <class name="com.evolveum.midpoint.schema.parser.TestParseMapping"/>
            <class name="com.evolveum.midpoint.schema.parser.TestParseForm"/>
            <class name="com.evolveum.midpoint.schema.parser.TestParseScriptingExpression"/>
            <class name="com.evolveum.midpoint.schema.parser.TestParseScriptingExpressionXsiType"/>
            <class name="com.evolveum.midpoint.schema.parser.TestParseApprovalContext"/>
            <class name="com.evolveum.midpoint.schema.parser.TestParseMappingConst"/>
            <class name="com.evolveum.midpoint.schema.parser.TestParseScriptOutput"/>
            <class name="com.evolveum.midpoint.schema.parser.TestParseObjects"/>
            <class name="com.evolveum.midpoint.schema.parser.TestParseObjectsIteratively"/>
            <class name="com.evolveum.midpoint.schema.parser.TestParseObjectsIterativelyFirstTwo"/>
            <class name="com.evolveum.midpoint.schema.parser.TestParseObjectsIterativelyWrong"/>
            <class name="com.evolveum.midpoint.schema.parser.TestParseSystemConfiguration"/>
        </classes>
    </test>
    <test name="Parsing XML without namespaces" preserve-order="false" verbose="1">
        <parameter name="language" value="xml"/>
        <parameter name="namespaces" value="false"/>
        <classes>
            <class name="com.evolveum.midpoint.schema.parser.TestParseUser"/>
            <class name="com.evolveum.midpoint.schema.parser.TestParseResource"/>
            <class name="com.evolveum.midpoint.schema.parser.TestParseForm"/>
            <class name="com.evolveum.midpoint.schema.parser.TestParseScriptingExpression"/>
            <class name="com.evolveum.midpoint.schema.parser.TestParseObjects"/>
            <class name="com.evolveum.midpoint.schema.parser.TestParseObjectsIteratively"/>
            <class name="com.evolveum.midpoint.schema.parser.TestParseObjectsIterativelyFirstTwo"/>
            <class name="com.evolveum.midpoint.schema.parser.TestParseObjectsIterativelyWrong"/>
            <class name="com.evolveum.midpoint.schema.parser.TestParseSystemConfiguration"/>
        </classes>
    </test>
    <test name="Parsing JSON with namespaces" preserve-order="false" verbose="1">
        <parameter name="language" value="json"/>
        <parameter name="namespaces" value="true"/>
        <classes>
            <class name="com.evolveum.midpoint.schema.parser.TestParseUser"/>
            <class name="com.evolveum.midpoint.schema.parser.TestParseResource"/>
            <class name="com.evolveum.midpoint.schema.parser.TestParseForm"/>
            <class name="com.evolveum.midpoint.schema.parser.TestParseScriptingExpression"/>
            <class name="com.evolveum.midpoint.schema.parser.TestParseObjects"/>
            <class name="com.evolveum.midpoint.schema.parser.TestParseObjectsIteratively"/>
            <class name="com.evolveum.midpoint.schema.parser.TestParseObjectsIterativelyFirstTwo"/>
            <class name="com.evolveum.midpoint.schema.parser.TestParseObjectsIterativelyWrong"/>
            <class name="com.evolveum.midpoint.schema.parser.TestParseSystemConfiguration"/>
        </classes>
    </test>
    <test name="Parsing JSON without namespaces" preserve-order="false" verbose="1">
        <parameter name="language" value="json"/>
        <parameter name="namespaces" value="false"/>
        <classes>
            <class name="com.evolveum.midpoint.schema.parser.TestParseUser"/>
            <class name="com.evolveum.midpoint.schema.parser.TestParseResource"/>
            <class name="com.evolveum.midpoint.schema.parser.TestParseForm"/>
            <class name="com.evolveum.midpoint.schema.parser.TestParseScriptingExpression"/>
            <class name="com.evolveum.midpoint.schema.parser.TestParseObjects"/>
            <class name="com.evolveum.midpoint.schema.parser.TestParseObjectsIteratively"/>
            <class name="com.evolveum.midpoint.schema.parser.TestParseObjectsIterativelyFirstTwo"/>
            <class name="com.evolveum.midpoint.schema.parser.TestParseObjectsIterativelyWrong"/>
            <class name="com.evolveum.midpoint.schema.parser.TestParseSystemConfiguration"/>
        </classes>
    </test>
    <test name="Parsing YAML with namespaces" preserve-order="false" verbose="1">
        <parameter name="language" value="yaml"/>
        <parameter name="namespaces" value="true"/>
        <classes>
            <class name="com.evolveum.midpoint.schema.parser.TestParseUser"/>
            <class name="com.evolveum.midpoint.schema.parser.TestParseResource"/>
            <class name="com.evolveum.midpoint.schema.parser.TestParseForm"/>
            <class name="com.evolveum.midpoint.schema.parser.TestParseScriptingExpression"/>
            <class name="com.evolveum.midpoint.schema.parser.TestParseObjects"/>
            <class name="com.evolveum.midpoint.schema.parser.TestParseObjectsIteratively"/>
            <class name="com.evolveum.midpoint.schema.parser.TestParseObjectsIterativelyFirstTwo"/>
            <class name="com.evolveum.midpoint.schema.parser.TestParseObjectsIterativelyWrong"/>
            <class name="com.evolveum.midpoint.schema.parser.TestParseSystemConfiguration"/>
        </classes>
    </test>
    <test name="Parsing YAML without namespaces" preserve-order="false" verbose="1">
        <parameter name="language" value="yaml"/>
        <parameter name="namespaces" value="false"/>
        <classes>
            <class name="com.evolveum.midpoint.schema.parser.TestParseUser"/>
            <class name="com.evolveum.midpoint.schema.parser.TestParseResource"/>
            <class name="com.evolveum.midpoint.schema.parser.TestParseForm"/>
            <class name="com.evolveum.midpoint.schema.parser.TestParseScriptingExpression"/>
            <class name="com.evolveum.midpoint.schema.parser.TestParseObjects"/>
            <class name="com.evolveum.midpoint.schema.parser.TestParseObjectsIteratively"/>
            <class name="com.evolveum.midpoint.schema.parser.TestParseObjectsIterativelyFirstTwo"/>
            <class name="com.evolveum.midpoint.schema.parser.TestParseObjectsIterativelyWrong"/>
            <class name="com.evolveum.midpoint.schema.parser.TestParseSystemConfiguration"/>
        </classes>
    </test>
    <test name="Other" preserve-order="false" verbose="1">
        <classes>
            <class name="com.evolveum.midpoint.schema.TestDiffEquals"/>
            <class name="com.evolveum.midpoint.schema.TestSchemaSanity"/>
            <class name="com.evolveum.midpoint.schema.TestParseTask"/>
            <class name="com.evolveum.midpoint.schema.TestParseLookupTable"/>
            <class name="com.evolveum.midpoint.schema.TestParseTaskBulkAction"/>
            <class name="com.evolveum.midpoint.schema.TestParseTaskBulkAction2"/>
            <class name="com.evolveum.midpoint.schema.TestParseGenericObject"/>
            <class name="com.evolveum.midpoint.schema.TestParseObjectTemplate"/>
            <class name="com.evolveum.midpoint.schema.TestParsePasswordPolicy"/>
            <class name="com.evolveum.midpoint.schema.path.ItemPathCanonicalizationTest"/>
            <class name="com.evolveum.midpoint.schema.processor.TestResourceSchema"/>
            <class name="com.evolveum.midpoint.schema.processor.SchemaProcessorTest"/>
            <class name="com.evolveum.midpoint.schema.util.XsdTypeConverterTest"/>
            <class name="com.evolveum.midpoint.schema.TestSchemaRegistry"/>
            <class name="com.evolveum.midpoint.schema.TestJaxbParsing"/>
            <class name="com.evolveum.midpoint.schema.TestObjectConstruction"/>
            <class name="com.evolveum.midpoint.schema.TestJaxbConstruction"/>
            <class name="com.evolveum.midpoint.schema.TestParseDiffPatch"/>
            <class name="com.evolveum.midpoint.schema.TestDeltaConverter"/>
            <class name="com.evolveum.midpoint.schema.TestQueryConverter"/>
            <class name="com.evolveum.midpoint.schema.TestDynamicSchema"/>
            <class name="com.evolveum.midpoint.schema.TestSchemaDelta"/>
            <class name="com.evolveum.midpoint.schema.TestSerialization"/>
            <class name="com.evolveum.midpoint.schema.TestOperationResult"/>
            <class name="com.evolveum.midpoint.schema.TestEmptyItems"/>
            <class name="com.evolveum.midpoint.schema.TestMiscellaneous"/>
            <class name="com.evolveum.midpoint.schema.TestParseMisc"/>
            <class name="com.evolveum.midpoint.schema.validator.TestObjectValidator"/>
            <class name="com.evolveum.midpoint.schema.TestSchemaImmutability"/>
<<<<<<< HEAD
            <class name="com.evolveum.midpoint.schema.TestParseFilter"/>
=======
            <class name="com.evolveum.midpoint.schema.TestFilterSimplifier"/>
>>>>>>> d9553f8e
        </classes>
    </test>
</suite><|MERGE_RESOLUTION|>--- conflicted
+++ resolved
@@ -138,11 +138,8 @@
             <class name="com.evolveum.midpoint.schema.TestParseMisc"/>
             <class name="com.evolveum.midpoint.schema.validator.TestObjectValidator"/>
             <class name="com.evolveum.midpoint.schema.TestSchemaImmutability"/>
-<<<<<<< HEAD
             <class name="com.evolveum.midpoint.schema.TestParseFilter"/>
-=======
             <class name="com.evolveum.midpoint.schema.TestFilterSimplifier"/>
->>>>>>> d9553f8e
         </classes>
     </test>
 </suite>