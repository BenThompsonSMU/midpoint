/*
 * Copyright (c) 2010-2013 Evolveum
 *
 * Licensed under the Apache License, Version 2.0 (the "License");
 * you may not use this file except in compliance with the License.
 * You may obtain a copy of the License at
 *
 *     http://www.apache.org/licenses/LICENSE-2.0
 *
 * Unless required by applicable law or agreed to in writing, software
 * distributed under the License is distributed on an "AS IS" BASIS,
 * WITHOUT WARRANTIES OR CONDITIONS OF ANY KIND, either express or implied.
 * See the License for the specific language governing permissions and
 * limitations under the License.
 */
package com.evolveum.midpoint.schema.constants;

import com.evolveum.midpoint.schema.SchemaConstantsGenerated;
import com.evolveum.midpoint.util.QNameUtil;
import com.evolveum.midpoint.xml.ns._public.common.common_2a.*;

import org.apache.commons.lang.Validate;

import javax.xml.namespace.QName;

/**
 * @author lazyman
 */
public enum ObjectTypes {

    @Deprecated
    ACCOUNT(SchemaConstants.C_ACCOUNT_SHADOW_TYPE, SchemaConstants.C_ACCOUNT,
            AccountShadowType.class, ObjectManager.PROVISIONING, "accounts"),

    CONNECTOR(SchemaConstants.C_CONNECTOR_TYPE, SchemaConstants.C_CONNECTOR,
            ConnectorType.class, ObjectManager.PROVISIONING, "connectors"),

    CONNECTOR_HOST(SchemaConstants.C_CONNECTOR_HOST_TYPE,
            SchemaConstants.C_CONNECTOR_HOST, ConnectorHostType.class, ObjectManager.PROVISIONING, "connectorHosts"),

    GENERIC_OBJECT(SchemaConstants.C_GENERIC_OBJECT_TYPE,
            SchemaConstants.C_GENERIC_OBJECT, GenericObjectType.class, ObjectManager.MODEL, "genericObjects"),

    RESOURCE(SchemaConstants.C_RESOURCE_TYPE, SchemaConstants.C_RESOURCE,
            ResourceType.class, ObjectManager.PROVISIONING, "resources"),

    USER(SchemaConstants.C_USER_TYPE, SchemaConstants.C_USER, UserType.class,
            ObjectManager.MODEL, "users"),
<<<<<<< HEAD

    OBJECT_TEMPLATE(SchemaConstants.C_OBJECT_TEMPLATE_TYPE,
=======
            
    REPORT("schema.objectTypes.report", SchemaConstants.C_REPORT_TYPE, SchemaConstants.C_REPORT, ReportType.class,
                    ObjectManager.MODEL, "reports"),
                    
    REPORT_OUTPUT("schema.objectTypes.reportOutput", SchemaConstants.C_REPORT_OUTPUT_TYPE, SchemaConstants.C_REPORT_OUTPUT, ReportOutputType.class,
                            ObjectManager.MODEL, "reportOutputs"),
                            
    OBJECT_TEMPLATE("schema.objectTypes.objectTemplate", SchemaConstants.C_OBJECT_TEMPLATE_TYPE,
>>>>>>> d31277ad
            SchemaConstants.C_OBJECT_TEMPLATE, ObjectTemplateType.class, ObjectManager.MODEL, "objectTemplates"),

    SYSTEM_CONFIGURATION(SchemaConstants.C_SYSTEM_CONFIGURATION_TYPE, SchemaConstants.C_SYSTEM_CONFIGURATION,
            SystemConfigurationType.class, ObjectManager.MODEL, "systemConfigurations"),

    TASK(SchemaConstants.C_TASK_TYPE, SchemaConstants.C_TASK, TaskType.class, ObjectManager.TASK_MANAGER, "tasks"),

    SHADOW(SchemaConstants.C_SHADOW_TYPE, SchemaConstants.C_SHADOW, ShadowType.class, ObjectManager.PROVISIONING, "shadows"),

    OBJECT(SchemaConstants.C_OBJECT_TYPE, SchemaConstants.C_OBJECT, ObjectType.class, ObjectManager.MODEL, "objects"),

    ROLE(RoleType.COMPLEX_TYPE, SchemaConstantsGenerated.C_ROLE, RoleType.class, ObjectManager.MODEL, "roles"),

    PASSWORD_POLICY(ValuePolicyType.COMPLEX_TYPE, SchemaConstantsGenerated.C_VALUE_POLICY, ValuePolicyType.class,
            ObjectManager.MODEL, "valuePolicies"),

    NODE(NodeType.COMPLEX_TYPE, SchemaConstantsGenerated.C_NODE, NodeType.class, ObjectManager.TASK_MANAGER, "nodes"),

    ORG(OrgType.COMPLEX_TYPE, SchemaConstantsGenerated.C_ORG, OrgType.class, ObjectManager.MODEL, "orgs"),

    ABSTRACT_ROLE(AbstractRoleType.COMPLEX_TYPE, SchemaConstants.C_ABSTRACT_ROLE, AbstractRoleType.class,
            ObjectManager.MODEL, "abstractRoles"),

    FOCUS_TYPE(FocusType.COMPLEX_TYPE, SchemaConstants.C_FOCUS, FocusType.class, ObjectManager.MODEL, "focus"),

    REPORT(ReportType.COMPLEX_TYPE, SchemaConstants.C_REPORT, ReportType.class, ObjectManager.MODEL, "reports");

    public static enum ObjectManager {
        PROVISIONING, TASK_MANAGER, WORKFLOW, MODEL, REPOSITORY;
    }

    private QName type;
    private QName name;
    private Class<? extends ObjectType> classDefinition;
    private ObjectManager objectManager;
    private String restType;

    private ObjectTypes(QName type, QName name, Class<? extends ObjectType> classDefinition,
                        ObjectManager objectManager, String restType) {
        this.type = type;
        this.name = name;
        this.classDefinition = classDefinition;
        this.objectManager = objectManager;
        this.restType = restType;
    }

    public boolean isManagedByProvisioning() {
        return objectManager == ObjectManager.PROVISIONING;
    }

    public boolean isManagedByTaskManager() {
        return objectManager == ObjectManager.TASK_MANAGER;
    }

    public boolean isManagedByWorkflow() {
        return objectManager == ObjectManager.WORKFLOW;
    }

    public String getValue() {
        return type.getLocalPart();
    }

    public QName getQName() {
        return name;
    }

    public QName getTypeQName() {
        return type;
    }

    public Class<? extends ObjectType> getClassDefinition() {
        return classDefinition;
    }

    public String getRestType() {
        return restType;
    }

    public void setRestType(String restType) {
        this.restType = restType;
    }

    public String getObjectTypeUri() {
        return QNameUtil.qNameToUri(getTypeQName());
    }

    public ObjectManager getObjectManager() {
        return objectManager;
    }

    public static ObjectTypes getObjectType(String objectType) {
        for (ObjectTypes type : values()) {
            if (type.getValue().equals(objectType)) {
                return type;
            }
        }
        throw new IllegalArgumentException("Unsupported object type " + objectType);
    }

    public static ObjectTypes getObjectTypeFromTypeQName(QName typeQName) {
        // HACK WARNING! FIXME
        // UGLY HORRIBLE TERRIBLE AWFUL HACK FOLLOWS
        // The JAXB fails to correctly process QNames in default namespace (no prefix)
        // e.g it will not understand this: type="RoleType", even if defatult namespace
        // is set, it will parse it as null namespace.
        // Therefore substitute null namespace with common namespace
        if (typeQName.getNamespaceURI() == null || typeQName.getNamespaceURI().isEmpty()) {
            typeQName = new QName(SchemaConstants.NS_C, typeQName.getLocalPart());
        }
        // END OF UGLY HACK

        for (ObjectTypes type : values()) {
            if (type.getTypeQName().equals(typeQName)) {
                return type;
            }
        }
        throw new IllegalArgumentException("Unsupported object type qname " + typeQName);
    }

    public static ObjectTypes getObjectTypeFromUri(String objectTypeUri) {
        for (ObjectTypes type : values()) {
            if (type.getObjectTypeUri().equals(objectTypeUri)) {
                return type;
            }
        }
        throw new IllegalArgumentException("Unsupported object type uri " + objectTypeUri);
    }

    public static String getObjectTypeUri(String objectType) {
        return getObjectType(objectType).getObjectTypeUri();
    }

    public static Class<? extends ObjectType> getObjectTypeClass(String objectType) {
        for (ObjectTypes type : values()) {
            if (type.getValue().equals(objectType)) {
                return type.getClassDefinition();
            }
        }

        throw new IllegalArgumentException("Unsupported object type " + objectType);
    }

    @SuppressWarnings("unchecked")
    public static ObjectTypes getObjectType(Class<? extends ObjectType> objectType) {
        for (ObjectTypes type : values()) {
            if (type.getClassDefinition().equals(objectType)) {
                return type;
            }
        }
        // No match. Try with superclass.
        Class<?> superclass = objectType.getSuperclass();
        if (superclass != null && !superclass.equals(ObjectType.class)) {
            return getObjectType((Class<? extends ObjectType>) superclass);
        }

        throw new IllegalArgumentException("Unsupported object type " + objectType);
    }

    public static boolean isManagedByProvisioning(ObjectType object) {
        Validate.notNull(object, "Object must not be null.");

        return isClassManagedByProvisioning(object.getClass());
    }

    public static boolean isClassManagedByProvisioning(Class<? extends ObjectType> clazz) {
        Validate.notNull(clazz, "Class must not be null.");

        for (ObjectTypes type : ObjectTypes.values()) {
            if (type.getClassDefinition().isAssignableFrom(clazz)) {
                return type.isManagedByProvisioning();
            }
        }

        return false;
    }

    public static boolean isObjectTypeManagedByProvisioning(Class<? extends ObjectType> objectType) {
        Validate.notNull(objectType, "Object type must not be null.");

        for (ObjectTypes type : ObjectTypes.values()) {
            if (type.getClassDefinition().equals(objectType)) {
                return type.isManagedByProvisioning();
            }
        }

        return false;
    }

    public static boolean isObjectTypeManagedByProvisioning(String objectType) {
        Validate.notEmpty(objectType, "Object type must not be null.");

        for (ObjectTypes type : ObjectTypes.values()) {
            if (type.getTypeQName().getLocalPart().equals(objectType)) {
                return type.isManagedByProvisioning();
            }
        }

        return false;
    }

    public static ObjectManager getObjectManagerForClass(Class<? extends ObjectType> clazz) {
        Validate.notNull(clazz, "Class must not be null.");

        for (ObjectTypes type : ObjectTypes.values()) {
            if (type.getClassDefinition().isAssignableFrom(clazz)) {
                return type.getObjectManager();
            }
        }

        return null;
    }

    public static Class getClassFromRestType(String restType) {
        Validate.notNull(restType, "Rest type must not be null.");

        for (ObjectTypes type : ObjectTypes.values()) {
            if (type.getRestType().equals(restType)) {
                return type.getClassDefinition();
            }
        }

        throw new IllegalArgumentException("Not suitable class found for rest type: " + restType);
    }

}
<|MERGE_RESOLUTION|>--- conflicted
+++ resolved
@@ -46,19 +46,8 @@
 
     USER(SchemaConstants.C_USER_TYPE, SchemaConstants.C_USER, UserType.class,
             ObjectManager.MODEL, "users"),
-<<<<<<< HEAD
 
     OBJECT_TEMPLATE(SchemaConstants.C_OBJECT_TEMPLATE_TYPE,
-=======
-            
-    REPORT("schema.objectTypes.report", SchemaConstants.C_REPORT_TYPE, SchemaConstants.C_REPORT, ReportType.class,
-                    ObjectManager.MODEL, "reports"),
-                    
-    REPORT_OUTPUT("schema.objectTypes.reportOutput", SchemaConstants.C_REPORT_OUTPUT_TYPE, SchemaConstants.C_REPORT_OUTPUT, ReportOutputType.class,
-                            ObjectManager.MODEL, "reportOutputs"),
-                            
-    OBJECT_TEMPLATE("schema.objectTypes.objectTemplate", SchemaConstants.C_OBJECT_TEMPLATE_TYPE,
->>>>>>> d31277ad
             SchemaConstants.C_OBJECT_TEMPLATE, ObjectTemplateType.class, ObjectManager.MODEL, "objectTemplates"),
 
     SYSTEM_CONFIGURATION(SchemaConstants.C_SYSTEM_CONFIGURATION_TYPE, SchemaConstants.C_SYSTEM_CONFIGURATION,
@@ -84,8 +73,11 @@
 
     FOCUS_TYPE(FocusType.COMPLEX_TYPE, SchemaConstants.C_FOCUS, FocusType.class, ObjectManager.MODEL, "focus"),
 
-    REPORT(ReportType.COMPLEX_TYPE, SchemaConstants.C_REPORT, ReportType.class, ObjectManager.MODEL, "reports");
-
+    REPORT(ReportType.COMPLEX_TYPE, SchemaConstants.C_REPORT, ReportType.class, ObjectManager.MODEL, "reports"),
+
+    REPORT_OUTPUT(ReportOutputType.COMPLEX_TYPE, SchemaConstants.C_REPORT_OUTPUT, ReportOutputType.class,
+                  ObjectManager.MODEL, "reportOutputs");
+    
     public static enum ObjectManager {
         PROVISIONING, TASK_MANAGER, WORKFLOW, MODEL, REPOSITORY;
     }
