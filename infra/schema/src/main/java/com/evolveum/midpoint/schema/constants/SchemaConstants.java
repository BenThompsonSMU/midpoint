/*
 * Copyright (c) 2010-2014 Evolveum
 *
 * Licensed under the Apache License, Version 2.0 (the "License");
 * you may not use this file except in compliance with the License.
 * You may obtain a copy of the License at
 *
 *     http://www.apache.org/licenses/LICENSE-2.0
 *
 * Unless required by applicable law or agreed to in writing, software
 * distributed under the License is distributed on an "AS IS" BASIS,
 * WITHOUT WARRANTIES OR CONDITIONS OF ANY KIND, either express or implied.
 * See the License for the specific language governing permissions and
 * limitations under the License.
 */

package com.evolveum.midpoint.schema.constants;

import java.util.HashMap;
import java.util.Map;

import javax.xml.namespace.QName;

import com.evolveum.midpoint.prism.PrismConstants;
import com.evolveum.midpoint.prism.parser.QueryConvertor;
import com.evolveum.midpoint.prism.path.ItemPath;
import com.evolveum.midpoint.schema.SchemaConstantsGenerated;
import com.evolveum.midpoint.util.QNameUtil;
import com.evolveum.midpoint.xml.ns._public.common.common_3.ActivationType;
import com.evolveum.midpoint.xml.ns._public.common.common_3.CredentialsType;
import com.evolveum.midpoint.xml.ns._public.common.common_3.ObjectType;
import com.evolveum.midpoint.xml.ns._public.common.common_3.PasswordType;
import com.evolveum.midpoint.xml.ns._public.common.common_3.ShadowType;

/**
 * @author Vilo Repan
 * @author Radovan Semancik
 */
public abstract class SchemaConstants {

	public static final String NS_MIDPOINT_PUBLIC = "http://midpoint.evolveum.com/xml/ns/public";
	public static final String NS_MIDPOINT_TEST = "http://midpoint.evolveum.com/xml/ns/test";
	
	public static final Map<String, String> prefixNsMap = new HashMap<String, String>(); 

	// NAMESPACES
	
	public static final String NS_ORG = "http://midpoint.evolveum.com/xml/ns/public/common/org-3";
    public static final String PREFIX_NS_ORG = "org";
	public static final String NS_QUERY = QueryConvertor.NS_QUERY;
	public static final String NS_TYPES = PrismConstants.NS_TYPES;
    public static final String NS_API_TYPES = "http://midpoint.evolveum.com/xml/ns/public/common/api-types-3";
	public static final String NS_MIDPOINT_PUBLIC_PREFIX = "http://midpoint.evolveum.com/xml/ns/public/";
	public static final String NS_C = "http://midpoint.evolveum.com/xml/ns/public/common/common-3";
	public static final String NS_C_PREFIX = "c";
	public static final String NS_CAPABILITIES = "http://midpoint.evolveum.com/xml/ns/public/resource/capabilities-3";
	public static final String NS_FILTER = NS_MIDPOINT_PUBLIC + "/common/value-filter-1.xsd";
	public static final String NS_MATCHING_RULE = NS_MIDPOINT_PUBLIC + "/common/matching-rule-3";
    public static final String NS_WFCF = "http://midpoint.evolveum.com/xml/ns/model/workflow/common-forms-3";
    public static final String NS_WFPIS = "http://midpoint.evolveum.com/xml/ns/model/workflow/process-instance-state-3";
    public static final String NS_FAULT = "http://midpoint.evolveum.com/xml/ns/public/common/fault-3";

	// COMMON NAMESPACE
	
	public static final QName C_FILTER_TYPE_URI = new QName(NS_QUERY, "uri");
	public static final QName C_ITEM = new QName(NS_C, "item");
	public static final QName C_OBJECTS = new QName(NS_C, "objects");
	public static final QName C_OBJECT = new QName(NS_C, "object");
	public static final QName C_ABSTRACT_ROLE = new QName(NS_C, "abstractRole");
    public static final QName C_FOCUS = new QName(NS_C, "focus");
	public static final QName C_OBJECT_TYPE = new QName(NS_C, "ObjectType");
	public static final QName C_OBJECT_REF = new QName(NS_C, "objectRef");
	public static final QName C_VALUE = new QName(NS_C, "value");
	public static final QName C_PARAM_VALUE = new QName(NS_C, "paramValue");
	public static final QName C_REPORT_PARAM_VALUE = new QName(NS_C, "reportParamValue");
	public static final QName C_OID_ATTRIBUTE = new QName(NS_C, "oid");
	public static final QName C_USER_TYPE = new QName(NS_C, "UserType");
	public static final QName C_TASK_TYPE = new QName(NS_C, "TaskType");
	public static final QName C_TASK = new QName(NS_C, "task");
//	public static final QName C_TASK_REQUESTEE = new QName(NS_C, "requestee");
//	public static final QName C_TASK_REQUESTEE_REF = new QName(NS_C, "requesteeRef");
//	public static final QName C_TASK_REQUESTEE_OID = new QName(NS_C, "requesteeOid");
	public static final QName C_RESOURCE = new QName(NS_C, "resource");
	public static final QName C_RESULT = new QName(NS_C, "result");
	public static final QName C_USER = new QName(NS_C, "user");
	public static final QName C_REQUESTER = new QName(NS_C, "requester");
    public static final QName C_REQUESTEE = new QName(NS_C, "requestee");
    public static final QName C_ASSIGNEE = new QName(NS_C, "assignee");
	public static final QName C_OBJECT_TEMPLATE = new QName(NS_C, "objectTemplate");
	public static final QName C_OBJECT_TEMPLATE_REF = new QName(NS_C, "objectTemplateRef");
	public static final QName C_OBJECT_TEMPLATE_TYPE = new QName(NS_C, "ObjectTemplateType");
	public static final QName C_GENERIC_OBJECT_TYPE = new QName(NS_C, "GenericObjectType");
	public static final QName C_GENERIC_OBJECT = new QName(NS_C, "genericObject");
	public static final QName C_ACCOUNT = new QName(NS_C, "account");
	public static final QName C_ACCOUNT_SHADOW_TYPE = new QName(NS_C, "AccountShadowType");
	public static final QName C_RESOURCE_TYPE = new QName(NS_C, "ResourceType");
	public static final QName C_CONNECTOR_TYPE = new QName(NS_C, "ConnectorType");
	public static final QName C_CONNECTOR = new QName(NS_C, "connector");
	public static final QName C_CONNECTOR_HOST_TYPE = new QName(NS_C, "ConnectorHostType");
	public static final QName C_CONNECTOR_HOST = new QName(NS_C, "connectorHost");
	public static final QName C_CONNECTOR_FRAMEWORK = new QName(NS_C, "framework");
	public static final QName C_CONNECTOR_CONNECTOR_TYPE = new QName(NS_C, "connectorType");
	public static final QName C_SHADOW = new QName(NS_C, "shadow");
	public static final QName C_SHADOW_TYPE = new QName(NS_C, "ShadowType");
	public static final QName C_ATTRIBUTES = new QName(NS_C, "attributes");
    public static final QName C_ASSOCIATION = new QName(NS_C, "association");
	public static final QName C_CREDENTIALS_TYPE = new QName(NS_C, "CredentialsType");
	public static final QName C_CREDENTIALS = new QName(NS_C, "credentials");
	public static final QName C_ACTIVATION = new QName(NS_C, "activation");
	public static final QName C_SYSTEM_CONFIGURATION_TYPE = new QName(NS_C, "SystemConfigurationType");
	public static final QName C_SYSTEM_CONFIGURATION = new QName(NS_C, "systemConfiguration");
	public static final QName C_SYSTEM_CONFIGURATION_GLOBAL_ACCOUNT_SYNCHRONIZATION_SETTINGS = new QName(NS_C,
			"globalAccountSynchronizationSettings");
	
	public static final QName C_REPORT = new QName(NS_C, "report");
	public static final QName C_REPORT_OUTPUT = new QName(NS_C, "reportOutput");
	public static final QName C_ITEM_PATH_FIELD = new QName(NS_C, "itemPathField");
	public static final QName C_ACTIVATION_STATUS_TYPE = new QName(NS_C, "ActivationStatusType");
	public static final QName C_SECURITY_POLICY = new QName(NS_C, "securityPolicy");
	
	public static final QName T_POLY_STRING_TYPE = new QName(SchemaConstantsGenerated.NS_TYPES, "PolyStringType");
    public static final QName T_OBJECT_DELTA = new QName(SchemaConstantsGenerated.NS_TYPES, "objectDelta");
    public static final QName T_OBJECT_DELTA_TYPE = new QName(SchemaConstantsGenerated.NS_TYPES, "ObjectDeltaType");
//    public static final QName T_PROTECTED_STRING_TYPE = new QName(NS_C, "ProtectedStringType");
//	public static final QName T_PROTECTED_STRING = new QName(NS_C, "protectedString");
//	public static final QName T_PROTECTED_BYTE_ARRAY_TYPE = new QName(NS_C, "ProtectedByteArrayType");

    public static final QName ORG_MANAGER = new QName(NS_ORG, "manager");

	public static final ItemPath PATH_PASSWORD = new ItemPath(C_CREDENTIALS, CredentialsType.F_PASSWORD);
	public static final ItemPath PATH_PASSWORD_VALUE = new ItemPath(C_CREDENTIALS, CredentialsType.F_PASSWORD,
			PasswordType.F_VALUE);
	public static final ItemPath PATH_ACTIVATION = new ItemPath(C_ACTIVATION);
	public static final ItemPath PATH_ACTIVATION_ADMINISTRATIVE_STATUS = new ItemPath(C_ACTIVATION, ActivationType.F_ADMINISTRATIVE_STATUS);
	public static final ItemPath PATH_ACTIVATION_EFFECTIVE_STATUS = new ItemPath(C_ACTIVATION, ActivationType.F_EFFECTIVE_STATUS);
	public static final ItemPath PATH_ACTIVATION_VALID_FROM = new ItemPath(C_ACTIVATION, ActivationType.F_VALID_FROM);
	public static final ItemPath PATH_ACTIVATION_VALID_TO = new ItemPath(C_ACTIVATION, ActivationType.F_VALID_TO);
	public static final ItemPath PATH_ACTIVATION_DISABLE_REASON = new ItemPath(ShadowType.F_ACTIVATION, ActivationType.F_DISABLE_REASON);
	public static final ItemPath PATH_ACTIVATION_LOCKOUT_STATUS = new ItemPath(C_ACTIVATION, ActivationType.F_LOCKOUT_STATUS);
	public static final ItemPath PATH_ATTRIBUTES = new ItemPath(C_ATTRIBUTES);
    public static final ItemPath PATH_ASSOCIATION = new ItemPath(C_ASSOCIATION);
	public static final ItemPath PATH_TRIGGER = new ItemPath(ObjectType.F_TRIGGER);

	public static final String NS_PROVISIONING = NS_MIDPOINT_PUBLIC + "/provisioning";
	public static final String NS_PROVISIONING_LIVE_SYNC = NS_PROVISIONING + "/liveSync-1.xsd";
	public static final QName SYNC_TOKEN = new QName(NS_PROVISIONING_LIVE_SYNC, "token");
	// Synchronization constants
	public static final String NS_PROVISIONING_CHANNEL = NS_PROVISIONING + "/channels-3";
	public static final QName CHANGE_CHANNEL_LIVE_SYNC = new QName(NS_PROVISIONING_CHANNEL, "liveSync");
	public static final String CHANGE_CHANNEL_LIVE_SYNC_URI = QNameUtil.qNameToUri(CHANGE_CHANNEL_LIVE_SYNC);
	public static final QName CHANGE_CHANNEL_RECON = new QName(NS_PROVISIONING_CHANNEL, "reconciliation");
	public static final String CHANGE_CHANNEL_RECON_URI = QNameUtil.qNameToUri(CHANGE_CHANNEL_RECON);
	public static final QName CHANGE_CHANNEL_RECOMPUTE = new QName(NS_PROVISIONING_CHANNEL, "recompute");
	public static final QName CHANGE_CHANNEL_DISCOVERY = new QName(NS_PROVISIONING_CHANNEL, "discovery");
	public static final QName CHANGE_CHANNEL_IMPORT = new QName(NS_PROVISIONING_CHANNEL, "import");

	public static final String NS_MODEL = NS_MIDPOINT_PUBLIC + "/model";
    public static final String NS_MODEL_WS = NS_MODEL + "/model-3";
    
    public static final String NS_REPORT = NS_MIDPOINT_PUBLIC + "/report";
<<<<<<< HEAD
    public static final String NS_REPORT_WS = NS_REPORT + "/report-3";
=======

	public static final String NS_CERTIFICATION = NS_MIDPOINT_PUBLIC + "/certification";
>>>>>>> 0d6a4610
	
	public static final String NS_MODEL_CHANNEL = NS_MODEL + "/channels-3";
	public static final QName CHANNEL_WEB_SERVICE_QNAME = new QName(NS_MODEL_CHANNEL, "webService");
	public static final String CHANNEL_WEB_SERVICE_URI = QNameUtil.qNameToUri(CHANNEL_WEB_SERVICE_QNAME);
	public static final QName CHANNEL_OBJECT_IMPORT_QNAME = new QName(NS_MODEL_CHANNEL, "objectImport");
	public static final String CHANNEL_OBJECT_IMPORT_URI = QNameUtil.qNameToUri(CHANNEL_OBJECT_IMPORT_QNAME);
	public static final QName CHANNEL_REST_QNAME = new QName(NS_MODEL_CHANNEL, "rest");
	public static final String CHANNEL_REST_URI = QNameUtil.qNameToUri(CHANNEL_REST_QNAME);
	
	public static final String NS_MODEL_SERVICE = NS_MODEL + "/service-3";
	
	public static final String NS_MODEL_EXTENSION = NS_MODEL + "/extension-3";
	public static final QName MODEL_EXTENSION_FRESHENESS_INTERVAL_PROPERTY_NAME = new QName(NS_MODEL_EXTENSION, "freshnessInterval");
	public static final QName MODEL_EXTENSION_DRY_RUN = new QName(NS_MODEL_EXTENSION, "dryRun");
    public static final QName MODEL_EXTENSION_KIND = new QName(NS_MODEL_EXTENSION, "kind");
    public static final QName MODEL_EXTENSION_INTENT = new QName(NS_MODEL_EXTENSION, "intent");
    public static final QName OBJECTCLASS_PROPERTY_NAME = new QName(NS_MODEL_EXTENSION, "objectclass");
	public static final QName MODEL_EXTENSION_LAST_SCAN_TIMESTAMP_PROPERTY_NAME = new QName(NS_MODEL_EXTENSION, "lastScanTimestamp");

	public static final String NS_MODEL_DISABLE_REASON = NS_MODEL + "/disableReason";
	public static final String MODEL_DISABLE_REASON_EXPLICIT = QNameUtil.qNameToUri(new QName(NS_MODEL_DISABLE_REASON, "explicit"));
	public static final String MODEL_DISABLE_REASON_DEPROVISION = QNameUtil.qNameToUri(new QName(NS_MODEL_DISABLE_REASON, "deprovision"));
	public static final String MODEL_DISABLE_REASON_MAPPED = QNameUtil.qNameToUri(new QName(NS_MODEL_DISABLE_REASON, "mapped"));
	
    public static final QName MODEL_EXTENSION_OBJECT_QUERY = new QName(NS_MODEL_EXTENSION, "objectQuery");
	public static final QName MODEL_EXTENSION_WORKER_THREADS = new QName(NS_MODEL_EXTENSION, "workerThreads");

    public static final String NS_GUI = NS_MIDPOINT_PUBLIC + "/gui";
	public static final String NS_GUI_CHANNEL = NS_GUI + "/channels-3";
	public static final QName CHANNEL_GUI_INIT_QNAME = new QName(NS_GUI_CHANNEL, "init");
	public static final String CHANNEL_GUI_INIT_URI = QNameUtil.qNameToUri(CHANNEL_GUI_INIT_QNAME);
	public static final QName CHANNEL_GUI_USER_QNAME = new QName(NS_GUI_CHANNEL, "user");
	public static final String CHANNEL_GUI_USER_URI = QNameUtil.qNameToUri(CHANNEL_GUI_USER_QNAME);
    
	public static final String INTENT_DEFAULT = "default";

	// This constant should not be here. It is used by schema processor to
	// supply correct import. But the dependency should
	// be inverted, eventually (MID-356)
	public static final String NS_ICF_CONFIGURATION = "http://midpoint.evolveum.com/xml/ns/public/connector/icf-1/connector-schema-3";
	public static final QName ICF_CONFIGURATION_PROPERTIES = new QName(NS_ICF_CONFIGURATION, "configurationProperties");
	public static final QName ICF_TIMEOUTS = new QName(NS_ICF_CONFIGURATION, "timeouts");
	public static final QName ICF_RESULTS_HANDLER_CONFIGURATION = new QName(NS_ICF_CONFIGURATION, "resultsHandlerConfiguration");
	public static final QName ICF_CONNECTOR_POOL_CONFIGURATION = new QName(NS_ICF_CONFIGURATION,
			"connectorPoolConfiguration");
	
	// These are used in script expressions, they should remain here
	public static final String NS_ICF_SCHEMA = "http://midpoint.evolveum.com/xml/ns/public/connector/icf-1/resource-schema-3";
	public static final QName ICFS_NAME = new QName(NS_ICF_SCHEMA, "name");
	public static final QName ICFS_UID = new QName(NS_ICF_SCHEMA, "uid");

    // OTHER (temporary? [mederly])

    public static final String ICF_CONNECTOR_EXTENSION = "http://midpoint.evolveum.com/xml/ns/public/connector/icf-1/connector-extension-3";
    public static final QName ICF_CONNECTOR_USUAL_NAMESPACE_PREFIX = new QName(ICF_CONNECTOR_EXTENSION, "usualNamespacePrefix");
    public static final String MODEL_CONTEXT_NS = "http://midpoint.evolveum.com/xml/ns/public/model/model-context-3";
    public static final QName SKIP_MODEL_CONTEXT_PROCESSING_PROPERTY = new QName(MODEL_CONTEXT_NS, "skipModelContextProcessing");
    public static final QName MODEL_CONTEXT_NAME = new QName(MODEL_CONTEXT_NS, "modelContext");

    public static final String SCRIPTING_EXTENSION_NS = "http://midpoint.evolveum.com/xml/ns/public/model/scripting/extension-3";
    public static final QName SE_EXECUTE_SCRIPT = new QName(SCRIPTING_EXTENSION_NS, "executeScript");

    public static final QName C_EVENT = new QName(NS_C, "event");
    public static final QName C_TEXT_FORMATTER = new QName(NS_C, "textFormatter");

    public static final QName C_TRANSPORT_NAME = new QName(NS_C, "transportName");
    public static final QName C_FROM = new QName(NS_C, "from");
    public static final QName C_TO = new QName(NS_C, "to");
    public static final QName C_ENCODED_MESSAGE_TEXT = new QName(NS_C, "encodedMessageText");
    public static final QName C_MESSAGE = new QName(NS_C, "message");
    public static final QName C_WORK_ITEM = new QName(NS_C, "workItem");
    public static final QName C_WF_PROCESS_INSTANCE = new QName(NS_C, "wfProcessInstance");

    public static final QName APIT_ITEM_LIST = new QName(SchemaConstants.NS_API_TYPES, "itemList");
    public static final QName C_ASSIGNMENT = new QName(SchemaConstants.NS_C, "assignment");

    public static final QName C_NAME = new QName(SchemaConstants.NS_C, "name");
    
	public static final QName FAULT_MESSAGE_ELEMENT_NAME = new QName(NS_FAULT, "fault");
}<|MERGE_RESOLUTION|>--- conflicted
+++ resolved
@@ -158,12 +158,8 @@
     public static final String NS_MODEL_WS = NS_MODEL + "/model-3";
     
     public static final String NS_REPORT = NS_MIDPOINT_PUBLIC + "/report";
-<<<<<<< HEAD
     public static final String NS_REPORT_WS = NS_REPORT + "/report-3";
-=======
-
 	public static final String NS_CERTIFICATION = NS_MIDPOINT_PUBLIC + "/certification";
->>>>>>> 0d6a4610
 	
 	public static final String NS_MODEL_CHANNEL = NS_MODEL + "/channels-3";
 	public static final QName CHANNEL_WEB_SERVICE_QNAME = new QName(NS_MODEL_CHANNEL, "webService");
