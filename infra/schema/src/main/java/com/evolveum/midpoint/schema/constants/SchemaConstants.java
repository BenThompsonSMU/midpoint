--- conflicted
+++ resolved
@@ -208,12 +208,5 @@
     public static final QName C_WF_PROCESS_INSTANCE = new QName(NS_C, "wfProcessInstance");
 
     public static final QName APIT_ITEM_LIST = new QName(SchemaConstants.NS_API_TYPES, "itemList");
-<<<<<<< HEAD
-    
-    private static void addUsualPrefixNs(String prefix, String namespace){
-    	prefixNsMap.put(prefix, namespace);
-    }
-=======
     public static final QName C_ASSIGNMENT = new QName(SchemaConstants.NS_C, "assignment");
->>>>>>> 7a53ee81
 }