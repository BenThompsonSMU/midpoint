--- conflicted
+++ resolved
@@ -350,7 +350,61 @@
         </xsd:restriction>
     </xsd:simpleType>
 
-<<<<<<< HEAD
+    <!-- the following types are related to script execution; these are experimental for now -->
+    <xsd:complexType name="XmlScriptsType">
+        <xsd:sequence>
+            <xsd:any minOccurs="0" maxOccurs="unbounded" />         <!-- objects substituable with s:expression should be put here -->
+        </xsd:sequence>
+    </xsd:complexType>
+
+    <xsd:complexType name="ScriptOutputsType">
+        <xsd:sequence>
+            <xsd:element name="output" type="tns:SingleScriptOutputType" minOccurs="0" maxOccurs="unbounded"/>
+        </xsd:sequence>
+    </xsd:complexType>
+
+    <xsd:complexType name="SingleScriptOutputType">
+        <xsd:sequence>
+            <xsd:choice>
+                <xsd:element name="xmlData" type="s:ItemListType" />
+                <xsd:element name="mslData" type="xsd:string" />
+            </xsd:choice>
+            <xsd:element name="textOutput" type="xsd:string" minOccurs="0" />
+        </xsd:sequence>
+    </xsd:complexType>
+
+    <xsd:complexType name="ExecuteScriptsOptionsType">
+        <xsd:sequence>
+            <xsd:element name="outputFormat" type="tns:OutputFormatType" minOccurs="0"/>
+            <xsd:element name="objectLimit" type="xsd:int" minOccurs="0"/>
+        </xsd:sequence>
+    </xsd:complexType>
+
+    <xsd:simpleType name="OutputFormatType">
+        <xsd:annotation>
+            <xsd:documentation>
+                TODO
+            </xsd:documentation>
+        </xsd:annotation>
+        <xsd:restriction base="xsd:string">
+            <xsd:enumeration value="xml">
+                <xsd:annotation>
+                    <xsd:appinfo>
+                        <jaxb:typesafeEnumMember name="XML"/>
+                    </xsd:appinfo>
+                </xsd:annotation>
+            </xsd:enumeration>
+            <xsd:enumeration value="msl">
+                <xsd:annotation>
+                    <xsd:appinfo>
+                        <jaxb:typesafeEnumMember name="MSL"/>
+                    </xsd:appinfo>
+                </xsd:annotation>
+            </xsd:enumeration>
+        </xsd:restriction>
+    </xsd:simpleType>
+
+
     <xsd:complexType name="GetOperationOptionsType">
         <xsd:annotation>
             <xsd:documentation>
@@ -376,60 +430,4 @@
             <xsd:element name="delta" type="t:ObjectDeltaType" minOccurs="0" maxOccurs="unbounded"/>
         </xsd:sequence>
     </xsd:complexType>
-=======
-    <!-- the following types are related to script execution; these are experimental for now -->
-    <xsd:complexType name="XmlScriptsType">
-        <xsd:sequence>
-            <xsd:any minOccurs="0" maxOccurs="unbounded" />         <!-- objects substituable with s:expression should be put here -->
-        </xsd:sequence>
-    </xsd:complexType>
-
-    <xsd:complexType name="ScriptOutputsType">
-        <xsd:sequence>
-            <xsd:element name="output" type="tns:SingleScriptOutputType" minOccurs="0" maxOccurs="unbounded"/>
-        </xsd:sequence>
-    </xsd:complexType>
-
-    <xsd:complexType name="SingleScriptOutputType">
-        <xsd:sequence>
-            <xsd:choice>
-                <xsd:element name="xmlData" type="s:ItemListType" />
-                <xsd:element name="mslData" type="xsd:string" />
-            </xsd:choice>
-            <xsd:element name="textOutput" type="xsd:string" minOccurs="0" />
-        </xsd:sequence>
-    </xsd:complexType>
-
-    <xsd:complexType name="ExecuteScriptsOptionsType">
-        <xsd:sequence>
-            <xsd:element name="outputFormat" type="tns:OutputFormatType" minOccurs="0"/>
-            <xsd:element name="objectLimit" type="xsd:int" minOccurs="0"/>
-        </xsd:sequence>
-    </xsd:complexType>
-
-    <xsd:simpleType name="OutputFormatType">
-        <xsd:annotation>
-            <xsd:documentation>
-                TODO
-            </xsd:documentation>
-        </xsd:annotation>
-        <xsd:restriction base="xsd:string">
-            <xsd:enumeration value="xml">
-                <xsd:annotation>
-                    <xsd:appinfo>
-                        <jaxb:typesafeEnumMember name="XML"/>
-                    </xsd:appinfo>
-                </xsd:annotation>
-            </xsd:enumeration>
-            <xsd:enumeration value="msl">
-                <xsd:annotation>
-                    <xsd:appinfo>
-                        <jaxb:typesafeEnumMember name="MSL"/>
-                    </xsd:appinfo>
-                </xsd:annotation>
-            </xsd:enumeration>
-        </xsd:restriction>
-    </xsd:simpleType>
-
->>>>>>> 4ba08e27
 </xsd:schema>
