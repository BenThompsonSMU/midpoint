<?xml version="1.0" encoding="UTF-8"?>

<!--
  ~ Copyright (c) 2010-2019 Evolveum and contributors
  ~
  ~ This work is dual-licensed under the Apache License 2.0
  ~ and European Union Public License. See LICENSE file for details.
  -->

<xsd:schema targetNamespace="http://midpoint.evolveum.com/xml/ns/public/common/common-3"
            xmlns:tns="http://midpoint.evolveum.com/xml/ns/public/common/common-3"
            xmlns:xsd="http://www.w3.org/2001/XMLSchema"
            xmlns:a="http://prism.evolveum.com/xml/ns/public/annotation-3"
            xmlns:c="http://midpoint.evolveum.com/xml/ns/public/common/common-3"
            xmlns:t="http://prism.evolveum.com/xml/ns/public/types-3"
            xmlns:q="http://prism.evolveum.com/xml/ns/public/query-3"
            xmlns:s="http://midpoint.evolveum.com/xml/ns/public/model/scripting-3"
            xmlns:jaxb="http://java.sun.com/xml/ns/jaxb"
            elementFormDefault="qualified"
            xmlns:xjc="http://java.sun.com/xml/ns/jaxb/xjc"
            jaxb:extensionBindingPrefixes="xjc"
            jaxb:version="2.0">

    <xsd:annotation>
        <xsd:documentation>
            Security parts of common schema.
        </xsd:documentation>
    </xsd:annotation>

    <!-- Don't provide schemaLocation here, as it causes xjc to really contact the URIs (!) -->
    <xsd:import namespace="http://prism.evolveum.com/xml/ns/public/annotation-3"/>
    <xsd:import namespace="http://prism.evolveum.com/xml/ns/public/types-3"/>
    <xsd:import namespace="http://prism.evolveum.com/xml/ns/public/query-3"/>
    <xsd:import namespace="http://midpoint.evolveum.com/xml/ns/public/model/scripting-3"/>

    <xsd:include schemaLocation="http://midpoint.evolveum.com/xml/ns/public/common/common-core-3" />

    <xsd:complexType name="SecurityPolicyType">
        <xsd:annotation>
            <xsd:documentation>
                Object that contains definitions of overall security policy.
                It contains configuration of authentication mechanisms, credentials management
                (such as password resets) and so on.
                Please note that this NOT contain authorization and auditing. Authorization is
                defined in roles (see RoleType) and auditing has a separate configuration.
            </xsd:documentation>
        </xsd:annotation>
        <xsd:complexContent>
            <xsd:extension base="tns:AssignmentHolderType">
                <xsd:sequence>
                    <xsd:element name="authentication" type="tns:AuthenticationsPolicyType" minOccurs="0">
                    </xsd:element>
                    <xsd:element name="credentials" type="tns:CredentialsPolicyType" minOccurs="0">
                    </xsd:element>
                    <xsd:element name="registration" type="tns:RegistrationsPolicyType" minOccurs="0">
                        <xsd:annotation>
                            <xsd:appinfo>
                                <a:deprecated>true</a:deprecated>
                            </xsd:appinfo>
                        </xsd:annotation>
                    </xsd:element>
                    <xsd:element name="flow" type="tns:RegistrationsPolicyType" minOccurs="0">
                        <xsd:annotation>
                            <xsd:appinfo>
                                <a:since>3.8</a:since>
                            </xsd:appinfo>
                        </xsd:annotation>
                    </xsd:element>
                    <xsd:element name="credentialsReset" type="tns:CredentialsResetPolicyType" minOccurs="0">
                    </xsd:element>
                </xsd:sequence>
            </xsd:extension>
        </xsd:complexContent>
    </xsd:complexType>
    <xsd:element name="securityPolicy" type="tns:SecurityPolicyType" substitutionGroup="c:object"/>

    <xsd:complexType name="AuthenticationsPolicyType">
        <xsd:annotation>
            <xsd:documentation>
                <p>
                    Definition of the use of authentication mechanisms. This part specifies how midPoint
                    uses the credentials to authenticate users. This is also the place where SSO system
                    integrations are specified.
                </p>
                <p>
                    This is in fact practically applicable only in default security policy
                    (the policy that is referenced from system configuration).
                </p>
            </xsd:documentation>
            <xsd:appinfo>
                <a:container/>
            </xsd:appinfo>
        </xsd:annotation>
        <xsd:sequence>
            <xsd:element name="modules" type="tns:AuthenticationModulesType" minOccurs="0" maxOccurs="1">
                <xsd:annotation>
                    <xsd:appinfo>
                        <a:since>4.1</a:since>
                    </xsd:appinfo>
                </xsd:annotation>
            </xsd:element>
            <xsd:element name="sequence" type="tns:AuthenticationSequenceType" minOccurs="0" maxOccurs="unbounded">
                <xsd:annotation>
                    <xsd:appinfo>
                        <a:since>4.1</a:since>
                    </xsd:appinfo>
                </xsd:annotation>
            </xsd:element>
            <!-- later: audit: login/logout auditing settings (if needed) -->
            <xsd:element name="mailAuthentication" type="tns:MailAuthenticationPolicyType" minOccurs="0" maxOccurs="unbounded">
                <xsd:annotation>
                    <xsd:appinfo>
                        <a:deprecated>true</a:deprecated>
                        <a:deprecatedSince>4.1</a:deprecatedSince>
                    </xsd:appinfo>
                </xsd:annotation>
            </xsd:element>
            <xsd:element name="smsAuthentication" type="tns:SmsAuthenticationPolicyType" minOccurs="0" maxOccurs="unbounded">
                <xsd:annotation>
                    <xsd:appinfo>
                        <a:deprecated>true</a:deprecated>
                        <a:deprecatedSince>4.1</a:deprecatedSince>
                    </xsd:appinfo>
                </xsd:annotation>
            </xsd:element>
            <xsd:element name="ignoredLocalPath" type="xsd:string" minOccurs="0" maxOccurs="unbounded">
                <xsd:annotation>
                    <xsd:documentation>
                        Path without authentication.
                    </xsd:documentation>
                    <xsd:appinfo>
                        <a:since>4.1</a:since>
                    </xsd:appinfo>
                </xsd:annotation>
            </xsd:element>
        </xsd:sequence>
    </xsd:complexType>

    <xsd:complexType name="AuthenticationModulesType">
        <xsd:annotation>
            <xsd:documentation>
                Definition of authentication modules that midPoint is aware about.
                Each element has a configuration of a particular authentication element instance.
                Each modules specified in the container must have unique name.
            </xsd:documentation>
            <xsd:appinfo>
                <a:container/>
                <a:since>4.1</a:since>
            </xsd:appinfo>
        </xsd:annotation>
        <xsd:sequence>
            <xsd:element name="loginForm" type="tns:AuthenticationModuleLoginFormType" minOccurs="0" maxOccurs="unbounded"/>
            <xsd:element name="httpBasic" type="tns:AuthenticationModuleHttpBasicType" minOccurs="0" maxOccurs="unbounded"/>
            <xsd:element name="httpHeader" type="tns:AuthenticationModuleHttpHeaderType" minOccurs="0" maxOccurs="unbounded"/>
            <xsd:element name="saml2" type="tns:AuthenticationModuleSaml2Type" minOccurs="0" maxOccurs="unbounded"/>
            <xsd:element name="oidc" type="tns:AuthenticationModuleOidcType" minOccurs="0" maxOccurs="unbounded"/>
            <xsd:element name="mailNonce" type="tns:AuthenticationModuleMailNonceType" minOccurs="0" maxOccurs="unbounded"/>
            <xsd:element name="smsNonce" type="tns:AuthenticationModuleSmsNonceType" minOccurs="0" maxOccurs="unbounded"/>
            <xsd:element name="securityQuestionsForm" type="tns:AuthenticationModuleSecurityQuestionsFormType" minOccurs="0" maxOccurs="unbounded"/>
            <xsd:element name="httpSecQ" type="tns:AuthenticationModuleHttpSecQType" minOccurs="0" maxOccurs="unbounded"/>
        </xsd:sequence>
    </xsd:complexType>

    <xsd:complexType name="AbstractAuthenticationModuleType" abstract="true">
        <xsd:annotation>
            <xsd:documentation>
                Common supertype for all authentication module definitions.
            </xsd:documentation>
            <xsd:appinfo>
                <a:container/>
                <a:since>4.1</a:since>
            </xsd:appinfo>
        </xsd:annotation>
        <xsd:sequence>
            <xsd:element name="name" type="xsd:string" >
                <xsd:annotation>
                    <xsd:documentation>
                        Unique name of the authentication module. This name is fact a short identifier.
                        It is supposed to give some idea about nature of the module to system administrator.
                        But it is not supposed to be used as a user-friendly label for the module.
                        Module name must be unique.
                    </xsd:documentation>
                </xsd:annotation>
            </xsd:element>
            <xsd:element name="description" type="xsd:string" minOccurs="0">
                <xsd:annotation>
                    <xsd:documentation>
                        Free form description of the module (administrator comment).
                    </xsd:documentation>
                </xsd:annotation>
            </xsd:element>
<<<<<<< HEAD
            <xsd:element name="focusType" type="xsd:QName" minOccurs="0" default="UserType">
                <xsd:annotation>
                    <xsd:documentation>
                        Type of focal object that this assignment/inducement applies to. E.g UserType, RoleType, OrgType, ...
                    </xsd:documentation>
                </xsd:annotation>
            </xsd:element>
=======
            <xsd:element ref="tns:documentation" minOccurs="0" maxOccurs="1"/>
>>>>>>> 7d48887c
        </xsd:sequence>
    </xsd:complexType>

    <xsd:complexType name="AbstractCredentialAuthenticationModuleType" abstract="true">
        <xsd:annotation>
            <xsd:documentation>
                <p>
                    Common definition for all authentication modules that use password.
                </p>
                <p>
                    This is an authentication module setting. It controls how credentials are used
                    for authentication. It does not control how credentials are set (stored), e.g. it does NOT
                    control password policy. Credential policy setting is supposed to do that.
                    E.g. acceptEmptyPassword setting in this data type controls whether empty password can
                    be used for authentication. It does not control whether empty password can be set or whether
                    existing password can be removed.
                </p>
            </xsd:documentation>
            <xsd:appinfo>
                <a:container/>
                <a:since>4.1</a:since>
            </xsd:appinfo>
        </xsd:annotation>
        <xsd:complexContent>
            <xsd:extension base="tns:AbstractAuthenticationModuleType">
                <xsd:sequence>
                    <xsd:element name="credentialName" type="xsd:string" minOccurs="0" maxOccurs="1">
                        <xsd:annotation>
                            <xsd:documentation>
                                Name of credential definition that should be used when validating password.
                                This must point to a valid credential definition
                                in the "credential" section of a security policy.
                                If not specified then default password definition is used.
                            </xsd:documentation>
                        </xsd:annotation>
                    </xsd:element>
                    <!-- TODO: Security questions validation policy: how many questions to present, how many need to be answered successfuly, randomize order, etc. -->
                </xsd:sequence>
            </xsd:extension>
        </xsd:complexContent>
    </xsd:complexType>

    <xsd:complexType name="AbstractPasswordAuthenticationModuleType" abstract="true">
        <xsd:annotation>
            <xsd:documentation>
                Common definition for all authentication modules that use password.
            </xsd:documentation>
            <xsd:appinfo>
                <a:container/>
                <a:since>4.1</a:since>
            </xsd:appinfo>
        </xsd:annotation>
        <xsd:complexContent>
            <xsd:extension base="tns:AbstractCredentialAuthenticationModuleType">
                <xsd:sequence>
                    <xsd:element name="acceptEmptyPassword" type="xsd:boolean" minOccurs="0" maxOccurs="1" default="false">
                        <xsd:annotation>
                            <xsd:documentation>
                                If set to true than an empty (all blank) password will be accepted as valid password.
                                Password is still compared with user's password. Therefore for the password to be accepted
                                an empty password must still be set as a credential for a user.
                            </xsd:documentation>
                        </xsd:annotation>
                    </xsd:element>
                </xsd:sequence>
            </xsd:extension>
        </xsd:complexContent>
    </xsd:complexType>

    <xsd:complexType name="AuthenticationModuleLoginFormType">
        <xsd:annotation>
            <xsd:documentation>
                Definition of "login form" module. The module is used for interactive log-in of a user by using
                HTML forms.
            </xsd:documentation>
            <xsd:appinfo>
                <a:container/>
                <a:since>4.1</a:since>
            </xsd:appinfo>
        </xsd:annotation>
        <xsd:complexContent>
            <xsd:extension base="tns:AbstractPasswordAuthenticationModuleType">
                <xsd:sequence>
                    <!-- Nothing to add now. Maybe later. -->
                </xsd:sequence>
            </xsd:extension>
        </xsd:complexContent>
    </xsd:complexType>

    <xsd:complexType name="AuthenticationModuleHttpBasicType">
        <xsd:annotation>
            <xsd:documentation>
                Definition of HTTP BASIC authentication module (RFC 7617).
            </xsd:documentation>
            <xsd:appinfo>
                <a:container/>
                <a:since>4.1</a:since>
            </xsd:appinfo>
        </xsd:annotation>
        <xsd:complexContent>
            <xsd:extension base="tns:AbstractPasswordAuthenticationModuleType">
                <xsd:sequence>
                    <!-- Nothing to add now. Maybe later. -->
                </xsd:sequence>
            </xsd:extension>
        </xsd:complexContent>
    </xsd:complexType>

    <xsd:complexType name="AuthenticationModuleHttpHeaderType">
        <xsd:annotation>
            <xsd:documentation>
                Pseudo-authentication for pre-authenticated users. Based on HTTP header values.
            </xsd:documentation>
            <xsd:appinfo>
                <a:container/>
                <a:since>4.1</a:since>
            </xsd:appinfo>
        </xsd:annotation>
        <xsd:complexContent>
            <xsd:extension base="tns:AbstractAuthenticationModuleType">
                <xsd:sequence>
                    <xsd:element name="usernameHeader" type="xsd:string" minOccurs="0" maxOccurs="1">
                        <xsd:annotation>
                            <xsd:documentation>
                                Name of HTTP header that contains username.
                            </xsd:documentation>
                        </xsd:annotation>
                    </xsd:element>
                    <xsd:element name="logoutUrl" type="xsd:string" minOccurs="0">
                        <xsd:annotation>
                            <xsd:documentation>
                                Url for redirect after logout. Default is '/'.
                            </xsd:documentation>
                        </xsd:annotation>
                    </xsd:element>
                    <!-- later: oidHeader -->
                </xsd:sequence>
            </xsd:extension>
        </xsd:complexContent>
    </xsd:complexType>

    <xsd:complexType name="AuthenticationModuleSaml2Type">
        <xsd:annotation>
            <xsd:documentation>
                SAML2 authentication module support authentication via Identity provider with SAML2.
            </xsd:documentation>
            <xsd:appinfo>
                <a:container/>
                <a:since>4.1</a:since>
            </xsd:appinfo>
        </xsd:annotation>
        <xsd:complexContent>
            <xsd:extension base="tns:AbstractAuthenticationModuleType">
                <xsd:sequence>
                    <xsd:element name="network" type="tns:AuthenticationModuleSaml2NetworkType" minOccurs="0" maxOccurs="1"/>
                    <xsd:element name="serviceProvider" type="tns:AuthenticationModuleSaml2ServiceProviderType" minOccurs="1" maxOccurs="1"/>
                    <!-- TODO: other elements -->
                </xsd:sequence>
            </xsd:extension>
        </xsd:complexContent>
    </xsd:complexType>

    <xsd:complexType name="AuthenticationModuleSaml2NetworkType">
        <xsd:annotation>
            <xsd:documentation>
                SAML2 authentication module, network configuration.
            </xsd:documentation>
            <xsd:appinfo>
                <a:container/>
                <a:since>4.1</a:since>
            </xsd:appinfo>
        </xsd:annotation>
        <xsd:sequence>
            <xsd:element name="readTimeout" type="xsd:int" minOccurs="0" maxOccurs="1"/>
            <xsd:element name="connectTimeout" type="xsd:int" minOccurs="0" maxOccurs="1"/>
        </xsd:sequence>
    </xsd:complexType>

    <xsd:complexType name="AuthenticationModuleSaml2ServiceProviderType">
        <xsd:annotation>
            <xsd:documentation>
                SAML2 authentication module, service provider configuration.
            </xsd:documentation>
            <xsd:appinfo>
                <a:container/>
                <a:since>4.1</a:since>
            </xsd:appinfo>
        </xsd:annotation>
        <xsd:sequence>
            <xsd:element name="entityId" type="xsd:string" minOccurs="1" maxOccurs="1">
                <xsd:annotation>
                    <xsd:documentation>
                        Unique identifier of the service provider.
                    </xsd:documentation>
                </xsd:annotation>
            </xsd:element>
            <xsd:element name="alias" type="xsd:string" minOccurs="0" maxOccurs="1">
                <xsd:annotation>
                    <xsd:documentation>
                        Unique alias used to identify the selected local service provider based on used URL.
                    </xsd:documentation>
                </xsd:annotation>
            </xsd:element>
            <xsd:element name="aliasForPath" type="xsd:string" minOccurs="0" maxOccurs="1">
                <xsd:annotation>
                    <xsd:documentation>
                        Alias used for AssertionConsumerServiceURL.
                    </xsd:documentation>
                </xsd:annotation>
            </xsd:element>
            <xsd:element name="defaultSigningAlgorithm" type="tns:AuthenticationModuleSaml2SigningAlgorithmType" minOccurs="0" maxOccurs="1">
                <xsd:annotation>
                    <xsd:documentation>
                        Default signing algorithm. Default is RSA_SHA256.
                    </xsd:documentation>
                </xsd:annotation>
            </xsd:element>
            <xsd:element name="defaultDigest" type="tns:AuthenticationModuleSaml2DigestType" minOccurs="0" maxOccurs="1">
                <xsd:annotation>
                    <xsd:documentation>
                        Default digest method. Default is SHA256;
                    </xsd:documentation>
                </xsd:annotation>
            </xsd:element>
<!--            <xsd:element name="signMetadata" type="xsd:boolean" minOccurs="0" maxOccurs="1" default="false">-->
<!--                <xsd:annotation>-->
<!--                    <xsd:documentation>-->
<!--                        When true generated metadata will be signed using XML Signature using certificate with alias of signing key.-->
<!--                    </xsd:documentation>-->
<!--                </xsd:annotation>-->
<!--            </xsd:element>-->
            <xsd:element name="signRequests" type="xsd:boolean" minOccurs="0" maxOccurs="1" default="false">
                <xsd:annotation>
                    <xsd:documentation>
                        Flag indicating whether this service signs authentication requests.
                    </xsd:documentation>
                </xsd:annotation>
            </xsd:element>
            <xsd:element name="wantAssertionsSigned" type="xsd:boolean" minOccurs="0" maxOccurs="1" default="false">
                <xsd:annotation>
                    <xsd:documentation>
                        Flag indicating whether this service requires signed assertions.
                    </xsd:documentation>
                </xsd:annotation>
            </xsd:element>
            <xsd:element name="singleLogoutEnabled" type="xsd:boolean" minOccurs="0" maxOccurs="1" default="true">
                <xsd:annotation>
                    <xsd:documentation>
                        Flag indicating whether this service enable single logout.
                    </xsd:documentation>
                </xsd:annotation>
            </xsd:element>
            <xsd:element name="nameId" type="tns:AuthenticationModuleSaml2NameIdType" minOccurs="0" maxOccurs="unbounded">
                <xsd:annotation>
                    <xsd:documentation>
                        Name identifiers to be included in the metadata. Supported values are:
                        EMAIL, TRANSIENT, PERSISTENT, UNSPECIFIED and X509_SUBJECT.
                        Order of NameIDs in the property determines order of NameIDs
                        in the generated metadata.
                    </xsd:documentation>
                </xsd:annotation>
            </xsd:element>
            <xsd:element name="keys" type="tns:AuthenticationModuleSaml2KeyType" minOccurs="0" maxOccurs="1">
                <xsd:annotation>
                    <xsd:documentation>
                        Key used by service provider.
                    </xsd:documentation>
                </xsd:annotation>
            </xsd:element>
            <xsd:element name="provider" type="tns:AuthenticationModuleSaml2ProviderType" minOccurs="1" maxOccurs="unbounded">
                <xsd:annotation>
                    <xsd:documentation>
                        Possible identity providers for this service provider.
                    </xsd:documentation>
                </xsd:annotation>
            </xsd:element>
            <xsd:element name="metadata" type="tns:AuthenticationModuleSaml2ProviderMetadataType" minOccurs="0" maxOccurs="1">
                <xsd:annotation>
                    <xsd:documentation>
                        Service provider can use prepared metadata.
                    </xsd:documentation>
                </xsd:annotation>
            </xsd:element>
        </xsd:sequence>
    </xsd:complexType>

    <xsd:simpleType name="AuthenticationModuleSaml2NameIdType">
        <xsd:annotation>
            <xsd:documentation>
                Possible NameId.
            </xsd:documentation>
            <xsd:appinfo>
                <jaxb:typesafeEnumClass/>
            </xsd:appinfo>
        </xsd:annotation>
        <xsd:restriction base="xsd:string">
            <xsd:enumeration value="urn:oasis:names:tc:SAML:1.1:nameid-format:emailAddress">
                <xsd:annotation>
                    <xsd:appinfo>
                        <jaxb:typesafeEnumMember name="EMAIL"/>
                    </xsd:appinfo>
                </xsd:annotation>
            </xsd:enumeration>
            <xsd:enumeration value="urn:oasis:names:tc:SAML:2.0:nameid-format:transient">
                <xsd:annotation>
                    <xsd:appinfo>
                        <jaxb:typesafeEnumMember name="TRANSIENT"/>
                    </xsd:appinfo>
                </xsd:annotation>
            </xsd:enumeration>
            <xsd:enumeration value="urn:oasis:names:tc:SAML:2.0:nameid-format:persistent">
                <xsd:annotation>
                    <xsd:appinfo>
                        <jaxb:typesafeEnumMember name="PERSISTENT"/>
                    </xsd:appinfo>
                </xsd:annotation>
            </xsd:enumeration>
            <xsd:enumeration value="urn:oasis:names:tc:SAML:1.1:nameid-format:unspecified">
                <xsd:annotation>
                    <xsd:appinfo>
                        <jaxb:typesafeEnumMember name="UNSPECIFIED"/>
                    </xsd:appinfo>
                </xsd:annotation>
            </xsd:enumeration>
            <xsd:enumeration value="urn:oasis:names:tc:SAML:1.1:nameid-format:X509SubjectName">
                <xsd:annotation>
                    <xsd:appinfo>
                        <jaxb:typesafeEnumMember name="X509_SUBJECT"/>
                    </xsd:appinfo>
                </xsd:annotation>
            </xsd:enumeration>
        </xsd:restriction>
    </xsd:simpleType>

    <xsd:simpleType name="AuthenticationModuleSaml2DigestType">
        <xsd:annotation>
            <xsd:documentation>
                Possible digest method.
            </xsd:documentation>
            <xsd:appinfo>
                <jaxb:typesafeEnumClass/>
            </xsd:appinfo>
        </xsd:annotation>
        <xsd:restriction base="xsd:string">
            <xsd:enumeration value="http://www.w3.org/2000/09/xmldsig#sha1">
                <xsd:annotation>
                    <xsd:appinfo>
                        <jaxb:typesafeEnumMember name="SHA1"/>
                    </xsd:appinfo>
                </xsd:annotation>
            </xsd:enumeration>
            <xsd:enumeration value="http://www.w3.org/2001/04/xmlenc#sha256">
                <xsd:annotation>
                    <xsd:appinfo>
                        <jaxb:typesafeEnumMember name="SHA256"/>
                    </xsd:appinfo>
                </xsd:annotation>
            </xsd:enumeration>
            <xsd:enumeration value="http://www.w3.org/2001/04/xmlenc#sha512">
                <xsd:annotation>
                    <xsd:appinfo>
                        <jaxb:typesafeEnumMember name="SHA512"/>
                    </xsd:appinfo>
                </xsd:annotation>
            </xsd:enumeration>
            <xsd:enumeration value="http://www.w3.org/2001/04/xmlenc#ripemd160">
                <xsd:annotation>
                    <xsd:appinfo>
                        <jaxb:typesafeEnumMember name="RIPEMD160"/>
                    </xsd:appinfo>
                </xsd:annotation>
            </xsd:enumeration>
        </xsd:restriction>
    </xsd:simpleType>

    <xsd:simpleType name="AuthenticationModuleSaml2SigningAlgorithmType">
        <xsd:annotation>
            <xsd:documentation>
                Possible signing algorithm.
            </xsd:documentation>
            <xsd:appinfo>
                <jaxb:typesafeEnumClass/>
            </xsd:appinfo>
        </xsd:annotation>
        <xsd:restriction base="xsd:string">
            <xsd:enumeration value="http://www.w3.org/2000/09/xmldsig#rsa-sha1">
                <xsd:annotation>
                    <xsd:appinfo>
                        <jaxb:typesafeEnumMember name="RSA_SHA1"/>
                    </xsd:appinfo>
                </xsd:annotation>
            </xsd:enumeration>
            <xsd:enumeration value="http://www.w3.org/2001/04/xmldsig-more#rsa-sha256">
                <xsd:annotation>
                    <xsd:appinfo>
                        <jaxb:typesafeEnumMember name="RSA_SHA256"/>
                    </xsd:appinfo>
                </xsd:annotation>
            </xsd:enumeration>
            <xsd:enumeration value="http://www.w3.org/2001/04/xmldsig-more#rsa-sha512">
                <xsd:annotation>
                    <xsd:appinfo>
                        <jaxb:typesafeEnumMember name="RSA_SHA512"/>
                    </xsd:appinfo>
                </xsd:annotation>
            </xsd:enumeration>
            <xsd:enumeration value="http://www.w3.org/2001/04/xmldsig-more#rsa-ripemd160">
                <xsd:annotation>
                    <xsd:appinfo>
                        <jaxb:typesafeEnumMember name="RSA_RIPEMD160"/>
                    </xsd:appinfo>
                </xsd:annotation>
            </xsd:enumeration>
        </xsd:restriction>
    </xsd:simpleType>

    <xsd:complexType name="AuthenticationModuleSaml2KeyType">
        <xsd:annotation>
            <xsd:documentation>
                SAML2 key.
            </xsd:documentation>
            <xsd:appinfo>
                <a:container/>
                <a:since>4.1</a:since>
            </xsd:appinfo>
        </xsd:annotation>
        <xsd:sequence>
            <xsd:choice>
                <xsd:element name="activeSimpleKey" type="tns:ModuleSaml2SimpleKeyType" minOccurs="0">
                    <xsd:annotation>
                        <xsd:documentation>
                            Active key.
                        </xsd:documentation>
                    </xsd:annotation>
                </xsd:element>
                <xsd:element name="activeKeyStoreKey" type="tns:ModuleSaml2KeyStoreKeyType" minOccurs="0">
                    <xsd:annotation>
                        <xsd:documentation>
                            Active key.
                        </xsd:documentation>
                    </xsd:annotation>
                </xsd:element>
            </xsd:choice> <!--> can use only one of types, but all can be null<-->
            <xsd:element name="standBySimpleKey" type="tns:ModuleSaml2SimpleKeyType" minOccurs="0" maxOccurs="unbounded">
                <xsd:annotation>
                    <xsd:documentation>
                        Stand-by keys.
                    </xsd:documentation>
                </xsd:annotation>
            </xsd:element>
            <xsd:element name="standByKeyStoreKey" type="tns:ModuleSaml2KeyStoreKeyType" minOccurs="0" maxOccurs="unbounded">
                <xsd:annotation>
                    <xsd:documentation>
                        Stand-by keys.
                    </xsd:documentation>
                </xsd:annotation>
            </xsd:element>
        </xsd:sequence>
    </xsd:complexType>

    <xsd:complexType name="AbstractModuleSaml2KeyType" abstract="true">
        <xsd:annotation>
            <xsd:documentation>
                Abstract SAML2 key.
            </xsd:documentation>
            <xsd:appinfo>
                <a:container/>
                <a:since>4.1</a:since>
            </xsd:appinfo>
        </xsd:annotation>
        <xsd:sequence>
            <xsd:element name="type" type="tns:ModuleSaml2KeyTypeType" minOccurs="0" maxOccurs="1"/>
        </xsd:sequence>
    </xsd:complexType>

    <xsd:complexType name="ModuleSaml2KeyStoreKeyType">
        <xsd:annotation>
            <xsd:documentation>
                SAML2 simple key.
            </xsd:documentation>
            <xsd:appinfo>
                <a:container/>
                <a:since>4.1</a:since>
            </xsd:appinfo>
        </xsd:annotation>
        <xsd:complexContent>
            <xsd:extension base="tns:AbstractModuleSaml2KeyType">
                <xsd:sequence>
                    <xsd:element name="keyStorePath" type="xsd:string" minOccurs="1" maxOccurs="1"/>
                    <xsd:element name="keyStorePassword" type="t:ProtectedStringType" minOccurs="1" maxOccurs="1"/>
                    <xsd:element name="keyAlias" type="xsd:string" minOccurs="1" maxOccurs="1"/>
                    <xsd:element name="keyPassword" type="t:ProtectedStringType" minOccurs="1" maxOccurs="1"/>
                </xsd:sequence>
            </xsd:extension>
        </xsd:complexContent>
    </xsd:complexType>


    <xsd:complexType name="ModuleSaml2SimpleKeyType">

            <xsd:annotation>
                <xsd:documentation>
                    SAML2 key from key store. Supported only JKS type of key store.
                </xsd:documentation>
                <xsd:appinfo>
                    <a:container/>
                    <a:since>4.1</a:since>
                </xsd:appinfo>
            </xsd:annotation>
            <xsd:complexContent>
            <xsd:extension base="tns:AbstractModuleSaml2KeyType">
                <xsd:sequence>
                    <xsd:element name="name" type="xsd:string" minOccurs="1" maxOccurs="1"/>
                    <xsd:element name="privateKey" type="t:ProtectedStringType" minOccurs="1" maxOccurs="1"/>
                    <xsd:element name="passphrase" type="t:ProtectedStringType" minOccurs="1" maxOccurs="1"/>
                    <xsd:element name="certificate" type="t:ProtectedStringType" minOccurs="1" maxOccurs="1"/>
                </xsd:sequence>
            </xsd:extension>
        </xsd:complexContent>
    </xsd:complexType>

    <xsd:simpleType name="ModuleSaml2KeyTypeType">
        <xsd:annotation>
            <xsd:appinfo>
                <xsd:documentation>
                    Possible types of key.
                </xsd:documentation>
                <jaxb:typesafeEnumClass/>
            </xsd:appinfo>
        </xsd:annotation>
        <xsd:restriction base="xsd:string">
            <xsd:enumeration value="signing">
                <xsd:annotation>
                    <xsd:appinfo>
                        <jaxb:typesafeEnumMember name="SIGNING"/>
                    </xsd:appinfo>
                </xsd:annotation>
            </xsd:enumeration>
            <xsd:enumeration value="unspecified">
                <xsd:annotation>
                    <xsd:appinfo>
                        <jaxb:typesafeEnumMember name="UNSPECIFIED"/>
                    </xsd:appinfo>
                </xsd:annotation>
            </xsd:enumeration>
            <xsd:enumeration value="encryption">
                <xsd:annotation>
                    <xsd:appinfo>
                        <jaxb:typesafeEnumMember name="ENCRYPTION"/>
                    </xsd:appinfo>
                </xsd:annotation>
            </xsd:enumeration>
        </xsd:restriction>
    </xsd:simpleType>

    <xsd:complexType name="AuthenticationModuleSaml2ProviderType">
        <xsd:annotation>
            <xsd:documentation>
                SAML2 provider.
            </xsd:documentation>
            <xsd:appinfo>
                <a:container/>
                <a:since>4.1</a:since>
            </xsd:appinfo>
        </xsd:annotation>
        <xsd:sequence>
            <xsd:element name="entityId" type="xsd:string" minOccurs="1" maxOccurs="1">
                <xsd:annotation>
                    <xsd:documentation>
                        Unique identifier of the identity provider.
                    </xsd:documentation>
                </xsd:annotation>
            </xsd:element>
            <xsd:element name="alias" type="xsd:string" minOccurs="1" maxOccurs="1">
                <xsd:annotation>
                    <xsd:documentation>
                        Unique alias used to identify the selected local service provider based on used URL.
                    </xsd:documentation>
                </xsd:annotation>
            </xsd:element>
            <xsd:element name="metadata" type="tns:AuthenticationModuleSaml2ProviderMetadataType" minOccurs="1" maxOccurs="1">
                <xsd:annotation>
                    <xsd:documentation>
                        Metadata of Identity provider.
                    </xsd:documentation>
                </xsd:annotation>
            </xsd:element>
            <xsd:element name="skipSslValidation" type="xsd:boolean" minOccurs="0" maxOccurs="1" default="false"/>
            <xsd:element name="metadataTrustCheck" type="xsd:boolean" minOccurs="0" maxOccurs="1" default="false">
                <xsd:annotation>
                    <xsd:documentation>
                        Flag indicating disabled signature verification.
                    </xsd:documentation>
                </xsd:annotation>
            </xsd:element>
            <xsd:element name="linkText" type="xsd:string" minOccurs="0" maxOccurs="1">
                <xsd:annotation>
                    <xsd:documentation>
                        User friendly name of provider.
                    </xsd:documentation>
                </xsd:annotation>
            </xsd:element>
            <xsd:element name="authenticationRequestBinding" type="xsd:string" minOccurs="1" maxOccurs="1">
                <xsd:annotation>
                    <xsd:documentation>
                        SAML2 binding used for authentication request.
                    </xsd:documentation>
                </xsd:annotation>
            </xsd:element>
            <xsd:element name="verificationKeys" type="t:ProtectedStringType" minOccurs="0" maxOccurs="unbounded"/>
            <xsd:element name="nameOfUsernameAttribute" type="xsd:string" minOccurs="1" maxOccurs="1">
                <xsd:annotation>
                    <xsd:documentation>
                        Name of attribute in response, which value define name of user in Midpoint. For example 'uid'.
                    </xsd:documentation>
                </xsd:annotation>
            </xsd:element>
        </xsd:sequence>
    </xsd:complexType>

    <xsd:complexType name="AuthenticationModuleSaml2ProviderMetadataType">
        <xsd:annotation>
            <xsd:documentation>
                SAML2 provider metadata.
            </xsd:documentation>
            <xsd:appinfo>
                <a:container/>
                <a:since>4.1</a:since>
            </xsd:appinfo>
        </xsd:annotation>
        <xsd:sequence>
            <xsd:choice>
                <xsd:element name="metadataUrl" type="xsd:string" minOccurs="1">
                    <xsd:annotation>
                        <xsd:documentation>
                            URL, which show metadata.
                        </xsd:documentation>
                    </xsd:annotation>
                </xsd:element>
                <xsd:element name="xml" type="xsd:base64Binary" minOccurs="1">
                    <xsd:annotation>
                        <xsd:documentation>
                            Xml of metadata encrypted by base64.
                        </xsd:documentation>
                    </xsd:annotation>
                </xsd:element>
                <xsd:element name="pathToFile" type="xsd:string" minOccurs="1">
                    <xsd:annotation>
                        <xsd:documentation>
                            Path to xml file, which contains metadata.
                        </xsd:documentation>
                    </xsd:annotation>
                </xsd:element>
            </xsd:choice>
        </xsd:sequence>
    </xsd:complexType>

    <xsd:complexType name="AuthenticationModuleOidcType">
        <xsd:annotation>
            <xsd:documentation>
                OpenId Connect authentication module.
                PLACEHOLDER. NOT SUPPORTED YET.
            </xsd:documentation>
            <xsd:appinfo>
                <a:container/>
                <a:since>4.1</a:since>
            </xsd:appinfo>
        </xsd:annotation>
        <xsd:complexContent>
            <xsd:extension base="tns:AbstractAuthenticationModuleType">
                <xsd:sequence>
                    <!-- later: real elements -->
                </xsd:sequence>
            </xsd:extension>
        </xsd:complexContent>
    </xsd:complexType>

    <xsd:complexType name="AuthenticationModuleMailNonceType">
        <xsd:annotation>
            <xsd:documentation>
                Mail nonce authentication module.
                Module that sends randomly generated nonce in URL in mail message.
            </xsd:documentation>
            <xsd:appinfo>
                <a:container/>
                <a:since>4.1</a:since>
            </xsd:appinfo>
        </xsd:annotation>
        <xsd:complexContent>
            <xsd:extension base="tns:AbstractPasswordAuthenticationModuleType">
                <xsd:sequence>
                    <!-- Later: emailAddressItem path -->
                </xsd:sequence>
            </xsd:extension>
        </xsd:complexContent>
    </xsd:complexType>

    <xsd:complexType name="AuthenticationModuleSmsNonceType">
        <xsd:annotation>
            <xsd:documentation>
                SMS (mobile text message) nonce authentication module.
                Module that sends randomly generated nonce in mobile text message (SMS).
            </xsd:documentation>
            <xsd:appinfo>
                <a:container/>
                <a:since>4.1</a:since>
            </xsd:appinfo>
        </xsd:annotation>
        <xsd:complexContent>
            <xsd:extension base="tns:AbstractPasswordAuthenticationModuleType">
                <xsd:sequence>
                    <xsd:element name="mobileTelephoneNumberItemPath" type="t:ItemPathType" minOccurs="0" maxOccurs="1">
                        <xsd:annotation>
                            <xsd:documentation>
                                Path of a user property that will be the source of a mobile telephone number.
                                This number will be the target of SMS message.
                            </xsd:documentation>
                        </xsd:annotation>
                    </xsd:element>
                </xsd:sequence>
            </xsd:extension>
        </xsd:complexContent>
    </xsd:complexType>

    <xsd:complexType name="AbstractSecurityQuestionsAuthenticationModuleType" abstract="true">
        <xsd:annotation>
            <xsd:documentation>
                Common definition for all authentication modules that use security questions.
            </xsd:documentation>
            <xsd:appinfo>
                <a:container/>
                <a:since>4.1</a:since>
            </xsd:appinfo>
        </xsd:annotation>
        <xsd:complexContent>
            <xsd:extension base="tns:AbstractCredentialAuthenticationModuleType">
                <xsd:sequence>
                    <!-- TODO: Security questions validation policy: how many questions to present, how many need to be answered successfuly, randomize order, etc. -->
                </xsd:sequence>
            </xsd:extension>
        </xsd:complexContent>
    </xsd:complexType>

    <xsd:complexType name="AuthenticationModuleSecurityQuestionsFormType">
        <xsd:annotation>
            <xsd:documentation>
                Definition of "security questions form" module. The module is used for interactive log-in of a user by
                answering a set of security questions.
            </xsd:documentation>
            <xsd:appinfo>
                <a:container/>
                <a:since>4.1</a:since>
            </xsd:appinfo>
        </xsd:annotation>
        <xsd:complexContent>
            <xsd:extension base="tns:AbstractSecurityQuestionsAuthenticationModuleType">
                <xsd:sequence>
                    <!-- Nothing to add now. Maybe later. -->
                </xsd:sequence>
            </xsd:extension>
        </xsd:complexContent>
    </xsd:complexType>

    <xsd:complexType name="AuthenticationModuleHttpSecQType">
        <xsd:annotation>
            <xsd:documentation>
                Definition of HTTP SecQ module. The module is used for quasi-interative log-in of a user by
                answering a set of security questions. The HTTP SecQ mechanism is similar to HTTP BASIC mechanism,
                but it is using security questions instead of password.
            </xsd:documentation>
            <xsd:appinfo>
                <a:container/>
                <a:since>4.1</a:since>
            </xsd:appinfo>
        </xsd:annotation>
        <xsd:complexContent>
            <xsd:extension base="tns:AbstractSecurityQuestionsAuthenticationModuleType">
                <xsd:sequence>
                    <!-- Nothing to add now. Maybe later. -->
                </xsd:sequence>
            </xsd:extension>
        </xsd:complexContent>
    </xsd:complexType>

    <xsd:complexType name="AuthenticationSequenceType">
        <xsd:annotation>
            <xsd:documentation>
                Authentication sequence. It is a sequence of authentication modules. The modules could be invoked
                in order, or they may be invoked in parallel if the specific implementation allows such approach.
                The purpose of the sequence is to guide user through a complete authentication process.
            </xsd:documentation>
            <xsd:appinfo>
                <a:container/>
                <a:since>4.1</a:since>
            </xsd:appinfo>
        </xsd:annotation>
        <xsd:sequence>
            <xsd:element name="name" type="xsd:string" minOccurs="1">
                <xsd:annotation>
                    <xsd:documentation>
                        Unique name of the authentication sequence. This name is fact a short identifier.
                        It is supposed to give some idea about purpose of the sequence to system administrator.
                        But it is not supposed to be used as a user-friendly label.
                        Sequence name must be unique.
                    </xsd:documentation>
                </xsd:annotation>
            </xsd:element>
            <xsd:element name="description" type="xsd:string" minOccurs="0">
                <xsd:annotation>
                    <xsd:documentation>
                        Free form description of the sequence (administrator comment).
                    </xsd:documentation>
                </xsd:annotation>
            </xsd:element>
            <xsd:element ref="tns:documentation" minOccurs="0" maxOccurs="1"/>
            <xsd:element name="channel" type="tns:AuthenticationSequenceChannelType" minOccurs="1">
                <xsd:annotation>
                    <xsd:documentation>
                        Specification of channel for authentication sequence.
                    </xsd:documentation>
                </xsd:annotation>
            </xsd:element>
            <xsd:element name="requireAssignmentTarget" type="c:ObjectReferenceType" minOccurs="0" maxOccurs="unbounded">
                <xsd:annotation>
                    <xsd:documentation>
                        Required assignment target. This authentication sequence is applicable only to users that
                        have active assignment with this target (and relation). If the sequence is attempted on a user
                        that does not have this assignment then the authentication will fail.
                    </xsd:documentation>
                </xsd:annotation>
            </xsd:element>
            <!-- later: prohibitAssignmentTarget -->
            <!-- later: authenticationContextAttribute -->
            <xsd:element name="module" type="tns:AuthenticationSequenceModuleType" minOccurs="1" maxOccurs="unbounded">
                <xsd:annotation>
                    <xsd:documentation>
                        Specification of authentication module in the sequence.
                    </xsd:documentation>
                </xsd:annotation>
            </xsd:element>
        </xsd:sequence>
    </xsd:complexType>

    <xsd:complexType name="AuthenticationSequenceChannelType">
        <xsd:annotation>
            <xsd:documentation>
                Channel specification for authentication sequence. It specifies whether this sequence is usable for
                a specific channel (user/GUI, REST, etc.)
            </xsd:documentation>
            <xsd:appinfo>
                <a:container/>
                <a:since>4.1</a:since>
            </xsd:appinfo>
        </xsd:annotation>
        <xsd:sequence>
            <xsd:element name="channelId" type="xsd:string" minOccurs="1">
                <xsd:annotation>
                    <xsd:documentation>
                        Name (URI) of the channel.
                    </xsd:documentation>
                </xsd:annotation>
            </xsd:element>
            <xsd:element name="description" type="xsd:string" minOccurs="0">
                <xsd:annotation>
                    <xsd:documentation>
                        Free form description (administrator comment).
                    </xsd:documentation>
                </xsd:annotation>
            </xsd:element>
            <xsd:element ref="tns:documentation" minOccurs="0" maxOccurs="1"/>
            <xsd:element name="default" type="xsd:boolean" minOccurs="0">
                <xsd:annotation>
                    <xsd:documentation>
                        Specifies whether this sequence is the default sequence for a specified channel.
                        The default sequence will be chosen in case that specific sequence was not requested, e.g. by using URL suffix.
                        If this element is not present and only a single sequence is defined for a channel,
                        then such sequence is considered to be the default. If more than one sequence is specified then
                        none of them is considered to be default. In that case this element must be used explicitly.
                    </xsd:documentation>
                </xsd:annotation>
            </xsd:element>
            <xsd:element name="urlSuffix" type="xsd:string" minOccurs="1">
                <xsd:annotation>
                    <xsd:documentation>
                        URL suffix that can be used to select this authentication sequence specifically. URL suffix can't contains slash '/'.
                    </xsd:documentation>
                </xsd:annotation>
            </xsd:element>
            <!-- later: URL parameter to select this sequence? -->
        </xsd:sequence>
    </xsd:complexType>

    <xsd:complexType name="AuthenticationSequenceModuleType">
        <xsd:annotation>
            <xsd:documentation>
                <p>
                    Specification of authentication module in the sequence.
                </p>
                <p>
                    The authentication modules are evaluated in sequence (or in parallel if possible).
                    At least one authentication module must succeed for authentication to be successful.
                    If there are required or requisite modules in the sequence then all of them must succeed
                    for the sequence to be successful.
                </p>
            </xsd:documentation>
            <xsd:appinfo>
                <a:container/>
                <a:since>4.1</a:since>
            </xsd:appinfo>
        </xsd:annotation>
        <xsd:sequence>
            <xsd:element name="name" type="xsd:string" minOccurs="1">
                <xsd:annotation>
                    <xsd:documentation>
                        Reference to the authentication module name. Value of this element must match name of
                        existing authentication module.
                    </xsd:documentation>
                </xsd:annotation>
            </xsd:element>
            <xsd:element name="description" type="xsd:string" minOccurs="0">
                <xsd:annotation>
                    <xsd:documentation>
                        Free form description (administrator comment).
                    </xsd:documentation>
                </xsd:annotation>
            </xsd:element>
            <xsd:element ref="tns:documentation" minOccurs="0" maxOccurs="1"/>
            <xsd:element name="order" type="xsd:int" minOccurs="0" default="100">
                <xsd:annotation>
                    <xsd:documentation>
                        Ordering number for the module. The modules are sorted according to those numbers.
                        Modules that have the same value of "order" can be evaluated in parallel in case that
                        actual use of authentication mechanism allows that.
                    </xsd:documentation>
                </xsd:annotation>
            </xsd:element>
            <xsd:element name="necessity" type="tns:AuthenticationSequenceModuleNecessityType" minOccurs="0" default="sufficient">
                <xsd:annotation>
                    <xsd:documentation>
                        Necessity, i.e. the level of requirement, whether the module is mandatory or optional.
                    </xsd:documentation>
                </xsd:annotation>
            </xsd:element>
            <!-- later: requireAuthenticationAttribute, transformAuthenticationAttribute -->
        </xsd:sequence>
    </xsd:complexType>

    <xsd:simpleType name="AuthenticationSequenceModuleNecessityType">
        <xsd:annotation>
            <xsd:documentation>
                Necessity, i.e. the level of requirement, whether the module is mandatory or optional.
            </xsd:documentation>
            <xsd:appinfo>
                <a:since>4.1</a:since>
                <jaxb:typesafeEnumClass/>
            </xsd:appinfo>
        </xsd:annotation>
        <xsd:restriction base="xsd:string">
            <xsd:enumeration value="sufficient">
                <xsd:annotation>
                    <xsd:documentation>
                        The module is sufficient for authentication to succeed. It is NOT required to succeed.
                        If this module succeeds, the evaluation stops. The result is a success. Other modules are NOT evaluated.
                        (Except for the case when "required" module that was evaluated before has failed.)
                        If this module fails, the evaluation continues. Other modules are evaluated.
                    </xsd:documentation>
                    <xsd:appinfo>
                        <jaxb:typesafeEnumMember name="SUFFICIENT"/>
                    </xsd:appinfo>
                </xsd:annotation>
            </xsd:enumeration>
            <!-- We support only "sufficient" modules in 4.1. Full support for "necessity" is planned for later.
            <xsd:enumeration value="required">
                <xsd:annotation>
                    <xsd:documentation>
                        The module is required. The module must succeed for the entire sequence to be successful.
                        If this module succeeds, the evaluation continues. Other modules are evaluated.
                        If this module fails, the evaluation continues. Other modules are evaluated.
                        Final result of authentication sequence is a failure.
                    </xsd:documentation>
                    <xsd:appinfo>
                        <jaxb:typesafeEnumMember name="REQUIRED"/>
                    </xsd:appinfo>
                </xsd:annotation>
            </xsd:enumeration>
            <xsd:enumeration value="requisite">
                <xsd:annotation>
                    <xsd:documentation>
                        The module is required. The module must succeed for the entire sequence to be successful.
                        If this module succeeds, the evaluation continues. Other modules are evaluated.
                        If this module fails, the evaluation stops with an error. Other modules are NOT evaluated.
                        Final result of authentication sequence is a failure.
                    </xsd:documentation>
                    <xsd:appinfo>
                        <jaxb:typesafeEnumMember name="REQUISITE"/>
                    </xsd:appinfo>
                </xsd:annotation>
            </xsd:enumeration>
            <xsd:enumeration value="optional">
                <xsd:annotation>
                    <xsd:documentation>
                        The module is optional. It is NOT required to succeed.
                        Optional module does not really influence the result of the authentication.
                        But it may be used to add some authentication attributes, it may be used to cross-authenticate
                        is SSO realms and so on.
                        If this module succeeds, the evaluation continues.
                        If this module fails, the evaluation continues.
                        The result of the sequence is a failure only if this is the only module in the sequence and it fails.
                    </xsd:documentation>
                    <xsd:appinfo>
                        <jaxb:typesafeEnumMember name="SUFFICIENT"/>
                    </xsd:appinfo>
                </xsd:annotation>
            </xsd:enumeration>
            -->
        </xsd:restriction>
    </xsd:simpleType>

    <xsd:complexType name="CredentialsPolicyType">
        <xsd:annotation>
            <xsd:documentation>
                <p>
                    Credentials management policy. It specifies the management details for each supported
                    credentials type. It defines parameters such as credential lifetime. It may define even
                    a very complex schemes for some credential types. E.g. it may define a complete security
                    questions.
                </p>
                <p>
                    This section is a definition of user credentials that midPoint can MANAGE.
                    Which mostly means writing/changing the credentials. This section is not directly concerned
                    with authentication or credential reset - at least not directly.
                    But there may be dependencies. E.g. password reset may use password policy to generate/validate new password.
                    Also, resource-side passwords need to be defined here to be used by authentication modules.
                </p>
            </xsd:documentation>
            <xsd:appinfo>
                <a:container/>
            </xsd:appinfo>
        </xsd:annotation>
        <xsd:sequence>
            <xsd:element name="default" type="tns:CredentialPolicyType" minOccurs="0">
                <xsd:annotation>
                    <xsd:documentation>
                        Common setting applied to all other credentials type. Any of this
                        setting can be overridden in the individual credentials setting.
                    </xsd:documentation>
                </xsd:annotation>
            </xsd:element>
            <xsd:element name="password" type="tns:PasswordCredentialsPolicyType" minOccurs="0"/>
            <!-- later: resourcePassword ("pass-through" authentication using connector). -->
            <xsd:element name="securityQuestions" type="tns:SecurityQuestionsCredentialsPolicyType" minOccurs="0"/>
            <xsd:element name="nonce" type="tns:NonceCredentialsPolicyType" minOccurs="0" maxOccurs="unbounded">
                <xsd:annotation>
                    <xsd:documentation>
                        Nonce settings used to generate one-time random values.
                        Used in self-registration, e-mail-based password reset and possibly also
                        other scenarios.
                    </xsd:documentation>
                </xsd:annotation>
            </xsd:element>
            <!-- More credential types may come here in the future. -->
        </xsd:sequence>
    </xsd:complexType>

    <xsd:complexType name="RegistrationsPolicyType">
        <xsd:annotation>
            <xsd:documentation>
                TODO
            </xsd:documentation>
            <xsd:appinfo>
                <a:container/>
            </xsd:appinfo>
        </xsd:annotation>
        <xsd:sequence>
            <xsd:element name="selfRegistration" type="tns:SelfRegistrationPolicyType" minOccurs="0">
            </xsd:element>
            <xsd:element name="postAuthentication" type="tns:SelfRegistrationPolicyType" minOccurs="0">
                <xsd:annotation>
                    <xsd:appinfo>
                        <a:since>3.8</a:since>
                    </xsd:appinfo>
                </xsd:annotation>
            </xsd:element>

            <!-- More registration types may come here in the future. -->
        </xsd:sequence>
    </xsd:complexType>

    <xsd:complexType name="CredentialsResetPolicyType">
        <xsd:annotation>
            <xsd:documentation>
                <p>
                    Credentials reset management policy. It specifies the management details for each supported
                    credentials reset type. It defines parameters such as reset method.
                </p>
                <p>
                    The idea is that all the password reset mechanisms have the same parts:
                    request, authentication, credential source, delivery.
                    This data structure is meant to configure those steps.
                </p>
            </xsd:documentation>
            <xsd:appinfo>
                <a:container/>
            </xsd:appinfo>
        </xsd:annotation>
        <xsd:sequence>
            <xsd:element name="name" type="xsd:string" minOccurs="0">
                <xsd:annotation>
                    <xsd:documentation>
                        Name of the password reset scheme. This is a short name that acts both as an
                        identifier of the scheme and also as a short name used for diagnostics.
                    </xsd:documentation>
                    <xsd:appinfo>
                        <a:since>3.7.1</a:since>
                    </xsd:appinfo>
                </xsd:annotation>
            </xsd:element>
            <xsd:element name="description" type="xsd:string" minOccurs="0">
                <xsd:annotation>
                    <xsd:documentation>
                        Free form description of the credential reset method (administrator comment).
                    </xsd:documentation>
                    <xsd:appinfo>
                        <a:since>4.1</a:since>
                    </xsd:appinfo>
                </xsd:annotation>
            </xsd:element>
            <xsd:element ref="tns:documentation" minOccurs="0" maxOccurs="1"/>
            <xsd:element name="authenticationSequenceName" type="xsd:string" minOccurs="0">
                <xsd:annotation>
                    <xsd:documentation>
                        Defined authentication sequence, which will be use for reset credential.
                    </xsd:documentation>
                    <xsd:appinfo>
                        <a:since>4.1</a:since>
                    </xsd:appinfo>
                </xsd:annotation>
            </xsd:element>
            <!-- Later: authenticationSequenceName -->
            <xsd:element name="newCredentialSource" type="tns:CredentialSourceType" minOccurs="0" maxOccurs="1">
                <xsd:annotation>
                    <xsd:documentation>
                        Source of a new credential value. This setting specifies whether the new credential
                        value should be provided by the user, randomly generated, derived by a key-exchange
                        protocol and so on.
                    </xsd:documentation>
                    <xsd:appinfo>
                        <a:since>3.7.1</a:since>
                    </xsd:appinfo>
                </xsd:annotation>
            </xsd:element>
            <xsd:element name="forceChange" type="xsd:boolean" minOccurs="0" maxOccurs="1" default="false">
                <xsd:annotation>
                    <xsd:documentation>
                        If set to true then the new credential will have the forceChange flag set.
                        Which usually means that the user will have to change the credential on next logon.
                    </xsd:documentation>
                    <xsd:appinfo>
                        <a:since>3.7.1</a:since>
                    </xsd:appinfo>
                </xsd:annotation>
            </xsd:element>
            <!-- Later: delivery -->
            <xsd:element name="securityQuestionReset" type="tns:SecurityQuestionsResetPolicyType" minOccurs="0">
                <!-- This will be deprecated soon -->
            </xsd:element>
            <xsd:element name="mailReset" type="tns:MailResetPolicyType" minOccurs="0">
                <!-- This will be deprecated soon -->
            </xsd:element>
            <xsd:element name="smsReset" type="tns:SmsResetPolicyType" minOccurs="0">
                <!-- This will be deprecated soon -->
            </xsd:element>
        </xsd:sequence>
    </xsd:complexType>

    <xsd:complexType name="CredentialSourceType">
        <xsd:annotation>
            <xsd:documentation>
                Source of a new credential value. This setting specifies whether the new credential
                value should be provided by the user, randomly generated, derived by a key-exchange
                protocol and so on.
            </xsd:documentation>
            <xsd:appinfo>
                <a:container/>
                <a:since>3.7.1</a:since>
            </xsd:appinfo>
        </xsd:annotation>
        <xsd:sequence>
            <xsd:element name="userEntry" type="tns:UserEntryCredentialSourceType" minOccurs="0">
                <xsd:annotation>
                    <xsd:documentation>
                        New credential value is entered by the user.
                    </xsd:documentation>
                </xsd:annotation>
            </xsd:element>
            <!-- Later: generate, key-exchange, PKI, ... -->
        </xsd:sequence>
    </xsd:complexType>

    <xsd:complexType name="UserEntryCredentialSourceType">
        <xsd:annotation>
            <xsd:documentation>
                Specifies the details of a new credential entered manually by a user.
            </xsd:documentation>
            <xsd:appinfo>
                <a:container/>
                <a:since>3.7.1</a:since>
            </xsd:appinfo>
        </xsd:annotation>
        <xsd:sequence>
            <!--             <xsd:element name="valuePolicyRef" type="c:ObjectReferenceType" minOccurs="0" maxOccurs="1"> -->
            <!--                 <xsd:annotation> -->
            <!--                     <xsd:documentation> -->
            <!--                      TODO: -->
            <!--                     </xsd:documentation> -->
            <!--                     <xsd:appinfo> -->
            <!--                         <a:objectReferenceTargetType>tns:ValuePolicyType</a:objectReferenceTargetType> -->
            <!--                     </xsd:appinfo> -->
            <!--                 </xsd:annotation> -->
            <!--             </xsd:element> -->
        </xsd:sequence>
    </xsd:complexType>


    <xsd:complexType name="AbstractAuthenticationPolicyType">
        <xsd:annotation>
            <xsd:documentation>
                Authentication management policy. It specifies configurations for different authentication methods
            </xsd:documentation>
            <xsd:appinfo>
                <a:container/>
            </xsd:appinfo>
        </xsd:annotation>
        <xsd:sequence>
            <xsd:element name="notificationConfiguration" type="tns:NotificationConfigurationType" minOccurs="0" maxOccurs="1">
                <xsd:annotation>
                    <xsd:documentation>
                        A configuration for user notifications. In future, it might be overridden e.g. at a level
                        of a user.
                    </xsd:documentation>
                </xsd:annotation>
            </xsd:element>
            <xsd:element name="name" type="xsd:string" minOccurs="0">
            </xsd:element>
            <xsd:element name="displayName" type="xsd:string" minOccurs="0">
            </xsd:element>
            <!-- More registration types may come here in the future. -->
        </xsd:sequence>
    </xsd:complexType>

    <xsd:complexType name="AbstractCredentialsResetPolicyType">
        <xsd:annotation>
            <xsd:documentation>
                Authentication management policy. It specifies configurations for different authentication methods
            </xsd:documentation>
            <xsd:appinfo>
                <a:container/>
            </xsd:appinfo>
        </xsd:annotation>
        <xsd:sequence>
            <xsd:element name="name" type="xsd:string" minOccurs="0">
            </xsd:element>
            <xsd:element name="displayName" type="xsd:string" minOccurs="0">
            </xsd:element>
            <xsd:element name="additionalAuthenticationName" type="xsd:string" minOccurs="0">
            </xsd:element>
            <xsd:element name="formRef" type="c:ObjectReferenceType" minOccurs="0" maxOccurs="1">
                <xsd:annotation>
                    <xsd:documentation>
                        Reference to form which is displayed for registration
                    </xsd:documentation>
                    <xsd:appinfo>
                        <a:objectReferenceTargetType>tns:FormType</a:objectReferenceTargetType>
                    </xsd:appinfo>
                </xsd:annotation>
            </xsd:element>
            <!-- More registration types may come here in the future. -->
        </xsd:sequence>
    </xsd:complexType>

    <xsd:complexType name="SecurityQuestionsResetPolicyType">
        <xsd:annotation>
            <xsd:documentation>
                Structure that specifies policy for password management. It is in fact only a simple reference
                to a password policy.
            </xsd:documentation>
            <xsd:appinfo>
                <a:container/>
            </xsd:appinfo>
        </xsd:annotation>
        <xsd:complexContent>
            <xsd:extension base="tns:AbstractCredentialsResetPolicyType">
                <xsd:sequence>

                </xsd:sequence>
            </xsd:extension>
        </xsd:complexContent>
    </xsd:complexType>

    <xsd:complexType name="MailResetPolicyType">
        <xsd:annotation>
            <xsd:documentation>
                Structure that specifies policy for password management. It is in fact only a simple reference
                to a password policy.
            </xsd:documentation>
            <xsd:appinfo>
                <a:container/>
            </xsd:appinfo>
        </xsd:annotation>
        <xsd:complexContent>
            <xsd:extension base="tns:AbstractCredentialsResetPolicyType">
                <xsd:sequence>

                </xsd:sequence>
            </xsd:extension>
        </xsd:complexContent>
    </xsd:complexType>

    <xsd:complexType name="SmsResetPolicyType">
        <xsd:annotation>
            <xsd:documentation>
                Structure that specifies policy for password management. It is in fact only a simple reference
                to a password policy.
            </xsd:documentation>
            <xsd:appinfo>
                <a:container/>
            </xsd:appinfo>
        </xsd:annotation>
        <xsd:complexContent>
            <xsd:extension base="tns:AbstractCredentialsResetPolicyType">
                <xsd:sequence>

                </xsd:sequence>
            </xsd:extension>
        </xsd:complexContent>
    </xsd:complexType>

    <xsd:complexType name="MailAuthenticationPolicyType">
        <xsd:annotation>
            <xsd:documentation>
                Structure that specifies policy for password management. It is in fact only a simple reference
                to a password policy.
            </xsd:documentation>
            <xsd:appinfo>
                <a:container/>
            </xsd:appinfo>
        </xsd:annotation>
        <xsd:complexContent>
            <xsd:extension base="tns:AbstractAuthenticationPolicyType">
                <xsd:sequence>
                    <xsd:element name="mailNonce" type="xsd:string" minOccurs="0">
                    </xsd:element>
                </xsd:sequence>
            </xsd:extension>
        </xsd:complexContent>
    </xsd:complexType>

    <xsd:complexType name="SmsAuthenticationPolicyType">
        <xsd:annotation>
            <xsd:documentation>
                Structure that specifies policy for password management. It is in fact only a simple reference
                to a password policy.
            </xsd:documentation>
            <xsd:appinfo>
                <a:container/>
            </xsd:appinfo>
        </xsd:annotation>
        <xsd:complexContent>
            <xsd:extension base="tns:AbstractAuthenticationPolicyType">
                <xsd:sequence>
                    <xsd:element name="smsNonce" type="xsd:string" minOccurs="0">
                    </xsd:element>
                </xsd:sequence>
            </xsd:extension>
        </xsd:complexContent>
    </xsd:complexType>


    <xsd:complexType name="AbstractRegistrationPolicyType">
        <xsd:annotation>
            <xsd:documentation>
                TODO
            </xsd:documentation>
            <xsd:appinfo>
                <a:container/>
            </xsd:appinfo>
        </xsd:annotation>
        <xsd:sequence>
            <xsd:element name="name" type="xsd:string" minOccurs="0">
            </xsd:element>
            <xsd:element name="initialLifecycleState" type="xsd:string" minOccurs="0">
            </xsd:element>
            <xsd:element name="requiredLifecycleState" type="xsd:string" minOccurs="0">
            </xsd:element>
            <xsd:element name="displayName" type="xsd:string" minOccurs="0">
            </xsd:element>
            <xsd:element name="additionalAuthenticationName" type="xsd:string" minOccurs="0">
            </xsd:element>
            <xsd:element name="defaultRole" type="tns:ObjectReferenceType" minOccurs="0" maxOccurs="unbounded">
                <xsd:annotation>
                    <xsd:documentation>
                        Reference to the default roles which will be assigned to the user automatically after registration
                    </xsd:documentation>
                    <xsd:appinfo>
                        <a:objectReferenceTargetType>tns:AbstractRoleType</a:objectReferenceTargetType>
                    </xsd:appinfo>
                </xsd:annotation>
            </xsd:element>
            <!-- More registration types may come here in the future. -->
        </xsd:sequence>
    </xsd:complexType>

    <xsd:complexType name="SelfRegistrationPolicyType">
        <xsd:annotation>
            <xsd:documentation>
                Structure that specifies policy for password management. It is in fact only a simple reference
                to a password policy.
            </xsd:documentation>
            <xsd:appinfo>
                <a:container/>
            </xsd:appinfo>
        </xsd:annotation>
        <xsd:complexContent>
            <xsd:extension base="tns:AbstractRegistrationPolicyType">
                <xsd:sequence>
                    <xsd:element name="formRef" type="c:ObjectReferenceType" minOccurs="0" maxOccurs="1">
                        <xsd:annotation>
                            <xsd:documentation>
                                Reference to form which is displayed for registration
                            </xsd:documentation>
                            <xsd:appinfo>
                                <a:objectReferenceTargetType>tns:FormType</a:objectReferenceTargetType>
                            </xsd:appinfo>
                        </xsd:annotation>
                    </xsd:element>
                </xsd:sequence>
            </xsd:extension>
        </xsd:complexContent>
    </xsd:complexType>


    <xsd:complexType name="CredentialPolicyType">
        <xsd:annotation>
            <xsd:documentation>
                Structure that specifies common elements to all the credential policies.
            </xsd:documentation>
            <xsd:appinfo>
                <a:container/>
            </xsd:appinfo>
        </xsd:annotation>
        <xsd:sequence>
            <xsd:element name="name" type="xsd:string" minOccurs="0">
                <xsd:annotation>
                    <xsd:documentation>
                        <p>
                            Unique name of the credential. This name is fact a short identifier.
                            It is supposed to give some idea about purpose of the credential to system administrator.
                            It is also used for referencing the credential when needed (e.g. from authentication modules, credential reset specs, etc.)
                            The name may be stored in the user object together with the credential.
                            But it is not supposed to be used as a user-friendly label for credential.
                            Credential name must be unique.
                        </p>
                        <p>
                            Credential name is optional, mostly due to historical/compatibility reasons.
                        </p>
                        <p>
                            This is a credential policy. Which means that it controls how credentials are set (stored).
                            It does not control how credentials are used for authentication. That is controlled by the
                            authentication module setting - and in fact this may even be out of our control completely,
                            e.g. in case that external authentication is used (SSO).
                        </p>
                    </xsd:documentation>
                    <xsd:appinfo>
                        <a:since>4.1</a:since>
                    </xsd:appinfo>
                </xsd:annotation>
            </xsd:element>
            <xsd:element name="description" type="xsd:string" minOccurs="0">
                <xsd:annotation>
                    <xsd:documentation>
                        Free form description of the credential (administrator comment).
                    </xsd:documentation>
                    <xsd:appinfo>
                        <a:since>4.1</a:since>
                    </xsd:appinfo>
                </xsd:annotation>
            </xsd:element>
            <xsd:element ref="tns:documentation" minOccurs="0" maxOccurs="1"/>
            <!-- later: display (DisplayType) -->
            <!-- later: default: boolean -->
            <xsd:element name="storageMethod" type="c:CredentialsStorageMethodType" minOccurs="0" maxOccurs="1">
                <xsd:annotation>
                    <xsd:documentation>
                        Method used to store the values of this credential (encrypted, hashed, ...)
                        If storage method is not specified it defaults to encryption
                        (due to compatibility and convenience reasons).
                    </xsd:documentation>
                    <xsd:appinfo>
                        <a:since>3.6</a:since>
                    </xsd:appinfo>
                </xsd:annotation>
            </xsd:element>
            <xsd:element name="resetMethod" type="c:CredentialsResetMethodType" minOccurs="0" maxOccurs="1">
                <!-- TODO: deprecated? -->
            </xsd:element>
            <xsd:element name="propagationUserControl" type="c:CredentialsPropagationUserControlType" minOccurs="0" maxOccurs="1" default="userChoice">
                <xsd:annotation>
                    <xsd:documentation>
                        Constraints that define how propagation of the credentials can be controlled by the
                        user. E.g. if user can choose where the password change will be propagated.
                    </xsd:documentation>
                </xsd:annotation>
            </xsd:element>
            <xsd:element name="minOccurs" type="xsd:string" minOccurs="0" default="0">
                <xsd:annotation>
                    <xsd:documentation>
                        Minimal number of value occurrences. minOccurs set to zero means that the value
                        is optional.
                        E.g. when applied to passwords the minOccurs=0 means that the policy will
                        accept no password at all. But it will still validate the password using
                        stringPolicy if a password is present.
                    </xsd:documentation>
                </xsd:annotation>
            </xsd:element>
            <xsd:element name="maxOccurs" type="xsd:string" minOccurs="0">
                <xsd:annotation>
                    <xsd:documentation>
                        Maximal number of value occurrences.
                        If not specified then the default schema limitation is imposed.
                    </xsd:documentation>
                </xsd:annotation>
            </xsd:element>
            <xsd:element name="maxAge" type="xsd:duration" minOccurs="0" maxOccurs="1">
                <xsd:annotation>
                    <xsd:documentation>
                        Maximum age of the credential, counted from the last credential value update.
                        The credential must not be used after the age is exceeded (it is expired).
                        Any authentication with such credential must fail.
                    </xsd:documentation>
                </xsd:annotation>
            </xsd:element>
            <xsd:element name="minAge" type="xsd:duration" minOccurs="0" maxOccurs="1">
                <xsd:annotation>
                    <xsd:documentation>
                        Minimum age of the credential, counted from the last credential value update.
                        The credential cannot be changed before its minimal age is reached.
                    </xsd:documentation>
                </xsd:annotation>
            </xsd:element>
            <xsd:element name="warningBeforeExpirationDuration" type="xsd:duration" minOccurs="0" maxOccurs="1">
                <xsd:annotation>
                    <xsd:documentation>
                        The time interval before credential expiration (exceeded maxAge) that the user will be
                        warned that the credential is about to expire.
                    </xsd:documentation>
                </xsd:annotation>
            </xsd:element>
            <xsd:element name="lockoutMaxFailedAttempts" type="xsd:int" minOccurs="0" maxOccurs="1">
                <xsd:annotation>
                    <xsd:documentation>
                        Maximum number of failed authentication attempts that can be tried before the credential
                        is locked-out.
                    </xsd:documentation>
                </xsd:annotation>
            </xsd:element>
            <xsd:element name="lockoutFailedAttemptsDuration" type="xsd:duration" minOccurs="0" maxOccurs="1">
                <xsd:annotation>
                    <xsd:documentation>
                        The duration in which the failed attempts must happen for the credential to be locked-out.
                        The failed attempt counter is re-set after this duration (counted from the last failed attempt).
                        The credential is NOT locked-out during this duration.
                    </xsd:documentation>
                </xsd:annotation>
            </xsd:element>
            <xsd:element name="lockoutDuration" type="xsd:duration" minOccurs="0" maxOccurs="1">
                <xsd:annotation>
                    <xsd:documentation>
                        The duration for which the credential remains locked-out. The credential is automatically
                        unlocked after this duration.
                    </xsd:documentation>
                </xsd:annotation>
            </xsd:element>
            <xsd:element name="valuePolicyRef" type="c:ObjectReferenceType" minOccurs="0" maxOccurs="1">
                <xsd:annotation>
                    <xsd:documentation>
                        Reference to the value policy for the credential.
                    </xsd:documentation>
                    <xsd:appinfo>
                        <a:objectReferenceTargetType>tns:ValuePolicyType</a:objectReferenceTargetType>
                    </xsd:appinfo>
                </xsd:annotation>
            </xsd:element>
            <xsd:element name="historyLength" type="xsd:int" minOccurs="0" maxOccurs="1" default="0">
                <xsd:annotation>
                    <xsd:documentation>
                        The number of entries to keep in the credential history. Also specifies the
                        number of past credential values that will be checked before accepting a new
                        credential change.
                    </xsd:documentation>
                </xsd:annotation>
            </xsd:element>
            <xsd:element name="historyStorageMethod" type="c:CredentialsStorageMethodType" minOccurs="0" maxOccurs="1">
                <xsd:annotation>
                    <xsd:documentation>
                        Method used to store historical values of the credential (encrypted, hashed, ...)
                        If storage type is not specified then it defaults to hashing.
                    </xsd:documentation>
                    <xsd:appinfo>
                        <a:since>3.6</a:since>
                    </xsd:appinfo>
                </xsd:annotation>
            </xsd:element>
            <!-- TODO: similarity criteria (history vs new password) -->
        </xsd:sequence>
    </xsd:complexType>

    <xsd:simpleType name="CredentialsPropagationUserControlType">
        <xsd:annotation>
            <xsd:documentation>
                Constraints that define how propagation of credentials can be controlled by the
                user. E.g. if user can choose where the password change will be propagated.
            </xsd:documentation>
            <xsd:appinfo>
                <jaxb:typesafeEnumClass/>
            </xsd:appinfo>
        </xsd:annotation>
        <xsd:restriction base="xsd:string">
            <xsd:enumeration value="mapping">
                <xsd:annotation>
                    <xsd:documentation>
                        Credentials propagation will be determined by the mappings.
                        User cannot choose where the credentials will be propagated.
                        The credentials propagation dialog will not be shown.
                    </xsd:documentation>
                    <xsd:appinfo>
                        <jaxb:typesafeEnumMember name="MAPPING"/>
                    </xsd:appinfo>
                </xsd:annotation>
            </xsd:enumeration>
            <xsd:enumeration value="userChoice">
                <xsd:annotation>
                    <xsd:documentation>
                        The user can choose where the credentials will be propagated.
                        The propagation dialog will be shown.
                    </xsd:documentation>
                    <xsd:appinfo>
                        <jaxb:typesafeEnumMember name="USER_CHOICE"/>
                    </xsd:appinfo>
                </xsd:annotation>
            </xsd:enumeration>
        </xsd:restriction>
    </xsd:simpleType>

    <xsd:complexType name="CredentialsResetMethodType">
        <xsd:annotation>
            <xsd:documentation>
                Specifies the method of resetting the credential. This usually applies to a
                self-service credential reset.
            </xsd:documentation>
            <xsd:appinfo>
                <a:container/>
            </xsd:appinfo>
        </xsd:annotation>
        <xsd:sequence>
            <xsd:element name="resetType" type="c:CredentialsResetTypeType" minOccurs="0" maxOccurs="1" default="none">
                <xsd:annotation>
                    <xsd:documentation>
                        The type of credential reset.
                    </xsd:documentation>
                </xsd:annotation>
            </xsd:element>
        </xsd:sequence>
    </xsd:complexType>

    <xsd:simpleType name="CredentialsResetTypeType">
        <xsd:annotation>
            <xsd:appinfo>
                <jaxb:typesafeEnumClass/>
            </xsd:appinfo>
        </xsd:annotation>
        <xsd:restriction base="xsd:string">
            <xsd:enumeration value="none">
                <xsd:annotation>
                    <xsd:documentation>
                        Credential reset is disabled.
                    </xsd:documentation>
                    <xsd:appinfo>
                        <jaxb:typesafeEnumMember name="NONE"/>
                    </xsd:appinfo>
                </xsd:annotation>
            </xsd:enumeration>
            <xsd:enumeration value="mail">
                <xsd:annotation>
                    <xsd:documentation>
                        Use security questions to reset the credential.
                    </xsd:documentation>
                    <xsd:appinfo>
                        <jaxb:typesafeEnumMember name="MAIL"/>
                    </xsd:appinfo>
                </xsd:annotation>
            </xsd:enumeration>
            <xsd:enumeration value="sms">
                <xsd:annotation>
                    <xsd:documentation>
                        Use security questions to reset the credential.
                    </xsd:documentation>
                    <xsd:appinfo>
                        <jaxb:typesafeEnumMember name="SMS"/>
                    </xsd:appinfo>
                </xsd:annotation>
            </xsd:enumeration>
            <xsd:enumeration value="securityQuestions">
                <xsd:annotation>
                    <xsd:documentation>
                        Use security questions to reset the credential.
                    </xsd:documentation>
                    <xsd:appinfo>
                        <jaxb:typesafeEnumMember name="SECURITY_QUESTIONS"/>
                    </xsd:appinfo>
                </xsd:annotation>
            </xsd:enumeration>
            <xsd:enumeration value="securityQuestionsWithEmail">
                <xsd:annotation>
                    <xsd:documentation>
                        Use security questions to reset the credential.
                    </xsd:documentation>
                    <xsd:appinfo>
                        <jaxb:typesafeEnumMember name="SECURITY_QUESTIONS_EMAIL"/>
                    </xsd:appinfo>
                </xsd:annotation>
            </xsd:enumeration>
        </xsd:restriction>
    </xsd:simpleType>

    <xsd:complexType name="CredentialsStorageMethodType">
        <xsd:annotation>
            <xsd:documentation>
                Specifies the method of storing the credential in midPoint.
            </xsd:documentation>
            <xsd:appinfo>
                <a:container/>
            </xsd:appinfo>
        </xsd:annotation>
        <xsd:sequence>
            <xsd:element name="storageType" type="c:CredentialsStorageTypeType" minOccurs="0" maxOccurs="1" default="encryption">
                <xsd:annotation>
                    <xsd:documentation>
                        The type of credential storage.
                    </xsd:documentation>
                </xsd:annotation>
            </xsd:element>
            <!-- Storage parameters (ciphers, digest methods, key lengths, ... -->
        </xsd:sequence>
    </xsd:complexType>

    <xsd:simpleType name="CredentialsStorageTypeType">
        <xsd:annotation>
            <xsd:appinfo>
                <jaxb:typesafeEnumClass/>
            </xsd:appinfo>
        </xsd:annotation>
        <xsd:restriction base="xsd:string">
            <xsd:enumeration value="encryption">
                <xsd:annotation>
                    <xsd:documentation>
                        Credential will be stored in an encrypted form.
                        This is a symmetric (reversible) encryption.
                        MidPoint will be able to get a cleartext form of
                        the credential if needed.
                    </xsd:documentation>
                    <xsd:appinfo>
                        <jaxb:typesafeEnumMember name="ENCRYPTION"/>
                    </xsd:appinfo>
                </xsd:annotation>
            </xsd:enumeration>
            <xsd:enumeration value="hashing">
                <xsd:annotation>
                    <xsd:documentation>
                        Credential will be stored in a hashed form.
                        One-way (irreversible) cryptographic hash or key derivation function
                        will be used to transform the credential before storage.
                        MidPoint will NOT be able to get a cleartext form of
                        the credential, but it can still compare credential values.
                    </xsd:documentation>
                    <xsd:appinfo>
                        <jaxb:typesafeEnumMember name="HASHING"/>
                    </xsd:appinfo>
                </xsd:annotation>
            </xsd:enumeration>
            <xsd:enumeration value="none">
                <xsd:annotation>
                    <xsd:documentation>
                        MidPoint will not store the credential at all.
                        MidPoint will only work with credential in the memory
                        while it is needed to complete current operation.
                        The credential will be discarded after the operation.

                        THIS IS ONLY PARTIALLY SUPPORTED

                        MidPoint should be able not to store the credentials when
                        this setting is used. But there may be side effects
                        that are not completely addressed yet.
                        This is not entirely tested and not supported.
                        Use at your own risk.
                    </xsd:documentation>
                    <xsd:appinfo>
                        <jaxb:typesafeEnumMember name="NONE"/>
                    </xsd:appinfo>
                </xsd:annotation>
            </xsd:enumeration>
        </xsd:restriction>
    </xsd:simpleType>

    <xsd:complexType name="PasswordCredentialsPolicyType">
        <xsd:annotation>
            <xsd:documentation>
                <p>
                    Structure that specifies policy for password management. It is in fact only a simple reference
                    to a password policy.
                </p>
                <p>
                    This is a credential policy. Which means that it controls how credentials are set (stored).
                    It does not control how credentials are used for authentication. That is controlled by the
                    authentication module setting - and in fact this may even be out of our control completely,
                    e.g. in case that external authentication is used (SSO).
                </p>
            </xsd:documentation>
            <xsd:appinfo>
                <a:container/>
                <a:schemaMigration>
                    <a:element>tns:passwordPolicyRef</a:element>
                    <a:version>4.0</a:version>
                    <a:operation>removed</a:operation>
                </a:schemaMigration>
                <a:schemaMigration>
                    <a:element>tns:passwordHistoryLength</a:element>
                    <a:version>4.0</a:version>
                    <a:operation>removed</a:operation>
                </a:schemaMigration>
            </xsd:appinfo>
        </xsd:annotation>
        <xsd:complexContent>
            <xsd:extension base="tns:CredentialPolicyType">
                <xsd:sequence>
                    <xsd:element name="passwordChangeSecurity" type="c:PasswordChangeSecurityType" minOccurs="0" default="oldPassword">
                        <xsd:annotation>
                            <xsd:documentation>
                                Additional security applied when changing a password.
                                This applies when user is changing his own password. It does NOT apply
                                when administrator changes password of other user.
                            </xsd:documentation>
                        </xsd:annotation>
                    </xsd:element>
                </xsd:sequence>
            </xsd:extension>
        </xsd:complexContent>
    </xsd:complexType>

    <xsd:simpleType name="PasswordChangeSecurityType">
        <xsd:annotation>
            <xsd:documentation>
                Additional security applied when changing a password.
            </xsd:documentation>
            <xsd:appinfo>
                <jaxb:typesafeEnumClass/>
            </xsd:appinfo>
        </xsd:annotation>
        <xsd:restriction base="xsd:string">
            <xsd:enumeration value="none">
                <xsd:annotation>
                    <xsd:documentation>
                        No additional security. Password can be changed by supplying new value.
                    </xsd:documentation>
                    <xsd:appinfo>
                        <jaxb:typesafeEnumMember name="NONE"/>
                    </xsd:appinfo>
                </xsd:annotation>
            </xsd:enumeration>
            <xsd:enumeration value="oldPassword">
                <xsd:annotation>
                    <xsd:documentation>
                        User must supply old password to change the password.
                    </xsd:documentation>
                    <xsd:appinfo>
                        <jaxb:typesafeEnumMember name="OLD_PASSWORD"/>
                    </xsd:appinfo>
                </xsd:annotation>
            </xsd:enumeration>
        </xsd:restriction>
    </xsd:simpleType>

    <xsd:complexType name="SecurityQuestionsCredentialsPolicyType">
        <xsd:annotation>
            <xsd:documentation>
                Structure that specifies policy for security questions. It actually contains text for the
                questions (or rather a reference to localization catalog file). But it also contains a policy
                how the questions can be used, e.g. how many questions to display to a user.
            </xsd:documentation>
            <xsd:appinfo>
                <a:container/>
            </xsd:appinfo>
        </xsd:annotation>
        <xsd:complexContent>
            <xsd:extension base="tns:CredentialPolicyType">
                <xsd:sequence>
                    <xsd:element name="questionNumber" type="xsd:int" minOccurs="0"  maxOccurs="1">
                        <xsd:annotation>
                            <xsd:documentation>
                                Number of Questions in order to change the passwords
                            </xsd:documentation>
                        </xsd:annotation>
                    </xsd:element>
                    <xsd:element name="question" type="tns:SecurityQuestionDefinitionType" minOccurs="0" maxOccurs="unbounded">
                        <xsd:annotation>
                            <xsd:documentation>
                                The set of all the security questions in this policy.
                            </xsd:documentation>
                        </xsd:annotation>
                    </xsd:element>
                </xsd:sequence>
            </xsd:extension>
        </xsd:complexContent>
    </xsd:complexType>

    <xsd:complexType name="SecurityQuestionDefinitionType">
        <xsd:annotation>
            <xsd:documentation>
                Definition of a single security question.
            </xsd:documentation>
            <xsd:appinfo>
                <a:container/>
            </xsd:appinfo>
        </xsd:annotation>
        <xsd:sequence>
            <xsd:element name="identifier" type="xsd:anyURI">
                <xsd:annotation>
                    <xsd:documentation>
                        Unique identified of a security question. This can be used in the answer to refer to this
                        definition (see SecurityQuestionAnswerType).

                        It is expected that midPoint will come with a pre-configured set of frequently used security
                        questions (such as "what is your mother's maiden name?"). Therefore URI is a good mechanism for
                        this identifier. URI has a natural namespacing. Which means that the identifiers of built-in
                        questions will not clash with identifiers of questions configured by midPoint administrators.
                    </xsd:documentation>
                </xsd:annotation>
            </xsd:element>
            <xsd:element name="enabled" type="xsd:boolean" minOccurs="0" default="true">
                <xsd:annotation>
                    <xsd:documentation>
                        Simple flag that could be used to disable a use of a specific question without actually
                        deleting it. This may be used to select only some questions, e.g. to disable the low-security
                        built-in questions such as "what is your mother's maiden name?".
                        If not present at all then the question is assumed to be enabled.
                    </xsd:documentation>
                </xsd:annotation>
            </xsd:element>
            <xsd:element name="questionText" type="xsd:string" maxOccurs="1">
                <xsd:annotation>
                    <xsd:documentation>
                        The question itself, or the localization identifier to it.
                    </xsd:documentation>
                </xsd:annotation>
            </xsd:element>
            <!--
                settings that apply to a specific security question should go here, like this:
                <xsd:element name="something" type="xsd:string" minOccurs="0"/>
                What comes to my mind here is a key to localization file. That definitely should be here.
                What else?
             -->
            <!-- In later versions we may want to add an expression here. The expression could product an expected answer
            to the question. This can work well for questions such as "what is your employee number?". We already store
            employee number in each user therefore there is no need for each user to manually fill-in the expected answer.
            We can use expression instead. Something like "$user/employeeNumber" -->
        </xsd:sequence>
    </xsd:complexType>

    <xsd:complexType name="NonceCredentialsPolicyType">
        <xsd:annotation>
            <xsd:documentation>
                Structure that specifies policy for nonce management.
            </xsd:documentation>
            <xsd:appinfo>
                <a:container/>
            </xsd:appinfo>
        </xsd:annotation>
        <xsd:complexContent>
            <xsd:extension base="tns:CredentialPolicyType">
                <xsd:sequence>
                    <!-- Nothing special yet. Maybe in the future. -->
                </xsd:sequence>
            </xsd:extension>
        </xsd:complexContent>
    </xsd:complexType>


</xsd:schema>
<|MERGE_RESOLUTION|>--- conflicted
+++ resolved
@@ -1,2199 +1,2196 @@
-<?xml version="1.0" encoding="UTF-8"?>
-
-<!--
-  ~ Copyright (c) 2010-2019 Evolveum and contributors
-  ~
-  ~ This work is dual-licensed under the Apache License 2.0
-  ~ and European Union Public License. See LICENSE file for details.
-  -->
-
-<xsd:schema targetNamespace="http://midpoint.evolveum.com/xml/ns/public/common/common-3"
-            xmlns:tns="http://midpoint.evolveum.com/xml/ns/public/common/common-3"
-            xmlns:xsd="http://www.w3.org/2001/XMLSchema"
-            xmlns:a="http://prism.evolveum.com/xml/ns/public/annotation-3"
-            xmlns:c="http://midpoint.evolveum.com/xml/ns/public/common/common-3"
-            xmlns:t="http://prism.evolveum.com/xml/ns/public/types-3"
-            xmlns:q="http://prism.evolveum.com/xml/ns/public/query-3"
-            xmlns:s="http://midpoint.evolveum.com/xml/ns/public/model/scripting-3"
-            xmlns:jaxb="http://java.sun.com/xml/ns/jaxb"
-            elementFormDefault="qualified"
-            xmlns:xjc="http://java.sun.com/xml/ns/jaxb/xjc"
-            jaxb:extensionBindingPrefixes="xjc"
-            jaxb:version="2.0">
-
-    <xsd:annotation>
-        <xsd:documentation>
-            Security parts of common schema.
-        </xsd:documentation>
-    </xsd:annotation>
-
-    <!-- Don't provide schemaLocation here, as it causes xjc to really contact the URIs (!) -->
-    <xsd:import namespace="http://prism.evolveum.com/xml/ns/public/annotation-3"/>
-    <xsd:import namespace="http://prism.evolveum.com/xml/ns/public/types-3"/>
-    <xsd:import namespace="http://prism.evolveum.com/xml/ns/public/query-3"/>
-    <xsd:import namespace="http://midpoint.evolveum.com/xml/ns/public/model/scripting-3"/>
-
-    <xsd:include schemaLocation="http://midpoint.evolveum.com/xml/ns/public/common/common-core-3" />
-
-    <xsd:complexType name="SecurityPolicyType">
-        <xsd:annotation>
-            <xsd:documentation>
-                Object that contains definitions of overall security policy.
-                It contains configuration of authentication mechanisms, credentials management
-                (such as password resets) and so on.
-                Please note that this NOT contain authorization and auditing. Authorization is
-                defined in roles (see RoleType) and auditing has a separate configuration.
-            </xsd:documentation>
-        </xsd:annotation>
-        <xsd:complexContent>
-            <xsd:extension base="tns:AssignmentHolderType">
-                <xsd:sequence>
-                    <xsd:element name="authentication" type="tns:AuthenticationsPolicyType" minOccurs="0">
-                    </xsd:element>
-                    <xsd:element name="credentials" type="tns:CredentialsPolicyType" minOccurs="0">
-                    </xsd:element>
-                    <xsd:element name="registration" type="tns:RegistrationsPolicyType" minOccurs="0">
-                        <xsd:annotation>
-                            <xsd:appinfo>
-                                <a:deprecated>true</a:deprecated>
-                            </xsd:appinfo>
-                        </xsd:annotation>
-                    </xsd:element>
-                    <xsd:element name="flow" type="tns:RegistrationsPolicyType" minOccurs="0">
-                        <xsd:annotation>
-                            <xsd:appinfo>
-                                <a:since>3.8</a:since>
-                            </xsd:appinfo>
-                        </xsd:annotation>
-                    </xsd:element>
-                    <xsd:element name="credentialsReset" type="tns:CredentialsResetPolicyType" minOccurs="0">
-                    </xsd:element>
-                </xsd:sequence>
-            </xsd:extension>
-        </xsd:complexContent>
-    </xsd:complexType>
-    <xsd:element name="securityPolicy" type="tns:SecurityPolicyType" substitutionGroup="c:object"/>
-
-    <xsd:complexType name="AuthenticationsPolicyType">
-        <xsd:annotation>
-            <xsd:documentation>
-                <p>
-                    Definition of the use of authentication mechanisms. This part specifies how midPoint
-                    uses the credentials to authenticate users. This is also the place where SSO system
-                    integrations are specified.
-                </p>
-                <p>
-                    This is in fact practically applicable only in default security policy
-                    (the policy that is referenced from system configuration).
-                </p>
-            </xsd:documentation>
-            <xsd:appinfo>
-                <a:container/>
-            </xsd:appinfo>
-        </xsd:annotation>
-        <xsd:sequence>
-            <xsd:element name="modules" type="tns:AuthenticationModulesType" minOccurs="0" maxOccurs="1">
-                <xsd:annotation>
-                    <xsd:appinfo>
-                        <a:since>4.1</a:since>
-                    </xsd:appinfo>
-                </xsd:annotation>
-            </xsd:element>
-            <xsd:element name="sequence" type="tns:AuthenticationSequenceType" minOccurs="0" maxOccurs="unbounded">
-                <xsd:annotation>
-                    <xsd:appinfo>
-                        <a:since>4.1</a:since>
-                    </xsd:appinfo>
-                </xsd:annotation>
-            </xsd:element>
-            <!-- later: audit: login/logout auditing settings (if needed) -->
-            <xsd:element name="mailAuthentication" type="tns:MailAuthenticationPolicyType" minOccurs="0" maxOccurs="unbounded">
-                <xsd:annotation>
-                    <xsd:appinfo>
-                        <a:deprecated>true</a:deprecated>
-                        <a:deprecatedSince>4.1</a:deprecatedSince>
-                    </xsd:appinfo>
-                </xsd:annotation>
-            </xsd:element>
-            <xsd:element name="smsAuthentication" type="tns:SmsAuthenticationPolicyType" minOccurs="0" maxOccurs="unbounded">
-                <xsd:annotation>
-                    <xsd:appinfo>
-                        <a:deprecated>true</a:deprecated>
-                        <a:deprecatedSince>4.1</a:deprecatedSince>
-                    </xsd:appinfo>
-                </xsd:annotation>
-            </xsd:element>
-            <xsd:element name="ignoredLocalPath" type="xsd:string" minOccurs="0" maxOccurs="unbounded">
-                <xsd:annotation>
-                    <xsd:documentation>
-                        Path without authentication.
-                    </xsd:documentation>
-                    <xsd:appinfo>
-                        <a:since>4.1</a:since>
-                    </xsd:appinfo>
-                </xsd:annotation>
-            </xsd:element>
-        </xsd:sequence>
-    </xsd:complexType>
-
-    <xsd:complexType name="AuthenticationModulesType">
-        <xsd:annotation>
-            <xsd:documentation>
-                Definition of authentication modules that midPoint is aware about.
-                Each element has a configuration of a particular authentication element instance.
-                Each modules specified in the container must have unique name.
-            </xsd:documentation>
-            <xsd:appinfo>
-                <a:container/>
-                <a:since>4.1</a:since>
-            </xsd:appinfo>
-        </xsd:annotation>
-        <xsd:sequence>
-            <xsd:element name="loginForm" type="tns:AuthenticationModuleLoginFormType" minOccurs="0" maxOccurs="unbounded"/>
-            <xsd:element name="httpBasic" type="tns:AuthenticationModuleHttpBasicType" minOccurs="0" maxOccurs="unbounded"/>
-            <xsd:element name="httpHeader" type="tns:AuthenticationModuleHttpHeaderType" minOccurs="0" maxOccurs="unbounded"/>
-            <xsd:element name="saml2" type="tns:AuthenticationModuleSaml2Type" minOccurs="0" maxOccurs="unbounded"/>
-            <xsd:element name="oidc" type="tns:AuthenticationModuleOidcType" minOccurs="0" maxOccurs="unbounded"/>
-            <xsd:element name="mailNonce" type="tns:AuthenticationModuleMailNonceType" minOccurs="0" maxOccurs="unbounded"/>
-            <xsd:element name="smsNonce" type="tns:AuthenticationModuleSmsNonceType" minOccurs="0" maxOccurs="unbounded"/>
-            <xsd:element name="securityQuestionsForm" type="tns:AuthenticationModuleSecurityQuestionsFormType" minOccurs="0" maxOccurs="unbounded"/>
-            <xsd:element name="httpSecQ" type="tns:AuthenticationModuleHttpSecQType" minOccurs="0" maxOccurs="unbounded"/>
-        </xsd:sequence>
-    </xsd:complexType>
-
-    <xsd:complexType name="AbstractAuthenticationModuleType" abstract="true">
-        <xsd:annotation>
-            <xsd:documentation>
-                Common supertype for all authentication module definitions.
-            </xsd:documentation>
-            <xsd:appinfo>
-                <a:container/>
-                <a:since>4.1</a:since>
-            </xsd:appinfo>
-        </xsd:annotation>
-        <xsd:sequence>
-            <xsd:element name="name" type="xsd:string" >
-                <xsd:annotation>
-                    <xsd:documentation>
-                        Unique name of the authentication module. This name is fact a short identifier.
-                        It is supposed to give some idea about nature of the module to system administrator.
-                        But it is not supposed to be used as a user-friendly label for the module.
-                        Module name must be unique.
-                    </xsd:documentation>
-                </xsd:annotation>
-            </xsd:element>
-            <xsd:element name="description" type="xsd:string" minOccurs="0">
-                <xsd:annotation>
-                    <xsd:documentation>
-                        Free form description of the module (administrator comment).
-                    </xsd:documentation>
-                </xsd:annotation>
-            </xsd:element>
-<<<<<<< HEAD
-            <xsd:element name="focusType" type="xsd:QName" minOccurs="0" default="UserType">
-                <xsd:annotation>
-                    <xsd:documentation>
-                        Type of focal object that this assignment/inducement applies to. E.g UserType, RoleType, OrgType, ...
-                    </xsd:documentation>
-                </xsd:annotation>
-            </xsd:element>
-=======
-            <xsd:element ref="tns:documentation" minOccurs="0" maxOccurs="1"/>
->>>>>>> 7d48887c
-        </xsd:sequence>
-    </xsd:complexType>
-
-    <xsd:complexType name="AbstractCredentialAuthenticationModuleType" abstract="true">
-        <xsd:annotation>
-            <xsd:documentation>
-                <p>
-                    Common definition for all authentication modules that use password.
-                </p>
-                <p>
-                    This is an authentication module setting. It controls how credentials are used
-                    for authentication. It does not control how credentials are set (stored), e.g. it does NOT
-                    control password policy. Credential policy setting is supposed to do that.
-                    E.g. acceptEmptyPassword setting in this data type controls whether empty password can
-                    be used for authentication. It does not control whether empty password can be set or whether
-                    existing password can be removed.
-                </p>
-            </xsd:documentation>
-            <xsd:appinfo>
-                <a:container/>
-                <a:since>4.1</a:since>
-            </xsd:appinfo>
-        </xsd:annotation>
-        <xsd:complexContent>
-            <xsd:extension base="tns:AbstractAuthenticationModuleType">
-                <xsd:sequence>
-                    <xsd:element name="credentialName" type="xsd:string" minOccurs="0" maxOccurs="1">
-                        <xsd:annotation>
-                            <xsd:documentation>
-                                Name of credential definition that should be used when validating password.
-                                This must point to a valid credential definition
-                                in the "credential" section of a security policy.
-                                If not specified then default password definition is used.
-                            </xsd:documentation>
-                        </xsd:annotation>
-                    </xsd:element>
-                    <!-- TODO: Security questions validation policy: how many questions to present, how many need to be answered successfuly, randomize order, etc. -->
-                </xsd:sequence>
-            </xsd:extension>
-        </xsd:complexContent>
-    </xsd:complexType>
-
-    <xsd:complexType name="AbstractPasswordAuthenticationModuleType" abstract="true">
-        <xsd:annotation>
-            <xsd:documentation>
-                Common definition for all authentication modules that use password.
-            </xsd:documentation>
-            <xsd:appinfo>
-                <a:container/>
-                <a:since>4.1</a:since>
-            </xsd:appinfo>
-        </xsd:annotation>
-        <xsd:complexContent>
-            <xsd:extension base="tns:AbstractCredentialAuthenticationModuleType">
-                <xsd:sequence>
-                    <xsd:element name="acceptEmptyPassword" type="xsd:boolean" minOccurs="0" maxOccurs="1" default="false">
-                        <xsd:annotation>
-                            <xsd:documentation>
-                                If set to true than an empty (all blank) password will be accepted as valid password.
-                                Password is still compared with user's password. Therefore for the password to be accepted
-                                an empty password must still be set as a credential for a user.
-                            </xsd:documentation>
-                        </xsd:annotation>
-                    </xsd:element>
-                </xsd:sequence>
-            </xsd:extension>
-        </xsd:complexContent>
-    </xsd:complexType>
-
-    <xsd:complexType name="AuthenticationModuleLoginFormType">
-        <xsd:annotation>
-            <xsd:documentation>
-                Definition of "login form" module. The module is used for interactive log-in of a user by using
-                HTML forms.
-            </xsd:documentation>
-            <xsd:appinfo>
-                <a:container/>
-                <a:since>4.1</a:since>
-            </xsd:appinfo>
-        </xsd:annotation>
-        <xsd:complexContent>
-            <xsd:extension base="tns:AbstractPasswordAuthenticationModuleType">
-                <xsd:sequence>
-                    <!-- Nothing to add now. Maybe later. -->
-                </xsd:sequence>
-            </xsd:extension>
-        </xsd:complexContent>
-    </xsd:complexType>
-
-    <xsd:complexType name="AuthenticationModuleHttpBasicType">
-        <xsd:annotation>
-            <xsd:documentation>
-                Definition of HTTP BASIC authentication module (RFC 7617).
-            </xsd:documentation>
-            <xsd:appinfo>
-                <a:container/>
-                <a:since>4.1</a:since>
-            </xsd:appinfo>
-        </xsd:annotation>
-        <xsd:complexContent>
-            <xsd:extension base="tns:AbstractPasswordAuthenticationModuleType">
-                <xsd:sequence>
-                    <!-- Nothing to add now. Maybe later. -->
-                </xsd:sequence>
-            </xsd:extension>
-        </xsd:complexContent>
-    </xsd:complexType>
-
-    <xsd:complexType name="AuthenticationModuleHttpHeaderType">
-        <xsd:annotation>
-            <xsd:documentation>
-                Pseudo-authentication for pre-authenticated users. Based on HTTP header values.
-            </xsd:documentation>
-            <xsd:appinfo>
-                <a:container/>
-                <a:since>4.1</a:since>
-            </xsd:appinfo>
-        </xsd:annotation>
-        <xsd:complexContent>
-            <xsd:extension base="tns:AbstractAuthenticationModuleType">
-                <xsd:sequence>
-                    <xsd:element name="usernameHeader" type="xsd:string" minOccurs="0" maxOccurs="1">
-                        <xsd:annotation>
-                            <xsd:documentation>
-                                Name of HTTP header that contains username.
-                            </xsd:documentation>
-                        </xsd:annotation>
-                    </xsd:element>
-                    <xsd:element name="logoutUrl" type="xsd:string" minOccurs="0">
-                        <xsd:annotation>
-                            <xsd:documentation>
-                                Url for redirect after logout. Default is '/'.
-                            </xsd:documentation>
-                        </xsd:annotation>
-                    </xsd:element>
-                    <!-- later: oidHeader -->
-                </xsd:sequence>
-            </xsd:extension>
-        </xsd:complexContent>
-    </xsd:complexType>
-
-    <xsd:complexType name="AuthenticationModuleSaml2Type">
-        <xsd:annotation>
-            <xsd:documentation>
-                SAML2 authentication module support authentication via Identity provider with SAML2.
-            </xsd:documentation>
-            <xsd:appinfo>
-                <a:container/>
-                <a:since>4.1</a:since>
-            </xsd:appinfo>
-        </xsd:annotation>
-        <xsd:complexContent>
-            <xsd:extension base="tns:AbstractAuthenticationModuleType">
-                <xsd:sequence>
-                    <xsd:element name="network" type="tns:AuthenticationModuleSaml2NetworkType" minOccurs="0" maxOccurs="1"/>
-                    <xsd:element name="serviceProvider" type="tns:AuthenticationModuleSaml2ServiceProviderType" minOccurs="1" maxOccurs="1"/>
-                    <!-- TODO: other elements -->
-                </xsd:sequence>
-            </xsd:extension>
-        </xsd:complexContent>
-    </xsd:complexType>
-
-    <xsd:complexType name="AuthenticationModuleSaml2NetworkType">
-        <xsd:annotation>
-            <xsd:documentation>
-                SAML2 authentication module, network configuration.
-            </xsd:documentation>
-            <xsd:appinfo>
-                <a:container/>
-                <a:since>4.1</a:since>
-            </xsd:appinfo>
-        </xsd:annotation>
-        <xsd:sequence>
-            <xsd:element name="readTimeout" type="xsd:int" minOccurs="0" maxOccurs="1"/>
-            <xsd:element name="connectTimeout" type="xsd:int" minOccurs="0" maxOccurs="1"/>
-        </xsd:sequence>
-    </xsd:complexType>
-
-    <xsd:complexType name="AuthenticationModuleSaml2ServiceProviderType">
-        <xsd:annotation>
-            <xsd:documentation>
-                SAML2 authentication module, service provider configuration.
-            </xsd:documentation>
-            <xsd:appinfo>
-                <a:container/>
-                <a:since>4.1</a:since>
-            </xsd:appinfo>
-        </xsd:annotation>
-        <xsd:sequence>
-            <xsd:element name="entityId" type="xsd:string" minOccurs="1" maxOccurs="1">
-                <xsd:annotation>
-                    <xsd:documentation>
-                        Unique identifier of the service provider.
-                    </xsd:documentation>
-                </xsd:annotation>
-            </xsd:element>
-            <xsd:element name="alias" type="xsd:string" minOccurs="0" maxOccurs="1">
-                <xsd:annotation>
-                    <xsd:documentation>
-                        Unique alias used to identify the selected local service provider based on used URL.
-                    </xsd:documentation>
-                </xsd:annotation>
-            </xsd:element>
-            <xsd:element name="aliasForPath" type="xsd:string" minOccurs="0" maxOccurs="1">
-                <xsd:annotation>
-                    <xsd:documentation>
-                        Alias used for AssertionConsumerServiceURL.
-                    </xsd:documentation>
-                </xsd:annotation>
-            </xsd:element>
-            <xsd:element name="defaultSigningAlgorithm" type="tns:AuthenticationModuleSaml2SigningAlgorithmType" minOccurs="0" maxOccurs="1">
-                <xsd:annotation>
-                    <xsd:documentation>
-                        Default signing algorithm. Default is RSA_SHA256.
-                    </xsd:documentation>
-                </xsd:annotation>
-            </xsd:element>
-            <xsd:element name="defaultDigest" type="tns:AuthenticationModuleSaml2DigestType" minOccurs="0" maxOccurs="1">
-                <xsd:annotation>
-                    <xsd:documentation>
-                        Default digest method. Default is SHA256;
-                    </xsd:documentation>
-                </xsd:annotation>
-            </xsd:element>
-<!--            <xsd:element name="signMetadata" type="xsd:boolean" minOccurs="0" maxOccurs="1" default="false">-->
-<!--                <xsd:annotation>-->
-<!--                    <xsd:documentation>-->
-<!--                        When true generated metadata will be signed using XML Signature using certificate with alias of signing key.-->
-<!--                    </xsd:documentation>-->
-<!--                </xsd:annotation>-->
-<!--            </xsd:element>-->
-            <xsd:element name="signRequests" type="xsd:boolean" minOccurs="0" maxOccurs="1" default="false">
-                <xsd:annotation>
-                    <xsd:documentation>
-                        Flag indicating whether this service signs authentication requests.
-                    </xsd:documentation>
-                </xsd:annotation>
-            </xsd:element>
-            <xsd:element name="wantAssertionsSigned" type="xsd:boolean" minOccurs="0" maxOccurs="1" default="false">
-                <xsd:annotation>
-                    <xsd:documentation>
-                        Flag indicating whether this service requires signed assertions.
-                    </xsd:documentation>
-                </xsd:annotation>
-            </xsd:element>
-            <xsd:element name="singleLogoutEnabled" type="xsd:boolean" minOccurs="0" maxOccurs="1" default="true">
-                <xsd:annotation>
-                    <xsd:documentation>
-                        Flag indicating whether this service enable single logout.
-                    </xsd:documentation>
-                </xsd:annotation>
-            </xsd:element>
-            <xsd:element name="nameId" type="tns:AuthenticationModuleSaml2NameIdType" minOccurs="0" maxOccurs="unbounded">
-                <xsd:annotation>
-                    <xsd:documentation>
-                        Name identifiers to be included in the metadata. Supported values are:
-                        EMAIL, TRANSIENT, PERSISTENT, UNSPECIFIED and X509_SUBJECT.
-                        Order of NameIDs in the property determines order of NameIDs
-                        in the generated metadata.
-                    </xsd:documentation>
-                </xsd:annotation>
-            </xsd:element>
-            <xsd:element name="keys" type="tns:AuthenticationModuleSaml2KeyType" minOccurs="0" maxOccurs="1">
-                <xsd:annotation>
-                    <xsd:documentation>
-                        Key used by service provider.
-                    </xsd:documentation>
-                </xsd:annotation>
-            </xsd:element>
-            <xsd:element name="provider" type="tns:AuthenticationModuleSaml2ProviderType" minOccurs="1" maxOccurs="unbounded">
-                <xsd:annotation>
-                    <xsd:documentation>
-                        Possible identity providers for this service provider.
-                    </xsd:documentation>
-                </xsd:annotation>
-            </xsd:element>
-            <xsd:element name="metadata" type="tns:AuthenticationModuleSaml2ProviderMetadataType" minOccurs="0" maxOccurs="1">
-                <xsd:annotation>
-                    <xsd:documentation>
-                        Service provider can use prepared metadata.
-                    </xsd:documentation>
-                </xsd:annotation>
-            </xsd:element>
-        </xsd:sequence>
-    </xsd:complexType>
-
-    <xsd:simpleType name="AuthenticationModuleSaml2NameIdType">
-        <xsd:annotation>
-            <xsd:documentation>
-                Possible NameId.
-            </xsd:documentation>
-            <xsd:appinfo>
-                <jaxb:typesafeEnumClass/>
-            </xsd:appinfo>
-        </xsd:annotation>
-        <xsd:restriction base="xsd:string">
-            <xsd:enumeration value="urn:oasis:names:tc:SAML:1.1:nameid-format:emailAddress">
-                <xsd:annotation>
-                    <xsd:appinfo>
-                        <jaxb:typesafeEnumMember name="EMAIL"/>
-                    </xsd:appinfo>
-                </xsd:annotation>
-            </xsd:enumeration>
-            <xsd:enumeration value="urn:oasis:names:tc:SAML:2.0:nameid-format:transient">
-                <xsd:annotation>
-                    <xsd:appinfo>
-                        <jaxb:typesafeEnumMember name="TRANSIENT"/>
-                    </xsd:appinfo>
-                </xsd:annotation>
-            </xsd:enumeration>
-            <xsd:enumeration value="urn:oasis:names:tc:SAML:2.0:nameid-format:persistent">
-                <xsd:annotation>
-                    <xsd:appinfo>
-                        <jaxb:typesafeEnumMember name="PERSISTENT"/>
-                    </xsd:appinfo>
-                </xsd:annotation>
-            </xsd:enumeration>
-            <xsd:enumeration value="urn:oasis:names:tc:SAML:1.1:nameid-format:unspecified">
-                <xsd:annotation>
-                    <xsd:appinfo>
-                        <jaxb:typesafeEnumMember name="UNSPECIFIED"/>
-                    </xsd:appinfo>
-                </xsd:annotation>
-            </xsd:enumeration>
-            <xsd:enumeration value="urn:oasis:names:tc:SAML:1.1:nameid-format:X509SubjectName">
-                <xsd:annotation>
-                    <xsd:appinfo>
-                        <jaxb:typesafeEnumMember name="X509_SUBJECT"/>
-                    </xsd:appinfo>
-                </xsd:annotation>
-            </xsd:enumeration>
-        </xsd:restriction>
-    </xsd:simpleType>
-
-    <xsd:simpleType name="AuthenticationModuleSaml2DigestType">
-        <xsd:annotation>
-            <xsd:documentation>
-                Possible digest method.
-            </xsd:documentation>
-            <xsd:appinfo>
-                <jaxb:typesafeEnumClass/>
-            </xsd:appinfo>
-        </xsd:annotation>
-        <xsd:restriction base="xsd:string">
-            <xsd:enumeration value="http://www.w3.org/2000/09/xmldsig#sha1">
-                <xsd:annotation>
-                    <xsd:appinfo>
-                        <jaxb:typesafeEnumMember name="SHA1"/>
-                    </xsd:appinfo>
-                </xsd:annotation>
-            </xsd:enumeration>
-            <xsd:enumeration value="http://www.w3.org/2001/04/xmlenc#sha256">
-                <xsd:annotation>
-                    <xsd:appinfo>
-                        <jaxb:typesafeEnumMember name="SHA256"/>
-                    </xsd:appinfo>
-                </xsd:annotation>
-            </xsd:enumeration>
-            <xsd:enumeration value="http://www.w3.org/2001/04/xmlenc#sha512">
-                <xsd:annotation>
-                    <xsd:appinfo>
-                        <jaxb:typesafeEnumMember name="SHA512"/>
-                    </xsd:appinfo>
-                </xsd:annotation>
-            </xsd:enumeration>
-            <xsd:enumeration value="http://www.w3.org/2001/04/xmlenc#ripemd160">
-                <xsd:annotation>
-                    <xsd:appinfo>
-                        <jaxb:typesafeEnumMember name="RIPEMD160"/>
-                    </xsd:appinfo>
-                </xsd:annotation>
-            </xsd:enumeration>
-        </xsd:restriction>
-    </xsd:simpleType>
-
-    <xsd:simpleType name="AuthenticationModuleSaml2SigningAlgorithmType">
-        <xsd:annotation>
-            <xsd:documentation>
-                Possible signing algorithm.
-            </xsd:documentation>
-            <xsd:appinfo>
-                <jaxb:typesafeEnumClass/>
-            </xsd:appinfo>
-        </xsd:annotation>
-        <xsd:restriction base="xsd:string">
-            <xsd:enumeration value="http://www.w3.org/2000/09/xmldsig#rsa-sha1">
-                <xsd:annotation>
-                    <xsd:appinfo>
-                        <jaxb:typesafeEnumMember name="RSA_SHA1"/>
-                    </xsd:appinfo>
-                </xsd:annotation>
-            </xsd:enumeration>
-            <xsd:enumeration value="http://www.w3.org/2001/04/xmldsig-more#rsa-sha256">
-                <xsd:annotation>
-                    <xsd:appinfo>
-                        <jaxb:typesafeEnumMember name="RSA_SHA256"/>
-                    </xsd:appinfo>
-                </xsd:annotation>
-            </xsd:enumeration>
-            <xsd:enumeration value="http://www.w3.org/2001/04/xmldsig-more#rsa-sha512">
-                <xsd:annotation>
-                    <xsd:appinfo>
-                        <jaxb:typesafeEnumMember name="RSA_SHA512"/>
-                    </xsd:appinfo>
-                </xsd:annotation>
-            </xsd:enumeration>
-            <xsd:enumeration value="http://www.w3.org/2001/04/xmldsig-more#rsa-ripemd160">
-                <xsd:annotation>
-                    <xsd:appinfo>
-                        <jaxb:typesafeEnumMember name="RSA_RIPEMD160"/>
-                    </xsd:appinfo>
-                </xsd:annotation>
-            </xsd:enumeration>
-        </xsd:restriction>
-    </xsd:simpleType>
-
-    <xsd:complexType name="AuthenticationModuleSaml2KeyType">
-        <xsd:annotation>
-            <xsd:documentation>
-                SAML2 key.
-            </xsd:documentation>
-            <xsd:appinfo>
-                <a:container/>
-                <a:since>4.1</a:since>
-            </xsd:appinfo>
-        </xsd:annotation>
-        <xsd:sequence>
-            <xsd:choice>
-                <xsd:element name="activeSimpleKey" type="tns:ModuleSaml2SimpleKeyType" minOccurs="0">
-                    <xsd:annotation>
-                        <xsd:documentation>
-                            Active key.
-                        </xsd:documentation>
-                    </xsd:annotation>
-                </xsd:element>
-                <xsd:element name="activeKeyStoreKey" type="tns:ModuleSaml2KeyStoreKeyType" minOccurs="0">
-                    <xsd:annotation>
-                        <xsd:documentation>
-                            Active key.
-                        </xsd:documentation>
-                    </xsd:annotation>
-                </xsd:element>
-            </xsd:choice> <!--> can use only one of types, but all can be null<-->
-            <xsd:element name="standBySimpleKey" type="tns:ModuleSaml2SimpleKeyType" minOccurs="0" maxOccurs="unbounded">
-                <xsd:annotation>
-                    <xsd:documentation>
-                        Stand-by keys.
-                    </xsd:documentation>
-                </xsd:annotation>
-            </xsd:element>
-            <xsd:element name="standByKeyStoreKey" type="tns:ModuleSaml2KeyStoreKeyType" minOccurs="0" maxOccurs="unbounded">
-                <xsd:annotation>
-                    <xsd:documentation>
-                        Stand-by keys.
-                    </xsd:documentation>
-                </xsd:annotation>
-            </xsd:element>
-        </xsd:sequence>
-    </xsd:complexType>
-
-    <xsd:complexType name="AbstractModuleSaml2KeyType" abstract="true">
-        <xsd:annotation>
-            <xsd:documentation>
-                Abstract SAML2 key.
-            </xsd:documentation>
-            <xsd:appinfo>
-                <a:container/>
-                <a:since>4.1</a:since>
-            </xsd:appinfo>
-        </xsd:annotation>
-        <xsd:sequence>
-            <xsd:element name="type" type="tns:ModuleSaml2KeyTypeType" minOccurs="0" maxOccurs="1"/>
-        </xsd:sequence>
-    </xsd:complexType>
-
-    <xsd:complexType name="ModuleSaml2KeyStoreKeyType">
-        <xsd:annotation>
-            <xsd:documentation>
-                SAML2 simple key.
-            </xsd:documentation>
-            <xsd:appinfo>
-                <a:container/>
-                <a:since>4.1</a:since>
-            </xsd:appinfo>
-        </xsd:annotation>
-        <xsd:complexContent>
-            <xsd:extension base="tns:AbstractModuleSaml2KeyType">
-                <xsd:sequence>
-                    <xsd:element name="keyStorePath" type="xsd:string" minOccurs="1" maxOccurs="1"/>
-                    <xsd:element name="keyStorePassword" type="t:ProtectedStringType" minOccurs="1" maxOccurs="1"/>
-                    <xsd:element name="keyAlias" type="xsd:string" minOccurs="1" maxOccurs="1"/>
-                    <xsd:element name="keyPassword" type="t:ProtectedStringType" minOccurs="1" maxOccurs="1"/>
-                </xsd:sequence>
-            </xsd:extension>
-        </xsd:complexContent>
-    </xsd:complexType>
-
-
-    <xsd:complexType name="ModuleSaml2SimpleKeyType">
-
-            <xsd:annotation>
-                <xsd:documentation>
-                    SAML2 key from key store. Supported only JKS type of key store.
-                </xsd:documentation>
-                <xsd:appinfo>
-                    <a:container/>
-                    <a:since>4.1</a:since>
-                </xsd:appinfo>
-            </xsd:annotation>
-            <xsd:complexContent>
-            <xsd:extension base="tns:AbstractModuleSaml2KeyType">
-                <xsd:sequence>
-                    <xsd:element name="name" type="xsd:string" minOccurs="1" maxOccurs="1"/>
-                    <xsd:element name="privateKey" type="t:ProtectedStringType" minOccurs="1" maxOccurs="1"/>
-                    <xsd:element name="passphrase" type="t:ProtectedStringType" minOccurs="1" maxOccurs="1"/>
-                    <xsd:element name="certificate" type="t:ProtectedStringType" minOccurs="1" maxOccurs="1"/>
-                </xsd:sequence>
-            </xsd:extension>
-        </xsd:complexContent>
-    </xsd:complexType>
-
-    <xsd:simpleType name="ModuleSaml2KeyTypeType">
-        <xsd:annotation>
-            <xsd:appinfo>
-                <xsd:documentation>
-                    Possible types of key.
-                </xsd:documentation>
-                <jaxb:typesafeEnumClass/>
-            </xsd:appinfo>
-        </xsd:annotation>
-        <xsd:restriction base="xsd:string">
-            <xsd:enumeration value="signing">
-                <xsd:annotation>
-                    <xsd:appinfo>
-                        <jaxb:typesafeEnumMember name="SIGNING"/>
-                    </xsd:appinfo>
-                </xsd:annotation>
-            </xsd:enumeration>
-            <xsd:enumeration value="unspecified">
-                <xsd:annotation>
-                    <xsd:appinfo>
-                        <jaxb:typesafeEnumMember name="UNSPECIFIED"/>
-                    </xsd:appinfo>
-                </xsd:annotation>
-            </xsd:enumeration>
-            <xsd:enumeration value="encryption">
-                <xsd:annotation>
-                    <xsd:appinfo>
-                        <jaxb:typesafeEnumMember name="ENCRYPTION"/>
-                    </xsd:appinfo>
-                </xsd:annotation>
-            </xsd:enumeration>
-        </xsd:restriction>
-    </xsd:simpleType>
-
-    <xsd:complexType name="AuthenticationModuleSaml2ProviderType">
-        <xsd:annotation>
-            <xsd:documentation>
-                SAML2 provider.
-            </xsd:documentation>
-            <xsd:appinfo>
-                <a:container/>
-                <a:since>4.1</a:since>
-            </xsd:appinfo>
-        </xsd:annotation>
-        <xsd:sequence>
-            <xsd:element name="entityId" type="xsd:string" minOccurs="1" maxOccurs="1">
-                <xsd:annotation>
-                    <xsd:documentation>
-                        Unique identifier of the identity provider.
-                    </xsd:documentation>
-                </xsd:annotation>
-            </xsd:element>
-            <xsd:element name="alias" type="xsd:string" minOccurs="1" maxOccurs="1">
-                <xsd:annotation>
-                    <xsd:documentation>
-                        Unique alias used to identify the selected local service provider based on used URL.
-                    </xsd:documentation>
-                </xsd:annotation>
-            </xsd:element>
-            <xsd:element name="metadata" type="tns:AuthenticationModuleSaml2ProviderMetadataType" minOccurs="1" maxOccurs="1">
-                <xsd:annotation>
-                    <xsd:documentation>
-                        Metadata of Identity provider.
-                    </xsd:documentation>
-                </xsd:annotation>
-            </xsd:element>
-            <xsd:element name="skipSslValidation" type="xsd:boolean" minOccurs="0" maxOccurs="1" default="false"/>
-            <xsd:element name="metadataTrustCheck" type="xsd:boolean" minOccurs="0" maxOccurs="1" default="false">
-                <xsd:annotation>
-                    <xsd:documentation>
-                        Flag indicating disabled signature verification.
-                    </xsd:documentation>
-                </xsd:annotation>
-            </xsd:element>
-            <xsd:element name="linkText" type="xsd:string" minOccurs="0" maxOccurs="1">
-                <xsd:annotation>
-                    <xsd:documentation>
-                        User friendly name of provider.
-                    </xsd:documentation>
-                </xsd:annotation>
-            </xsd:element>
-            <xsd:element name="authenticationRequestBinding" type="xsd:string" minOccurs="1" maxOccurs="1">
-                <xsd:annotation>
-                    <xsd:documentation>
-                        SAML2 binding used for authentication request.
-                    </xsd:documentation>
-                </xsd:annotation>
-            </xsd:element>
-            <xsd:element name="verificationKeys" type="t:ProtectedStringType" minOccurs="0" maxOccurs="unbounded"/>
-            <xsd:element name="nameOfUsernameAttribute" type="xsd:string" minOccurs="1" maxOccurs="1">
-                <xsd:annotation>
-                    <xsd:documentation>
-                        Name of attribute in response, which value define name of user in Midpoint. For example 'uid'.
-                    </xsd:documentation>
-                </xsd:annotation>
-            </xsd:element>
-        </xsd:sequence>
-    </xsd:complexType>
-
-    <xsd:complexType name="AuthenticationModuleSaml2ProviderMetadataType">
-        <xsd:annotation>
-            <xsd:documentation>
-                SAML2 provider metadata.
-            </xsd:documentation>
-            <xsd:appinfo>
-                <a:container/>
-                <a:since>4.1</a:since>
-            </xsd:appinfo>
-        </xsd:annotation>
-        <xsd:sequence>
-            <xsd:choice>
-                <xsd:element name="metadataUrl" type="xsd:string" minOccurs="1">
-                    <xsd:annotation>
-                        <xsd:documentation>
-                            URL, which show metadata.
-                        </xsd:documentation>
-                    </xsd:annotation>
-                </xsd:element>
-                <xsd:element name="xml" type="xsd:base64Binary" minOccurs="1">
-                    <xsd:annotation>
-                        <xsd:documentation>
-                            Xml of metadata encrypted by base64.
-                        </xsd:documentation>
-                    </xsd:annotation>
-                </xsd:element>
-                <xsd:element name="pathToFile" type="xsd:string" minOccurs="1">
-                    <xsd:annotation>
-                        <xsd:documentation>
-                            Path to xml file, which contains metadata.
-                        </xsd:documentation>
-                    </xsd:annotation>
-                </xsd:element>
-            </xsd:choice>
-        </xsd:sequence>
-    </xsd:complexType>
-
-    <xsd:complexType name="AuthenticationModuleOidcType">
-        <xsd:annotation>
-            <xsd:documentation>
-                OpenId Connect authentication module.
-                PLACEHOLDER. NOT SUPPORTED YET.
-            </xsd:documentation>
-            <xsd:appinfo>
-                <a:container/>
-                <a:since>4.1</a:since>
-            </xsd:appinfo>
-        </xsd:annotation>
-        <xsd:complexContent>
-            <xsd:extension base="tns:AbstractAuthenticationModuleType">
-                <xsd:sequence>
-                    <!-- later: real elements -->
-                </xsd:sequence>
-            </xsd:extension>
-        </xsd:complexContent>
-    </xsd:complexType>
-
-    <xsd:complexType name="AuthenticationModuleMailNonceType">
-        <xsd:annotation>
-            <xsd:documentation>
-                Mail nonce authentication module.
-                Module that sends randomly generated nonce in URL in mail message.
-            </xsd:documentation>
-            <xsd:appinfo>
-                <a:container/>
-                <a:since>4.1</a:since>
-            </xsd:appinfo>
-        </xsd:annotation>
-        <xsd:complexContent>
-            <xsd:extension base="tns:AbstractPasswordAuthenticationModuleType">
-                <xsd:sequence>
-                    <!-- Later: emailAddressItem path -->
-                </xsd:sequence>
-            </xsd:extension>
-        </xsd:complexContent>
-    </xsd:complexType>
-
-    <xsd:complexType name="AuthenticationModuleSmsNonceType">
-        <xsd:annotation>
-            <xsd:documentation>
-                SMS (mobile text message) nonce authentication module.
-                Module that sends randomly generated nonce in mobile text message (SMS).
-            </xsd:documentation>
-            <xsd:appinfo>
-                <a:container/>
-                <a:since>4.1</a:since>
-            </xsd:appinfo>
-        </xsd:annotation>
-        <xsd:complexContent>
-            <xsd:extension base="tns:AbstractPasswordAuthenticationModuleType">
-                <xsd:sequence>
-                    <xsd:element name="mobileTelephoneNumberItemPath" type="t:ItemPathType" minOccurs="0" maxOccurs="1">
-                        <xsd:annotation>
-                            <xsd:documentation>
-                                Path of a user property that will be the source of a mobile telephone number.
-                                This number will be the target of SMS message.
-                            </xsd:documentation>
-                        </xsd:annotation>
-                    </xsd:element>
-                </xsd:sequence>
-            </xsd:extension>
-        </xsd:complexContent>
-    </xsd:complexType>
-
-    <xsd:complexType name="AbstractSecurityQuestionsAuthenticationModuleType" abstract="true">
-        <xsd:annotation>
-            <xsd:documentation>
-                Common definition for all authentication modules that use security questions.
-            </xsd:documentation>
-            <xsd:appinfo>
-                <a:container/>
-                <a:since>4.1</a:since>
-            </xsd:appinfo>
-        </xsd:annotation>
-        <xsd:complexContent>
-            <xsd:extension base="tns:AbstractCredentialAuthenticationModuleType">
-                <xsd:sequence>
-                    <!-- TODO: Security questions validation policy: how many questions to present, how many need to be answered successfuly, randomize order, etc. -->
-                </xsd:sequence>
-            </xsd:extension>
-        </xsd:complexContent>
-    </xsd:complexType>
-
-    <xsd:complexType name="AuthenticationModuleSecurityQuestionsFormType">
-        <xsd:annotation>
-            <xsd:documentation>
-                Definition of "security questions form" module. The module is used for interactive log-in of a user by
-                answering a set of security questions.
-            </xsd:documentation>
-            <xsd:appinfo>
-                <a:container/>
-                <a:since>4.1</a:since>
-            </xsd:appinfo>
-        </xsd:annotation>
-        <xsd:complexContent>
-            <xsd:extension base="tns:AbstractSecurityQuestionsAuthenticationModuleType">
-                <xsd:sequence>
-                    <!-- Nothing to add now. Maybe later. -->
-                </xsd:sequence>
-            </xsd:extension>
-        </xsd:complexContent>
-    </xsd:complexType>
-
-    <xsd:complexType name="AuthenticationModuleHttpSecQType">
-        <xsd:annotation>
-            <xsd:documentation>
-                Definition of HTTP SecQ module. The module is used for quasi-interative log-in of a user by
-                answering a set of security questions. The HTTP SecQ mechanism is similar to HTTP BASIC mechanism,
-                but it is using security questions instead of password.
-            </xsd:documentation>
-            <xsd:appinfo>
-                <a:container/>
-                <a:since>4.1</a:since>
-            </xsd:appinfo>
-        </xsd:annotation>
-        <xsd:complexContent>
-            <xsd:extension base="tns:AbstractSecurityQuestionsAuthenticationModuleType">
-                <xsd:sequence>
-                    <!-- Nothing to add now. Maybe later. -->
-                </xsd:sequence>
-            </xsd:extension>
-        </xsd:complexContent>
-    </xsd:complexType>
-
-    <xsd:complexType name="AuthenticationSequenceType">
-        <xsd:annotation>
-            <xsd:documentation>
-                Authentication sequence. It is a sequence of authentication modules. The modules could be invoked
-                in order, or they may be invoked in parallel if the specific implementation allows such approach.
-                The purpose of the sequence is to guide user through a complete authentication process.
-            </xsd:documentation>
-            <xsd:appinfo>
-                <a:container/>
-                <a:since>4.1</a:since>
-            </xsd:appinfo>
-        </xsd:annotation>
-        <xsd:sequence>
-            <xsd:element name="name" type="xsd:string" minOccurs="1">
-                <xsd:annotation>
-                    <xsd:documentation>
-                        Unique name of the authentication sequence. This name is fact a short identifier.
-                        It is supposed to give some idea about purpose of the sequence to system administrator.
-                        But it is not supposed to be used as a user-friendly label.
-                        Sequence name must be unique.
-                    </xsd:documentation>
-                </xsd:annotation>
-            </xsd:element>
-            <xsd:element name="description" type="xsd:string" minOccurs="0">
-                <xsd:annotation>
-                    <xsd:documentation>
-                        Free form description of the sequence (administrator comment).
-                    </xsd:documentation>
-                </xsd:annotation>
-            </xsd:element>
-            <xsd:element ref="tns:documentation" minOccurs="0" maxOccurs="1"/>
-            <xsd:element name="channel" type="tns:AuthenticationSequenceChannelType" minOccurs="1">
-                <xsd:annotation>
-                    <xsd:documentation>
-                        Specification of channel for authentication sequence.
-                    </xsd:documentation>
-                </xsd:annotation>
-            </xsd:element>
-            <xsd:element name="requireAssignmentTarget" type="c:ObjectReferenceType" minOccurs="0" maxOccurs="unbounded">
-                <xsd:annotation>
-                    <xsd:documentation>
-                        Required assignment target. This authentication sequence is applicable only to users that
-                        have active assignment with this target (and relation). If the sequence is attempted on a user
-                        that does not have this assignment then the authentication will fail.
-                    </xsd:documentation>
-                </xsd:annotation>
-            </xsd:element>
-            <!-- later: prohibitAssignmentTarget -->
-            <!-- later: authenticationContextAttribute -->
-            <xsd:element name="module" type="tns:AuthenticationSequenceModuleType" minOccurs="1" maxOccurs="unbounded">
-                <xsd:annotation>
-                    <xsd:documentation>
-                        Specification of authentication module in the sequence.
-                    </xsd:documentation>
-                </xsd:annotation>
-            </xsd:element>
-        </xsd:sequence>
-    </xsd:complexType>
-
-    <xsd:complexType name="AuthenticationSequenceChannelType">
-        <xsd:annotation>
-            <xsd:documentation>
-                Channel specification for authentication sequence. It specifies whether this sequence is usable for
-                a specific channel (user/GUI, REST, etc.)
-            </xsd:documentation>
-            <xsd:appinfo>
-                <a:container/>
-                <a:since>4.1</a:since>
-            </xsd:appinfo>
-        </xsd:annotation>
-        <xsd:sequence>
-            <xsd:element name="channelId" type="xsd:string" minOccurs="1">
-                <xsd:annotation>
-                    <xsd:documentation>
-                        Name (URI) of the channel.
-                    </xsd:documentation>
-                </xsd:annotation>
-            </xsd:element>
-            <xsd:element name="description" type="xsd:string" minOccurs="0">
-                <xsd:annotation>
-                    <xsd:documentation>
-                        Free form description (administrator comment).
-                    </xsd:documentation>
-                </xsd:annotation>
-            </xsd:element>
-            <xsd:element ref="tns:documentation" minOccurs="0" maxOccurs="1"/>
-            <xsd:element name="default" type="xsd:boolean" minOccurs="0">
-                <xsd:annotation>
-                    <xsd:documentation>
-                        Specifies whether this sequence is the default sequence for a specified channel.
-                        The default sequence will be chosen in case that specific sequence was not requested, e.g. by using URL suffix.
-                        If this element is not present and only a single sequence is defined for a channel,
-                        then such sequence is considered to be the default. If more than one sequence is specified then
-                        none of them is considered to be default. In that case this element must be used explicitly.
-                    </xsd:documentation>
-                </xsd:annotation>
-            </xsd:element>
-            <xsd:element name="urlSuffix" type="xsd:string" minOccurs="1">
-                <xsd:annotation>
-                    <xsd:documentation>
-                        URL suffix that can be used to select this authentication sequence specifically. URL suffix can't contains slash '/'.
-                    </xsd:documentation>
-                </xsd:annotation>
-            </xsd:element>
-            <!-- later: URL parameter to select this sequence? -->
-        </xsd:sequence>
-    </xsd:complexType>
-
-    <xsd:complexType name="AuthenticationSequenceModuleType">
-        <xsd:annotation>
-            <xsd:documentation>
-                <p>
-                    Specification of authentication module in the sequence.
-                </p>
-                <p>
-                    The authentication modules are evaluated in sequence (or in parallel if possible).
-                    At least one authentication module must succeed for authentication to be successful.
-                    If there are required or requisite modules in the sequence then all of them must succeed
-                    for the sequence to be successful.
-                </p>
-            </xsd:documentation>
-            <xsd:appinfo>
-                <a:container/>
-                <a:since>4.1</a:since>
-            </xsd:appinfo>
-        </xsd:annotation>
-        <xsd:sequence>
-            <xsd:element name="name" type="xsd:string" minOccurs="1">
-                <xsd:annotation>
-                    <xsd:documentation>
-                        Reference to the authentication module name. Value of this element must match name of
-                        existing authentication module.
-                    </xsd:documentation>
-                </xsd:annotation>
-            </xsd:element>
-            <xsd:element name="description" type="xsd:string" minOccurs="0">
-                <xsd:annotation>
-                    <xsd:documentation>
-                        Free form description (administrator comment).
-                    </xsd:documentation>
-                </xsd:annotation>
-            </xsd:element>
-            <xsd:element ref="tns:documentation" minOccurs="0" maxOccurs="1"/>
-            <xsd:element name="order" type="xsd:int" minOccurs="0" default="100">
-                <xsd:annotation>
-                    <xsd:documentation>
-                        Ordering number for the module. The modules are sorted according to those numbers.
-                        Modules that have the same value of "order" can be evaluated in parallel in case that
-                        actual use of authentication mechanism allows that.
-                    </xsd:documentation>
-                </xsd:annotation>
-            </xsd:element>
-            <xsd:element name="necessity" type="tns:AuthenticationSequenceModuleNecessityType" minOccurs="0" default="sufficient">
-                <xsd:annotation>
-                    <xsd:documentation>
-                        Necessity, i.e. the level of requirement, whether the module is mandatory or optional.
-                    </xsd:documentation>
-                </xsd:annotation>
-            </xsd:element>
-            <!-- later: requireAuthenticationAttribute, transformAuthenticationAttribute -->
-        </xsd:sequence>
-    </xsd:complexType>
-
-    <xsd:simpleType name="AuthenticationSequenceModuleNecessityType">
-        <xsd:annotation>
-            <xsd:documentation>
-                Necessity, i.e. the level of requirement, whether the module is mandatory or optional.
-            </xsd:documentation>
-            <xsd:appinfo>
-                <a:since>4.1</a:since>
-                <jaxb:typesafeEnumClass/>
-            </xsd:appinfo>
-        </xsd:annotation>
-        <xsd:restriction base="xsd:string">
-            <xsd:enumeration value="sufficient">
-                <xsd:annotation>
-                    <xsd:documentation>
-                        The module is sufficient for authentication to succeed. It is NOT required to succeed.
-                        If this module succeeds, the evaluation stops. The result is a success. Other modules are NOT evaluated.
-                        (Except for the case when "required" module that was evaluated before has failed.)
-                        If this module fails, the evaluation continues. Other modules are evaluated.
-                    </xsd:documentation>
-                    <xsd:appinfo>
-                        <jaxb:typesafeEnumMember name="SUFFICIENT"/>
-                    </xsd:appinfo>
-                </xsd:annotation>
-            </xsd:enumeration>
-            <!-- We support only "sufficient" modules in 4.1. Full support for "necessity" is planned for later.
-            <xsd:enumeration value="required">
-                <xsd:annotation>
-                    <xsd:documentation>
-                        The module is required. The module must succeed for the entire sequence to be successful.
-                        If this module succeeds, the evaluation continues. Other modules are evaluated.
-                        If this module fails, the evaluation continues. Other modules are evaluated.
-                        Final result of authentication sequence is a failure.
-                    </xsd:documentation>
-                    <xsd:appinfo>
-                        <jaxb:typesafeEnumMember name="REQUIRED"/>
-                    </xsd:appinfo>
-                </xsd:annotation>
-            </xsd:enumeration>
-            <xsd:enumeration value="requisite">
-                <xsd:annotation>
-                    <xsd:documentation>
-                        The module is required. The module must succeed for the entire sequence to be successful.
-                        If this module succeeds, the evaluation continues. Other modules are evaluated.
-                        If this module fails, the evaluation stops with an error. Other modules are NOT evaluated.
-                        Final result of authentication sequence is a failure.
-                    </xsd:documentation>
-                    <xsd:appinfo>
-                        <jaxb:typesafeEnumMember name="REQUISITE"/>
-                    </xsd:appinfo>
-                </xsd:annotation>
-            </xsd:enumeration>
-            <xsd:enumeration value="optional">
-                <xsd:annotation>
-                    <xsd:documentation>
-                        The module is optional. It is NOT required to succeed.
-                        Optional module does not really influence the result of the authentication.
-                        But it may be used to add some authentication attributes, it may be used to cross-authenticate
-                        is SSO realms and so on.
-                        If this module succeeds, the evaluation continues.
-                        If this module fails, the evaluation continues.
-                        The result of the sequence is a failure only if this is the only module in the sequence and it fails.
-                    </xsd:documentation>
-                    <xsd:appinfo>
-                        <jaxb:typesafeEnumMember name="SUFFICIENT"/>
-                    </xsd:appinfo>
-                </xsd:annotation>
-            </xsd:enumeration>
-            -->
-        </xsd:restriction>
-    </xsd:simpleType>
-
-    <xsd:complexType name="CredentialsPolicyType">
-        <xsd:annotation>
-            <xsd:documentation>
-                <p>
-                    Credentials management policy. It specifies the management details for each supported
-                    credentials type. It defines parameters such as credential lifetime. It may define even
-                    a very complex schemes for some credential types. E.g. it may define a complete security
-                    questions.
-                </p>
-                <p>
-                    This section is a definition of user credentials that midPoint can MANAGE.
-                    Which mostly means writing/changing the credentials. This section is not directly concerned
-                    with authentication or credential reset - at least not directly.
-                    But there may be dependencies. E.g. password reset may use password policy to generate/validate new password.
-                    Also, resource-side passwords need to be defined here to be used by authentication modules.
-                </p>
-            </xsd:documentation>
-            <xsd:appinfo>
-                <a:container/>
-            </xsd:appinfo>
-        </xsd:annotation>
-        <xsd:sequence>
-            <xsd:element name="default" type="tns:CredentialPolicyType" minOccurs="0">
-                <xsd:annotation>
-                    <xsd:documentation>
-                        Common setting applied to all other credentials type. Any of this
-                        setting can be overridden in the individual credentials setting.
-                    </xsd:documentation>
-                </xsd:annotation>
-            </xsd:element>
-            <xsd:element name="password" type="tns:PasswordCredentialsPolicyType" minOccurs="0"/>
-            <!-- later: resourcePassword ("pass-through" authentication using connector). -->
-            <xsd:element name="securityQuestions" type="tns:SecurityQuestionsCredentialsPolicyType" minOccurs="0"/>
-            <xsd:element name="nonce" type="tns:NonceCredentialsPolicyType" minOccurs="0" maxOccurs="unbounded">
-                <xsd:annotation>
-                    <xsd:documentation>
-                        Nonce settings used to generate one-time random values.
-                        Used in self-registration, e-mail-based password reset and possibly also
-                        other scenarios.
-                    </xsd:documentation>
-                </xsd:annotation>
-            </xsd:element>
-            <!-- More credential types may come here in the future. -->
-        </xsd:sequence>
-    </xsd:complexType>
-
-    <xsd:complexType name="RegistrationsPolicyType">
-        <xsd:annotation>
-            <xsd:documentation>
-                TODO
-            </xsd:documentation>
-            <xsd:appinfo>
-                <a:container/>
-            </xsd:appinfo>
-        </xsd:annotation>
-        <xsd:sequence>
-            <xsd:element name="selfRegistration" type="tns:SelfRegistrationPolicyType" minOccurs="0">
-            </xsd:element>
-            <xsd:element name="postAuthentication" type="tns:SelfRegistrationPolicyType" minOccurs="0">
-                <xsd:annotation>
-                    <xsd:appinfo>
-                        <a:since>3.8</a:since>
-                    </xsd:appinfo>
-                </xsd:annotation>
-            </xsd:element>
-
-            <!-- More registration types may come here in the future. -->
-        </xsd:sequence>
-    </xsd:complexType>
-
-    <xsd:complexType name="CredentialsResetPolicyType">
-        <xsd:annotation>
-            <xsd:documentation>
-                <p>
-                    Credentials reset management policy. It specifies the management details for each supported
-                    credentials reset type. It defines parameters such as reset method.
-                </p>
-                <p>
-                    The idea is that all the password reset mechanisms have the same parts:
-                    request, authentication, credential source, delivery.
-                    This data structure is meant to configure those steps.
-                </p>
-            </xsd:documentation>
-            <xsd:appinfo>
-                <a:container/>
-            </xsd:appinfo>
-        </xsd:annotation>
-        <xsd:sequence>
-            <xsd:element name="name" type="xsd:string" minOccurs="0">
-                <xsd:annotation>
-                    <xsd:documentation>
-                        Name of the password reset scheme. This is a short name that acts both as an
-                        identifier of the scheme and also as a short name used for diagnostics.
-                    </xsd:documentation>
-                    <xsd:appinfo>
-                        <a:since>3.7.1</a:since>
-                    </xsd:appinfo>
-                </xsd:annotation>
-            </xsd:element>
-            <xsd:element name="description" type="xsd:string" minOccurs="0">
-                <xsd:annotation>
-                    <xsd:documentation>
-                        Free form description of the credential reset method (administrator comment).
-                    </xsd:documentation>
-                    <xsd:appinfo>
-                        <a:since>4.1</a:since>
-                    </xsd:appinfo>
-                </xsd:annotation>
-            </xsd:element>
-            <xsd:element ref="tns:documentation" minOccurs="0" maxOccurs="1"/>
-            <xsd:element name="authenticationSequenceName" type="xsd:string" minOccurs="0">
-                <xsd:annotation>
-                    <xsd:documentation>
-                        Defined authentication sequence, which will be use for reset credential.
-                    </xsd:documentation>
-                    <xsd:appinfo>
-                        <a:since>4.1</a:since>
-                    </xsd:appinfo>
-                </xsd:annotation>
-            </xsd:element>
-            <!-- Later: authenticationSequenceName -->
-            <xsd:element name="newCredentialSource" type="tns:CredentialSourceType" minOccurs="0" maxOccurs="1">
-                <xsd:annotation>
-                    <xsd:documentation>
-                        Source of a new credential value. This setting specifies whether the new credential
-                        value should be provided by the user, randomly generated, derived by a key-exchange
-                        protocol and so on.
-                    </xsd:documentation>
-                    <xsd:appinfo>
-                        <a:since>3.7.1</a:since>
-                    </xsd:appinfo>
-                </xsd:annotation>
-            </xsd:element>
-            <xsd:element name="forceChange" type="xsd:boolean" minOccurs="0" maxOccurs="1" default="false">
-                <xsd:annotation>
-                    <xsd:documentation>
-                        If set to true then the new credential will have the forceChange flag set.
-                        Which usually means that the user will have to change the credential on next logon.
-                    </xsd:documentation>
-                    <xsd:appinfo>
-                        <a:since>3.7.1</a:since>
-                    </xsd:appinfo>
-                </xsd:annotation>
-            </xsd:element>
-            <!-- Later: delivery -->
-            <xsd:element name="securityQuestionReset" type="tns:SecurityQuestionsResetPolicyType" minOccurs="0">
-                <!-- This will be deprecated soon -->
-            </xsd:element>
-            <xsd:element name="mailReset" type="tns:MailResetPolicyType" minOccurs="0">
-                <!-- This will be deprecated soon -->
-            </xsd:element>
-            <xsd:element name="smsReset" type="tns:SmsResetPolicyType" minOccurs="0">
-                <!-- This will be deprecated soon -->
-            </xsd:element>
-        </xsd:sequence>
-    </xsd:complexType>
-
-    <xsd:complexType name="CredentialSourceType">
-        <xsd:annotation>
-            <xsd:documentation>
-                Source of a new credential value. This setting specifies whether the new credential
-                value should be provided by the user, randomly generated, derived by a key-exchange
-                protocol and so on.
-            </xsd:documentation>
-            <xsd:appinfo>
-                <a:container/>
-                <a:since>3.7.1</a:since>
-            </xsd:appinfo>
-        </xsd:annotation>
-        <xsd:sequence>
-            <xsd:element name="userEntry" type="tns:UserEntryCredentialSourceType" minOccurs="0">
-                <xsd:annotation>
-                    <xsd:documentation>
-                        New credential value is entered by the user.
-                    </xsd:documentation>
-                </xsd:annotation>
-            </xsd:element>
-            <!-- Later: generate, key-exchange, PKI, ... -->
-        </xsd:sequence>
-    </xsd:complexType>
-
-    <xsd:complexType name="UserEntryCredentialSourceType">
-        <xsd:annotation>
-            <xsd:documentation>
-                Specifies the details of a new credential entered manually by a user.
-            </xsd:documentation>
-            <xsd:appinfo>
-                <a:container/>
-                <a:since>3.7.1</a:since>
-            </xsd:appinfo>
-        </xsd:annotation>
-        <xsd:sequence>
-            <!--             <xsd:element name="valuePolicyRef" type="c:ObjectReferenceType" minOccurs="0" maxOccurs="1"> -->
-            <!--                 <xsd:annotation> -->
-            <!--                     <xsd:documentation> -->
-            <!--                      TODO: -->
-            <!--                     </xsd:documentation> -->
-            <!--                     <xsd:appinfo> -->
-            <!--                         <a:objectReferenceTargetType>tns:ValuePolicyType</a:objectReferenceTargetType> -->
-            <!--                     </xsd:appinfo> -->
-            <!--                 </xsd:annotation> -->
-            <!--             </xsd:element> -->
-        </xsd:sequence>
-    </xsd:complexType>
-
-
-    <xsd:complexType name="AbstractAuthenticationPolicyType">
-        <xsd:annotation>
-            <xsd:documentation>
-                Authentication management policy. It specifies configurations for different authentication methods
-            </xsd:documentation>
-            <xsd:appinfo>
-                <a:container/>
-            </xsd:appinfo>
-        </xsd:annotation>
-        <xsd:sequence>
-            <xsd:element name="notificationConfiguration" type="tns:NotificationConfigurationType" minOccurs="0" maxOccurs="1">
-                <xsd:annotation>
-                    <xsd:documentation>
-                        A configuration for user notifications. In future, it might be overridden e.g. at a level
-                        of a user.
-                    </xsd:documentation>
-                </xsd:annotation>
-            </xsd:element>
-            <xsd:element name="name" type="xsd:string" minOccurs="0">
-            </xsd:element>
-            <xsd:element name="displayName" type="xsd:string" minOccurs="0">
-            </xsd:element>
-            <!-- More registration types may come here in the future. -->
-        </xsd:sequence>
-    </xsd:complexType>
-
-    <xsd:complexType name="AbstractCredentialsResetPolicyType">
-        <xsd:annotation>
-            <xsd:documentation>
-                Authentication management policy. It specifies configurations for different authentication methods
-            </xsd:documentation>
-            <xsd:appinfo>
-                <a:container/>
-            </xsd:appinfo>
-        </xsd:annotation>
-        <xsd:sequence>
-            <xsd:element name="name" type="xsd:string" minOccurs="0">
-            </xsd:element>
-            <xsd:element name="displayName" type="xsd:string" minOccurs="0">
-            </xsd:element>
-            <xsd:element name="additionalAuthenticationName" type="xsd:string" minOccurs="0">
-            </xsd:element>
-            <xsd:element name="formRef" type="c:ObjectReferenceType" minOccurs="0" maxOccurs="1">
-                <xsd:annotation>
-                    <xsd:documentation>
-                        Reference to form which is displayed for registration
-                    </xsd:documentation>
-                    <xsd:appinfo>
-                        <a:objectReferenceTargetType>tns:FormType</a:objectReferenceTargetType>
-                    </xsd:appinfo>
-                </xsd:annotation>
-            </xsd:element>
-            <!-- More registration types may come here in the future. -->
-        </xsd:sequence>
-    </xsd:complexType>
-
-    <xsd:complexType name="SecurityQuestionsResetPolicyType">
-        <xsd:annotation>
-            <xsd:documentation>
-                Structure that specifies policy for password management. It is in fact only a simple reference
-                to a password policy.
-            </xsd:documentation>
-            <xsd:appinfo>
-                <a:container/>
-            </xsd:appinfo>
-        </xsd:annotation>
-        <xsd:complexContent>
-            <xsd:extension base="tns:AbstractCredentialsResetPolicyType">
-                <xsd:sequence>
-
-                </xsd:sequence>
-            </xsd:extension>
-        </xsd:complexContent>
-    </xsd:complexType>
-
-    <xsd:complexType name="MailResetPolicyType">
-        <xsd:annotation>
-            <xsd:documentation>
-                Structure that specifies policy for password management. It is in fact only a simple reference
-                to a password policy.
-            </xsd:documentation>
-            <xsd:appinfo>
-                <a:container/>
-            </xsd:appinfo>
-        </xsd:annotation>
-        <xsd:complexContent>
-            <xsd:extension base="tns:AbstractCredentialsResetPolicyType">
-                <xsd:sequence>
-
-                </xsd:sequence>
-            </xsd:extension>
-        </xsd:complexContent>
-    </xsd:complexType>
-
-    <xsd:complexType name="SmsResetPolicyType">
-        <xsd:annotation>
-            <xsd:documentation>
-                Structure that specifies policy for password management. It is in fact only a simple reference
-                to a password policy.
-            </xsd:documentation>
-            <xsd:appinfo>
-                <a:container/>
-            </xsd:appinfo>
-        </xsd:annotation>
-        <xsd:complexContent>
-            <xsd:extension base="tns:AbstractCredentialsResetPolicyType">
-                <xsd:sequence>
-
-                </xsd:sequence>
-            </xsd:extension>
-        </xsd:complexContent>
-    </xsd:complexType>
-
-    <xsd:complexType name="MailAuthenticationPolicyType">
-        <xsd:annotation>
-            <xsd:documentation>
-                Structure that specifies policy for password management. It is in fact only a simple reference
-                to a password policy.
-            </xsd:documentation>
-            <xsd:appinfo>
-                <a:container/>
-            </xsd:appinfo>
-        </xsd:annotation>
-        <xsd:complexContent>
-            <xsd:extension base="tns:AbstractAuthenticationPolicyType">
-                <xsd:sequence>
-                    <xsd:element name="mailNonce" type="xsd:string" minOccurs="0">
-                    </xsd:element>
-                </xsd:sequence>
-            </xsd:extension>
-        </xsd:complexContent>
-    </xsd:complexType>
-
-    <xsd:complexType name="SmsAuthenticationPolicyType">
-        <xsd:annotation>
-            <xsd:documentation>
-                Structure that specifies policy for password management. It is in fact only a simple reference
-                to a password policy.
-            </xsd:documentation>
-            <xsd:appinfo>
-                <a:container/>
-            </xsd:appinfo>
-        </xsd:annotation>
-        <xsd:complexContent>
-            <xsd:extension base="tns:AbstractAuthenticationPolicyType">
-                <xsd:sequence>
-                    <xsd:element name="smsNonce" type="xsd:string" minOccurs="0">
-                    </xsd:element>
-                </xsd:sequence>
-            </xsd:extension>
-        </xsd:complexContent>
-    </xsd:complexType>
-
-
-    <xsd:complexType name="AbstractRegistrationPolicyType">
-        <xsd:annotation>
-            <xsd:documentation>
-                TODO
-            </xsd:documentation>
-            <xsd:appinfo>
-                <a:container/>
-            </xsd:appinfo>
-        </xsd:annotation>
-        <xsd:sequence>
-            <xsd:element name="name" type="xsd:string" minOccurs="0">
-            </xsd:element>
-            <xsd:element name="initialLifecycleState" type="xsd:string" minOccurs="0">
-            </xsd:element>
-            <xsd:element name="requiredLifecycleState" type="xsd:string" minOccurs="0">
-            </xsd:element>
-            <xsd:element name="displayName" type="xsd:string" minOccurs="0">
-            </xsd:element>
-            <xsd:element name="additionalAuthenticationName" type="xsd:string" minOccurs="0">
-            </xsd:element>
-            <xsd:element name="defaultRole" type="tns:ObjectReferenceType" minOccurs="0" maxOccurs="unbounded">
-                <xsd:annotation>
-                    <xsd:documentation>
-                        Reference to the default roles which will be assigned to the user automatically after registration
-                    </xsd:documentation>
-                    <xsd:appinfo>
-                        <a:objectReferenceTargetType>tns:AbstractRoleType</a:objectReferenceTargetType>
-                    </xsd:appinfo>
-                </xsd:annotation>
-            </xsd:element>
-            <!-- More registration types may come here in the future. -->
-        </xsd:sequence>
-    </xsd:complexType>
-
-    <xsd:complexType name="SelfRegistrationPolicyType">
-        <xsd:annotation>
-            <xsd:documentation>
-                Structure that specifies policy for password management. It is in fact only a simple reference
-                to a password policy.
-            </xsd:documentation>
-            <xsd:appinfo>
-                <a:container/>
-            </xsd:appinfo>
-        </xsd:annotation>
-        <xsd:complexContent>
-            <xsd:extension base="tns:AbstractRegistrationPolicyType">
-                <xsd:sequence>
-                    <xsd:element name="formRef" type="c:ObjectReferenceType" minOccurs="0" maxOccurs="1">
-                        <xsd:annotation>
-                            <xsd:documentation>
-                                Reference to form which is displayed for registration
-                            </xsd:documentation>
-                            <xsd:appinfo>
-                                <a:objectReferenceTargetType>tns:FormType</a:objectReferenceTargetType>
-                            </xsd:appinfo>
-                        </xsd:annotation>
-                    </xsd:element>
-                </xsd:sequence>
-            </xsd:extension>
-        </xsd:complexContent>
-    </xsd:complexType>
-
-
-    <xsd:complexType name="CredentialPolicyType">
-        <xsd:annotation>
-            <xsd:documentation>
-                Structure that specifies common elements to all the credential policies.
-            </xsd:documentation>
-            <xsd:appinfo>
-                <a:container/>
-            </xsd:appinfo>
-        </xsd:annotation>
-        <xsd:sequence>
-            <xsd:element name="name" type="xsd:string" minOccurs="0">
-                <xsd:annotation>
-                    <xsd:documentation>
-                        <p>
-                            Unique name of the credential. This name is fact a short identifier.
-                            It is supposed to give some idea about purpose of the credential to system administrator.
-                            It is also used for referencing the credential when needed (e.g. from authentication modules, credential reset specs, etc.)
-                            The name may be stored in the user object together with the credential.
-                            But it is not supposed to be used as a user-friendly label for credential.
-                            Credential name must be unique.
-                        </p>
-                        <p>
-                            Credential name is optional, mostly due to historical/compatibility reasons.
-                        </p>
-                        <p>
-                            This is a credential policy. Which means that it controls how credentials are set (stored).
-                            It does not control how credentials are used for authentication. That is controlled by the
-                            authentication module setting - and in fact this may even be out of our control completely,
-                            e.g. in case that external authentication is used (SSO).
-                        </p>
-                    </xsd:documentation>
-                    <xsd:appinfo>
-                        <a:since>4.1</a:since>
-                    </xsd:appinfo>
-                </xsd:annotation>
-            </xsd:element>
-            <xsd:element name="description" type="xsd:string" minOccurs="0">
-                <xsd:annotation>
-                    <xsd:documentation>
-                        Free form description of the credential (administrator comment).
-                    </xsd:documentation>
-                    <xsd:appinfo>
-                        <a:since>4.1</a:since>
-                    </xsd:appinfo>
-                </xsd:annotation>
-            </xsd:element>
-            <xsd:element ref="tns:documentation" minOccurs="0" maxOccurs="1"/>
-            <!-- later: display (DisplayType) -->
-            <!-- later: default: boolean -->
-            <xsd:element name="storageMethod" type="c:CredentialsStorageMethodType" minOccurs="0" maxOccurs="1">
-                <xsd:annotation>
-                    <xsd:documentation>
-                        Method used to store the values of this credential (encrypted, hashed, ...)
-                        If storage method is not specified it defaults to encryption
-                        (due to compatibility and convenience reasons).
-                    </xsd:documentation>
-                    <xsd:appinfo>
-                        <a:since>3.6</a:since>
-                    </xsd:appinfo>
-                </xsd:annotation>
-            </xsd:element>
-            <xsd:element name="resetMethod" type="c:CredentialsResetMethodType" minOccurs="0" maxOccurs="1">
-                <!-- TODO: deprecated? -->
-            </xsd:element>
-            <xsd:element name="propagationUserControl" type="c:CredentialsPropagationUserControlType" minOccurs="0" maxOccurs="1" default="userChoice">
-                <xsd:annotation>
-                    <xsd:documentation>
-                        Constraints that define how propagation of the credentials can be controlled by the
-                        user. E.g. if user can choose where the password change will be propagated.
-                    </xsd:documentation>
-                </xsd:annotation>
-            </xsd:element>
-            <xsd:element name="minOccurs" type="xsd:string" minOccurs="0" default="0">
-                <xsd:annotation>
-                    <xsd:documentation>
-                        Minimal number of value occurrences. minOccurs set to zero means that the value
-                        is optional.
-                        E.g. when applied to passwords the minOccurs=0 means that the policy will
-                        accept no password at all. But it will still validate the password using
-                        stringPolicy if a password is present.
-                    </xsd:documentation>
-                </xsd:annotation>
-            </xsd:element>
-            <xsd:element name="maxOccurs" type="xsd:string" minOccurs="0">
-                <xsd:annotation>
-                    <xsd:documentation>
-                        Maximal number of value occurrences.
-                        If not specified then the default schema limitation is imposed.
-                    </xsd:documentation>
-                </xsd:annotation>
-            </xsd:element>
-            <xsd:element name="maxAge" type="xsd:duration" minOccurs="0" maxOccurs="1">
-                <xsd:annotation>
-                    <xsd:documentation>
-                        Maximum age of the credential, counted from the last credential value update.
-                        The credential must not be used after the age is exceeded (it is expired).
-                        Any authentication with such credential must fail.
-                    </xsd:documentation>
-                </xsd:annotation>
-            </xsd:element>
-            <xsd:element name="minAge" type="xsd:duration" minOccurs="0" maxOccurs="1">
-                <xsd:annotation>
-                    <xsd:documentation>
-                        Minimum age of the credential, counted from the last credential value update.
-                        The credential cannot be changed before its minimal age is reached.
-                    </xsd:documentation>
-                </xsd:annotation>
-            </xsd:element>
-            <xsd:element name="warningBeforeExpirationDuration" type="xsd:duration" minOccurs="0" maxOccurs="1">
-                <xsd:annotation>
-                    <xsd:documentation>
-                        The time interval before credential expiration (exceeded maxAge) that the user will be
-                        warned that the credential is about to expire.
-                    </xsd:documentation>
-                </xsd:annotation>
-            </xsd:element>
-            <xsd:element name="lockoutMaxFailedAttempts" type="xsd:int" minOccurs="0" maxOccurs="1">
-                <xsd:annotation>
-                    <xsd:documentation>
-                        Maximum number of failed authentication attempts that can be tried before the credential
-                        is locked-out.
-                    </xsd:documentation>
-                </xsd:annotation>
-            </xsd:element>
-            <xsd:element name="lockoutFailedAttemptsDuration" type="xsd:duration" minOccurs="0" maxOccurs="1">
-                <xsd:annotation>
-                    <xsd:documentation>
-                        The duration in which the failed attempts must happen for the credential to be locked-out.
-                        The failed attempt counter is re-set after this duration (counted from the last failed attempt).
-                        The credential is NOT locked-out during this duration.
-                    </xsd:documentation>
-                </xsd:annotation>
-            </xsd:element>
-            <xsd:element name="lockoutDuration" type="xsd:duration" minOccurs="0" maxOccurs="1">
-                <xsd:annotation>
-                    <xsd:documentation>
-                        The duration for which the credential remains locked-out. The credential is automatically
-                        unlocked after this duration.
-                    </xsd:documentation>
-                </xsd:annotation>
-            </xsd:element>
-            <xsd:element name="valuePolicyRef" type="c:ObjectReferenceType" minOccurs="0" maxOccurs="1">
-                <xsd:annotation>
-                    <xsd:documentation>
-                        Reference to the value policy for the credential.
-                    </xsd:documentation>
-                    <xsd:appinfo>
-                        <a:objectReferenceTargetType>tns:ValuePolicyType</a:objectReferenceTargetType>
-                    </xsd:appinfo>
-                </xsd:annotation>
-            </xsd:element>
-            <xsd:element name="historyLength" type="xsd:int" minOccurs="0" maxOccurs="1" default="0">
-                <xsd:annotation>
-                    <xsd:documentation>
-                        The number of entries to keep in the credential history. Also specifies the
-                        number of past credential values that will be checked before accepting a new
-                        credential change.
-                    </xsd:documentation>
-                </xsd:annotation>
-            </xsd:element>
-            <xsd:element name="historyStorageMethod" type="c:CredentialsStorageMethodType" minOccurs="0" maxOccurs="1">
-                <xsd:annotation>
-                    <xsd:documentation>
-                        Method used to store historical values of the credential (encrypted, hashed, ...)
-                        If storage type is not specified then it defaults to hashing.
-                    </xsd:documentation>
-                    <xsd:appinfo>
-                        <a:since>3.6</a:since>
-                    </xsd:appinfo>
-                </xsd:annotation>
-            </xsd:element>
-            <!-- TODO: similarity criteria (history vs new password) -->
-        </xsd:sequence>
-    </xsd:complexType>
-
-    <xsd:simpleType name="CredentialsPropagationUserControlType">
-        <xsd:annotation>
-            <xsd:documentation>
-                Constraints that define how propagation of credentials can be controlled by the
-                user. E.g. if user can choose where the password change will be propagated.
-            </xsd:documentation>
-            <xsd:appinfo>
-                <jaxb:typesafeEnumClass/>
-            </xsd:appinfo>
-        </xsd:annotation>
-        <xsd:restriction base="xsd:string">
-            <xsd:enumeration value="mapping">
-                <xsd:annotation>
-                    <xsd:documentation>
-                        Credentials propagation will be determined by the mappings.
-                        User cannot choose where the credentials will be propagated.
-                        The credentials propagation dialog will not be shown.
-                    </xsd:documentation>
-                    <xsd:appinfo>
-                        <jaxb:typesafeEnumMember name="MAPPING"/>
-                    </xsd:appinfo>
-                </xsd:annotation>
-            </xsd:enumeration>
-            <xsd:enumeration value="userChoice">
-                <xsd:annotation>
-                    <xsd:documentation>
-                        The user can choose where the credentials will be propagated.
-                        The propagation dialog will be shown.
-                    </xsd:documentation>
-                    <xsd:appinfo>
-                        <jaxb:typesafeEnumMember name="USER_CHOICE"/>
-                    </xsd:appinfo>
-                </xsd:annotation>
-            </xsd:enumeration>
-        </xsd:restriction>
-    </xsd:simpleType>
-
-    <xsd:complexType name="CredentialsResetMethodType">
-        <xsd:annotation>
-            <xsd:documentation>
-                Specifies the method of resetting the credential. This usually applies to a
-                self-service credential reset.
-            </xsd:documentation>
-            <xsd:appinfo>
-                <a:container/>
-            </xsd:appinfo>
-        </xsd:annotation>
-        <xsd:sequence>
-            <xsd:element name="resetType" type="c:CredentialsResetTypeType" minOccurs="0" maxOccurs="1" default="none">
-                <xsd:annotation>
-                    <xsd:documentation>
-                        The type of credential reset.
-                    </xsd:documentation>
-                </xsd:annotation>
-            </xsd:element>
-        </xsd:sequence>
-    </xsd:complexType>
-
-    <xsd:simpleType name="CredentialsResetTypeType">
-        <xsd:annotation>
-            <xsd:appinfo>
-                <jaxb:typesafeEnumClass/>
-            </xsd:appinfo>
-        </xsd:annotation>
-        <xsd:restriction base="xsd:string">
-            <xsd:enumeration value="none">
-                <xsd:annotation>
-                    <xsd:documentation>
-                        Credential reset is disabled.
-                    </xsd:documentation>
-                    <xsd:appinfo>
-                        <jaxb:typesafeEnumMember name="NONE"/>
-                    </xsd:appinfo>
-                </xsd:annotation>
-            </xsd:enumeration>
-            <xsd:enumeration value="mail">
-                <xsd:annotation>
-                    <xsd:documentation>
-                        Use security questions to reset the credential.
-                    </xsd:documentation>
-                    <xsd:appinfo>
-                        <jaxb:typesafeEnumMember name="MAIL"/>
-                    </xsd:appinfo>
-                </xsd:annotation>
-            </xsd:enumeration>
-            <xsd:enumeration value="sms">
-                <xsd:annotation>
-                    <xsd:documentation>
-                        Use security questions to reset the credential.
-                    </xsd:documentation>
-                    <xsd:appinfo>
-                        <jaxb:typesafeEnumMember name="SMS"/>
-                    </xsd:appinfo>
-                </xsd:annotation>
-            </xsd:enumeration>
-            <xsd:enumeration value="securityQuestions">
-                <xsd:annotation>
-                    <xsd:documentation>
-                        Use security questions to reset the credential.
-                    </xsd:documentation>
-                    <xsd:appinfo>
-                        <jaxb:typesafeEnumMember name="SECURITY_QUESTIONS"/>
-                    </xsd:appinfo>
-                </xsd:annotation>
-            </xsd:enumeration>
-            <xsd:enumeration value="securityQuestionsWithEmail">
-                <xsd:annotation>
-                    <xsd:documentation>
-                        Use security questions to reset the credential.
-                    </xsd:documentation>
-                    <xsd:appinfo>
-                        <jaxb:typesafeEnumMember name="SECURITY_QUESTIONS_EMAIL"/>
-                    </xsd:appinfo>
-                </xsd:annotation>
-            </xsd:enumeration>
-        </xsd:restriction>
-    </xsd:simpleType>
-
-    <xsd:complexType name="CredentialsStorageMethodType">
-        <xsd:annotation>
-            <xsd:documentation>
-                Specifies the method of storing the credential in midPoint.
-            </xsd:documentation>
-            <xsd:appinfo>
-                <a:container/>
-            </xsd:appinfo>
-        </xsd:annotation>
-        <xsd:sequence>
-            <xsd:element name="storageType" type="c:CredentialsStorageTypeType" minOccurs="0" maxOccurs="1" default="encryption">
-                <xsd:annotation>
-                    <xsd:documentation>
-                        The type of credential storage.
-                    </xsd:documentation>
-                </xsd:annotation>
-            </xsd:element>
-            <!-- Storage parameters (ciphers, digest methods, key lengths, ... -->
-        </xsd:sequence>
-    </xsd:complexType>
-
-    <xsd:simpleType name="CredentialsStorageTypeType">
-        <xsd:annotation>
-            <xsd:appinfo>
-                <jaxb:typesafeEnumClass/>
-            </xsd:appinfo>
-        </xsd:annotation>
-        <xsd:restriction base="xsd:string">
-            <xsd:enumeration value="encryption">
-                <xsd:annotation>
-                    <xsd:documentation>
-                        Credential will be stored in an encrypted form.
-                        This is a symmetric (reversible) encryption.
-                        MidPoint will be able to get a cleartext form of
-                        the credential if needed.
-                    </xsd:documentation>
-                    <xsd:appinfo>
-                        <jaxb:typesafeEnumMember name="ENCRYPTION"/>
-                    </xsd:appinfo>
-                </xsd:annotation>
-            </xsd:enumeration>
-            <xsd:enumeration value="hashing">
-                <xsd:annotation>
-                    <xsd:documentation>
-                        Credential will be stored in a hashed form.
-                        One-way (irreversible) cryptographic hash or key derivation function
-                        will be used to transform the credential before storage.
-                        MidPoint will NOT be able to get a cleartext form of
-                        the credential, but it can still compare credential values.
-                    </xsd:documentation>
-                    <xsd:appinfo>
-                        <jaxb:typesafeEnumMember name="HASHING"/>
-                    </xsd:appinfo>
-                </xsd:annotation>
-            </xsd:enumeration>
-            <xsd:enumeration value="none">
-                <xsd:annotation>
-                    <xsd:documentation>
-                        MidPoint will not store the credential at all.
-                        MidPoint will only work with credential in the memory
-                        while it is needed to complete current operation.
-                        The credential will be discarded after the operation.
-
-                        THIS IS ONLY PARTIALLY SUPPORTED
-
-                        MidPoint should be able not to store the credentials when
-                        this setting is used. But there may be side effects
-                        that are not completely addressed yet.
-                        This is not entirely tested and not supported.
-                        Use at your own risk.
-                    </xsd:documentation>
-                    <xsd:appinfo>
-                        <jaxb:typesafeEnumMember name="NONE"/>
-                    </xsd:appinfo>
-                </xsd:annotation>
-            </xsd:enumeration>
-        </xsd:restriction>
-    </xsd:simpleType>
-
-    <xsd:complexType name="PasswordCredentialsPolicyType">
-        <xsd:annotation>
-            <xsd:documentation>
-                <p>
-                    Structure that specifies policy for password management. It is in fact only a simple reference
-                    to a password policy.
-                </p>
-                <p>
-                    This is a credential policy. Which means that it controls how credentials are set (stored).
-                    It does not control how credentials are used for authentication. That is controlled by the
-                    authentication module setting - and in fact this may even be out of our control completely,
-                    e.g. in case that external authentication is used (SSO).
-                </p>
-            </xsd:documentation>
-            <xsd:appinfo>
-                <a:container/>
-                <a:schemaMigration>
-                    <a:element>tns:passwordPolicyRef</a:element>
-                    <a:version>4.0</a:version>
-                    <a:operation>removed</a:operation>
-                </a:schemaMigration>
-                <a:schemaMigration>
-                    <a:element>tns:passwordHistoryLength</a:element>
-                    <a:version>4.0</a:version>
-                    <a:operation>removed</a:operation>
-                </a:schemaMigration>
-            </xsd:appinfo>
-        </xsd:annotation>
-        <xsd:complexContent>
-            <xsd:extension base="tns:CredentialPolicyType">
-                <xsd:sequence>
-                    <xsd:element name="passwordChangeSecurity" type="c:PasswordChangeSecurityType" minOccurs="0" default="oldPassword">
-                        <xsd:annotation>
-                            <xsd:documentation>
-                                Additional security applied when changing a password.
-                                This applies when user is changing his own password. It does NOT apply
-                                when administrator changes password of other user.
-                            </xsd:documentation>
-                        </xsd:annotation>
-                    </xsd:element>
-                </xsd:sequence>
-            </xsd:extension>
-        </xsd:complexContent>
-    </xsd:complexType>
-
-    <xsd:simpleType name="PasswordChangeSecurityType">
-        <xsd:annotation>
-            <xsd:documentation>
-                Additional security applied when changing a password.
-            </xsd:documentation>
-            <xsd:appinfo>
-                <jaxb:typesafeEnumClass/>
-            </xsd:appinfo>
-        </xsd:annotation>
-        <xsd:restriction base="xsd:string">
-            <xsd:enumeration value="none">
-                <xsd:annotation>
-                    <xsd:documentation>
-                        No additional security. Password can be changed by supplying new value.
-                    </xsd:documentation>
-                    <xsd:appinfo>
-                        <jaxb:typesafeEnumMember name="NONE"/>
-                    </xsd:appinfo>
-                </xsd:annotation>
-            </xsd:enumeration>
-            <xsd:enumeration value="oldPassword">
-                <xsd:annotation>
-                    <xsd:documentation>
-                        User must supply old password to change the password.
-                    </xsd:documentation>
-                    <xsd:appinfo>
-                        <jaxb:typesafeEnumMember name="OLD_PASSWORD"/>
-                    </xsd:appinfo>
-                </xsd:annotation>
-            </xsd:enumeration>
-        </xsd:restriction>
-    </xsd:simpleType>
-
-    <xsd:complexType name="SecurityQuestionsCredentialsPolicyType">
-        <xsd:annotation>
-            <xsd:documentation>
-                Structure that specifies policy for security questions. It actually contains text for the
-                questions (or rather a reference to localization catalog file). But it also contains a policy
-                how the questions can be used, e.g. how many questions to display to a user.
-            </xsd:documentation>
-            <xsd:appinfo>
-                <a:container/>
-            </xsd:appinfo>
-        </xsd:annotation>
-        <xsd:complexContent>
-            <xsd:extension base="tns:CredentialPolicyType">
-                <xsd:sequence>
-                    <xsd:element name="questionNumber" type="xsd:int" minOccurs="0"  maxOccurs="1">
-                        <xsd:annotation>
-                            <xsd:documentation>
-                                Number of Questions in order to change the passwords
-                            </xsd:documentation>
-                        </xsd:annotation>
-                    </xsd:element>
-                    <xsd:element name="question" type="tns:SecurityQuestionDefinitionType" minOccurs="0" maxOccurs="unbounded">
-                        <xsd:annotation>
-                            <xsd:documentation>
-                                The set of all the security questions in this policy.
-                            </xsd:documentation>
-                        </xsd:annotation>
-                    </xsd:element>
-                </xsd:sequence>
-            </xsd:extension>
-        </xsd:complexContent>
-    </xsd:complexType>
-
-    <xsd:complexType name="SecurityQuestionDefinitionType">
-        <xsd:annotation>
-            <xsd:documentation>
-                Definition of a single security question.
-            </xsd:documentation>
-            <xsd:appinfo>
-                <a:container/>
-            </xsd:appinfo>
-        </xsd:annotation>
-        <xsd:sequence>
-            <xsd:element name="identifier" type="xsd:anyURI">
-                <xsd:annotation>
-                    <xsd:documentation>
-                        Unique identified of a security question. This can be used in the answer to refer to this
-                        definition (see SecurityQuestionAnswerType).
-
-                        It is expected that midPoint will come with a pre-configured set of frequently used security
-                        questions (such as "what is your mother's maiden name?"). Therefore URI is a good mechanism for
-                        this identifier. URI has a natural namespacing. Which means that the identifiers of built-in
-                        questions will not clash with identifiers of questions configured by midPoint administrators.
-                    </xsd:documentation>
-                </xsd:annotation>
-            </xsd:element>
-            <xsd:element name="enabled" type="xsd:boolean" minOccurs="0" default="true">
-                <xsd:annotation>
-                    <xsd:documentation>
-                        Simple flag that could be used to disable a use of a specific question without actually
-                        deleting it. This may be used to select only some questions, e.g. to disable the low-security
-                        built-in questions such as "what is your mother's maiden name?".
-                        If not present at all then the question is assumed to be enabled.
-                    </xsd:documentation>
-                </xsd:annotation>
-            </xsd:element>
-            <xsd:element name="questionText" type="xsd:string" maxOccurs="1">
-                <xsd:annotation>
-                    <xsd:documentation>
-                        The question itself, or the localization identifier to it.
-                    </xsd:documentation>
-                </xsd:annotation>
-            </xsd:element>
-            <!--
-                settings that apply to a specific security question should go here, like this:
-                <xsd:element name="something" type="xsd:string" minOccurs="0"/>
-                What comes to my mind here is a key to localization file. That definitely should be here.
-                What else?
-             -->
-            <!-- In later versions we may want to add an expression here. The expression could product an expected answer
-            to the question. This can work well for questions such as "what is your employee number?". We already store
-            employee number in each user therefore there is no need for each user to manually fill-in the expected answer.
-            We can use expression instead. Something like "$user/employeeNumber" -->
-        </xsd:sequence>
-    </xsd:complexType>
-
-    <xsd:complexType name="NonceCredentialsPolicyType">
-        <xsd:annotation>
-            <xsd:documentation>
-                Structure that specifies policy for nonce management.
-            </xsd:documentation>
-            <xsd:appinfo>
-                <a:container/>
-            </xsd:appinfo>
-        </xsd:annotation>
-        <xsd:complexContent>
-            <xsd:extension base="tns:CredentialPolicyType">
-                <xsd:sequence>
-                    <!-- Nothing special yet. Maybe in the future. -->
-                </xsd:sequence>
-            </xsd:extension>
-        </xsd:complexContent>
-    </xsd:complexType>
-
-
-</xsd:schema>
+<?xml version="1.0" encoding="UTF-8"?>
+
+<!--
+  ~ Copyright (c) 2010-2019 Evolveum and contributors
+  ~
+  ~ This work is dual-licensed under the Apache License 2.0
+  ~ and European Union Public License. See LICENSE file for details.
+  -->
+
+<xsd:schema targetNamespace="http://midpoint.evolveum.com/xml/ns/public/common/common-3"
+            xmlns:tns="http://midpoint.evolveum.com/xml/ns/public/common/common-3"
+            xmlns:xsd="http://www.w3.org/2001/XMLSchema"
+            xmlns:a="http://prism.evolveum.com/xml/ns/public/annotation-3"
+            xmlns:c="http://midpoint.evolveum.com/xml/ns/public/common/common-3"
+            xmlns:t="http://prism.evolveum.com/xml/ns/public/types-3"
+            xmlns:q="http://prism.evolveum.com/xml/ns/public/query-3"
+            xmlns:s="http://midpoint.evolveum.com/xml/ns/public/model/scripting-3"
+            xmlns:jaxb="http://java.sun.com/xml/ns/jaxb"
+            elementFormDefault="qualified"
+            xmlns:xjc="http://java.sun.com/xml/ns/jaxb/xjc"
+            jaxb:extensionBindingPrefixes="xjc"
+            jaxb:version="2.0">
+
+    <xsd:annotation>
+        <xsd:documentation>
+            Security parts of common schema.
+        </xsd:documentation>
+    </xsd:annotation>
+
+    <!-- Don't provide schemaLocation here, as it causes xjc to really contact the URIs (!) -->
+    <xsd:import namespace="http://prism.evolveum.com/xml/ns/public/annotation-3"/>
+    <xsd:import namespace="http://prism.evolveum.com/xml/ns/public/types-3"/>
+    <xsd:import namespace="http://prism.evolveum.com/xml/ns/public/query-3"/>
+    <xsd:import namespace="http://midpoint.evolveum.com/xml/ns/public/model/scripting-3"/>
+
+    <xsd:include schemaLocation="http://midpoint.evolveum.com/xml/ns/public/common/common-core-3" />
+
+    <xsd:complexType name="SecurityPolicyType">
+        <xsd:annotation>
+            <xsd:documentation>
+                Object that contains definitions of overall security policy.
+                It contains configuration of authentication mechanisms, credentials management
+                (such as password resets) and so on.
+                Please note that this NOT contain authorization and auditing. Authorization is
+                defined in roles (see RoleType) and auditing has a separate configuration.
+            </xsd:documentation>
+        </xsd:annotation>
+        <xsd:complexContent>
+            <xsd:extension base="tns:AssignmentHolderType">
+                <xsd:sequence>
+                    <xsd:element name="authentication" type="tns:AuthenticationsPolicyType" minOccurs="0">
+                    </xsd:element>
+                    <xsd:element name="credentials" type="tns:CredentialsPolicyType" minOccurs="0">
+                    </xsd:element>
+                    <xsd:element name="registration" type="tns:RegistrationsPolicyType" minOccurs="0">
+                        <xsd:annotation>
+                            <xsd:appinfo>
+                                <a:deprecated>true</a:deprecated>
+                            </xsd:appinfo>
+                        </xsd:annotation>
+                    </xsd:element>
+                    <xsd:element name="flow" type="tns:RegistrationsPolicyType" minOccurs="0">
+                        <xsd:annotation>
+                            <xsd:appinfo>
+                                <a:since>3.8</a:since>
+                            </xsd:appinfo>
+                        </xsd:annotation>
+                    </xsd:element>
+                    <xsd:element name="credentialsReset" type="tns:CredentialsResetPolicyType" minOccurs="0">
+                    </xsd:element>
+                </xsd:sequence>
+            </xsd:extension>
+        </xsd:complexContent>
+    </xsd:complexType>
+    <xsd:element name="securityPolicy" type="tns:SecurityPolicyType" substitutionGroup="c:object"/>
+
+    <xsd:complexType name="AuthenticationsPolicyType">
+        <xsd:annotation>
+            <xsd:documentation>
+                <p>
+                    Definition of the use of authentication mechanisms. This part specifies how midPoint
+                    uses the credentials to authenticate users. This is also the place where SSO system
+                    integrations are specified.
+                </p>
+                <p>
+                    This is in fact practically applicable only in default security policy
+                    (the policy that is referenced from system configuration).
+                </p>
+            </xsd:documentation>
+            <xsd:appinfo>
+                <a:container/>
+            </xsd:appinfo>
+        </xsd:annotation>
+        <xsd:sequence>
+            <xsd:element name="modules" type="tns:AuthenticationModulesType" minOccurs="0" maxOccurs="1">
+                <xsd:annotation>
+                    <xsd:appinfo>
+                        <a:since>4.1</a:since>
+                    </xsd:appinfo>
+                </xsd:annotation>
+            </xsd:element>
+            <xsd:element name="sequence" type="tns:AuthenticationSequenceType" minOccurs="0" maxOccurs="unbounded">
+                <xsd:annotation>
+                    <xsd:appinfo>
+                        <a:since>4.1</a:since>
+                    </xsd:appinfo>
+                </xsd:annotation>
+            </xsd:element>
+            <!-- later: audit: login/logout auditing settings (if needed) -->
+            <xsd:element name="mailAuthentication" type="tns:MailAuthenticationPolicyType" minOccurs="0" maxOccurs="unbounded">
+                <xsd:annotation>
+                    <xsd:appinfo>
+                        <a:deprecated>true</a:deprecated>
+                        <a:deprecatedSince>4.1</a:deprecatedSince>
+                    </xsd:appinfo>
+                </xsd:annotation>
+            </xsd:element>
+            <xsd:element name="smsAuthentication" type="tns:SmsAuthenticationPolicyType" minOccurs="0" maxOccurs="unbounded">
+                <xsd:annotation>
+                    <xsd:appinfo>
+                        <a:deprecated>true</a:deprecated>
+                        <a:deprecatedSince>4.1</a:deprecatedSince>
+                    </xsd:appinfo>
+                </xsd:annotation>
+            </xsd:element>
+            <xsd:element name="ignoredLocalPath" type="xsd:string" minOccurs="0" maxOccurs="unbounded">
+                <xsd:annotation>
+                    <xsd:documentation>
+                        Path without authentication.
+                    </xsd:documentation>
+                    <xsd:appinfo>
+                        <a:since>4.1</a:since>
+                    </xsd:appinfo>
+                </xsd:annotation>
+            </xsd:element>
+        </xsd:sequence>
+    </xsd:complexType>
+
+    <xsd:complexType name="AuthenticationModulesType">
+        <xsd:annotation>
+            <xsd:documentation>
+                Definition of authentication modules that midPoint is aware about.
+                Each element has a configuration of a particular authentication element instance.
+                Each modules specified in the container must have unique name.
+            </xsd:documentation>
+            <xsd:appinfo>
+                <a:container/>
+                <a:since>4.1</a:since>
+            </xsd:appinfo>
+        </xsd:annotation>
+        <xsd:sequence>
+            <xsd:element name="loginForm" type="tns:AuthenticationModuleLoginFormType" minOccurs="0" maxOccurs="unbounded"/>
+            <xsd:element name="httpBasic" type="tns:AuthenticationModuleHttpBasicType" minOccurs="0" maxOccurs="unbounded"/>
+            <xsd:element name="httpHeader" type="tns:AuthenticationModuleHttpHeaderType" minOccurs="0" maxOccurs="unbounded"/>
+            <xsd:element name="saml2" type="tns:AuthenticationModuleSaml2Type" minOccurs="0" maxOccurs="unbounded"/>
+            <xsd:element name="oidc" type="tns:AuthenticationModuleOidcType" minOccurs="0" maxOccurs="unbounded"/>
+            <xsd:element name="mailNonce" type="tns:AuthenticationModuleMailNonceType" minOccurs="0" maxOccurs="unbounded"/>
+            <xsd:element name="smsNonce" type="tns:AuthenticationModuleSmsNonceType" minOccurs="0" maxOccurs="unbounded"/>
+            <xsd:element name="securityQuestionsForm" type="tns:AuthenticationModuleSecurityQuestionsFormType" minOccurs="0" maxOccurs="unbounded"/>
+            <xsd:element name="httpSecQ" type="tns:AuthenticationModuleHttpSecQType" minOccurs="0" maxOccurs="unbounded"/>
+        </xsd:sequence>
+    </xsd:complexType>
+
+    <xsd:complexType name="AbstractAuthenticationModuleType" abstract="true">
+        <xsd:annotation>
+            <xsd:documentation>
+                Common supertype for all authentication module definitions.
+            </xsd:documentation>
+            <xsd:appinfo>
+                <a:container/>
+                <a:since>4.1</a:since>
+            </xsd:appinfo>
+        </xsd:annotation>
+        <xsd:sequence>
+            <xsd:element name="name" type="xsd:string" >
+                <xsd:annotation>
+                    <xsd:documentation>
+                        Unique name of the authentication module. This name is fact a short identifier.
+                        It is supposed to give some idea about nature of the module to system administrator.
+                        But it is not supposed to be used as a user-friendly label for the module.
+                        Module name must be unique.
+                    </xsd:documentation>
+                </xsd:annotation>
+            </xsd:element>
+            <xsd:element name="description" type="xsd:string" minOccurs="0">
+                <xsd:annotation>
+                    <xsd:documentation>
+                        Free form description of the module (administrator comment).
+                    </xsd:documentation>
+                </xsd:annotation>
+            </xsd:element>
+            <xsd:element name="focusType" type="xsd:QName" minOccurs="0" default="UserType">
+                <xsd:annotation>
+                    <xsd:documentation>
+                        Type of focal object that this assignment/inducement applies to. E.g UserType, RoleType, OrgType, ...
+                    </xsd:documentation>
+                </xsd:annotation>
+            </xsd:element>
+            <xsd:element ref="tns:documentation" minOccurs="0" maxOccurs="1"/>
+        </xsd:sequence>
+    </xsd:complexType>
+
+    <xsd:complexType name="AbstractCredentialAuthenticationModuleType" abstract="true">
+        <xsd:annotation>
+            <xsd:documentation>
+                <p>
+                    Common definition for all authentication modules that use password.
+                </p>
+                <p>
+                    This is an authentication module setting. It controls how credentials are used
+                    for authentication. It does not control how credentials are set (stored), e.g. it does NOT
+                    control password policy. Credential policy setting is supposed to do that.
+                    E.g. acceptEmptyPassword setting in this data type controls whether empty password can
+                    be used for authentication. It does not control whether empty password can be set or whether
+                    existing password can be removed.
+                </p>
+            </xsd:documentation>
+            <xsd:appinfo>
+                <a:container/>
+                <a:since>4.1</a:since>
+            </xsd:appinfo>
+        </xsd:annotation>
+        <xsd:complexContent>
+            <xsd:extension base="tns:AbstractAuthenticationModuleType">
+                <xsd:sequence>
+                    <xsd:element name="credentialName" type="xsd:string" minOccurs="0" maxOccurs="1">
+                        <xsd:annotation>
+                            <xsd:documentation>
+                                Name of credential definition that should be used when validating password.
+                                This must point to a valid credential definition
+                                in the "credential" section of a security policy.
+                                If not specified then default password definition is used.
+                            </xsd:documentation>
+                        </xsd:annotation>
+                    </xsd:element>
+                    <!-- TODO: Security questions validation policy: how many questions to present, how many need to be answered successfuly, randomize order, etc. -->
+                </xsd:sequence>
+            </xsd:extension>
+        </xsd:complexContent>
+    </xsd:complexType>
+
+    <xsd:complexType name="AbstractPasswordAuthenticationModuleType" abstract="true">
+        <xsd:annotation>
+            <xsd:documentation>
+                Common definition for all authentication modules that use password.
+            </xsd:documentation>
+            <xsd:appinfo>
+                <a:container/>
+                <a:since>4.1</a:since>
+            </xsd:appinfo>
+        </xsd:annotation>
+        <xsd:complexContent>
+            <xsd:extension base="tns:AbstractCredentialAuthenticationModuleType">
+                <xsd:sequence>
+                    <xsd:element name="acceptEmptyPassword" type="xsd:boolean" minOccurs="0" maxOccurs="1" default="false">
+                        <xsd:annotation>
+                            <xsd:documentation>
+                                If set to true than an empty (all blank) password will be accepted as valid password.
+                                Password is still compared with user's password. Therefore for the password to be accepted
+                                an empty password must still be set as a credential for a user.
+                            </xsd:documentation>
+                        </xsd:annotation>
+                    </xsd:element>
+                </xsd:sequence>
+            </xsd:extension>
+        </xsd:complexContent>
+    </xsd:complexType>
+
+    <xsd:complexType name="AuthenticationModuleLoginFormType">
+        <xsd:annotation>
+            <xsd:documentation>
+                Definition of "login form" module. The module is used for interactive log-in of a user by using
+                HTML forms.
+            </xsd:documentation>
+            <xsd:appinfo>
+                <a:container/>
+                <a:since>4.1</a:since>
+            </xsd:appinfo>
+        </xsd:annotation>
+        <xsd:complexContent>
+            <xsd:extension base="tns:AbstractPasswordAuthenticationModuleType">
+                <xsd:sequence>
+                    <!-- Nothing to add now. Maybe later. -->
+                </xsd:sequence>
+            </xsd:extension>
+        </xsd:complexContent>
+    </xsd:complexType>
+
+    <xsd:complexType name="AuthenticationModuleHttpBasicType">
+        <xsd:annotation>
+            <xsd:documentation>
+                Definition of HTTP BASIC authentication module (RFC 7617).
+            </xsd:documentation>
+            <xsd:appinfo>
+                <a:container/>
+                <a:since>4.1</a:since>
+            </xsd:appinfo>
+        </xsd:annotation>
+        <xsd:complexContent>
+            <xsd:extension base="tns:AbstractPasswordAuthenticationModuleType">
+                <xsd:sequence>
+                    <!-- Nothing to add now. Maybe later. -->
+                </xsd:sequence>
+            </xsd:extension>
+        </xsd:complexContent>
+    </xsd:complexType>
+
+    <xsd:complexType name="AuthenticationModuleHttpHeaderType">
+        <xsd:annotation>
+            <xsd:documentation>
+                Pseudo-authentication for pre-authenticated users. Based on HTTP header values.
+            </xsd:documentation>
+            <xsd:appinfo>
+                <a:container/>
+                <a:since>4.1</a:since>
+            </xsd:appinfo>
+        </xsd:annotation>
+        <xsd:complexContent>
+            <xsd:extension base="tns:AbstractAuthenticationModuleType">
+                <xsd:sequence>
+                    <xsd:element name="usernameHeader" type="xsd:string" minOccurs="0" maxOccurs="1">
+                        <xsd:annotation>
+                            <xsd:documentation>
+                                Name of HTTP header that contains username.
+                            </xsd:documentation>
+                        </xsd:annotation>
+                    </xsd:element>
+                    <xsd:element name="logoutUrl" type="xsd:string" minOccurs="0">
+                        <xsd:annotation>
+                            <xsd:documentation>
+                                Url for redirect after logout. Default is '/'.
+                            </xsd:documentation>
+                        </xsd:annotation>
+                    </xsd:element>
+                    <!-- later: oidHeader -->
+                </xsd:sequence>
+            </xsd:extension>
+        </xsd:complexContent>
+    </xsd:complexType>
+
+    <xsd:complexType name="AuthenticationModuleSaml2Type">
+        <xsd:annotation>
+            <xsd:documentation>
+                SAML2 authentication module support authentication via Identity provider with SAML2.
+            </xsd:documentation>
+            <xsd:appinfo>
+                <a:container/>
+                <a:since>4.1</a:since>
+            </xsd:appinfo>
+        </xsd:annotation>
+        <xsd:complexContent>
+            <xsd:extension base="tns:AbstractAuthenticationModuleType">
+                <xsd:sequence>
+                    <xsd:element name="network" type="tns:AuthenticationModuleSaml2NetworkType" minOccurs="0" maxOccurs="1"/>
+                    <xsd:element name="serviceProvider" type="tns:AuthenticationModuleSaml2ServiceProviderType" minOccurs="1" maxOccurs="1"/>
+                    <!-- TODO: other elements -->
+                </xsd:sequence>
+            </xsd:extension>
+        </xsd:complexContent>
+    </xsd:complexType>
+
+    <xsd:complexType name="AuthenticationModuleSaml2NetworkType">
+        <xsd:annotation>
+            <xsd:documentation>
+                SAML2 authentication module, network configuration.
+            </xsd:documentation>
+            <xsd:appinfo>
+                <a:container/>
+                <a:since>4.1</a:since>
+            </xsd:appinfo>
+        </xsd:annotation>
+        <xsd:sequence>
+            <xsd:element name="readTimeout" type="xsd:int" minOccurs="0" maxOccurs="1"/>
+            <xsd:element name="connectTimeout" type="xsd:int" minOccurs="0" maxOccurs="1"/>
+        </xsd:sequence>
+    </xsd:complexType>
+
+    <xsd:complexType name="AuthenticationModuleSaml2ServiceProviderType">
+        <xsd:annotation>
+            <xsd:documentation>
+                SAML2 authentication module, service provider configuration.
+            </xsd:documentation>
+            <xsd:appinfo>
+                <a:container/>
+                <a:since>4.1</a:since>
+            </xsd:appinfo>
+        </xsd:annotation>
+        <xsd:sequence>
+            <xsd:element name="entityId" type="xsd:string" minOccurs="1" maxOccurs="1">
+                <xsd:annotation>
+                    <xsd:documentation>
+                        Unique identifier of the service provider.
+                    </xsd:documentation>
+                </xsd:annotation>
+            </xsd:element>
+            <xsd:element name="alias" type="xsd:string" minOccurs="0" maxOccurs="1">
+                <xsd:annotation>
+                    <xsd:documentation>
+                        Unique alias used to identify the selected local service provider based on used URL.
+                    </xsd:documentation>
+                </xsd:annotation>
+            </xsd:element>
+            <xsd:element name="aliasForPath" type="xsd:string" minOccurs="0" maxOccurs="1">
+                <xsd:annotation>
+                    <xsd:documentation>
+                        Alias used for AssertionConsumerServiceURL.
+                    </xsd:documentation>
+                </xsd:annotation>
+            </xsd:element>
+            <xsd:element name="defaultSigningAlgorithm" type="tns:AuthenticationModuleSaml2SigningAlgorithmType" minOccurs="0" maxOccurs="1">
+                <xsd:annotation>
+                    <xsd:documentation>
+                        Default signing algorithm. Default is RSA_SHA256.
+                    </xsd:documentation>
+                </xsd:annotation>
+            </xsd:element>
+            <xsd:element name="defaultDigest" type="tns:AuthenticationModuleSaml2DigestType" minOccurs="0" maxOccurs="1">
+                <xsd:annotation>
+                    <xsd:documentation>
+                        Default digest method. Default is SHA256;
+                    </xsd:documentation>
+                </xsd:annotation>
+            </xsd:element>
+<!--            <xsd:element name="signMetadata" type="xsd:boolean" minOccurs="0" maxOccurs="1" default="false">-->
+<!--                <xsd:annotation>-->
+<!--                    <xsd:documentation>-->
+<!--                        When true generated metadata will be signed using XML Signature using certificate with alias of signing key.-->
+<!--                    </xsd:documentation>-->
+<!--                </xsd:annotation>-->
+<!--            </xsd:element>-->
+            <xsd:element name="signRequests" type="xsd:boolean" minOccurs="0" maxOccurs="1" default="false">
+                <xsd:annotation>
+                    <xsd:documentation>
+                        Flag indicating whether this service signs authentication requests.
+                    </xsd:documentation>
+                </xsd:annotation>
+            </xsd:element>
+            <xsd:element name="wantAssertionsSigned" type="xsd:boolean" minOccurs="0" maxOccurs="1" default="false">
+                <xsd:annotation>
+                    <xsd:documentation>
+                        Flag indicating whether this service requires signed assertions.
+                    </xsd:documentation>
+                </xsd:annotation>
+            </xsd:element>
+            <xsd:element name="singleLogoutEnabled" type="xsd:boolean" minOccurs="0" maxOccurs="1" default="true">
+                <xsd:annotation>
+                    <xsd:documentation>
+                        Flag indicating whether this service enable single logout.
+                    </xsd:documentation>
+                </xsd:annotation>
+            </xsd:element>
+            <xsd:element name="nameId" type="tns:AuthenticationModuleSaml2NameIdType" minOccurs="0" maxOccurs="unbounded">
+                <xsd:annotation>
+                    <xsd:documentation>
+                        Name identifiers to be included in the metadata. Supported values are:
+                        EMAIL, TRANSIENT, PERSISTENT, UNSPECIFIED and X509_SUBJECT.
+                        Order of NameIDs in the property determines order of NameIDs
+                        in the generated metadata.
+                    </xsd:documentation>
+                </xsd:annotation>
+            </xsd:element>
+            <xsd:element name="keys" type="tns:AuthenticationModuleSaml2KeyType" minOccurs="0" maxOccurs="1">
+                <xsd:annotation>
+                    <xsd:documentation>
+                        Key used by service provider.
+                    </xsd:documentation>
+                </xsd:annotation>
+            </xsd:element>
+            <xsd:element name="provider" type="tns:AuthenticationModuleSaml2ProviderType" minOccurs="1" maxOccurs="unbounded">
+                <xsd:annotation>
+                    <xsd:documentation>
+                        Possible identity providers for this service provider.
+                    </xsd:documentation>
+                </xsd:annotation>
+            </xsd:element>
+            <xsd:element name="metadata" type="tns:AuthenticationModuleSaml2ProviderMetadataType" minOccurs="0" maxOccurs="1">
+                <xsd:annotation>
+                    <xsd:documentation>
+                        Service provider can use prepared metadata.
+                    </xsd:documentation>
+                </xsd:annotation>
+            </xsd:element>
+        </xsd:sequence>
+    </xsd:complexType>
+
+    <xsd:simpleType name="AuthenticationModuleSaml2NameIdType">
+        <xsd:annotation>
+            <xsd:documentation>
+                Possible NameId.
+            </xsd:documentation>
+            <xsd:appinfo>
+                <jaxb:typesafeEnumClass/>
+            </xsd:appinfo>
+        </xsd:annotation>
+        <xsd:restriction base="xsd:string">
+            <xsd:enumeration value="urn:oasis:names:tc:SAML:1.1:nameid-format:emailAddress">
+                <xsd:annotation>
+                    <xsd:appinfo>
+                        <jaxb:typesafeEnumMember name="EMAIL"/>
+                    </xsd:appinfo>
+                </xsd:annotation>
+            </xsd:enumeration>
+            <xsd:enumeration value="urn:oasis:names:tc:SAML:2.0:nameid-format:transient">
+                <xsd:annotation>
+                    <xsd:appinfo>
+                        <jaxb:typesafeEnumMember name="TRANSIENT"/>
+                    </xsd:appinfo>
+                </xsd:annotation>
+            </xsd:enumeration>
+            <xsd:enumeration value="urn:oasis:names:tc:SAML:2.0:nameid-format:persistent">
+                <xsd:annotation>
+                    <xsd:appinfo>
+                        <jaxb:typesafeEnumMember name="PERSISTENT"/>
+                    </xsd:appinfo>
+                </xsd:annotation>
+            </xsd:enumeration>
+            <xsd:enumeration value="urn:oasis:names:tc:SAML:1.1:nameid-format:unspecified">
+                <xsd:annotation>
+                    <xsd:appinfo>
+                        <jaxb:typesafeEnumMember name="UNSPECIFIED"/>
+                    </xsd:appinfo>
+                </xsd:annotation>
+            </xsd:enumeration>
+            <xsd:enumeration value="urn:oasis:names:tc:SAML:1.1:nameid-format:X509SubjectName">
+                <xsd:annotation>
+                    <xsd:appinfo>
+                        <jaxb:typesafeEnumMember name="X509_SUBJECT"/>
+                    </xsd:appinfo>
+                </xsd:annotation>
+            </xsd:enumeration>
+        </xsd:restriction>
+    </xsd:simpleType>
+
+    <xsd:simpleType name="AuthenticationModuleSaml2DigestType">
+        <xsd:annotation>
+            <xsd:documentation>
+                Possible digest method.
+            </xsd:documentation>
+            <xsd:appinfo>
+                <jaxb:typesafeEnumClass/>
+            </xsd:appinfo>
+        </xsd:annotation>
+        <xsd:restriction base="xsd:string">
+            <xsd:enumeration value="http://www.w3.org/2000/09/xmldsig#sha1">
+                <xsd:annotation>
+                    <xsd:appinfo>
+                        <jaxb:typesafeEnumMember name="SHA1"/>
+                    </xsd:appinfo>
+                </xsd:annotation>
+            </xsd:enumeration>
+            <xsd:enumeration value="http://www.w3.org/2001/04/xmlenc#sha256">
+                <xsd:annotation>
+                    <xsd:appinfo>
+                        <jaxb:typesafeEnumMember name="SHA256"/>
+                    </xsd:appinfo>
+                </xsd:annotation>
+            </xsd:enumeration>
+            <xsd:enumeration value="http://www.w3.org/2001/04/xmlenc#sha512">
+                <xsd:annotation>
+                    <xsd:appinfo>
+                        <jaxb:typesafeEnumMember name="SHA512"/>
+                    </xsd:appinfo>
+                </xsd:annotation>
+            </xsd:enumeration>
+            <xsd:enumeration value="http://www.w3.org/2001/04/xmlenc#ripemd160">
+                <xsd:annotation>
+                    <xsd:appinfo>
+                        <jaxb:typesafeEnumMember name="RIPEMD160"/>
+                    </xsd:appinfo>
+                </xsd:annotation>
+            </xsd:enumeration>
+        </xsd:restriction>
+    </xsd:simpleType>
+
+    <xsd:simpleType name="AuthenticationModuleSaml2SigningAlgorithmType">
+        <xsd:annotation>
+            <xsd:documentation>
+                Possible signing algorithm.
+            </xsd:documentation>
+            <xsd:appinfo>
+                <jaxb:typesafeEnumClass/>
+            </xsd:appinfo>
+        </xsd:annotation>
+        <xsd:restriction base="xsd:string">
+            <xsd:enumeration value="http://www.w3.org/2000/09/xmldsig#rsa-sha1">
+                <xsd:annotation>
+                    <xsd:appinfo>
+                        <jaxb:typesafeEnumMember name="RSA_SHA1"/>
+                    </xsd:appinfo>
+                </xsd:annotation>
+            </xsd:enumeration>
+            <xsd:enumeration value="http://www.w3.org/2001/04/xmldsig-more#rsa-sha256">
+                <xsd:annotation>
+                    <xsd:appinfo>
+                        <jaxb:typesafeEnumMember name="RSA_SHA256"/>
+                    </xsd:appinfo>
+                </xsd:annotation>
+            </xsd:enumeration>
+            <xsd:enumeration value="http://www.w3.org/2001/04/xmldsig-more#rsa-sha512">
+                <xsd:annotation>
+                    <xsd:appinfo>
+                        <jaxb:typesafeEnumMember name="RSA_SHA512"/>
+                    </xsd:appinfo>
+                </xsd:annotation>
+            </xsd:enumeration>
+            <xsd:enumeration value="http://www.w3.org/2001/04/xmldsig-more#rsa-ripemd160">
+                <xsd:annotation>
+                    <xsd:appinfo>
+                        <jaxb:typesafeEnumMember name="RSA_RIPEMD160"/>
+                    </xsd:appinfo>
+                </xsd:annotation>
+            </xsd:enumeration>
+        </xsd:restriction>
+    </xsd:simpleType>
+
+    <xsd:complexType name="AuthenticationModuleSaml2KeyType">
+        <xsd:annotation>
+            <xsd:documentation>
+                SAML2 key.
+            </xsd:documentation>
+            <xsd:appinfo>
+                <a:container/>
+                <a:since>4.1</a:since>
+            </xsd:appinfo>
+        </xsd:annotation>
+        <xsd:sequence>
+            <xsd:choice>
+                <xsd:element name="activeSimpleKey" type="tns:ModuleSaml2SimpleKeyType" minOccurs="0">
+                    <xsd:annotation>
+                        <xsd:documentation>
+                            Active key.
+                        </xsd:documentation>
+                    </xsd:annotation>
+                </xsd:element>
+                <xsd:element name="activeKeyStoreKey" type="tns:ModuleSaml2KeyStoreKeyType" minOccurs="0">
+                    <xsd:annotation>
+                        <xsd:documentation>
+                            Active key.
+                        </xsd:documentation>
+                    </xsd:annotation>
+                </xsd:element>
+            </xsd:choice> <!--> can use only one of types, but all can be null<-->
+            <xsd:element name="standBySimpleKey" type="tns:ModuleSaml2SimpleKeyType" minOccurs="0" maxOccurs="unbounded">
+                <xsd:annotation>
+                    <xsd:documentation>
+                        Stand-by keys.
+                    </xsd:documentation>
+                </xsd:annotation>
+            </xsd:element>
+            <xsd:element name="standByKeyStoreKey" type="tns:ModuleSaml2KeyStoreKeyType" minOccurs="0" maxOccurs="unbounded">
+                <xsd:annotation>
+                    <xsd:documentation>
+                        Stand-by keys.
+                    </xsd:documentation>
+                </xsd:annotation>
+            </xsd:element>
+        </xsd:sequence>
+    </xsd:complexType>
+
+    <xsd:complexType name="AbstractModuleSaml2KeyType" abstract="true">
+        <xsd:annotation>
+            <xsd:documentation>
+                Abstract SAML2 key.
+            </xsd:documentation>
+            <xsd:appinfo>
+                <a:container/>
+                <a:since>4.1</a:since>
+            </xsd:appinfo>
+        </xsd:annotation>
+        <xsd:sequence>
+            <xsd:element name="type" type="tns:ModuleSaml2KeyTypeType" minOccurs="0" maxOccurs="1"/>
+        </xsd:sequence>
+    </xsd:complexType>
+
+    <xsd:complexType name="ModuleSaml2KeyStoreKeyType">
+        <xsd:annotation>
+            <xsd:documentation>
+                SAML2 simple key.
+            </xsd:documentation>
+            <xsd:appinfo>
+                <a:container/>
+                <a:since>4.1</a:since>
+            </xsd:appinfo>
+        </xsd:annotation>
+        <xsd:complexContent>
+            <xsd:extension base="tns:AbstractModuleSaml2KeyType">
+                <xsd:sequence>
+                    <xsd:element name="keyStorePath" type="xsd:string" minOccurs="1" maxOccurs="1"/>
+                    <xsd:element name="keyStorePassword" type="t:ProtectedStringType" minOccurs="1" maxOccurs="1"/>
+                    <xsd:element name="keyAlias" type="xsd:string" minOccurs="1" maxOccurs="1"/>
+                    <xsd:element name="keyPassword" type="t:ProtectedStringType" minOccurs="1" maxOccurs="1"/>
+                </xsd:sequence>
+            </xsd:extension>
+        </xsd:complexContent>
+    </xsd:complexType>
+
+
+    <xsd:complexType name="ModuleSaml2SimpleKeyType">
+
+            <xsd:annotation>
+                <xsd:documentation>
+                    SAML2 key from key store. Supported only JKS type of key store.
+                </xsd:documentation>
+                <xsd:appinfo>
+                    <a:container/>
+                    <a:since>4.1</a:since>
+                </xsd:appinfo>
+            </xsd:annotation>
+            <xsd:complexContent>
+            <xsd:extension base="tns:AbstractModuleSaml2KeyType">
+                <xsd:sequence>
+                    <xsd:element name="name" type="xsd:string" minOccurs="1" maxOccurs="1"/>
+                    <xsd:element name="privateKey" type="t:ProtectedStringType" minOccurs="1" maxOccurs="1"/>
+                    <xsd:element name="passphrase" type="t:ProtectedStringType" minOccurs="1" maxOccurs="1"/>
+                    <xsd:element name="certificate" type="t:ProtectedStringType" minOccurs="1" maxOccurs="1"/>
+                </xsd:sequence>
+            </xsd:extension>
+        </xsd:complexContent>
+    </xsd:complexType>
+
+    <xsd:simpleType name="ModuleSaml2KeyTypeType">
+        <xsd:annotation>
+            <xsd:appinfo>
+                <xsd:documentation>
+                    Possible types of key.
+                </xsd:documentation>
+                <jaxb:typesafeEnumClass/>
+            </xsd:appinfo>
+        </xsd:annotation>
+        <xsd:restriction base="xsd:string">
+            <xsd:enumeration value="signing">
+                <xsd:annotation>
+                    <xsd:appinfo>
+                        <jaxb:typesafeEnumMember name="SIGNING"/>
+                    </xsd:appinfo>
+                </xsd:annotation>
+            </xsd:enumeration>
+            <xsd:enumeration value="unspecified">
+                <xsd:annotation>
+                    <xsd:appinfo>
+                        <jaxb:typesafeEnumMember name="UNSPECIFIED"/>
+                    </xsd:appinfo>
+                </xsd:annotation>
+            </xsd:enumeration>
+            <xsd:enumeration value="encryption">
+                <xsd:annotation>
+                    <xsd:appinfo>
+                        <jaxb:typesafeEnumMember name="ENCRYPTION"/>
+                    </xsd:appinfo>
+                </xsd:annotation>
+            </xsd:enumeration>
+        </xsd:restriction>
+    </xsd:simpleType>
+
+    <xsd:complexType name="AuthenticationModuleSaml2ProviderType">
+        <xsd:annotation>
+            <xsd:documentation>
+                SAML2 provider.
+            </xsd:documentation>
+            <xsd:appinfo>
+                <a:container/>
+                <a:since>4.1</a:since>
+            </xsd:appinfo>
+        </xsd:annotation>
+        <xsd:sequence>
+            <xsd:element name="entityId" type="xsd:string" minOccurs="1" maxOccurs="1">
+                <xsd:annotation>
+                    <xsd:documentation>
+                        Unique identifier of the identity provider.
+                    </xsd:documentation>
+                </xsd:annotation>
+            </xsd:element>
+            <xsd:element name="alias" type="xsd:string" minOccurs="1" maxOccurs="1">
+                <xsd:annotation>
+                    <xsd:documentation>
+                        Unique alias used to identify the selected local service provider based on used URL.
+                    </xsd:documentation>
+                </xsd:annotation>
+            </xsd:element>
+            <xsd:element name="metadata" type="tns:AuthenticationModuleSaml2ProviderMetadataType" minOccurs="1" maxOccurs="1">
+                <xsd:annotation>
+                    <xsd:documentation>
+                        Metadata of Identity provider.
+                    </xsd:documentation>
+                </xsd:annotation>
+            </xsd:element>
+            <xsd:element name="skipSslValidation" type="xsd:boolean" minOccurs="0" maxOccurs="1" default="false"/>
+            <xsd:element name="metadataTrustCheck" type="xsd:boolean" minOccurs="0" maxOccurs="1" default="false">
+                <xsd:annotation>
+                    <xsd:documentation>
+                        Flag indicating disabled signature verification.
+                    </xsd:documentation>
+                </xsd:annotation>
+            </xsd:element>
+            <xsd:element name="linkText" type="xsd:string" minOccurs="0" maxOccurs="1">
+                <xsd:annotation>
+                    <xsd:documentation>
+                        User friendly name of provider.
+                    </xsd:documentation>
+                </xsd:annotation>
+            </xsd:element>
+            <xsd:element name="authenticationRequestBinding" type="xsd:string" minOccurs="1" maxOccurs="1">
+                <xsd:annotation>
+                    <xsd:documentation>
+                        SAML2 binding used for authentication request.
+                    </xsd:documentation>
+                </xsd:annotation>
+            </xsd:element>
+            <xsd:element name="verificationKeys" type="t:ProtectedStringType" minOccurs="0" maxOccurs="unbounded"/>
+            <xsd:element name="nameOfUsernameAttribute" type="xsd:string" minOccurs="1" maxOccurs="1">
+                <xsd:annotation>
+                    <xsd:documentation>
+                        Name of attribute in response, which value define name of user in Midpoint. For example 'uid'.
+                    </xsd:documentation>
+                </xsd:annotation>
+            </xsd:element>
+        </xsd:sequence>
+    </xsd:complexType>
+
+    <xsd:complexType name="AuthenticationModuleSaml2ProviderMetadataType">
+        <xsd:annotation>
+            <xsd:documentation>
+                SAML2 provider metadata.
+            </xsd:documentation>
+            <xsd:appinfo>
+                <a:container/>
+                <a:since>4.1</a:since>
+            </xsd:appinfo>
+        </xsd:annotation>
+        <xsd:sequence>
+            <xsd:choice>
+                <xsd:element name="metadataUrl" type="xsd:string" minOccurs="1">
+                    <xsd:annotation>
+                        <xsd:documentation>
+                            URL, which show metadata.
+                        </xsd:documentation>
+                    </xsd:annotation>
+                </xsd:element>
+                <xsd:element name="xml" type="xsd:base64Binary" minOccurs="1">
+                    <xsd:annotation>
+                        <xsd:documentation>
+                            Xml of metadata encrypted by base64.
+                        </xsd:documentation>
+                    </xsd:annotation>
+                </xsd:element>
+                <xsd:element name="pathToFile" type="xsd:string" minOccurs="1">
+                    <xsd:annotation>
+                        <xsd:documentation>
+                            Path to xml file, which contains metadata.
+                        </xsd:documentation>
+                    </xsd:annotation>
+                </xsd:element>
+            </xsd:choice>
+        </xsd:sequence>
+    </xsd:complexType>
+
+    <xsd:complexType name="AuthenticationModuleOidcType">
+        <xsd:annotation>
+            <xsd:documentation>
+                OpenId Connect authentication module.
+                PLACEHOLDER. NOT SUPPORTED YET.
+            </xsd:documentation>
+            <xsd:appinfo>
+                <a:container/>
+                <a:since>4.1</a:since>
+            </xsd:appinfo>
+        </xsd:annotation>
+        <xsd:complexContent>
+            <xsd:extension base="tns:AbstractAuthenticationModuleType">
+                <xsd:sequence>
+                    <!-- later: real elements -->
+                </xsd:sequence>
+            </xsd:extension>
+        </xsd:complexContent>
+    </xsd:complexType>
+
+    <xsd:complexType name="AuthenticationModuleMailNonceType">
+        <xsd:annotation>
+            <xsd:documentation>
+                Mail nonce authentication module.
+                Module that sends randomly generated nonce in URL in mail message.
+            </xsd:documentation>
+            <xsd:appinfo>
+                <a:container/>
+                <a:since>4.1</a:since>
+            </xsd:appinfo>
+        </xsd:annotation>
+        <xsd:complexContent>
+            <xsd:extension base="tns:AbstractPasswordAuthenticationModuleType">
+                <xsd:sequence>
+                    <!-- Later: emailAddressItem path -->
+                </xsd:sequence>
+            </xsd:extension>
+        </xsd:complexContent>
+    </xsd:complexType>
+
+    <xsd:complexType name="AuthenticationModuleSmsNonceType">
+        <xsd:annotation>
+            <xsd:documentation>
+                SMS (mobile text message) nonce authentication module.
+                Module that sends randomly generated nonce in mobile text message (SMS).
+            </xsd:documentation>
+            <xsd:appinfo>
+                <a:container/>
+                <a:since>4.1</a:since>
+            </xsd:appinfo>
+        </xsd:annotation>
+        <xsd:complexContent>
+            <xsd:extension base="tns:AbstractPasswordAuthenticationModuleType">
+                <xsd:sequence>
+                    <xsd:element name="mobileTelephoneNumberItemPath" type="t:ItemPathType" minOccurs="0" maxOccurs="1">
+                        <xsd:annotation>
+                            <xsd:documentation>
+                                Path of a user property that will be the source of a mobile telephone number.
+                                This number will be the target of SMS message.
+                            </xsd:documentation>
+                        </xsd:annotation>
+                    </xsd:element>
+                </xsd:sequence>
+            </xsd:extension>
+        </xsd:complexContent>
+    </xsd:complexType>
+
+    <xsd:complexType name="AbstractSecurityQuestionsAuthenticationModuleType" abstract="true">
+        <xsd:annotation>
+            <xsd:documentation>
+                Common definition for all authentication modules that use security questions.
+            </xsd:documentation>
+            <xsd:appinfo>
+                <a:container/>
+                <a:since>4.1</a:since>
+            </xsd:appinfo>
+        </xsd:annotation>
+        <xsd:complexContent>
+            <xsd:extension base="tns:AbstractCredentialAuthenticationModuleType">
+                <xsd:sequence>
+                    <!-- TODO: Security questions validation policy: how many questions to present, how many need to be answered successfuly, randomize order, etc. -->
+                </xsd:sequence>
+            </xsd:extension>
+        </xsd:complexContent>
+    </xsd:complexType>
+
+    <xsd:complexType name="AuthenticationModuleSecurityQuestionsFormType">
+        <xsd:annotation>
+            <xsd:documentation>
+                Definition of "security questions form" module. The module is used for interactive log-in of a user by
+                answering a set of security questions.
+            </xsd:documentation>
+            <xsd:appinfo>
+                <a:container/>
+                <a:since>4.1</a:since>
+            </xsd:appinfo>
+        </xsd:annotation>
+        <xsd:complexContent>
+            <xsd:extension base="tns:AbstractSecurityQuestionsAuthenticationModuleType">
+                <xsd:sequence>
+                    <!-- Nothing to add now. Maybe later. -->
+                </xsd:sequence>
+            </xsd:extension>
+        </xsd:complexContent>
+    </xsd:complexType>
+
+    <xsd:complexType name="AuthenticationModuleHttpSecQType">
+        <xsd:annotation>
+            <xsd:documentation>
+                Definition of HTTP SecQ module. The module is used for quasi-interative log-in of a user by
+                answering a set of security questions. The HTTP SecQ mechanism is similar to HTTP BASIC mechanism,
+                but it is using security questions instead of password.
+            </xsd:documentation>
+            <xsd:appinfo>
+                <a:container/>
+                <a:since>4.1</a:since>
+            </xsd:appinfo>
+        </xsd:annotation>
+        <xsd:complexContent>
+            <xsd:extension base="tns:AbstractSecurityQuestionsAuthenticationModuleType">
+                <xsd:sequence>
+                    <!-- Nothing to add now. Maybe later. -->
+                </xsd:sequence>
+            </xsd:extension>
+        </xsd:complexContent>
+    </xsd:complexType>
+
+    <xsd:complexType name="AuthenticationSequenceType">
+        <xsd:annotation>
+            <xsd:documentation>
+                Authentication sequence. It is a sequence of authentication modules. The modules could be invoked
+                in order, or they may be invoked in parallel if the specific implementation allows such approach.
+                The purpose of the sequence is to guide user through a complete authentication process.
+            </xsd:documentation>
+            <xsd:appinfo>
+                <a:container/>
+                <a:since>4.1</a:since>
+            </xsd:appinfo>
+        </xsd:annotation>
+        <xsd:sequence>
+            <xsd:element name="name" type="xsd:string" minOccurs="1">
+                <xsd:annotation>
+                    <xsd:documentation>
+                        Unique name of the authentication sequence. This name is fact a short identifier.
+                        It is supposed to give some idea about purpose of the sequence to system administrator.
+                        But it is not supposed to be used as a user-friendly label.
+                        Sequence name must be unique.
+                    </xsd:documentation>
+                </xsd:annotation>
+            </xsd:element>
+            <xsd:element name="description" type="xsd:string" minOccurs="0">
+                <xsd:annotation>
+                    <xsd:documentation>
+                        Free form description of the sequence (administrator comment).
+                    </xsd:documentation>
+                </xsd:annotation>
+            </xsd:element>
+            <xsd:element ref="tns:documentation" minOccurs="0" maxOccurs="1"/>
+            <xsd:element name="channel" type="tns:AuthenticationSequenceChannelType" minOccurs="1">
+                <xsd:annotation>
+                    <xsd:documentation>
+                        Specification of channel for authentication sequence.
+                    </xsd:documentation>
+                </xsd:annotation>
+            </xsd:element>
+            <xsd:element name="requireAssignmentTarget" type="c:ObjectReferenceType" minOccurs="0" maxOccurs="unbounded">
+                <xsd:annotation>
+                    <xsd:documentation>
+                        Required assignment target. This authentication sequence is applicable only to users that
+                        have active assignment with this target (and relation). If the sequence is attempted on a user
+                        that does not have this assignment then the authentication will fail.
+                    </xsd:documentation>
+                </xsd:annotation>
+            </xsd:element>
+            <!-- later: prohibitAssignmentTarget -->
+            <!-- later: authenticationContextAttribute -->
+            <xsd:element name="module" type="tns:AuthenticationSequenceModuleType" minOccurs="1" maxOccurs="unbounded">
+                <xsd:annotation>
+                    <xsd:documentation>
+                        Specification of authentication module in the sequence.
+                    </xsd:documentation>
+                </xsd:annotation>
+            </xsd:element>
+        </xsd:sequence>
+    </xsd:complexType>
+
+    <xsd:complexType name="AuthenticationSequenceChannelType">
+        <xsd:annotation>
+            <xsd:documentation>
+                Channel specification for authentication sequence. It specifies whether this sequence is usable for
+                a specific channel (user/GUI, REST, etc.)
+            </xsd:documentation>
+            <xsd:appinfo>
+                <a:container/>
+                <a:since>4.1</a:since>
+            </xsd:appinfo>
+        </xsd:annotation>
+        <xsd:sequence>
+            <xsd:element name="channelId" type="xsd:string" minOccurs="1">
+                <xsd:annotation>
+                    <xsd:documentation>
+                        Name (URI) of the channel.
+                    </xsd:documentation>
+                </xsd:annotation>
+            </xsd:element>
+            <xsd:element name="description" type="xsd:string" minOccurs="0">
+                <xsd:annotation>
+                    <xsd:documentation>
+                        Free form description (administrator comment).
+                    </xsd:documentation>
+                </xsd:annotation>
+            </xsd:element>
+            <xsd:element ref="tns:documentation" minOccurs="0" maxOccurs="1"/>
+            <xsd:element name="default" type="xsd:boolean" minOccurs="0">
+                <xsd:annotation>
+                    <xsd:documentation>
+                        Specifies whether this sequence is the default sequence for a specified channel.
+                        The default sequence will be chosen in case that specific sequence was not requested, e.g. by using URL suffix.
+                        If this element is not present and only a single sequence is defined for a channel,
+                        then such sequence is considered to be the default. If more than one sequence is specified then
+                        none of them is considered to be default. In that case this element must be used explicitly.
+                    </xsd:documentation>
+                </xsd:annotation>
+            </xsd:element>
+            <xsd:element name="urlSuffix" type="xsd:string" minOccurs="1">
+                <xsd:annotation>
+                    <xsd:documentation>
+                        URL suffix that can be used to select this authentication sequence specifically. URL suffix can't contains slash '/'.
+                    </xsd:documentation>
+                </xsd:annotation>
+            </xsd:element>
+            <!-- later: URL parameter to select this sequence? -->
+        </xsd:sequence>
+    </xsd:complexType>
+
+    <xsd:complexType name="AuthenticationSequenceModuleType">
+        <xsd:annotation>
+            <xsd:documentation>
+                <p>
+                    Specification of authentication module in the sequence.
+                </p>
+                <p>
+                    The authentication modules are evaluated in sequence (or in parallel if possible).
+                    At least one authentication module must succeed for authentication to be successful.
+                    If there are required or requisite modules in the sequence then all of them must succeed
+                    for the sequence to be successful.
+                </p>
+            </xsd:documentation>
+            <xsd:appinfo>
+                <a:container/>
+                <a:since>4.1</a:since>
+            </xsd:appinfo>
+        </xsd:annotation>
+        <xsd:sequence>
+            <xsd:element name="name" type="xsd:string" minOccurs="1">
+                <xsd:annotation>
+                    <xsd:documentation>
+                        Reference to the authentication module name. Value of this element must match name of
+                        existing authentication module.
+                    </xsd:documentation>
+                </xsd:annotation>
+            </xsd:element>
+            <xsd:element name="description" type="xsd:string" minOccurs="0">
+                <xsd:annotation>
+                    <xsd:documentation>
+                        Free form description (administrator comment).
+                    </xsd:documentation>
+                </xsd:annotation>
+            </xsd:element>
+            <xsd:element ref="tns:documentation" minOccurs="0" maxOccurs="1"/>
+            <xsd:element name="order" type="xsd:int" minOccurs="0" default="100">
+                <xsd:annotation>
+                    <xsd:documentation>
+                        Ordering number for the module. The modules are sorted according to those numbers.
+                        Modules that have the same value of "order" can be evaluated in parallel in case that
+                        actual use of authentication mechanism allows that.
+                    </xsd:documentation>
+                </xsd:annotation>
+            </xsd:element>
+            <xsd:element name="necessity" type="tns:AuthenticationSequenceModuleNecessityType" minOccurs="0" default="sufficient">
+                <xsd:annotation>
+                    <xsd:documentation>
+                        Necessity, i.e. the level of requirement, whether the module is mandatory or optional.
+                    </xsd:documentation>
+                </xsd:annotation>
+            </xsd:element>
+            <!-- later: requireAuthenticationAttribute, transformAuthenticationAttribute -->
+        </xsd:sequence>
+    </xsd:complexType>
+
+    <xsd:simpleType name="AuthenticationSequenceModuleNecessityType">
+        <xsd:annotation>
+            <xsd:documentation>
+                Necessity, i.e. the level of requirement, whether the module is mandatory or optional.
+            </xsd:documentation>
+            <xsd:appinfo>
+                <a:since>4.1</a:since>
+                <jaxb:typesafeEnumClass/>
+            </xsd:appinfo>
+        </xsd:annotation>
+        <xsd:restriction base="xsd:string">
+            <xsd:enumeration value="sufficient">
+                <xsd:annotation>
+                    <xsd:documentation>
+                        The module is sufficient for authentication to succeed. It is NOT required to succeed.
+                        If this module succeeds, the evaluation stops. The result is a success. Other modules are NOT evaluated.
+                        (Except for the case when "required" module that was evaluated before has failed.)
+                        If this module fails, the evaluation continues. Other modules are evaluated.
+                    </xsd:documentation>
+                    <xsd:appinfo>
+                        <jaxb:typesafeEnumMember name="SUFFICIENT"/>
+                    </xsd:appinfo>
+                </xsd:annotation>
+            </xsd:enumeration>
+            <!-- We support only "sufficient" modules in 4.1. Full support for "necessity" is planned for later.
+            <xsd:enumeration value="required">
+                <xsd:annotation>
+                    <xsd:documentation>
+                        The module is required. The module must succeed for the entire sequence to be successful.
+                        If this module succeeds, the evaluation continues. Other modules are evaluated.
+                        If this module fails, the evaluation continues. Other modules are evaluated.
+                        Final result of authentication sequence is a failure.
+                    </xsd:documentation>
+                    <xsd:appinfo>
+                        <jaxb:typesafeEnumMember name="REQUIRED"/>
+                    </xsd:appinfo>
+                </xsd:annotation>
+            </xsd:enumeration>
+            <xsd:enumeration value="requisite">
+                <xsd:annotation>
+                    <xsd:documentation>
+                        The module is required. The module must succeed for the entire sequence to be successful.
+                        If this module succeeds, the evaluation continues. Other modules are evaluated.
+                        If this module fails, the evaluation stops with an error. Other modules are NOT evaluated.
+                        Final result of authentication sequence is a failure.
+                    </xsd:documentation>
+                    <xsd:appinfo>
+                        <jaxb:typesafeEnumMember name="REQUISITE"/>
+                    </xsd:appinfo>
+                </xsd:annotation>
+            </xsd:enumeration>
+            <xsd:enumeration value="optional">
+                <xsd:annotation>
+                    <xsd:documentation>
+                        The module is optional. It is NOT required to succeed.
+                        Optional module does not really influence the result of the authentication.
+                        But it may be used to add some authentication attributes, it may be used to cross-authenticate
+                        is SSO realms and so on.
+                        If this module succeeds, the evaluation continues.
+                        If this module fails, the evaluation continues.
+                        The result of the sequence is a failure only if this is the only module in the sequence and it fails.
+                    </xsd:documentation>
+                    <xsd:appinfo>
+                        <jaxb:typesafeEnumMember name="SUFFICIENT"/>
+                    </xsd:appinfo>
+                </xsd:annotation>
+            </xsd:enumeration>
+            -->
+        </xsd:restriction>
+    </xsd:simpleType>
+
+    <xsd:complexType name="CredentialsPolicyType">
+        <xsd:annotation>
+            <xsd:documentation>
+                <p>
+                    Credentials management policy. It specifies the management details for each supported
+                    credentials type. It defines parameters such as credential lifetime. It may define even
+                    a very complex schemes for some credential types. E.g. it may define a complete security
+                    questions.
+                </p>
+                <p>
+                    This section is a definition of user credentials that midPoint can MANAGE.
+                    Which mostly means writing/changing the credentials. This section is not directly concerned
+                    with authentication or credential reset - at least not directly.
+                    But there may be dependencies. E.g. password reset may use password policy to generate/validate new password.
+                    Also, resource-side passwords need to be defined here to be used by authentication modules.
+                </p>
+            </xsd:documentation>
+            <xsd:appinfo>
+                <a:container/>
+            </xsd:appinfo>
+        </xsd:annotation>
+        <xsd:sequence>
+            <xsd:element name="default" type="tns:CredentialPolicyType" minOccurs="0">
+                <xsd:annotation>
+                    <xsd:documentation>
+                        Common setting applied to all other credentials type. Any of this
+                        setting can be overridden in the individual credentials setting.
+                    </xsd:documentation>
+                </xsd:annotation>
+            </xsd:element>
+            <xsd:element name="password" type="tns:PasswordCredentialsPolicyType" minOccurs="0"/>
+            <!-- later: resourcePassword ("pass-through" authentication using connector). -->
+            <xsd:element name="securityQuestions" type="tns:SecurityQuestionsCredentialsPolicyType" minOccurs="0"/>
+            <xsd:element name="nonce" type="tns:NonceCredentialsPolicyType" minOccurs="0" maxOccurs="unbounded">
+                <xsd:annotation>
+                    <xsd:documentation>
+                        Nonce settings used to generate one-time random values.
+                        Used in self-registration, e-mail-based password reset and possibly also
+                        other scenarios.
+                    </xsd:documentation>
+                </xsd:annotation>
+            </xsd:element>
+            <!-- More credential types may come here in the future. -->
+        </xsd:sequence>
+    </xsd:complexType>
+
+    <xsd:complexType name="RegistrationsPolicyType">
+        <xsd:annotation>
+            <xsd:documentation>
+                TODO
+            </xsd:documentation>
+            <xsd:appinfo>
+                <a:container/>
+            </xsd:appinfo>
+        </xsd:annotation>
+        <xsd:sequence>
+            <xsd:element name="selfRegistration" type="tns:SelfRegistrationPolicyType" minOccurs="0">
+            </xsd:element>
+            <xsd:element name="postAuthentication" type="tns:SelfRegistrationPolicyType" minOccurs="0">
+                <xsd:annotation>
+                    <xsd:appinfo>
+                        <a:since>3.8</a:since>
+                    </xsd:appinfo>
+                </xsd:annotation>
+            </xsd:element>
+
+            <!-- More registration types may come here in the future. -->
+        </xsd:sequence>
+    </xsd:complexType>
+
+    <xsd:complexType name="CredentialsResetPolicyType">
+        <xsd:annotation>
+            <xsd:documentation>
+                <p>
+                    Credentials reset management policy. It specifies the management details for each supported
+                    credentials reset type. It defines parameters such as reset method.
+                </p>
+                <p>
+                    The idea is that all the password reset mechanisms have the same parts:
+                    request, authentication, credential source, delivery.
+                    This data structure is meant to configure those steps.
+                </p>
+            </xsd:documentation>
+            <xsd:appinfo>
+                <a:container/>
+            </xsd:appinfo>
+        </xsd:annotation>
+        <xsd:sequence>
+            <xsd:element name="name" type="xsd:string" minOccurs="0">
+                <xsd:annotation>
+                    <xsd:documentation>
+                        Name of the password reset scheme. This is a short name that acts both as an
+                        identifier of the scheme and also as a short name used for diagnostics.
+                    </xsd:documentation>
+                    <xsd:appinfo>
+                        <a:since>3.7.1</a:since>
+                    </xsd:appinfo>
+                </xsd:annotation>
+            </xsd:element>
+            <xsd:element name="description" type="xsd:string" minOccurs="0">
+                <xsd:annotation>
+                    <xsd:documentation>
+                        Free form description of the credential reset method (administrator comment).
+                    </xsd:documentation>
+                    <xsd:appinfo>
+                        <a:since>4.1</a:since>
+                    </xsd:appinfo>
+                </xsd:annotation>
+            </xsd:element>
+            <xsd:element ref="tns:documentation" minOccurs="0" maxOccurs="1"/>
+            <xsd:element name="authenticationSequenceName" type="xsd:string" minOccurs="0">
+                <xsd:annotation>
+                    <xsd:documentation>
+                        Defined authentication sequence, which will be use for reset credential.
+                    </xsd:documentation>
+                    <xsd:appinfo>
+                        <a:since>4.1</a:since>
+                    </xsd:appinfo>
+                </xsd:annotation>
+            </xsd:element>
+            <!-- Later: authenticationSequenceName -->
+            <xsd:element name="newCredentialSource" type="tns:CredentialSourceType" minOccurs="0" maxOccurs="1">
+                <xsd:annotation>
+                    <xsd:documentation>
+                        Source of a new credential value. This setting specifies whether the new credential
+                        value should be provided by the user, randomly generated, derived by a key-exchange
+                        protocol and so on.
+                    </xsd:documentation>
+                    <xsd:appinfo>
+                        <a:since>3.7.1</a:since>
+                    </xsd:appinfo>
+                </xsd:annotation>
+            </xsd:element>
+            <xsd:element name="forceChange" type="xsd:boolean" minOccurs="0" maxOccurs="1" default="false">
+                <xsd:annotation>
+                    <xsd:documentation>
+                        If set to true then the new credential will have the forceChange flag set.
+                        Which usually means that the user will have to change the credential on next logon.
+                    </xsd:documentation>
+                    <xsd:appinfo>
+                        <a:since>3.7.1</a:since>
+                    </xsd:appinfo>
+                </xsd:annotation>
+            </xsd:element>
+            <!-- Later: delivery -->
+            <xsd:element name="securityQuestionReset" type="tns:SecurityQuestionsResetPolicyType" minOccurs="0">
+                <!-- This will be deprecated soon -->
+            </xsd:element>
+            <xsd:element name="mailReset" type="tns:MailResetPolicyType" minOccurs="0">
+                <!-- This will be deprecated soon -->
+            </xsd:element>
+            <xsd:element name="smsReset" type="tns:SmsResetPolicyType" minOccurs="0">
+                <!-- This will be deprecated soon -->
+            </xsd:element>
+        </xsd:sequence>
+    </xsd:complexType>
+
+    <xsd:complexType name="CredentialSourceType">
+        <xsd:annotation>
+            <xsd:documentation>
+                Source of a new credential value. This setting specifies whether the new credential
+                value should be provided by the user, randomly generated, derived by a key-exchange
+                protocol and so on.
+            </xsd:documentation>
+            <xsd:appinfo>
+                <a:container/>
+                <a:since>3.7.1</a:since>
+            </xsd:appinfo>
+        </xsd:annotation>
+        <xsd:sequence>
+            <xsd:element name="userEntry" type="tns:UserEntryCredentialSourceType" minOccurs="0">
+                <xsd:annotation>
+                    <xsd:documentation>
+                        New credential value is entered by the user.
+                    </xsd:documentation>
+                </xsd:annotation>
+            </xsd:element>
+            <!-- Later: generate, key-exchange, PKI, ... -->
+        </xsd:sequence>
+    </xsd:complexType>
+
+    <xsd:complexType name="UserEntryCredentialSourceType">
+        <xsd:annotation>
+            <xsd:documentation>
+                Specifies the details of a new credential entered manually by a user.
+            </xsd:documentation>
+            <xsd:appinfo>
+                <a:container/>
+                <a:since>3.7.1</a:since>
+            </xsd:appinfo>
+        </xsd:annotation>
+        <xsd:sequence>
+            <!--             <xsd:element name="valuePolicyRef" type="c:ObjectReferenceType" minOccurs="0" maxOccurs="1"> -->
+            <!--                 <xsd:annotation> -->
+            <!--                     <xsd:documentation> -->
+            <!--                      TODO: -->
+            <!--                     </xsd:documentation> -->
+            <!--                     <xsd:appinfo> -->
+            <!--                         <a:objectReferenceTargetType>tns:ValuePolicyType</a:objectReferenceTargetType> -->
+            <!--                     </xsd:appinfo> -->
+            <!--                 </xsd:annotation> -->
+            <!--             </xsd:element> -->
+        </xsd:sequence>
+    </xsd:complexType>
+
+
+    <xsd:complexType name="AbstractAuthenticationPolicyType">
+        <xsd:annotation>
+            <xsd:documentation>
+                Authentication management policy. It specifies configurations for different authentication methods
+            </xsd:documentation>
+            <xsd:appinfo>
+                <a:container/>
+            </xsd:appinfo>
+        </xsd:annotation>
+        <xsd:sequence>
+            <xsd:element name="notificationConfiguration" type="tns:NotificationConfigurationType" minOccurs="0" maxOccurs="1">
+                <xsd:annotation>
+                    <xsd:documentation>
+                        A configuration for user notifications. In future, it might be overridden e.g. at a level
+                        of a user.
+                    </xsd:documentation>
+                </xsd:annotation>
+            </xsd:element>
+            <xsd:element name="name" type="xsd:string" minOccurs="0">
+            </xsd:element>
+            <xsd:element name="displayName" type="xsd:string" minOccurs="0">
+            </xsd:element>
+            <!-- More registration types may come here in the future. -->
+        </xsd:sequence>
+    </xsd:complexType>
+
+    <xsd:complexType name="AbstractCredentialsResetPolicyType">
+        <xsd:annotation>
+            <xsd:documentation>
+                Authentication management policy. It specifies configurations for different authentication methods
+            </xsd:documentation>
+            <xsd:appinfo>
+                <a:container/>
+            </xsd:appinfo>
+        </xsd:annotation>
+        <xsd:sequence>
+            <xsd:element name="name" type="xsd:string" minOccurs="0">
+            </xsd:element>
+            <xsd:element name="displayName" type="xsd:string" minOccurs="0">
+            </xsd:element>
+            <xsd:element name="additionalAuthenticationName" type="xsd:string" minOccurs="0">
+            </xsd:element>
+            <xsd:element name="formRef" type="c:ObjectReferenceType" minOccurs="0" maxOccurs="1">
+                <xsd:annotation>
+                    <xsd:documentation>
+                        Reference to form which is displayed for registration
+                    </xsd:documentation>
+                    <xsd:appinfo>
+                        <a:objectReferenceTargetType>tns:FormType</a:objectReferenceTargetType>
+                    </xsd:appinfo>
+                </xsd:annotation>
+            </xsd:element>
+            <!-- More registration types may come here in the future. -->
+        </xsd:sequence>
+    </xsd:complexType>
+
+    <xsd:complexType name="SecurityQuestionsResetPolicyType">
+        <xsd:annotation>
+            <xsd:documentation>
+                Structure that specifies policy for password management. It is in fact only a simple reference
+                to a password policy.
+            </xsd:documentation>
+            <xsd:appinfo>
+                <a:container/>
+            </xsd:appinfo>
+        </xsd:annotation>
+        <xsd:complexContent>
+            <xsd:extension base="tns:AbstractCredentialsResetPolicyType">
+                <xsd:sequence>
+
+                </xsd:sequence>
+            </xsd:extension>
+        </xsd:complexContent>
+    </xsd:complexType>
+
+    <xsd:complexType name="MailResetPolicyType">
+        <xsd:annotation>
+            <xsd:documentation>
+                Structure that specifies policy for password management. It is in fact only a simple reference
+                to a password policy.
+            </xsd:documentation>
+            <xsd:appinfo>
+                <a:container/>
+            </xsd:appinfo>
+        </xsd:annotation>
+        <xsd:complexContent>
+            <xsd:extension base="tns:AbstractCredentialsResetPolicyType">
+                <xsd:sequence>
+
+                </xsd:sequence>
+            </xsd:extension>
+        </xsd:complexContent>
+    </xsd:complexType>
+
+    <xsd:complexType name="SmsResetPolicyType">
+        <xsd:annotation>
+            <xsd:documentation>
+                Structure that specifies policy for password management. It is in fact only a simple reference
+                to a password policy.
+            </xsd:documentation>
+            <xsd:appinfo>
+                <a:container/>
+            </xsd:appinfo>
+        </xsd:annotation>
+        <xsd:complexContent>
+            <xsd:extension base="tns:AbstractCredentialsResetPolicyType">
+                <xsd:sequence>
+
+                </xsd:sequence>
+            </xsd:extension>
+        </xsd:complexContent>
+    </xsd:complexType>
+
+    <xsd:complexType name="MailAuthenticationPolicyType">
+        <xsd:annotation>
+            <xsd:documentation>
+                Structure that specifies policy for password management. It is in fact only a simple reference
+                to a password policy.
+            </xsd:documentation>
+            <xsd:appinfo>
+                <a:container/>
+            </xsd:appinfo>
+        </xsd:annotation>
+        <xsd:complexContent>
+            <xsd:extension base="tns:AbstractAuthenticationPolicyType">
+                <xsd:sequence>
+                    <xsd:element name="mailNonce" type="xsd:string" minOccurs="0">
+                    </xsd:element>
+                </xsd:sequence>
+            </xsd:extension>
+        </xsd:complexContent>
+    </xsd:complexType>
+
+    <xsd:complexType name="SmsAuthenticationPolicyType">
+        <xsd:annotation>
+            <xsd:documentation>
+                Structure that specifies policy for password management. It is in fact only a simple reference
+                to a password policy.
+            </xsd:documentation>
+            <xsd:appinfo>
+                <a:container/>
+            </xsd:appinfo>
+        </xsd:annotation>
+        <xsd:complexContent>
+            <xsd:extension base="tns:AbstractAuthenticationPolicyType">
+                <xsd:sequence>
+                    <xsd:element name="smsNonce" type="xsd:string" minOccurs="0">
+                    </xsd:element>
+                </xsd:sequence>
+            </xsd:extension>
+        </xsd:complexContent>
+    </xsd:complexType>
+
+
+    <xsd:complexType name="AbstractRegistrationPolicyType">
+        <xsd:annotation>
+            <xsd:documentation>
+                TODO
+            </xsd:documentation>
+            <xsd:appinfo>
+                <a:container/>
+            </xsd:appinfo>
+        </xsd:annotation>
+        <xsd:sequence>
+            <xsd:element name="name" type="xsd:string" minOccurs="0">
+            </xsd:element>
+            <xsd:element name="initialLifecycleState" type="xsd:string" minOccurs="0">
+            </xsd:element>
+            <xsd:element name="requiredLifecycleState" type="xsd:string" minOccurs="0">
+            </xsd:element>
+            <xsd:element name="displayName" type="xsd:string" minOccurs="0">
+            </xsd:element>
+            <xsd:element name="additionalAuthenticationName" type="xsd:string" minOccurs="0">
+            </xsd:element>
+            <xsd:element name="defaultRole" type="tns:ObjectReferenceType" minOccurs="0" maxOccurs="unbounded">
+                <xsd:annotation>
+                    <xsd:documentation>
+                        Reference to the default roles which will be assigned to the user automatically after registration
+                    </xsd:documentation>
+                    <xsd:appinfo>
+                        <a:objectReferenceTargetType>tns:AbstractRoleType</a:objectReferenceTargetType>
+                    </xsd:appinfo>
+                </xsd:annotation>
+            </xsd:element>
+            <!-- More registration types may come here in the future. -->
+        </xsd:sequence>
+    </xsd:complexType>
+
+    <xsd:complexType name="SelfRegistrationPolicyType">
+        <xsd:annotation>
+            <xsd:documentation>
+                Structure that specifies policy for password management. It is in fact only a simple reference
+                to a password policy.
+            </xsd:documentation>
+            <xsd:appinfo>
+                <a:container/>
+            </xsd:appinfo>
+        </xsd:annotation>
+        <xsd:complexContent>
+            <xsd:extension base="tns:AbstractRegistrationPolicyType">
+                <xsd:sequence>
+                    <xsd:element name="formRef" type="c:ObjectReferenceType" minOccurs="0" maxOccurs="1">
+                        <xsd:annotation>
+                            <xsd:documentation>
+                                Reference to form which is displayed for registration
+                            </xsd:documentation>
+                            <xsd:appinfo>
+                                <a:objectReferenceTargetType>tns:FormType</a:objectReferenceTargetType>
+                            </xsd:appinfo>
+                        </xsd:annotation>
+                    </xsd:element>
+                </xsd:sequence>
+            </xsd:extension>
+        </xsd:complexContent>
+    </xsd:complexType>
+
+
+    <xsd:complexType name="CredentialPolicyType">
+        <xsd:annotation>
+            <xsd:documentation>
+                Structure that specifies common elements to all the credential policies.
+            </xsd:documentation>
+            <xsd:appinfo>
+                <a:container/>
+            </xsd:appinfo>
+        </xsd:annotation>
+        <xsd:sequence>
+            <xsd:element name="name" type="xsd:string" minOccurs="0">
+                <xsd:annotation>
+                    <xsd:documentation>
+                        <p>
+                            Unique name of the credential. This name is fact a short identifier.
+                            It is supposed to give some idea about purpose of the credential to system administrator.
+                            It is also used for referencing the credential when needed (e.g. from authentication modules, credential reset specs, etc.)
+                            The name may be stored in the user object together with the credential.
+                            But it is not supposed to be used as a user-friendly label for credential.
+                            Credential name must be unique.
+                        </p>
+                        <p>
+                            Credential name is optional, mostly due to historical/compatibility reasons.
+                        </p>
+                        <p>
+                            This is a credential policy. Which means that it controls how credentials are set (stored).
+                            It does not control how credentials are used for authentication. That is controlled by the
+                            authentication module setting - and in fact this may even be out of our control completely,
+                            e.g. in case that external authentication is used (SSO).
+                        </p>
+                    </xsd:documentation>
+                    <xsd:appinfo>
+                        <a:since>4.1</a:since>
+                    </xsd:appinfo>
+                </xsd:annotation>
+            </xsd:element>
+            <xsd:element name="description" type="xsd:string" minOccurs="0">
+                <xsd:annotation>
+                    <xsd:documentation>
+                        Free form description of the credential (administrator comment).
+                    </xsd:documentation>
+                    <xsd:appinfo>
+                        <a:since>4.1</a:since>
+                    </xsd:appinfo>
+                </xsd:annotation>
+            </xsd:element>
+            <xsd:element ref="tns:documentation" minOccurs="0" maxOccurs="1"/>
+            <!-- later: display (DisplayType) -->
+            <!-- later: default: boolean -->
+            <xsd:element name="storageMethod" type="c:CredentialsStorageMethodType" minOccurs="0" maxOccurs="1">
+                <xsd:annotation>
+                    <xsd:documentation>
+                        Method used to store the values of this credential (encrypted, hashed, ...)
+                        If storage method is not specified it defaults to encryption
+                        (due to compatibility and convenience reasons).
+                    </xsd:documentation>
+                    <xsd:appinfo>
+                        <a:since>3.6</a:since>
+                    </xsd:appinfo>
+                </xsd:annotation>
+            </xsd:element>
+            <xsd:element name="resetMethod" type="c:CredentialsResetMethodType" minOccurs="0" maxOccurs="1">
+                <!-- TODO: deprecated? -->
+            </xsd:element>
+            <xsd:element name="propagationUserControl" type="c:CredentialsPropagationUserControlType" minOccurs="0" maxOccurs="1" default="userChoice">
+                <xsd:annotation>
+                    <xsd:documentation>
+                        Constraints that define how propagation of the credentials can be controlled by the
+                        user. E.g. if user can choose where the password change will be propagated.
+                    </xsd:documentation>
+                </xsd:annotation>
+            </xsd:element>
+            <xsd:element name="minOccurs" type="xsd:string" minOccurs="0" default="0">
+                <xsd:annotation>
+                    <xsd:documentation>
+                        Minimal number of value occurrences. minOccurs set to zero means that the value
+                        is optional.
+                        E.g. when applied to passwords the minOccurs=0 means that the policy will
+                        accept no password at all. But it will still validate the password using
+                        stringPolicy if a password is present.
+                    </xsd:documentation>
+                </xsd:annotation>
+            </xsd:element>
+            <xsd:element name="maxOccurs" type="xsd:string" minOccurs="0">
+                <xsd:annotation>
+                    <xsd:documentation>
+                        Maximal number of value occurrences.
+                        If not specified then the default schema limitation is imposed.
+                    </xsd:documentation>
+                </xsd:annotation>
+            </xsd:element>
+            <xsd:element name="maxAge" type="xsd:duration" minOccurs="0" maxOccurs="1">
+                <xsd:annotation>
+                    <xsd:documentation>
+                        Maximum age of the credential, counted from the last credential value update.
+                        The credential must not be used after the age is exceeded (it is expired).
+                        Any authentication with such credential must fail.
+                    </xsd:documentation>
+                </xsd:annotation>
+            </xsd:element>
+            <xsd:element name="minAge" type="xsd:duration" minOccurs="0" maxOccurs="1">
+                <xsd:annotation>
+                    <xsd:documentation>
+                        Minimum age of the credential, counted from the last credential value update.
+                        The credential cannot be changed before its minimal age is reached.
+                    </xsd:documentation>
+                </xsd:annotation>
+            </xsd:element>
+            <xsd:element name="warningBeforeExpirationDuration" type="xsd:duration" minOccurs="0" maxOccurs="1">
+                <xsd:annotation>
+                    <xsd:documentation>
+                        The time interval before credential expiration (exceeded maxAge) that the user will be
+                        warned that the credential is about to expire.
+                    </xsd:documentation>
+                </xsd:annotation>
+            </xsd:element>
+            <xsd:element name="lockoutMaxFailedAttempts" type="xsd:int" minOccurs="0" maxOccurs="1">
+                <xsd:annotation>
+                    <xsd:documentation>
+                        Maximum number of failed authentication attempts that can be tried before the credential
+                        is locked-out.
+                    </xsd:documentation>
+                </xsd:annotation>
+            </xsd:element>
+            <xsd:element name="lockoutFailedAttemptsDuration" type="xsd:duration" minOccurs="0" maxOccurs="1">
+                <xsd:annotation>
+                    <xsd:documentation>
+                        The duration in which the failed attempts must happen for the credential to be locked-out.
+                        The failed attempt counter is re-set after this duration (counted from the last failed attempt).
+                        The credential is NOT locked-out during this duration.
+                    </xsd:documentation>
+                </xsd:annotation>
+            </xsd:element>
+            <xsd:element name="lockoutDuration" type="xsd:duration" minOccurs="0" maxOccurs="1">
+                <xsd:annotation>
+                    <xsd:documentation>
+                        The duration for which the credential remains locked-out. The credential is automatically
+                        unlocked after this duration.
+                    </xsd:documentation>
+                </xsd:annotation>
+            </xsd:element>
+            <xsd:element name="valuePolicyRef" type="c:ObjectReferenceType" minOccurs="0" maxOccurs="1">
+                <xsd:annotation>
+                    <xsd:documentation>
+                        Reference to the value policy for the credential.
+                    </xsd:documentation>
+                    <xsd:appinfo>
+                        <a:objectReferenceTargetType>tns:ValuePolicyType</a:objectReferenceTargetType>
+                    </xsd:appinfo>
+                </xsd:annotation>
+            </xsd:element>
+            <xsd:element name="historyLength" type="xsd:int" minOccurs="0" maxOccurs="1" default="0">
+                <xsd:annotation>
+                    <xsd:documentation>
+                        The number of entries to keep in the credential history. Also specifies the
+                        number of past credential values that will be checked before accepting a new
+                        credential change.
+                    </xsd:documentation>
+                </xsd:annotation>
+            </xsd:element>
+            <xsd:element name="historyStorageMethod" type="c:CredentialsStorageMethodType" minOccurs="0" maxOccurs="1">
+                <xsd:annotation>
+                    <xsd:documentation>
+                        Method used to store historical values of the credential (encrypted, hashed, ...)
+                        If storage type is not specified then it defaults to hashing.
+                    </xsd:documentation>
+                    <xsd:appinfo>
+                        <a:since>3.6</a:since>
+                    </xsd:appinfo>
+                </xsd:annotation>
+            </xsd:element>
+            <!-- TODO: similarity criteria (history vs new password) -->
+        </xsd:sequence>
+    </xsd:complexType>
+
+    <xsd:simpleType name="CredentialsPropagationUserControlType">
+        <xsd:annotation>
+            <xsd:documentation>
+                Constraints that define how propagation of credentials can be controlled by the
+                user. E.g. if user can choose where the password change will be propagated.
+            </xsd:documentation>
+            <xsd:appinfo>
+                <jaxb:typesafeEnumClass/>
+            </xsd:appinfo>
+        </xsd:annotation>
+        <xsd:restriction base="xsd:string">
+            <xsd:enumeration value="mapping">
+                <xsd:annotation>
+                    <xsd:documentation>
+                        Credentials propagation will be determined by the mappings.
+                        User cannot choose where the credentials will be propagated.
+                        The credentials propagation dialog will not be shown.
+                    </xsd:documentation>
+                    <xsd:appinfo>
+                        <jaxb:typesafeEnumMember name="MAPPING"/>
+                    </xsd:appinfo>
+                </xsd:annotation>
+            </xsd:enumeration>
+            <xsd:enumeration value="userChoice">
+                <xsd:annotation>
+                    <xsd:documentation>
+                        The user can choose where the credentials will be propagated.
+                        The propagation dialog will be shown.
+                    </xsd:documentation>
+                    <xsd:appinfo>
+                        <jaxb:typesafeEnumMember name="USER_CHOICE"/>
+                    </xsd:appinfo>
+                </xsd:annotation>
+            </xsd:enumeration>
+        </xsd:restriction>
+    </xsd:simpleType>
+
+    <xsd:complexType name="CredentialsResetMethodType">
+        <xsd:annotation>
+            <xsd:documentation>
+                Specifies the method of resetting the credential. This usually applies to a
+                self-service credential reset.
+            </xsd:documentation>
+            <xsd:appinfo>
+                <a:container/>
+            </xsd:appinfo>
+        </xsd:annotation>
+        <xsd:sequence>
+            <xsd:element name="resetType" type="c:CredentialsResetTypeType" minOccurs="0" maxOccurs="1" default="none">
+                <xsd:annotation>
+                    <xsd:documentation>
+                        The type of credential reset.
+                    </xsd:documentation>
+                </xsd:annotation>
+            </xsd:element>
+        </xsd:sequence>
+    </xsd:complexType>
+
+    <xsd:simpleType name="CredentialsResetTypeType">
+        <xsd:annotation>
+            <xsd:appinfo>
+                <jaxb:typesafeEnumClass/>
+            </xsd:appinfo>
+        </xsd:annotation>
+        <xsd:restriction base="xsd:string">
+            <xsd:enumeration value="none">
+                <xsd:annotation>
+                    <xsd:documentation>
+                        Credential reset is disabled.
+                    </xsd:documentation>
+                    <xsd:appinfo>
+                        <jaxb:typesafeEnumMember name="NONE"/>
+                    </xsd:appinfo>
+                </xsd:annotation>
+            </xsd:enumeration>
+            <xsd:enumeration value="mail">
+                <xsd:annotation>
+                    <xsd:documentation>
+                        Use security questions to reset the credential.
+                    </xsd:documentation>
+                    <xsd:appinfo>
+                        <jaxb:typesafeEnumMember name="MAIL"/>
+                    </xsd:appinfo>
+                </xsd:annotation>
+            </xsd:enumeration>
+            <xsd:enumeration value="sms">
+                <xsd:annotation>
+                    <xsd:documentation>
+                        Use security questions to reset the credential.
+                    </xsd:documentation>
+                    <xsd:appinfo>
+                        <jaxb:typesafeEnumMember name="SMS"/>
+                    </xsd:appinfo>
+                </xsd:annotation>
+            </xsd:enumeration>
+            <xsd:enumeration value="securityQuestions">
+                <xsd:annotation>
+                    <xsd:documentation>
+                        Use security questions to reset the credential.
+                    </xsd:documentation>
+                    <xsd:appinfo>
+                        <jaxb:typesafeEnumMember name="SECURITY_QUESTIONS"/>
+                    </xsd:appinfo>
+                </xsd:annotation>
+            </xsd:enumeration>
+            <xsd:enumeration value="securityQuestionsWithEmail">
+                <xsd:annotation>
+                    <xsd:documentation>
+                        Use security questions to reset the credential.
+                    </xsd:documentation>
+                    <xsd:appinfo>
+                        <jaxb:typesafeEnumMember name="SECURITY_QUESTIONS_EMAIL"/>
+                    </xsd:appinfo>
+                </xsd:annotation>
+            </xsd:enumeration>
+        </xsd:restriction>
+    </xsd:simpleType>
+
+    <xsd:complexType name="CredentialsStorageMethodType">
+        <xsd:annotation>
+            <xsd:documentation>
+                Specifies the method of storing the credential in midPoint.
+            </xsd:documentation>
+            <xsd:appinfo>
+                <a:container/>
+            </xsd:appinfo>
+        </xsd:annotation>
+        <xsd:sequence>
+            <xsd:element name="storageType" type="c:CredentialsStorageTypeType" minOccurs="0" maxOccurs="1" default="encryption">
+                <xsd:annotation>
+                    <xsd:documentation>
+                        The type of credential storage.
+                    </xsd:documentation>
+                </xsd:annotation>
+            </xsd:element>
+            <!-- Storage parameters (ciphers, digest methods, key lengths, ... -->
+        </xsd:sequence>
+    </xsd:complexType>
+
+    <xsd:simpleType name="CredentialsStorageTypeType">
+        <xsd:annotation>
+            <xsd:appinfo>
+                <jaxb:typesafeEnumClass/>
+            </xsd:appinfo>
+        </xsd:annotation>
+        <xsd:restriction base="xsd:string">
+            <xsd:enumeration value="encryption">
+                <xsd:annotation>
+                    <xsd:documentation>
+                        Credential will be stored in an encrypted form.
+                        This is a symmetric (reversible) encryption.
+                        MidPoint will be able to get a cleartext form of
+                        the credential if needed.
+                    </xsd:documentation>
+                    <xsd:appinfo>
+                        <jaxb:typesafeEnumMember name="ENCRYPTION"/>
+                    </xsd:appinfo>
+                </xsd:annotation>
+            </xsd:enumeration>
+            <xsd:enumeration value="hashing">
+                <xsd:annotation>
+                    <xsd:documentation>
+                        Credential will be stored in a hashed form.
+                        One-way (irreversible) cryptographic hash or key derivation function
+                        will be used to transform the credential before storage.
+                        MidPoint will NOT be able to get a cleartext form of
+                        the credential, but it can still compare credential values.
+                    </xsd:documentation>
+                    <xsd:appinfo>
+                        <jaxb:typesafeEnumMember name="HASHING"/>
+                    </xsd:appinfo>
+                </xsd:annotation>
+            </xsd:enumeration>
+            <xsd:enumeration value="none">
+                <xsd:annotation>
+                    <xsd:documentation>
+                        MidPoint will not store the credential at all.
+                        MidPoint will only work with credential in the memory
+                        while it is needed to complete current operation.
+                        The credential will be discarded after the operation.
+
+                        THIS IS ONLY PARTIALLY SUPPORTED
+
+                        MidPoint should be able not to store the credentials when
+                        this setting is used. But there may be side effects
+                        that are not completely addressed yet.
+                        This is not entirely tested and not supported.
+                        Use at your own risk.
+                    </xsd:documentation>
+                    <xsd:appinfo>
+                        <jaxb:typesafeEnumMember name="NONE"/>
+                    </xsd:appinfo>
+                </xsd:annotation>
+            </xsd:enumeration>
+        </xsd:restriction>
+    </xsd:simpleType>
+
+    <xsd:complexType name="PasswordCredentialsPolicyType">
+        <xsd:annotation>
+            <xsd:documentation>
+                <p>
+                    Structure that specifies policy for password management. It is in fact only a simple reference
+                    to a password policy.
+                </p>
+                <p>
+                    This is a credential policy. Which means that it controls how credentials are set (stored).
+                    It does not control how credentials are used for authentication. That is controlled by the
+                    authentication module setting - and in fact this may even be out of our control completely,
+                    e.g. in case that external authentication is used (SSO).
+                </p>
+            </xsd:documentation>
+            <xsd:appinfo>
+                <a:container/>
+                <a:schemaMigration>
+                    <a:element>tns:passwordPolicyRef</a:element>
+                    <a:version>4.0</a:version>
+                    <a:operation>removed</a:operation>
+                </a:schemaMigration>
+                <a:schemaMigration>
+                    <a:element>tns:passwordHistoryLength</a:element>
+                    <a:version>4.0</a:version>
+                    <a:operation>removed</a:operation>
+                </a:schemaMigration>
+            </xsd:appinfo>
+        </xsd:annotation>
+        <xsd:complexContent>
+            <xsd:extension base="tns:CredentialPolicyType">
+                <xsd:sequence>
+                    <xsd:element name="passwordChangeSecurity" type="c:PasswordChangeSecurityType" minOccurs="0" default="oldPassword">
+                        <xsd:annotation>
+                            <xsd:documentation>
+                                Additional security applied when changing a password.
+                                This applies when user is changing his own password. It does NOT apply
+                                when administrator changes password of other user.
+                            </xsd:documentation>
+                        </xsd:annotation>
+                    </xsd:element>
+                </xsd:sequence>
+            </xsd:extension>
+        </xsd:complexContent>
+    </xsd:complexType>
+
+    <xsd:simpleType name="PasswordChangeSecurityType">
+        <xsd:annotation>
+            <xsd:documentation>
+                Additional security applied when changing a password.
+            </xsd:documentation>
+            <xsd:appinfo>
+                <jaxb:typesafeEnumClass/>
+            </xsd:appinfo>
+        </xsd:annotation>
+        <xsd:restriction base="xsd:string">
+            <xsd:enumeration value="none">
+                <xsd:annotation>
+                    <xsd:documentation>
+                        No additional security. Password can be changed by supplying new value.
+                    </xsd:documentation>
+                    <xsd:appinfo>
+                        <jaxb:typesafeEnumMember name="NONE"/>
+                    </xsd:appinfo>
+                </xsd:annotation>
+            </xsd:enumeration>
+            <xsd:enumeration value="oldPassword">
+                <xsd:annotation>
+                    <xsd:documentation>
+                        User must supply old password to change the password.
+                    </xsd:documentation>
+                    <xsd:appinfo>
+                        <jaxb:typesafeEnumMember name="OLD_PASSWORD"/>
+                    </xsd:appinfo>
+                </xsd:annotation>
+            </xsd:enumeration>
+        </xsd:restriction>
+    </xsd:simpleType>
+
+    <xsd:complexType name="SecurityQuestionsCredentialsPolicyType">
+        <xsd:annotation>
+            <xsd:documentation>
+                Structure that specifies policy for security questions. It actually contains text for the
+                questions (or rather a reference to localization catalog file). But it also contains a policy
+                how the questions can be used, e.g. how many questions to display to a user.
+            </xsd:documentation>
+            <xsd:appinfo>
+                <a:container/>
+            </xsd:appinfo>
+        </xsd:annotation>
+        <xsd:complexContent>
+            <xsd:extension base="tns:CredentialPolicyType">
+                <xsd:sequence>
+                    <xsd:element name="questionNumber" type="xsd:int" minOccurs="0"  maxOccurs="1">
+                        <xsd:annotation>
+                            <xsd:documentation>
+                                Number of Questions in order to change the passwords
+                            </xsd:documentation>
+                        </xsd:annotation>
+                    </xsd:element>
+                    <xsd:element name="question" type="tns:SecurityQuestionDefinitionType" minOccurs="0" maxOccurs="unbounded">
+                        <xsd:annotation>
+                            <xsd:documentation>
+                                The set of all the security questions in this policy.
+                            </xsd:documentation>
+                        </xsd:annotation>
+                    </xsd:element>
+                </xsd:sequence>
+            </xsd:extension>
+        </xsd:complexContent>
+    </xsd:complexType>
+
+    <xsd:complexType name="SecurityQuestionDefinitionType">
+        <xsd:annotation>
+            <xsd:documentation>
+                Definition of a single security question.
+            </xsd:documentation>
+            <xsd:appinfo>
+                <a:container/>
+            </xsd:appinfo>
+        </xsd:annotation>
+        <xsd:sequence>
+            <xsd:element name="identifier" type="xsd:anyURI">
+                <xsd:annotation>
+                    <xsd:documentation>
+                        Unique identified of a security question. This can be used in the answer to refer to this
+                        definition (see SecurityQuestionAnswerType).
+
+                        It is expected that midPoint will come with a pre-configured set of frequently used security
+                        questions (such as "what is your mother's maiden name?"). Therefore URI is a good mechanism for
+                        this identifier. URI has a natural namespacing. Which means that the identifiers of built-in
+                        questions will not clash with identifiers of questions configured by midPoint administrators.
+                    </xsd:documentation>
+                </xsd:annotation>
+            </xsd:element>
+            <xsd:element name="enabled" type="xsd:boolean" minOccurs="0" default="true">
+                <xsd:annotation>
+                    <xsd:documentation>
+                        Simple flag that could be used to disable a use of a specific question without actually
+                        deleting it. This may be used to select only some questions, e.g. to disable the low-security
+                        built-in questions such as "what is your mother's maiden name?".
+                        If not present at all then the question is assumed to be enabled.
+                    </xsd:documentation>
+                </xsd:annotation>
+            </xsd:element>
+            <xsd:element name="questionText" type="xsd:string" maxOccurs="1">
+                <xsd:annotation>
+                    <xsd:documentation>
+                        The question itself, or the localization identifier to it.
+                    </xsd:documentation>
+                </xsd:annotation>
+            </xsd:element>
+            <!--
+                settings that apply to a specific security question should go here, like this:
+                <xsd:element name="something" type="xsd:string" minOccurs="0"/>
+                What comes to my mind here is a key to localization file. That definitely should be here.
+                What else?
+             -->
+            <!-- In later versions we may want to add an expression here. The expression could product an expected answer
+            to the question. This can work well for questions such as "what is your employee number?". We already store
+            employee number in each user therefore there is no need for each user to manually fill-in the expected answer.
+            We can use expression instead. Something like "$user/employeeNumber" -->
+        </xsd:sequence>
+    </xsd:complexType>
+
+    <xsd:complexType name="NonceCredentialsPolicyType">
+        <xsd:annotation>
+            <xsd:documentation>
+                Structure that specifies policy for nonce management.
+            </xsd:documentation>
+            <xsd:appinfo>
+                <a:container/>
+            </xsd:appinfo>
+        </xsd:annotation>
+        <xsd:complexContent>
+            <xsd:extension base="tns:CredentialPolicyType">
+                <xsd:sequence>
+                    <!-- Nothing special yet. Maybe in the future. -->
+                </xsd:sequence>
+            </xsd:extension>
+        </xsd:complexContent>
+    </xsd:complexType>
+
+
+</xsd:schema>