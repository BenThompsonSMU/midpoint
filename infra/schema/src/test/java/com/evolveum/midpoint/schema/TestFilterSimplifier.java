--- conflicted
+++ resolved
@@ -19,22 +19,10 @@
 import com.evolveum.midpoint.util.DebugUtil;
 import com.evolveum.midpoint.xml.ns._public.common.common_3.UserType;
 
-/**
-<<<<<<< HEAD
- * @author mederly
-=======
- *
->>>>>>> d9553f8e
- */
 public class TestFilterSimplifier extends AbstractSchemaTest {
 
     @Test
     public void test010All() {
-<<<<<<< HEAD
-=======
-        System.out.println("===[ test010All ]===");
-
->>>>>>> d9553f8e
         // GIVEN
         PrismContext prismContext = PrismTestUtil.getPrismContext();
 
@@ -51,11 +39,6 @@
 
     @Test
     public void test020None() {
-<<<<<<< HEAD
-=======
-        System.out.println("===[ test020None ]===");
-
->>>>>>> d9553f8e
         // GIVEN
         PrismContext prismContext = PrismTestUtil.getPrismContext();
 
@@ -72,11 +55,6 @@
 
     @Test
     public void test030Undefined() {
-<<<<<<< HEAD
-=======
-        System.out.println("===[ test030Undefined ]===");
-
->>>>>>> d9553f8e
         // GIVEN
         PrismContext prismContext = PrismTestUtil.getPrismContext();
 
@@ -93,11 +71,6 @@
 
     @Test
     public void test100AndLevel1() {
-<<<<<<< HEAD
-=======
-        System.out.println("===[ test100AndLevel1 ]===");
-
->>>>>>> d9553f8e
         // GIVEN
         PrismContext prismContext = PrismTestUtil.getPrismContext();
 
@@ -117,11 +90,6 @@
 
     @Test
     public void test110AndLevel1WithoutNone() {
-<<<<<<< HEAD
-=======
-        System.out.println("===[ test110AndLevel1WithoutNone ]===");
-
->>>>>>> d9553f8e
         // GIVEN
         PrismContext prismContext = PrismTestUtil.getPrismContext();
 
@@ -140,11 +108,6 @@
 
     @Test
     public void test120AndEmpty() {
-<<<<<<< HEAD
-=======
-        System.out.println("===[ test120AndEmpty ]===");
-
->>>>>>> d9553f8e
         // GIVEN
         PrismContext prismContext = PrismTestUtil.getPrismContext();
 
@@ -160,11 +123,6 @@
 
     @Test
     public void test150OrLevel1() {
-<<<<<<< HEAD
-=======
-        System.out.println("===[ test150OrLevel1 ]===");
-
->>>>>>> d9553f8e
         // GIVEN
         PrismContext prismContext = PrismTestUtil.getPrismContext();
 
@@ -184,11 +142,6 @@
 
     @Test
     public void test160OrLevel1WithoutAll() {
-<<<<<<< HEAD
-=======
-        System.out.println("===[ test160OrLevel1WithoutAll ]===");
-
->>>>>>> d9553f8e
         // GIVEN
         PrismContext prismContext = PrismTestUtil.getPrismContext();
 
@@ -207,11 +160,6 @@
 
     @Test
     public void test170OrLevel1Undefined() {
-<<<<<<< HEAD
-=======
-        System.out.println("===[ test170OrLevel1Undefined ]===");
-
->>>>>>> d9553f8e
         // GIVEN
         PrismContext prismContext = PrismTestUtil.getPrismContext();
 
@@ -227,11 +175,6 @@
 
     @Test
     public void test180OrEmpty() {
-<<<<<<< HEAD
-=======
-        System.out.println("===[ test180OrEmpty ]===");
-
->>>>>>> d9553f8e
         // GIVEN
         PrismContext prismContext = PrismTestUtil.getPrismContext();
 
@@ -247,11 +190,6 @@
 
     @Test
     public void test200AndLevel2() {
-<<<<<<< HEAD
-=======
-        System.out.println("===[ test200AndLevel2 ]===");
-
->>>>>>> d9553f8e
         // GIVEN
         PrismContext prismContext = PrismTestUtil.getPrismContext();
 
@@ -278,11 +216,6 @@
 
     @Test
     public void test210OrLevel2() {
-<<<<<<< HEAD
-=======
-        System.out.println("===[ test210OrLevel2 ]===");
-
->>>>>>> d9553f8e
         // GIVEN
         PrismContext prismContext = PrismTestUtil.getPrismContext();
 
@@ -309,11 +242,6 @@
 
     @Test
     public void test300NotAll() {
-<<<<<<< HEAD
-=======
-        System.out.println("===[ test300NotAll ]===");
-
->>>>>>> d9553f8e
         // GIVEN
         PrismContext prismContext = PrismTestUtil.getPrismContext();
 
@@ -331,11 +259,6 @@
 
     @Test
     public void test310NotNone() {
-<<<<<<< HEAD
-=======
-        System.out.println("===[ test310NotNone ]===");
-
->>>>>>> d9553f8e
         // GIVEN
         PrismContext prismContext = PrismTestUtil.getPrismContext();
 
@@ -353,11 +276,6 @@
 
     @Test
     public void test320NotNotAll() {
-<<<<<<< HEAD
-=======
-        System.out.println("===[ test320NotNotAll ]===");
-
->>>>>>> d9553f8e
         // GIVEN
         PrismContext prismContext = PrismTestUtil.getPrismContext();
 
@@ -375,11 +293,6 @@
 
     @Test
     public void test330NotNotNone() {
-<<<<<<< HEAD
-=======
-        System.out.println("===[ test330NotNotNone ]===");
-
->>>>>>> d9553f8e
         // GIVEN
         PrismContext prismContext = PrismTestUtil.getPrismContext();
 
@@ -397,11 +310,6 @@
 
     @Test
     public void test400TypeAll() {
-<<<<<<< HEAD
-=======
-        System.out.println("===[ test400TypeAll ]===");
-
->>>>>>> d9553f8e
         // GIVEN
         PrismContext prismContext = PrismTestUtil.getPrismContext();
 
@@ -422,11 +330,6 @@
 
     @Test
     public void test410TypeNone() {
-<<<<<<< HEAD
-=======
-        System.out.println("===[ test410TypeNone ]===");
-
->>>>>>> d9553f8e
         // GIVEN
         PrismContext prismContext = PrismTestUtil.getPrismContext();
 
@@ -444,11 +347,6 @@
 
     @Test
     public void test420TypeUndefined() {
-<<<<<<< HEAD
-=======
-        System.out.println("===[ test420TypeUndefined ]===");
-
->>>>>>> d9553f8e
         // GIVEN
         PrismContext prismContext = PrismTestUtil.getPrismContext();
 
@@ -469,11 +367,6 @@
 
     @Test
     public void test500ExistsAll() {
-<<<<<<< HEAD
-=======
-        System.out.println("===[ test500ExistsAll ]===");
-
->>>>>>> d9553f8e
         // GIVEN
         PrismContext prismContext = PrismTestUtil.getPrismContext();
 
@@ -494,11 +387,6 @@
 
     @Test
     public void test510ExistsNone() {
-<<<<<<< HEAD
-=======
-        System.out.println("===[ test510ExistsNone ]===");
-
->>>>>>> d9553f8e
         // GIVEN
         PrismContext prismContext = PrismTestUtil.getPrismContext();
 
@@ -516,11 +404,6 @@
 
     @Test
     public void test520ExistsUndefined() {
-<<<<<<< HEAD
-=======
-        System.out.println("===[ test520ExistsUndefined ]===");
-
->>>>>>> d9553f8e
         // GIVEN
         PrismContext prismContext = PrismTestUtil.getPrismContext();
 
