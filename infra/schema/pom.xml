--- conflicted
+++ resolved
@@ -354,11 +354,8 @@
                     <schemaFiles>
                         <schemaFile>src/main/resources/xml/ns/public/common/common-2a.xsd</schemaFile>
                         <schemaFile>src/main/resources/xml/ns/public/common/api-types-2.xsd</schemaFile>
-<<<<<<< HEAD
                         <schemaFile>src/main/resources/xml/ns/public/connector/icf-1/resource-schema-2.xsd</schemaFile>
-=======
                         <schemaFile>src/main/resources/xml/ns/public/model/scripting/scripting-2.xsd</schemaFile>
->>>>>>> 4ba08e27
                     </schemaFiles>
                     <templateDir>src/main/schemadoc/templates</templateDir>
                 </configuration>
