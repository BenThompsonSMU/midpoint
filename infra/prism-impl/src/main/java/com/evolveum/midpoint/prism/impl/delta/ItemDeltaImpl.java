--- conflicted
+++ resolved
@@ -36,7 +36,6 @@
 import com.evolveum.midpoint.util.exception.SchemaException;
 import com.evolveum.midpoint.util.logging.Trace;
 import com.evolveum.midpoint.util.logging.TraceManager;
-<<<<<<< HEAD
 import org.apache.commons.collections4.CollectionUtils;
 import org.jetbrains.annotations.NotNull;
 import org.jetbrains.annotations.Nullable;
@@ -53,8 +52,6 @@
 import static com.evolveum.midpoint.util.MiscUtil.emptyIfNull;
 
 import static java.util.Collections.emptyList;
-=======
->>>>>>> 38bc2b53
 
 /**
  * @author Radovan Semancik
@@ -683,13 +680,8 @@
         if (set == null) {
             return false;
         }
-<<<<<<< HEAD
-        for (V myVal: set) {
+        for (V myVal : set) {
             if (myVal.equals(value, ignoreMetadata ? EquivalenceStrategy.IGNORE_METADATA : NOT_LITERAL)) {
-=======
-        for (V myVal : set) {
-            if (myVal.equals(value, ignoreMetadata ? EquivalenceStrategy.IGNORE_METADATA : EquivalenceStrategy.NOT_LITERAL)) {
->>>>>>> 38bc2b53
                 return true;
             }
         }
@@ -1536,7 +1528,7 @@
         return clonedSet;
     }
 
-    public PrismValueDeltaSetTriple<V> toDeltaSetTriple(Item<V,D> itemOld) throws SchemaException {
+    public PrismValueDeltaSetTriple<V> toDeltaSetTriple(Item<V, D> itemOld) throws SchemaException {
         if (isReplace()) {
             return toDeltaSetTripleForReplace(itemOld);
         } else {
@@ -1544,11 +1536,7 @@
         }
     }
 
-<<<<<<< HEAD
     private PrismValueDeltaSetTriple<V> toDeltaSetTripleForAddDelete(Item<V, D> itemOld) throws SchemaException {
-=======
-    public PrismValueDeltaSetTriple<V> toDeltaSetTriple(Item<V, D> itemOld) {
->>>>>>> 38bc2b53
         PrismValueDeltaSetTriple<V> triple = new PrismValueDeltaSetTripleImpl<>();
 
         List<V> remainingValuesToAdd = new ArrayList<>(emptyIfNull(valuesToAdd));
@@ -1589,7 +1577,6 @@
         for (V remainingOldValue : remainingOldValues) {
             triple.getZeroSet().add(CloneUtil.clone(remainingOldValue));
         }
-<<<<<<< HEAD
 
         return triple;
     }
@@ -1603,14 +1590,6 @@
                 if (!valueToAdd.getValueMetadata().contains(existingMetadataValue, getProvenanceEquivalenceStrategy()) &&
                         (valueToDelete == null || !valueToDelete.getValueMetadata().contains(existingMetadataValue, getProvenanceEquivalenceStrategy()))) {
                     result.getValueMetadata().addMetadataValue(existingMetadataValue.clone());
-=======
-        if (itemOld != null) {
-            for (V itemVal : itemOld.getValues()) {
-                if (!PrismValueCollectionsUtil.containsRealValue(valuesToDelete, itemVal) &&
-                        !PrismValueCollectionsUtil.containsRealValue(valuesToAdd, itemVal)) {
-                    //noinspection unchecked
-                    triple.getZeroSet().add((V) itemVal.clone());
->>>>>>> 38bc2b53
                 }
             }
         }
