--- conflicted
+++ resolved
@@ -140,38 +140,6 @@
 //		System.out.println(DOMUtil.serializeDOMToString(validationResult.getNode()));
 		
 	}
-<<<<<<< HEAD
-=======
-	
-	@Test
-	public void testUserExtensionSchemaAsObjectSchema() throws SAXException, IOException, SchemaException {
-		System.out.println("===[ testUserExtensionSchemaAsObjectSchema ]===");
-
-		PrismContext context = constructPrismContext();
-		SchemaRegistry reg = context.getSchemaRegistry();
-		reg.registerPrismSchemasFromDirectory(EXTRA_SCHEMA_DIR);
-		context.initialize();
-
-		// Try to fetch object schema, the extension of UserType should be there
-		PrismSchema schema = reg.getObjectSchema();
-		System.out.println("Object schema:");
-		System.out.println(schema.debugDump());
-		
-		PrismObjectDefinition<UserType> userDef = schema.findObjectDefinitionByType(USER_TYPE_QNAME);
-		
-		System.out.println("User definition:");
-		System.out.println(userDef.debugDump());
-		
-		assertUserDefinition(userDef);
-		
-		PrismObjectDefinition<UserType> usedDefByClass = schema.findObjectDefinitionByCompileTimeClass(UserType.class);
-		assertUserDefinition(usedDefByClass);
-		
-		PrismObjectDefinition<UserType> userDefByElement = schema.findObjectDefinitionByElementName(USER_QNAME);
-		assertUserDefinition(userDefByElement);
-		
-	}
->>>>>>> ff5d3ced
 
 	@Test
 	public void testUserExtensionSchemaSchemaRegistry() throws SAXException, IOException, SchemaException {
