/*
 * Copyright (c) 2010-2013 Evolveum
 *
 * Licensed under the Apache License, Version 2.0 (the "License");
 * you may not use this file except in compliance with the License.
 * You may obtain a copy of the License at
 *
 *     http://www.apache.org/licenses/LICENSE-2.0
 *
 * Unless required by applicable law or agreed to in writing, software
 * distributed under the License is distributed on an "AS IS" BASIS,
 * WITHOUT WARRANTIES OR CONDITIONS OF ANY KIND, either express or implied.
 * See the License for the specific language governing permissions and
 * limitations under the License.
 */

package com.evolveum.midpoint.prism;

import com.evolveum.midpoint.prism.dom.PrismDomProcessor;
import com.evolveum.midpoint.prism.parser.XNodeProcessor;
import com.evolveum.midpoint.prism.path.ItemPath;
import com.evolveum.midpoint.prism.schema.SchemaRegistry;
import com.evolveum.midpoint.prism.util.CloneUtil;
import com.evolveum.midpoint.prism.util.PrismUtil;
import com.evolveum.midpoint.prism.xnode.PrimitiveXNode;
import com.evolveum.midpoint.prism.xnode.XNode;
import com.evolveum.midpoint.util.DOMUtil;
import com.evolveum.midpoint.util.DebugDumpable;
import com.evolveum.midpoint.util.Dumpable;
import com.evolveum.midpoint.util.PrettyPrinter;
import com.evolveum.midpoint.util.exception.SchemaException;
import com.evolveum.prism.xml.ns._public.types_2.PolyStringType;

import java.io.Serializable;
import java.util.ArrayList;
import java.util.Arrays;
import java.util.Collection;

import org.w3c.dom.Element;

/**
 * @author lazyman
 */
public class PrismPropertyValue<T> extends PrismValue implements Dumpable, DebugDumpable, Serializable {

    private T value;
    // The rawElement is set during a schema-less parsing, e.g. during a dumb JAXB parsing or XML parsing without a
    // definition.
    // We can't do anything smarter, as we don't have definition nor prism context. So we store the raw
    // elements here and process them later (e.g. during applyDefinition or getting a value with explicit type).
    private XNode rawElement;

    public PrismPropertyValue(T value) {
        this(value, null, null);
    }

    public PrismPropertyValue(T value, OriginType type, Objectable source) {
    	super(type,source);
        if (value instanceof PrismPropertyValue) {
            throw new IllegalArgumentException("Probably problem somewhere, encapsulating property " +
                    "value object to another property value.");
        }
        this.value = value;
        checkValue();
    }

    /**
     * Private constructor just for clonning.
     */
    private PrismPropertyValue(OriginType type, Objectable source) {
    	super(type,source);
    }

    private PrismPropertyValue() {
    }

	public static <T> PrismPropertyValue<T> createRaw(XNode rawElement) {
		PrismPropertyValue<T> pval = new PrismPropertyValue<T>();
		pval.setRawElement(rawElement);
		return pval;
	}


    public void setValue(T value) {
        this.value = value;
        checkValue();
    }

    public T getValue() {
    	if (rawElement != null) {
    		ItemDefinition def = null;
    		Itemable parent = getParent();
    		if (parent != null && parent.getDefinition() != null) {
    			def = getParent().getDefinition();
    		}
    		if (def == null) {
        		// We are weak now. If there is no better definition for this we assume a default definition and process
        		// the attribute now. But we should rather do this: TODO:
        		// throw new IllegalStateException("Attempt to get value withot a type from raw value of property "+getParent());
    			if (parent != null && parent.getPrismContext() != null) {
    				def = SchemaRegistry.createDefaultItemDefinition(parent.getElementName(), parent.getPrismContext());
    			} else {
    				if (rawElement instanceof Element) {
        				// Do the most stupid thing possible. Assume string value. And there will be no definition.
    					value = (T) ((Element)rawElement).getTextContent();
    				} else if (rawElement instanceof PrimitiveXNode){
    					try{
    					value = (T) ((PrimitiveXNode) rawElement).getParsedValue(DOMUtil.XSD_STRING);
    					} catch (SchemaException ex){
    						throw new IllegalStateException("Cannot fetch value from raw element. " + ex.getMessage(), ex);
    					}
    				} else {
    					throw new IllegalStateException("No parent or prism context in property value "+this+", cannot create default definition." +
    							"The element is also not a DOM element but it is "+rawElement.getClass()+". Epic fail.");
    				}
    			}
    		}
    		if (def != null) {
				try {
					applyDefinition(def);
				} catch (SchemaException e) {
					throw new IllegalStateException(e.getMessage(),e);
				}
    		}
    	}
        return value;
    }

    public static <T> Collection<T> getValues(Collection<PrismPropertyValue<T>> pvals) {
    	Collection<T> realValues = new ArrayList<T>(pvals.size());
		for (PrismPropertyValue<T> pval: pvals) {
			realValues.add(pval.getValue());
		}
		return realValues;
    }

    public Object getRawElement() {
		return rawElement;
	}

	public void setRawElement(XNode rawElement) {
		this.rawElement = rawElement;
	}

	@Override
	public boolean isRaw() {
		return rawElement != null;
	}

	@Override
	public void applyDefinition(ItemDefinition definition) throws SchemaException {
		if (definition != null && rawElement !=null) {
			value = parseRawElementToNewRealValue(this, (PrismPropertyDefinition) definition);
			rawElement = null;
		}
	}

	@Override
	public void applyDefinition(ItemDefinition definition, boolean force) throws SchemaException {
		applyDefinition(definition);
	}

	@Override
	public void recompute(PrismContext prismContext) {
		if (isRaw()) {
			return;
		}
		T realValue = getValue();
		if (realValue == null) {
			return;
		}
		PrismUtil.recomputeRealValue(realValue, prismContext);
	}

	@Override
	public Object find(ItemPath path) {
		if (path == null || path.isEmpty()) {
			return this;
		}
		T value = getValue();
		if (value instanceof Structured) {
			return ((Structured)value).resolve(path);
		} else {
			throw new IllegalArgumentException("Attempt to resolve sub-path '"+path+"' on non-structured property value "+value);
		}
	}

	@Override
	public <X extends PrismValue> PartiallyResolvedValue<X> findPartial(ItemPath path) {
		if (path == null || path.isEmpty()) {
			return new PartiallyResolvedValue<X>((Item<X>)getParent(), null);
		}
		T value = getValue();
		if (value instanceof Structured) {
			return new PartiallyResolvedValue<X>((Item<X>)getParent(), path);
		} else {
			throw new IllegalArgumentException("Attempt to resolve sub-path '"+path+"' on non-structured property value "+value);
		}
	}

<<<<<<< HEAD
=======
	@Override
	protected Element createDomElement() {
		return new ElementPrismPropertyImpl<T>(this);
	}

>>>>>>> 1e0ca681
	void checkValue() {
		if (isRaw()) {
			// Cannot really check raw values
			return;
		}
		if (value == null) {
            // can be used not because of prism forms in gui (will be fixed later [lazyman]
            // throw new IllegalArgumentException("Null value in "+this);
            return;
		}
		if (value instanceof PolyStringType) {
			// This is illegal. PolyString should be there instead.
			throw new IllegalArgumentException("PolyStringType found where PolyString should be in "+this);
		}
		Class<? extends Object> valueClass = value.getClass();
		if (value instanceof Serializable) {
			// This is OK
			return;
		}
		if (valueClass.isPrimitive()) {
			// This is OK
			return;
		}
		throw new IllegalArgumentException("Unsupported value "+value+" ("+valueClass+") in "+this);
	}

    @Override
	public void checkConsistenceInternal(Itemable rootItem, boolean requireDefinitions, boolean prohibitRaw) {
    	ItemPath myPath = getPath();
    	if (prohibitRaw && rawElement != null) {
    		throw new IllegalStateException("Raw element in property value "+this+" ("+myPath+" in "+rootItem+")");
    	}
    	if (value == null && rawElement == null) {
			throw new IllegalStateException("Neither value nor raw element specified in property value "+this+" ("+myPath+" in "+rootItem+")");
		}
    	if (value != null && rawElement != null) {
			throw new IllegalStateException("Both value and raw element specified in property value "+this+" ("+myPath+" in "+rootItem+")");
		}
    	if (value != null) {
    		if (value instanceof Recomputable) {
    			try {
    				((Recomputable)value).checkConsistence();
    			} catch (IllegalStateException e) {
    				throw new IllegalStateException(e.getMessage()+" in property value "+this+" ("+myPath+" in "+rootItem+")", e);
    			}
    		}
    	}
	}

	@Override
	public boolean isEmpty() {
		return value == null;
	}

	@Override
    public PrismPropertyValue<T> clone() {
        PrismPropertyValue clone = new PrismPropertyValue(getOriginType(), getOriginObject());
        copyValues(clone);
        return clone;
    }

	protected void copyValues(PrismPropertyValue clone) {
		super.copyValues(clone);
		clone.value = CloneUtil.clone(this.value);
		clone.rawElement = this.rawElement;
	}

	public static boolean containsRealValue(Collection<PrismPropertyValue<?>> collection, PrismPropertyValue<?> value) {
		for (PrismPropertyValue<?> colVal: collection) {
			if (value.equalsRealValue(colVal)) {
				return true;
			}
		}
		return false;
	}

	public static <T> Collection<PrismPropertyValue<T>> createCollection(Collection<T> realValueCollection) {
		Collection<PrismPropertyValue<T>> pvalCol = new ArrayList<PrismPropertyValue<T>>(realValueCollection.size());
		for (T realValue: realValueCollection) {
			PrismPropertyValue<T> pval = new PrismPropertyValue<T>(realValue);
			pvalCol.add(pval);
		}
		return pvalCol;
	}

	public static <T> Collection<PrismPropertyValue<T>> createCollection(T[] realValueArray) {
		Collection<PrismPropertyValue<T>> pvalCol = new ArrayList<PrismPropertyValue<T>>(realValueArray.length);
		for (T realValue: realValueArray) {
			PrismPropertyValue<T> pval = new PrismPropertyValue<T>(realValue);
			pvalCol.add(pval);
		}
		return pvalCol;
	}

	/**
	 * Takes the definition from the definitionSource parameter and uses it to parse raw elements in origValue.
	 * It returns a new parsed value without touching the original value.
	 */
	private PrismPropertyValue<T> parseRawElementToNewValue(PrismPropertyValue<T> origValue, PrismPropertyValue<T> definitionSource) throws SchemaException {
		if (definitionSource.getParent() != null && definitionSource.getParent().getDefinition() != null) {
			T parsedRealValue = parseRawElementToNewRealValue(origValue,
					(PrismPropertyDefinition) definitionSource.getParent().getDefinition());
			PrismPropertyValue<T> newPVal = new PrismPropertyValue<T>(parsedRealValue);
			return newPVal;
		} else {
			throw new IllegalArgumentException("Attempt to use property " + origValue.getParent() +
					" values in a raw parsing state (raw elements) with parsed value that has no definition");
		}
	}
<<<<<<< HEAD
	
	private T parseRawElementToNewRealValue(PrismPropertyValue<T> prismPropertyValue, PrismPropertyDefinition<T> definition) 
=======

	private T parseRawElementToNewRealValue(PrismPropertyValue<T> prismPropertyValue, PrismPropertyDefinition definition)
>>>>>>> 1e0ca681
				throws SchemaException {
		XNodeProcessor xnodeProcessor = definition.getPrismContext().getXnodeProcessor();
		T value = xnodeProcessor.parsePrismPropertyRealValue(prismPropertyValue.rawElement, definition);
		return value;
	}


	@Override
	public boolean equalsComplex(PrismValue other, boolean ignoreMetadata, boolean isLiteral) {
		if (other == null || !(other instanceof PrismPropertyValue)) {
			return false;
		}
		return equalsComplex((PrismPropertyValue<?>)other, ignoreMetadata, isLiteral);
	}

	public boolean equalsComplex(PrismPropertyValue<?> other, boolean ignoreMetadata, boolean isLiteral) {
		if (!super.equalsComplex(other, ignoreMetadata, isLiteral)) {
			return false;
		}

        if (this.rawElement != null && other.rawElement != null) {
        	return equalsRawElements((PrismPropertyValue<T>)other);
        }

        PrismPropertyValue<T> otherProcessed = (PrismPropertyValue<T>) other;
		PrismPropertyValue<T> thisProcessed = this;
		if (this.rawElement != null || other.rawElement != null) {
			try {
				if (this.rawElement == null) {
					otherProcessed = parseRawElementToNewValue((PrismPropertyValue<T>) other, this);
				} else if (other.rawElement == null) {
					thisProcessed = parseRawElementToNewValue(this, (PrismPropertyValue<T>) other);
				}
			} catch (SchemaException e) {
				// TODO: Maybe just return false?
				throw new IllegalArgumentException("Error parsing the value of property "+getParent()+" using the 'other' definition "+
						"during a compare: "+e.getMessage(),e);
			}
		}

        T otherRealValue = otherProcessed.getValue();
        T thisRealValue = thisProcessed.getValue();
        if (otherRealValue == null && thisRealValue == null) {
        	return true;
        }
        if (otherRealValue == null || thisRealValue == null) {
        	return false;
        }

		if (thisRealValue instanceof Element &&
				otherRealValue instanceof Element) {
			return DOMUtil.compareElement((Element)thisRealValue, (Element)otherRealValue, isLiteral);
		}

        if (thisRealValue instanceof byte[] && otherRealValue instanceof byte[]) {
            return Arrays.equals((byte[]) thisRealValue, (byte[]) otherRealValue);
        }

		return thisRealValue.equals(otherRealValue);
	}

	private boolean equalsRawElements(PrismPropertyValue<T> other) {
		if (this.rawElement instanceof Element && other.rawElement instanceof Element) {
			return DOMUtil.compareElement((Element)this.rawElement, (Element)other.rawElement, false);
		}
		return this.rawElement.equals(other.rawElement);
	}


	@Override
	public boolean match(PrismValue otherValue) {
		if (otherValue == null || !(otherValue instanceof PrismPropertyValue)) {
			return false;
		}
		return matchComplex((PrismPropertyValue<?>)otherValue, false, false);
	}

	private boolean matchComplex(PrismPropertyValue<?> otherValue, boolean ignoreMetadata, boolean isLiteral) {

		if (!super.equalsComplex(otherValue, ignoreMetadata, isLiteral)) {
			return false;
		}

        if (this.rawElement != null && otherValue.rawElement != null) {
        	return equalsRawElements((PrismPropertyValue<T>)otherValue);
        }

        PrismPropertyValue<T> otherProcessed = (PrismPropertyValue<T>) otherValue;
		PrismPropertyValue<T> thisProcessed = this;
		if (this.rawElement != null || otherValue.rawElement != null) {
			try {
				if (this.rawElement == null) {
					otherProcessed = parseRawElementToNewValue((PrismPropertyValue<T>) otherValue, this);
				} else if (otherValue.rawElement == null) {
					thisProcessed = parseRawElementToNewValue(this, (PrismPropertyValue<T>) otherValue);
				}
			} catch (SchemaException e) {
				// TODO: Maybe just return false?
				throw new IllegalArgumentException("Error parsing the value of property "+getParent()+" using the 'other' definition "+
						"during a compare: "+e.getMessage(),e);
			}
		}

        T otherRealValue = otherProcessed.getValue();
        T thisRealValue = thisProcessed.getValue();
        if (otherRealValue == null && thisRealValue == null) {
        	return true;
        }
        if (otherRealValue == null || thisRealValue == null) {
        	return false;
        }

		if (thisRealValue instanceof Element &&
				otherRealValue instanceof Element) {
			return DOMUtil.compareElement((Element)thisRealValue, (Element)otherRealValue, isLiteral);
		}

		if (otherRealValue instanceof Matchable && thisRealValue instanceof Matchable){
			Matchable thisMatchableValue = (Matchable) thisRealValue;
			Matchable otherMatchableValue = (Matchable) otherRealValue;
			return thisMatchableValue.match(otherMatchableValue);
		}

		return thisRealValue.equals(otherRealValue);

	}

	@Override
	public boolean equals(Object obj) {
		if (this == obj)
			return true;
		if (!super.equals(obj))
			return false;
		if (getClass() != obj.getClass())
			return false;
		PrismPropertyValue other = (PrismPropertyValue) obj;
		return equalsComplex(other, false, false);
	}

    @Override
	public int hashCode() {
		final int prime = 31;
		int result = super.hashCode();
		if (value != null && value instanceof Element) {
			// We need special handling here. We haven't found out the proper way now.
			// so we just do not include this in the hashcode now.
		} else {
			result = prime * result + ((value == null) ? 0 : value.hashCode());
		}
		return result;
	}

	@Override
    public String debugDump() {
        return toString();
    }

    @Override
    public String debugDump(int indent) {
        StringBuilder sb = new StringBuilder();
        for (int i = 0; i < indent; i++) {
            sb.append(INDENT_STRING);
        }

        sb.append("PPV(");
        dumpSuffix(sb);
        sb.append("):");
        // getValue() must not be here. getValue() contains exception that in turn causes a call to toString()
        if (value != null) {
        	sb.append(value.getClass().getSimpleName()).append(":");
        	if (value instanceof DebugDumpable) {
        		sb.append("\n");
        		sb.append(((DebugDumpable)value).debugDump(indent + 1));
        	} else {
        		sb.append(PrettyPrinter.prettyPrint(value));
        	}
        } else {
            sb.append("null");
        }

        return sb.toString();
    }

    @Override
    public String dump() {
        return toString();
    }

	@Override
	public String toString() {
        StringBuilder builder = new StringBuilder();
        builder.append("PPV(");
        // getValue() must not be here. getValue() contains exception that in turn causes a call to toString()
        if (value != null) {
        	builder.append(value.getClass().getSimpleName()).append(":");
        	builder.append(PrettyPrinter.prettyPrint(value));
        } else {
            builder.append("null");
        }
        dumpSuffix(builder);
        builder.append(")");

        return builder.toString();
    }

	private void dumpSuffix(StringBuilder builder) {
        if (getOriginType() != null || getOriginObject() != null) {
	        builder.append(", origin: ");
	        builder.append(getOriginType());
	        builder.append(":");
	        builder.append(getOriginObject());
        }
        if (getRawElement() != null) {
	        builder.append(", raw element: ");
	        builder.append(PrettyPrinter.prettyPrint(getRawElement()));
        }
	}

	@Override
	public String toHumanReadableString() {
		return PrettyPrinter.prettyPrint(value);
	}

}<|MERGE_RESOLUTION|>--- conflicted
+++ resolved
@@ -198,14 +198,6 @@
 		}
 	}
 
-<<<<<<< HEAD
-=======
-	@Override
-	protected Element createDomElement() {
-		return new ElementPrismPropertyImpl<T>(this);
-	}
-
->>>>>>> 1e0ca681
 	void checkValue() {
 		if (isRaw()) {
 			// Cannot really check raw values
@@ -315,13 +307,8 @@
 					" values in a raw parsing state (raw elements) with parsed value that has no definition");
 		}
 	}
-<<<<<<< HEAD
 	
 	private T parseRawElementToNewRealValue(PrismPropertyValue<T> prismPropertyValue, PrismPropertyDefinition<T> definition) 
-=======
-
-	private T parseRawElementToNewRealValue(PrismPropertyValue<T> prismPropertyValue, PrismPropertyDefinition definition)
->>>>>>> 1e0ca681
 				throws SchemaException {
 		XNodeProcessor xnodeProcessor = definition.getPrismContext().getXnodeProcessor();
 		T value = xnodeProcessor.parsePrismPropertyRealValue(prismPropertyValue.rawElement, definition);
