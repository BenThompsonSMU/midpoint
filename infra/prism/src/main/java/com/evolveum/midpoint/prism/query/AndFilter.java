--- conflicted
+++ resolved
@@ -1,114 +1,114 @@
-/*
- * Copyright (c) 2010-2013 Evolveum
- *
- * Licensed under the Apache License, Version 2.0 (the "License");
- * you may not use this file except in compliance with the License.
- * You may obtain a copy of the License at
- *
- *     http://www.apache.org/licenses/LICENSE-2.0
- *
- * Unless required by applicable law or agreed to in writing, software
- * distributed under the License is distributed on an "AS IS" BASIS,
- * WITHOUT WARRANTIES OR CONDITIONS OF ANY KIND, either express or implied.
- * See the License for the specific language governing permissions and
- * limitations under the License.
- */
-
-package com.evolveum.midpoint.prism.query;
-
-<<<<<<< HEAD
-=======
-import java.util.ArrayList;
-import java.util.List;
-
-import javax.xml.namespace.QName;
-
->>>>>>> 3057a90e
-import com.evolveum.midpoint.prism.PrismConstants;
-import com.evolveum.midpoint.prism.PrismContainerValue;
-import com.evolveum.midpoint.prism.match.MatchingRuleRegistry;
-import com.evolveum.midpoint.util.DebugUtil;
-import com.evolveum.midpoint.util.exception.SchemaException;
-
-import javax.xml.namespace.QName;
-import java.util.ArrayList;
-import java.util.Collections;
-import java.util.List;
-
-public class AndFilter extends NaryLogicalFilter {
-	
-	public static final QName ELEMENT_NAME = new QName(PrismConstants.NS_QUERY, "and");
-
-	public AndFilter(List<ObjectFilter> condition) {
-		super(condition);
-	}
-	
-	public static AndFilter createAnd(ObjectFilter... conditions){
-		List<ObjectFilter> filters = new ArrayList<>(conditions.length);
-		Collections.addAll(filters, conditions);
-		return new AndFilter(filters);
-	}
-	
-	public static AndFilter createAnd(List<ObjectFilter> conditions){
-		return new AndFilter(conditions);
-	}
-	
-	@SuppressWarnings("CloneDoesntCallSuperClone")
-	@Override
-	public AndFilter clone() {
-		return new AndFilter(getClonedConditions());
-	}
-	
-	@Override
-	public AndFilter cloneEmpty() {
-		return new AndFilter(new ArrayList<ObjectFilter>());
-	}
-
-	@Override
-	public String debugDump() {
-		return debugDump(0);
-	}
-	
-	@Override
-	public String debugDump(int indent) {
-		StringBuilder sb = new StringBuilder();
-		DebugUtil.indentDebugDump(sb, indent);
-		sb.append("AND:");
-		for (ObjectFilter filter : getConditions()){
-			sb.append("\n");
-			sb.append(filter.debugDump(indent + 1));
-		}
-		return sb.toString();
-	}
-	
-	@Override
-	public String toString() {
-		StringBuilder sb = new StringBuilder();
-		sb.append("AND");
-		sb.append("(");
-		for (int i = 0; i < getConditions().size(); i++){
-			sb.append(getConditions().get(i));
-			if (i != getConditions().size() - 1) {
-				sb.append(",");
-			}
-		}
-		sb.append(")");
-		return sb.toString();
-	}
-
-
-	@Override
-	public boolean match(PrismContainerValue value, MatchingRuleRegistry matchingRuleRegistry) throws SchemaException {
-		for (ObjectFilter filter : getConditions()){
-			if (!filter.match(value, matchingRuleRegistry)){
-				return false;
-			}
-		}
-		return true;
-	}
-
-	@Override
-	public boolean equals(Object obj, boolean exact) {
-		return super.equals(obj, exact) && obj instanceof AndFilter;
-	}
-}
+/*
+ * Copyright (c) 2010-2013 Evolveum
+ *
+ * Licensed under the Apache License, Version 2.0 (the "License");
+ * you may not use this file except in compliance with the License.
+ * You may obtain a copy of the License at
+ *
+ *     http://www.apache.org/licenses/LICENSE-2.0
+ *
+ * Unless required by applicable law or agreed to in writing, software
+ * distributed under the License is distributed on an "AS IS" BASIS,
+ * WITHOUT WARRANTIES OR CONDITIONS OF ANY KIND, either express or implied.
+ * See the License for the specific language governing permissions and
+ * limitations under the License.
+ */
+
+package com.evolveum.midpoint.prism.query;
+
+import java.util.ArrayList;
+import java.util.List;
+
+import javax.xml.namespace.QName;
+
+import com.evolveum.midpoint.prism.Containerable;
+import com.evolveum.midpoint.prism.Objectable;
+import com.evolveum.midpoint.prism.PrismConstants;
+import com.evolveum.midpoint.prism.PrismContainerValue;
+import com.evolveum.midpoint.prism.PrismObject;
+import com.evolveum.midpoint.prism.match.MatchingRuleRegistry;
+import com.evolveum.midpoint.util.DebugUtil;
+import com.evolveum.midpoint.util.exception.SchemaException;
+
+import javax.xml.namespace.QName;
+import java.util.ArrayList;
+import java.util.Collections;
+import java.util.List;
+
+public class AndFilter extends NaryLogicalFilter {
+	
+	public static final QName ELEMENT_NAME = new QName(PrismConstants.NS_QUERY, "and");
+
+	public AndFilter(List<ObjectFilter> condition) {
+		super(condition);
+	}
+	
+	public static AndFilter createAnd(ObjectFilter... conditions){
+		List<ObjectFilter> filters = new ArrayList<>(conditions.length);
+		Collections.addAll(filters, conditions);
+		return new AndFilter(filters);
+	}
+	
+	public static AndFilter createAnd(List<ObjectFilter> conditions){
+		return new AndFilter(conditions);
+	}
+	
+	@SuppressWarnings("CloneDoesntCallSuperClone")
+	@Override
+	public AndFilter clone() {
+		return new AndFilter(getClonedConditions());
+	}
+	
+	@Override
+	public AndFilter cloneEmpty() {
+		return new AndFilter(new ArrayList<ObjectFilter>());
+	}
+
+	@Override
+	public String debugDump() {
+		return debugDump(0);
+	}
+	
+	@Override
+	public String debugDump(int indent) {
+		StringBuilder sb = new StringBuilder();
+		DebugUtil.indentDebugDump(sb, indent);
+		sb.append("AND:");
+		for (ObjectFilter filter : getConditions()){
+			sb.append("\n");
+			sb.append(filter.debugDump(indent + 1));
+		}
+		return sb.toString();
+	}
+	
+	@Override
+	public String toString() {
+		StringBuilder sb = new StringBuilder();
+		sb.append("AND");
+		sb.append("(");
+		for (int i = 0; i < getConditions().size(); i++){
+			sb.append(getConditions().get(i));
+			if (i != getConditions().size() - 1) {
+				sb.append(",");
+			}
+		}
+		sb.append(")");
+		return sb.toString();
+	}
+
+
+	@Override
+	public boolean match(PrismContainerValue value, MatchingRuleRegistry matchingRuleRegistry) throws SchemaException {
+		for (ObjectFilter filter : getConditions()){
+			if (!filter.match(value, matchingRuleRegistry)){
+				return false;
+			}
+		}
+		return true;
+	}
+
+	@Override
+	public boolean equals(Object obj, boolean exact) {
+		return super.equals(obj, exact) && obj instanceof AndFilter;
+	}
+}