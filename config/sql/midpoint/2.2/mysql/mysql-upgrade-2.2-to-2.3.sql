--- conflicted
+++ resolved
@@ -8,28 +8,6 @@
 ALTER TABLE m_shadow ADD disableReason VARCHAR(255);
 
 CREATE TABLE m_report (
-<<<<<<< HEAD
-  name_norm               VARCHAR(255),
-  name_orig               VARCHAR(255),
-  class_namespace         VARCHAR(255),
-  class_localPart         VARCHAR(100),
-  query                   LONGTEXT,
-  reportExport            INTEGER,
-  reportFields            LONGTEXT,
-  reportOrientation       INTEGER,
-  reportParameters        LONGTEXT,
-  reportTemplateJRXML     LONGTEXT,
-  reportTemplateStyleJRTX LONGTEXT,
-  id                      BIGINT      NOT NULL,
-  oid                     VARCHAR(36) NOT NULL,
-  PRIMARY KEY (id, oid),
-  UNIQUE (name_norm)
-)
-  DEFAULT CHARACTER SET utf8
-  COLLATE utf8_bin
-  ENGINE =InnoDB;
-
-=======
     name_norm VARCHAR(255),
     name_orig VARCHAR(255),
     class_namespace VARCHAR(255),
@@ -47,42 +25,37 @@
     UNIQUE (name_norm)
  ) DEFAULT CHARACTER SET utf8 COLLATE utf8_bin ENGINE=InnoDB;
 	
->>>>>>> fb9271fa
 CREATE INDEX iReportName ON m_report (name_orig);
 
 ALTER TABLE m_report
-ADD INDEX fk_report (id, oid),
-ADD CONSTRAINT fk_report
-FOREIGN KEY (id, oid)
-REFERENCES m_object (id, oid);
+	ADD INDEX fk_report (id, oid), 
+    ADD CONSTRAINT fk_report 
+    FOREIGN KEY (id, oid) 
+    REFERENCES m_object (id, oid);
 
 CREATE INDEX iAncestorDepth ON m_org_closure (ancestor_id, ancestor_oid, depthValue);
 
 CREATE TABLE m_report_output (
-  name_norm                   VARCHAR(255),
-  name_orig                   VARCHAR(255),
-  reportFilePath              VARCHAR(255),
-  reportRef_description       LONGTEXT,
-  reportRef_filter            LONGTEXT,
-  reportRef_relationLocalPart VARCHAR(100),
-  reportRef_relationNamespace VARCHAR(255),
-  reportRef_targetOid         VARCHAR(36),
-  reportRef_type              INTEGER,
-  id                          BIGINT      NOT NULL,
-  oid                         VARCHAR(36) NOT NULL,
-  PRIMARY KEY (id, oid),
-  UNIQUE (name_norm)
-)
-  DEFAULT CHARACTER SET utf8
-  COLLATE utf8_bin
-  ENGINE =InnoDB;
-
+    name_norm VARCHAR(255),
+    name_orig VARCHAR(255),
+    reportFilePath VARCHAR(255),
+    reportRef_description longtext,
+    reportRef_filter longtext,
+    reportRef_relationLocalPart VARCHAR(100),
+    reportRef_relationNamespace VARCHAR(255),
+    reportRef_targetOid VARCHAR(36),
+    reportRef_type INTEGER,
+    id BIGINT NOT NULL,
+    oid VARCHAR(36) NOT NULL,
+    PRIMARY KEY (id, oid),
+    UNIQUE (name_norm)
+) DEFAULT CHARACTER SET utf8 COLLATE utf8_bin ENGINE=InnoDB;
+	
+	
 CREATE INDEX iReportOutputName ON m_report_output (name_orig);
 
-ALTER TABLE m_report_output
-ADD INDEX fk_reportoutput (id, oid),
-ADD CONSTRAINT fk_reportoutput
-FOREIGN KEY (id, oid)
-REFERENCES m_object (id, oid);
-
-ALTER TABLE m_system_configuration ADD objectTemplate LONGTEXT;+ALTER TABLE m_report_output 
+    ADD INDEX fk_reportoutput (id, oid), 
+    ADD CONSTRAINT fk_reportoutput 
+    FOREIGN KEY (id, oid) 
+    REFERENCES m_object (id, oid);