--- conflicted
+++ resolved
@@ -8,23 +8,6 @@
 ALTER TABLE m_shadow ADD disableReason NVARCHAR(255);
 
 CREATE TABLE m_report (
-<<<<<<< HEAD
-  name_norm               NVARCHAR(255),
-  name_orig               NVARCHAR(255),
-  class_namespace         NVARCHAR(255),
-  class_localPart         NVARCHAR(100),
-  query                   NVARCHAR(MAX),
-  reportExport            INT,
-  reportFields            NVARCHAR(MAX),
-  reportOrientation       INT,
-  reportParameters        NVARCHAR(MAX),
-  reportTemplateJRXML     NVARCHAR(MAX),
-  reportTemplateStyleJRTX NVARCHAR(MAX),
-  id                      BIGINT       NOT NULL,
-  oid                     NVARCHAR(36) NOT NULL,
-  PRIMARY KEY (id, oid),
-  UNIQUE (name_norm)
-=======
     name_norm NVARCHAR(255),
     name_orig NVARCHAR(255),
     class_namespace NVARCHAR(255),
@@ -40,39 +23,37 @@
     oid NVARCHAR(36) NOT NULL,
     PRIMARY KEY (id, oid),
     UNIQUE (name_norm)
->>>>>>> fb9271fa
 );
+
 
 CREATE INDEX iReportName ON m_report (name_orig);
 
-ALTER TABLE m_report
-ADD CONSTRAINT fk_report
-FOREIGN KEY (id, oid)
-REFERENCES m_object;
+ALTER TABLE m_report 
+    ADD CONSTRAINT fk_report 
+    FOREIGN KEY (id, oid) 
+    REFERENCES m_object;
 
 CREATE INDEX iAncestorDepth ON m_org_closure (ancestor_id, ancestor_oid, depthValue);
 
 CREATE TABLE m_report_output (
-  name_norm                   NVARCHAR(255),
-  name_orig                   NVARCHAR(255),
-  reportFilePath              NVARCHAR(255),
-  reportRef_description       NVARCHAR(MAX),
-  reportRef_filter            NVARCHAR(MAX),
-  reportRef_relationLocalPart NVARCHAR(100),
-  reportRef_relationNamespace NVARCHAR(255),
-  reportRef_targetOid         NVARCHAR(36),
-  reportRef_type              INT,
-  id                          BIGINT       NOT NULL,
-  oid                         NVARCHAR(36) NOT NULL,
-  PRIMARY KEY (id, oid),
-  UNIQUE (name_norm)
+    name_norm NVARCHAR(255),
+    name_orig NVARCHAR(255),
+    reportFilePath NVARCHAR(255),
+    reportRef_description NVARCHAR(MAX),
+    reportRef_filter NVARCHAR(MAX),
+    reportRef_relationLocalPart NVARCHAR(100),
+    reportRef_relationNamespace NVARCHAR(255),
+    reportRef_targetOid NVARCHAR(36),
+    reportRef_type INT,
+    id BIGINT NOT NULL,
+    oid NVARCHAR(36) NOT NULL,
+    PRIMARY KEY (id, oid),
+    UNIQUE (name_norm)
 );
-
+	
 CREATE INDEX iReportOutputName ON m_report_output (name_orig);
 
-ALTER TABLE m_report_output
-ADD CONSTRAINT fk_reportoutput
-FOREIGN KEY (id, oid)
-REFERENCES m_object;
-
-ALTER TABLE m_system_configuration ADD objectTemplate NVARCHAR(MAX);+ALTER TABLE m_report_output 
+    ADD CONSTRAINT fk_reportoutput 
+    FOREIGN KEY (id, oid) 
+    REFERENCES m_object;