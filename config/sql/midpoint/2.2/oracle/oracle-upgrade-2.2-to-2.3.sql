--- conflicted
+++ resolved
@@ -8,23 +8,6 @@
 ALTER TABLE m_shadow ADD disableReason VARCHAR2(255 CHAR);
 
 CREATE TABLE m_report (
-<<<<<<< HEAD
-  name_norm               VARCHAR2(255 CHAR),
-  name_orig               VARCHAR2(255 CHAR),
-  class_namespace         VARCHAR2(255 CHAR),
-  class_localPart         VARCHAR2(100 CHAR),
-  query                   CLOB,
-  reportExport            NUMBER(10, 0),
-  reportFields            CLOB,
-  reportOrientation       NUMBER(10, 0),
-  reportParameters        CLOB,
-  reportTemplateJRXML     CLOB,
-  reportTemplateStyleJRTX CLOB,
-  id                      NUMBER(19, 0)     NOT NULL,
-  oid                     VARCHAR2(36 CHAR) NOT NULL,
-  PRIMARY KEY (id, oid),
-  UNIQUE (name_norm)
-=======
     name_norm VARCHAR2(255 CHAR),
     name_orig VARCHAR2(255 CHAR),
     class_namespace VARCHAR2(255 CHAR),
@@ -40,39 +23,36 @@
     oid VARCHAR2(36 CHAR) NOT NULL,
     PRIMARY KEY (id, oid),
     UNIQUE (name_norm)
->>>>>>> fb9271fa
 ) INITRANS 30;
 
 CREATE INDEX iReportName ON m_report (name_orig) INITRANS 30;
 
-ALTER TABLE m_report
-ADD CONSTRAINT fk_report
-FOREIGN KEY (id, oid)
-REFERENCES m_object;
+ALTER TABLE m_report 
+    ADD CONSTRAINT fk_report 
+    FOREIGN KEY (id, oid) 
+    REFERENCES m_object;
 
 CREATE INDEX iAncestorDepth ON m_org_closure (ancestor_id, ancestor_oid, depthValue) INITRANS 30;
 
 CREATE TABLE m_report_output (
-  name_norm                   VARCHAR2(255 CHAR),
-  name_orig                   VARCHAR2(255 CHAR),
-  reportFilePath              VARCHAR2(255 CHAR),
-  reportRef_description       CLOB,
-  reportRef_filter            CLOB,
-  reportRef_relationLocalPart VARCHAR2(100 CHAR),
-  reportRef_relationNamespace VARCHAR2(255 CHAR),
-  reportRef_targetOid         VARCHAR2(36 CHAR),
-  reportRef_type              NUMBER(10, 0),
-  id                          NUMBER(19, 0)     NOT NULL,
-  oid                         VARCHAR2(36 CHAR) NOT NULL,
-  PRIMARY KEY (id, oid),
-  UNIQUE (name_norm)
+    name_norm VARCHAR2(255 CHAR),
+    name_orig VARCHAR2(255 CHAR),
+    reportFilePath VARCHAR2(255 CHAR),
+    reportRef_description CLOB,
+    reportRef_filter CLOB,
+    reportRef_relationLocalPart VARCHAR2(100 CHAR),
+    reportRef_relationNamespace VARCHAR2(255 CHAR),
+    reportRef_targetOid VARCHAR2(36 CHAR),
+    reportRef_type NUMBER(10,0),
+    id NUMBER(19,0) NOT NULL,
+    oid VARCHAR2(36 CHAR) NOT NULL,
+    PRIMARY KEY (id, oid),
+    UNIQUE (name_norm)
 ) INITRANS 30;
 
 CREATE INDEX iReportOutputName ON m_report_output (name_orig) INITRANS 30;
 
-ALTER TABLE m_report_output
-ADD CONSTRAINT fk_reportoutput
-FOREIGN KEY (id, oid)
-REFERENCES m_object;
-
-ALTER TABLE m_system_configuration ADD objectTemplate CLOB;+ALTER TABLE m_report_output 
+    ADD CONSTRAINT fk_reportoutput 
+    FOREIGN KEY (id, oid) 
+    REFERENCES m_object;