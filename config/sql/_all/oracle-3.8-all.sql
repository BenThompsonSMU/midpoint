CREATE TABLE m_acc_cert_campaign (
  definitionRef_relation  VARCHAR2(157 CHAR),
  definitionRef_targetOid VARCHAR2(36 CHAR),
  definitionRef_type      NUMBER(10, 0),
  endTimestamp            TIMESTAMP,
  handlerUri              VARCHAR2(255 CHAR),
  name_norm               VARCHAR2(255 CHAR),
  name_orig               VARCHAR2(255 CHAR),
  ownerRef_relation       VARCHAR2(157 CHAR),
  ownerRef_targetOid      VARCHAR2(36 CHAR),
  ownerRef_type           NUMBER(10, 0),
  stageNumber             NUMBER(10, 0),
  startTimestamp          TIMESTAMP,
  state                   NUMBER(10, 0),
  oid                     VARCHAR2(36 CHAR) NOT NULL,
  PRIMARY KEY (oid)
) INITRANS 30;
CREATE TABLE m_acc_cert_case (
  id                       NUMBER(10, 0)     NOT NULL,
  owner_oid                VARCHAR2(36 CHAR) NOT NULL,
  administrativeStatus     NUMBER(10, 0),
  archiveTimestamp         TIMESTAMP,
  disableReason            VARCHAR2(255 CHAR),
  disableTimestamp         TIMESTAMP,
  effectiveStatus          NUMBER(10, 0),
  enableTimestamp          TIMESTAMP,
  validFrom                TIMESTAMP,
  validTo                  TIMESTAMP,
  validityChangeTimestamp  TIMESTAMP,
  validityStatus           NUMBER(10, 0),
  currentStageOutcome      VARCHAR2(255 CHAR),
  fullObject               BLOB,
  objectRef_relation       VARCHAR2(157 CHAR),
  objectRef_targetOid      VARCHAR2(36 CHAR),
  objectRef_type           NUMBER(10, 0),
  orgRef_relation          VARCHAR2(157 CHAR),
  orgRef_targetOid         VARCHAR2(36 CHAR),
  orgRef_type              NUMBER(10, 0),
  outcome                  VARCHAR2(255 CHAR),
  remediedTimestamp        TIMESTAMP,
  reviewDeadline           TIMESTAMP,
  reviewRequestedTimestamp TIMESTAMP,
  stageNumber              NUMBER(10, 0),
  targetRef_relation       VARCHAR2(157 CHAR),
  targetRef_targetOid      VARCHAR2(36 CHAR),
  targetRef_type           NUMBER(10, 0),
  tenantRef_relation       VARCHAR2(157 CHAR),
  tenantRef_targetOid      VARCHAR2(36 CHAR),
  tenantRef_type           NUMBER(10, 0),
  PRIMARY KEY (owner_oid, id)
) INITRANS 30;
CREATE TABLE m_acc_cert_definition (
  handlerUri                   VARCHAR2(255 CHAR),
  lastCampaignClosedTimestamp  TIMESTAMP,
  lastCampaignStartedTimestamp TIMESTAMP,
  name_norm                    VARCHAR2(255 CHAR),
  name_orig                    VARCHAR2(255 CHAR),
  ownerRef_relation            VARCHAR2(157 CHAR),
  ownerRef_targetOid           VARCHAR2(36 CHAR),
  ownerRef_type                NUMBER(10, 0),
  oid                          VARCHAR2(36 CHAR) NOT NULL,
  PRIMARY KEY (oid)
) INITRANS 30;
CREATE TABLE m_acc_cert_wi (
  id                     NUMBER(10, 0)     NOT NULL,
  owner_id               NUMBER(10, 0)     NOT NULL,
  owner_owner_oid        VARCHAR2(36 CHAR) NOT NULL,
  closeTimestamp         TIMESTAMP,
  outcome                VARCHAR2(255 CHAR),
  outputChangeTimestamp  TIMESTAMP,
  performerRef_relation  VARCHAR2(157 CHAR),
  performerRef_targetOid VARCHAR2(36 CHAR),
  performerRef_type      NUMBER(10, 0),
  stageNumber            NUMBER(10, 0),
  PRIMARY KEY (owner_owner_oid, owner_id, id)
) INITRANS 30;
CREATE TABLE m_acc_cert_wi_reference (
  owner_id              NUMBER(10, 0)      NOT NULL,
  owner_owner_id        NUMBER(10, 0)      NOT NULL,
  owner_owner_owner_oid VARCHAR2(36 CHAR)  NOT NULL,
  relation              VARCHAR2(157 CHAR) NOT NULL,
  targetOid             VARCHAR2(36 CHAR)  NOT NULL,
  targetType            NUMBER(10, 0),
  PRIMARY KEY (owner_owner_owner_oid, owner_owner_id, owner_id, relation, targetOid)
) INITRANS 30;
CREATE TABLE m_assignment (
  id                      NUMBER(10, 0)     NOT NULL,
  owner_oid               VARCHAR2(36 CHAR) NOT NULL,
  administrativeStatus    NUMBER(10, 0),
  archiveTimestamp        TIMESTAMP,
  disableReason           VARCHAR2(255 CHAR),
  disableTimestamp        TIMESTAMP,
  effectiveStatus         NUMBER(10, 0),
  enableTimestamp         TIMESTAMP,
  validFrom               TIMESTAMP,
  validTo                 TIMESTAMP,
  validityChangeTimestamp TIMESTAMP,
  validityStatus          NUMBER(10, 0),
  assignmentOwner         NUMBER(10, 0),
  createChannel           VARCHAR2(255 CHAR),
  createTimestamp         TIMESTAMP,
  creatorRef_relation     VARCHAR2(157 CHAR),
  creatorRef_targetOid    VARCHAR2(36 CHAR),
  creatorRef_type         NUMBER(10, 0),
  lifecycleState          VARCHAR2(255 CHAR),
  modifierRef_relation    VARCHAR2(157 CHAR),
  modifierRef_targetOid   VARCHAR2(36 CHAR),
  modifierRef_type        NUMBER(10, 0),
  modifyChannel           VARCHAR2(255 CHAR),
  modifyTimestamp         TIMESTAMP,
  orderValue              NUMBER(10, 0),
  orgRef_relation         VARCHAR2(157 CHAR),
  orgRef_targetOid        VARCHAR2(36 CHAR),
  orgRef_type             NUMBER(10, 0),
  resourceRef_relation    VARCHAR2(157 CHAR),
  resourceRef_targetOid   VARCHAR2(36 CHAR),
  resourceRef_type        NUMBER(10, 0),
  targetRef_relation      VARCHAR2(157 CHAR),
  targetRef_targetOid     VARCHAR2(36 CHAR),
  targetRef_type          NUMBER(10, 0),
  tenantRef_relation      VARCHAR2(157 CHAR),
  tenantRef_targetOid     VARCHAR2(36 CHAR),
  tenantRef_type          NUMBER(10, 0),
  extId                   NUMBER(10, 0),
  extOid                  VARCHAR2(36 CHAR),
  PRIMARY KEY (owner_oid, id)
) INITRANS 30;
CREATE TABLE m_assignment_ext_boolean (
  item_id                      NUMBER(10, 0)     NOT NULL,
  anyContainer_owner_id        NUMBER(10, 0)     NOT NULL,
  anyContainer_owner_owner_oid VARCHAR2(36 CHAR) NOT NULL,
  booleanValue                 NUMBER(1, 0)      NOT NULL,
  PRIMARY KEY (anyContainer_owner_owner_oid, anyContainer_owner_id, item_id, booleanValue)
) INITRANS 30;
CREATE TABLE m_assignment_ext_date (
  item_id                      NUMBER(10, 0)     NOT NULL,
  anyContainer_owner_id        NUMBER(10, 0)     NOT NULL,
  anyContainer_owner_owner_oid VARCHAR2(36 CHAR) NOT NULL,
  dateValue                    TIMESTAMP         NOT NULL,
  PRIMARY KEY (anyContainer_owner_owner_oid, anyContainer_owner_id, item_id, dateValue)
) INITRANS 30;
CREATE TABLE m_assignment_ext_long (
  item_id                      NUMBER(10, 0)     NOT NULL,
  anyContainer_owner_id        NUMBER(10, 0)     NOT NULL,
  anyContainer_owner_owner_oid VARCHAR2(36 CHAR) NOT NULL,
  longValue                    NUMBER(19, 0)     NOT NULL,
  PRIMARY KEY (anyContainer_owner_owner_oid, anyContainer_owner_id, item_id, longValue)
) INITRANS 30;
CREATE TABLE m_assignment_ext_poly (
  item_id                      NUMBER(10, 0)      NOT NULL,
  anyContainer_owner_id        NUMBER(10, 0)      NOT NULL,
  anyContainer_owner_owner_oid VARCHAR2(36 CHAR)  NOT NULL,
  orig                         VARCHAR2(255 CHAR) NOT NULL,
  norm                         VARCHAR2(255 CHAR),
  PRIMARY KEY (anyContainer_owner_owner_oid, anyContainer_owner_id, item_id, orig)
) INITRANS 30;
CREATE TABLE m_assignment_ext_reference (
  item_id                      NUMBER(10, 0)     NOT NULL,
  anyContainer_owner_id        NUMBER(10, 0)     NOT NULL,
  anyContainer_owner_owner_oid VARCHAR2(36 CHAR) NOT NULL,
  targetoid                    VARCHAR2(36 CHAR) NOT NULL,
  relation                     VARCHAR2(157 CHAR),
  targetType                   NUMBER(10, 0),
  PRIMARY KEY (anyContainer_owner_owner_oid, anyContainer_owner_id, item_id, targetoid)
) INITRANS 30;
CREATE TABLE m_assignment_ext_string (
  item_id                      NUMBER(10, 0)      NOT NULL,
  anyContainer_owner_id        NUMBER(10, 0)      NOT NULL,
  anyContainer_owner_owner_oid VARCHAR2(36 CHAR)  NOT NULL,
  stringValue                  VARCHAR2(255 CHAR) NOT NULL,
  PRIMARY KEY (anyContainer_owner_owner_oid, anyContainer_owner_id, item_id, stringValue)
) INITRANS 30;
CREATE TABLE m_assignment_extension (
  owner_id        NUMBER(10, 0)     NOT NULL,
  owner_owner_oid VARCHAR2(36 CHAR) NOT NULL,
  booleansCount   NUMBER(5, 0),
  datesCount      NUMBER(5, 0),
  longsCount      NUMBER(5, 0),
  polysCount      NUMBER(5, 0),
  referencesCount NUMBER(5, 0),
  stringsCount    NUMBER(5, 0),
  PRIMARY KEY (owner_owner_oid, owner_id)
) INITRANS 30;
CREATE TABLE m_assignment_policy_situation (
  assignment_id   NUMBER(10, 0)     NOT NULL,
  assignment_oid  VARCHAR2(36 CHAR) NOT NULL,
  policySituation VARCHAR2(255 CHAR)
) INITRANS 30;
CREATE TABLE m_assignment_reference (
  owner_id        NUMBER(10, 0)      NOT NULL,
  owner_owner_oid VARCHAR2(36 CHAR)  NOT NULL,
  reference_type  NUMBER(10, 0)      NOT NULL,
  relation        VARCHAR2(157 CHAR) NOT NULL,
  targetOid       VARCHAR2(36 CHAR)  NOT NULL,
  targetType      NUMBER(10, 0),
  PRIMARY KEY (owner_owner_oid, owner_id, reference_type, relation, targetOid)
) INITRANS 30;
CREATE TABLE m_audit_delta (
  checksum          VARCHAR2(32 CHAR) NOT NULL,
  record_id         NUMBER(19, 0)     NOT NULL,
  delta             BLOB,
  deltaOid          VARCHAR2(36 CHAR),
  deltaType         NUMBER(10, 0),
  fullResult        BLOB,
  objectName_norm   VARCHAR2(255 CHAR),
  objectName_orig   VARCHAR2(255 CHAR),
  resourceName_norm VARCHAR2(255 CHAR),
  resourceName_orig VARCHAR2(255 CHAR),
  resourceOid       VARCHAR2(36 CHAR),
  status            NUMBER(10, 0),
  PRIMARY KEY (record_id, checksum)
) INITRANS 30;
CREATE TABLE m_audit_event (
  id                NUMBER(19, 0) GENERATED AS IDENTITY,
  attorneyName      VARCHAR2(255 CHAR),
  attorneyOid       VARCHAR2(36 CHAR),
  channel           VARCHAR2(255 CHAR),
  eventIdentifier   VARCHAR2(255 CHAR),
  eventStage        NUMBER(10, 0),
  eventType         NUMBER(10, 0),
  hostIdentifier    VARCHAR2(255 CHAR),
  initiatorName     VARCHAR2(255 CHAR),
  initiatorOid      VARCHAR2(36 CHAR),
  initiatorType     NUMBER(10, 0),
  message           VARCHAR2(1024 CHAR),
  nodeIdentifier    VARCHAR2(255 CHAR),
  outcome           NUMBER(10, 0),
  parameter         VARCHAR2(255 CHAR),
  remoteHostAddress VARCHAR2(255 CHAR),
  result            VARCHAR2(255 CHAR),
  sessionIdentifier VARCHAR2(255 CHAR),
  targetName        VARCHAR2(255 CHAR),
  targetOid         VARCHAR2(36 CHAR),
  targetOwnerName   VARCHAR2(255 CHAR),
  targetOwnerOid    VARCHAR2(36 CHAR),
  targetType        NUMBER(10, 0),
  taskIdentifier    VARCHAR2(255 CHAR),
  taskOID           VARCHAR2(255 CHAR),
  timestampValue    TIMESTAMP,
  PRIMARY KEY (id)
) INITRANS 30;
CREATE TABLE m_audit_item (
  changedItemPath VARCHAR2(255 CHAR) NOT NULL,
  record_id       NUMBER(19, 0)      NOT NULL,
  PRIMARY KEY (record_id, changedItemPath)
) INITRANS 30;
CREATE TABLE m_audit_prop_value (
  id        NUMBER(19, 0) GENERATED AS IDENTITY,
  name      VARCHAR2(255 CHAR),
  record_id NUMBER(19, 0),
  value     VARCHAR2(1024 CHAR),
  PRIMARY KEY (id)
) INITRANS 30;
CREATE TABLE m_audit_ref_value (
  id              NUMBER(19, 0) GENERATED AS IDENTITY,
  name            VARCHAR2(255 CHAR),
  oid             VARCHAR2(36 CHAR),
  record_id       NUMBER(19, 0),
  targetName_norm VARCHAR2(255 CHAR),
  targetName_orig VARCHAR2(255 CHAR),
  type            VARCHAR2(255 CHAR),
  PRIMARY KEY (id)
) INITRANS 30;
CREATE TABLE m_case_wi (
  id                            NUMBER(10, 0)     NOT NULL,
  owner_oid                     VARCHAR2(36 CHAR) NOT NULL,
  closeTimestamp                TIMESTAMP,
  deadline                      TIMESTAMP,
  originalAssigneeRef_relation  VARCHAR2(157 CHAR),
  originalAssigneeRef_targetOid VARCHAR2(36 CHAR),
  originalAssigneeRef_type      NUMBER(10, 0),
  outcome                       VARCHAR2(255 CHAR),
  performerRef_relation         VARCHAR2(157 CHAR),
  performerRef_targetOid        VARCHAR2(36 CHAR),
  performerRef_type             NUMBER(10, 0),
  stageNumber                   NUMBER(10, 0),
  PRIMARY KEY (owner_oid, id)
) INITRANS 30;
CREATE TABLE m_case_wi_reference (
  owner_id        NUMBER(10, 0)      NOT NULL,
  owner_owner_oid VARCHAR2(36 CHAR)  NOT NULL,
  relation        VARCHAR2(157 CHAR) NOT NULL,
  targetOid       VARCHAR2(36 CHAR)  NOT NULL,
  targetType      NUMBER(10, 0),
  PRIMARY KEY (owner_owner_oid, owner_id, targetOid, relation)
) INITRANS 30;
CREATE TABLE m_connector_target_system (
  connector_oid    VARCHAR2(36 CHAR) NOT NULL,
  targetSystemType VARCHAR2(255 CHAR)
) INITRANS 30;
CREATE TABLE m_ext_item (
  id       NUMBER(10, 0) GENERATED AS IDENTITY,
  kind     NUMBER(10, 0),
  itemName VARCHAR2(157 CHAR),
  itemType VARCHAR2(157 CHAR),
  PRIMARY KEY (id)
) INITRANS 30;
CREATE TABLE m_focus_photo (
  owner_oid VARCHAR2(36 CHAR) NOT NULL,
  photo     BLOB,
  PRIMARY KEY (owner_oid)
) INITRANS 30;
CREATE TABLE m_focus_policy_situation (
  focus_oid       VARCHAR2(36 CHAR) NOT NULL,
  policySituation VARCHAR2(255 CHAR)
) INITRANS 30;
CREATE TABLE m_object (
  oid                   VARCHAR2(36 CHAR) NOT NULL,
  booleansCount         NUMBER(5, 0),
  createChannel         VARCHAR2(255 CHAR),
  createTimestamp       TIMESTAMP,
  creatorRef_relation   VARCHAR2(157 CHAR),
  creatorRef_targetOid  VARCHAR2(36 CHAR),
  creatorRef_type       NUMBER(10, 0),
  datesCount            NUMBER(5, 0),
  fullObject            BLOB,
  lifecycleState        VARCHAR2(255 CHAR),
  longsCount            NUMBER(5, 0),
  modifierRef_relation  VARCHAR2(157 CHAR),
  modifierRef_targetOid VARCHAR2(36 CHAR),
  modifierRef_type      NUMBER(10, 0),
  modifyChannel         VARCHAR2(255 CHAR),
  modifyTimestamp       TIMESTAMP,
  name_norm             VARCHAR2(255 CHAR),
  name_orig             VARCHAR2(255 CHAR),
  objectTypeClass       NUMBER(10, 0),
  polysCount            NUMBER(5, 0),
  referencesCount       NUMBER(5, 0),
  stringsCount          NUMBER(5, 0),
  tenantRef_relation    VARCHAR2(157 CHAR),
  tenantRef_targetOid   VARCHAR2(36 CHAR),
  tenantRef_type        NUMBER(10, 0),
  version               NUMBER(10, 0)     NOT NULL,
  PRIMARY KEY (oid)
) INITRANS 30;
CREATE TABLE m_object_ext_boolean (
  item_id      NUMBER(10, 0)     NOT NULL,
  owner_oid    VARCHAR2(36 CHAR) NOT NULL,
  ownerType    NUMBER(10, 0)     NOT NULL,
  booleanValue NUMBER(1, 0)      NOT NULL,
  PRIMARY KEY (owner_oid, ownerType, item_id, booleanValue)
) INITRANS 30;
CREATE TABLE m_object_ext_date (
  item_id   NUMBER(10, 0)     NOT NULL,
  owner_oid VARCHAR2(36 CHAR) NOT NULL,
  ownerType NUMBER(10, 0)     NOT NULL,
  dateValue TIMESTAMP         NOT NULL,
  PRIMARY KEY (owner_oid, ownerType, item_id, dateValue)
) INITRANS 30;
CREATE TABLE m_object_ext_long (
  item_id   NUMBER(10, 0)     NOT NULL,
  owner_oid VARCHAR2(36 CHAR) NOT NULL,
  ownerType NUMBER(10, 0)     NOT NULL,
  longValue NUMBER(19, 0)     NOT NULL,
  PRIMARY KEY (owner_oid, ownerType, item_id, longValue)
) INITRANS 30;
CREATE TABLE m_object_ext_poly (
  item_id   NUMBER(10, 0)      NOT NULL,
  owner_oid VARCHAR2(36 CHAR)  NOT NULL,
  ownerType NUMBER(10, 0)      NOT NULL,
  orig      VARCHAR2(255 CHAR) NOT NULL,
  norm      VARCHAR2(255 CHAR),
  PRIMARY KEY (owner_oid, ownerType, item_id, orig)
) INITRANS 30;
CREATE TABLE m_object_ext_reference (
  item_id    NUMBER(10, 0)     NOT NULL,
  owner_oid  VARCHAR2(36 CHAR) NOT NULL,
  ownerType  NUMBER(10, 0)     NOT NULL,
  targetoid  VARCHAR2(36 CHAR) NOT NULL,
  relation   VARCHAR2(157 CHAR),
  targetType NUMBER(10, 0),
  PRIMARY KEY (owner_oid, ownerType, item_id, targetoid)
) INITRANS 30;
CREATE TABLE m_object_ext_string (
  item_id     NUMBER(10, 0)      NOT NULL,
  owner_oid   VARCHAR2(36 CHAR)  NOT NULL,
  ownerType   NUMBER(10, 0)      NOT NULL,
  stringValue VARCHAR2(255 CHAR) NOT NULL,
  PRIMARY KEY (owner_oid, ownerType, item_id, stringValue)
) INITRANS 30;
CREATE TABLE m_object_subtype (
  object_oid VARCHAR2(36 CHAR) NOT NULL,
  subType    VARCHAR2(255 CHAR)
) INITRANS 30;
CREATE TABLE m_object_text_info (
  owner_oid VARCHAR2(36 CHAR)  NOT NULL,
  text      VARCHAR2(255 CHAR) NOT NULL,
  PRIMARY KEY (owner_oid, text)
) INITRANS 30;
CREATE TABLE m_operation_execution (
  id                     NUMBER(10, 0)     NOT NULL,
  owner_oid              VARCHAR2(36 CHAR) NOT NULL,
  initiatorRef_relation  VARCHAR2(157 CHAR),
  initiatorRef_targetOid VARCHAR2(36 CHAR),
  initiatorRef_type      NUMBER(10, 0),
  status                 NUMBER(10, 0),
  taskRef_relation       VARCHAR2(157 CHAR),
  taskRef_targetOid      VARCHAR2(36 CHAR),
  taskRef_type           NUMBER(10, 0),
  timestampValue         TIMESTAMP,
  PRIMARY KEY (owner_oid, id)
) INITRANS 30;
CREATE TABLE m_org_closure (
  ancestor_oid   VARCHAR2(36 CHAR) NOT NULL,
  descendant_oid VARCHAR2(36 CHAR) NOT NULL,
  val            NUMBER(10, 0),
  PRIMARY KEY (ancestor_oid, descendant_oid)
) INITRANS 30;
CREATE TABLE m_org_org_type (
  org_oid VARCHAR2(36 CHAR) NOT NULL,
  orgType VARCHAR2(255 CHAR)
) INITRANS 30;
CREATE TABLE m_reference (
  owner_oid      VARCHAR2(36 CHAR)  NOT NULL,
  reference_type NUMBER(10, 0)      NOT NULL,
  relation       VARCHAR2(157 CHAR) NOT NULL,
  targetOid      VARCHAR2(36 CHAR)  NOT NULL,
  targetType     NUMBER(10, 0),
  PRIMARY KEY (owner_oid, reference_type, relation, targetOid)
) INITRANS 30;
CREATE TABLE m_service_type (
  service_oid VARCHAR2(36 CHAR) NOT NULL,
  serviceType VARCHAR2(255 CHAR)
) INITRANS 30;
CREATE TABLE m_shadow (
  attemptNumber                NUMBER(10, 0),
  dead                         NUMBER(1, 0),
  exist                        NUMBER(1, 0),
  failedOperationType          NUMBER(10, 0),
  fullSynchronizationTimestamp TIMESTAMP,
  intent                       VARCHAR2(255 CHAR),
  kind                         NUMBER(10, 0),
  name_norm                    VARCHAR2(255 CHAR),
  name_orig                    VARCHAR2(255 CHAR),
  objectClass                  VARCHAR2(157 CHAR),
  pendingOperationCount        NUMBER(10, 0),
  resourceRef_relation         VARCHAR2(157 CHAR),
  resourceRef_targetOid        VARCHAR2(36 CHAR),
  resourceRef_type             NUMBER(10, 0),
  status                       NUMBER(10, 0),
  synchronizationSituation     NUMBER(10, 0),
  synchronizationTimestamp     TIMESTAMP,
  oid                          VARCHAR2(36 CHAR) NOT NULL,
  PRIMARY KEY (oid)
) INITRANS 30;
CREATE TABLE m_task (
  binding                  NUMBER(10, 0),
  canRunOnNode             VARCHAR2(255 CHAR),
  category                 VARCHAR2(255 CHAR),
  completionTimestamp      TIMESTAMP,
  executionStatus          NUMBER(10, 0),
  handlerUri               VARCHAR2(255 CHAR),
  lastRunFinishTimestamp   TIMESTAMP,
  lastRunStartTimestamp    TIMESTAMP,
  name_norm                VARCHAR2(255 CHAR),
  name_orig                VARCHAR2(255 CHAR),
  node                     VARCHAR2(255 CHAR),
  objectRef_relation       VARCHAR2(157 CHAR),
  objectRef_targetOid      VARCHAR2(36 CHAR),
  objectRef_type           NUMBER(10, 0),
  ownerRef_relation        VARCHAR2(157 CHAR),
  ownerRef_targetOid       VARCHAR2(36 CHAR),
  ownerRef_type            NUMBER(10, 0),
  parent                   VARCHAR2(255 CHAR),
  recurrence               NUMBER(10, 0),
  status                   NUMBER(10, 0),
  taskIdentifier           VARCHAR2(255 CHAR),
  threadStopAction         NUMBER(10, 0),
  waitingReason            NUMBER(10, 0),
  wfEndTimestamp           TIMESTAMP,
  wfObjectRef_relation     VARCHAR2(157 CHAR),
  wfObjectRef_targetOid    VARCHAR2(36 CHAR),
  wfObjectRef_type         NUMBER(10, 0),
  wfProcessInstanceId      VARCHAR2(255 CHAR),
  wfRequesterRef_relation  VARCHAR2(157 CHAR),
  wfRequesterRef_targetOid VARCHAR2(36 CHAR),
  wfRequesterRef_type      NUMBER(10, 0),
  wfStartTimestamp         TIMESTAMP,
  wfTargetRef_relation     VARCHAR2(157 CHAR),
  wfTargetRef_targetOid    VARCHAR2(36 CHAR),
  wfTargetRef_type         NUMBER(10, 0),
  oid                      VARCHAR2(36 CHAR) NOT NULL,
  PRIMARY KEY (oid)
) INITRANS 30;
CREATE TABLE m_task_dependent (
  task_oid  VARCHAR2(36 CHAR) NOT NULL,
  dependent VARCHAR2(255 CHAR)
) INITRANS 30;
CREATE TABLE m_user_employee_type (
  user_oid     VARCHAR2(36 CHAR) NOT NULL,
  employeeType VARCHAR2(255 CHAR)
) INITRANS 30;
CREATE TABLE m_user_organization (
  user_oid VARCHAR2(36 CHAR) NOT NULL,
  norm     VARCHAR2(255 CHAR),
  orig     VARCHAR2(255 CHAR)
) INITRANS 30;
CREATE TABLE m_user_organizational_unit (
  user_oid VARCHAR2(36 CHAR) NOT NULL,
  norm     VARCHAR2(255 CHAR),
  orig     VARCHAR2(255 CHAR)
) INITRANS 30;
CREATE TABLE m_abstract_role (
  approvalProcess    VARCHAR2(255 CHAR),
  autoassign_enabled NUMBER(1, 0),
  displayName_norm   VARCHAR2(255 CHAR),
  displayName_orig   VARCHAR2(255 CHAR),
  identifier         VARCHAR2(255 CHAR),
  ownerRef_relation  VARCHAR2(157 CHAR),
  ownerRef_targetOid VARCHAR2(36 CHAR),
  ownerRef_type      NUMBER(10, 0),
  requestable        NUMBER(1, 0),
  riskLevel          VARCHAR2(255 CHAR),
  oid                VARCHAR2(36 CHAR) NOT NULL,
  PRIMARY KEY (oid)
) INITRANS 30;
CREATE TABLE m_case (
  name_norm           VARCHAR2(255 CHAR),
  name_orig           VARCHAR2(255 CHAR),
  objectRef_relation  VARCHAR2(157 CHAR),
  objectRef_targetOid VARCHAR2(36 CHAR),
  objectRef_type      NUMBER(10, 0),
  state               VARCHAR2(255 CHAR),
  oid                 VARCHAR2(36 CHAR) NOT NULL,
  PRIMARY KEY (oid)
) INITRANS 30;
CREATE TABLE m_connector (
  connectorBundle            VARCHAR2(255 CHAR),
  connectorHostRef_relation  VARCHAR2(157 CHAR),
  connectorHostRef_targetOid VARCHAR2(36 CHAR),
  connectorHostRef_type      NUMBER(10, 0),
  connectorType              VARCHAR2(255 CHAR),
  connectorVersion           VARCHAR2(255 CHAR),
  framework                  VARCHAR2(255 CHAR),
  name_norm                  VARCHAR2(255 CHAR),
  name_orig                  VARCHAR2(255 CHAR),
  oid                        VARCHAR2(36 CHAR) NOT NULL,
  PRIMARY KEY (oid)
) INITRANS 30;
CREATE TABLE m_connector_host (
  hostname  VARCHAR2(255 CHAR),
  name_norm VARCHAR2(255 CHAR),
  name_orig VARCHAR2(255 CHAR),
  port      VARCHAR2(255 CHAR),
  oid       VARCHAR2(36 CHAR) NOT NULL,
  PRIMARY KEY (oid)
) INITRANS 30;
CREATE TABLE m_focus (
  administrativeStatus    NUMBER(10, 0),
  archiveTimestamp        TIMESTAMP,
  disableReason           VARCHAR2(255 CHAR),
  disableTimestamp        TIMESTAMP,
  effectiveStatus         NUMBER(10, 0),
  enableTimestamp         TIMESTAMP,
  validFrom               TIMESTAMP,
  validTo                 TIMESTAMP,
  validityChangeTimestamp TIMESTAMP,
  validityStatus          NUMBER(10, 0),
  costCenter              VARCHAR2(255 CHAR),
  emailAddress            VARCHAR2(255 CHAR),
  hasPhoto                NUMBER(1, 0) DEFAULT 0 NOT NULL,
  locale                  VARCHAR2(255 CHAR),
  locality_norm           VARCHAR2(255 CHAR),
  locality_orig           VARCHAR2(255 CHAR),
  preferredLanguage       VARCHAR2(255 CHAR),
  telephoneNumber         VARCHAR2(255 CHAR),
  timezone                VARCHAR2(255 CHAR),
  oid                     VARCHAR2(36 CHAR)          NOT NULL,
  PRIMARY KEY (oid)
) INITRANS 30;
CREATE TABLE m_form (
  name_norm VARCHAR2(255 CHAR),
  name_orig VARCHAR2(255 CHAR),
  oid       VARCHAR2(36 CHAR) NOT NULL,
  PRIMARY KEY (oid)
) INITRANS 30;
CREATE TABLE m_function_library (
  name_norm VARCHAR2(255 CHAR),
  name_orig VARCHAR2(255 CHAR),
  oid       VARCHAR2(36 CHAR) NOT NULL,
  PRIMARY KEY (oid)
) INITRANS 30;
CREATE TABLE m_generic_object (
  name_norm  VARCHAR2(255 CHAR),
  name_orig  VARCHAR2(255 CHAR),
  objectType VARCHAR2(255 CHAR),
  oid        VARCHAR2(36 CHAR) NOT NULL,
  PRIMARY KEY (oid)
) INITRANS 30;
CREATE TABLE m_lookup_table (
  name_norm VARCHAR2(255 CHAR),
  name_orig VARCHAR2(255 CHAR),
  oid       VARCHAR2(36 CHAR) NOT NULL,
  PRIMARY KEY (oid)
) INITRANS 30;
CREATE TABLE m_lookup_table_row (
  id                  NUMBER(10, 0)     NOT NULL,
  owner_oid           VARCHAR2(36 CHAR) NOT NULL,
  row_key             VARCHAR2(255 CHAR),
  label_norm          VARCHAR2(255 CHAR),
  label_orig          VARCHAR2(255 CHAR),
  lastChangeTimestamp TIMESTAMP,
  row_value           VARCHAR2(255 CHAR),
  PRIMARY KEY (owner_oid, id)
) INITRANS 30;
CREATE TABLE m_node (
  name_norm      VARCHAR2(255 CHAR),
  name_orig      VARCHAR2(255 CHAR),
  nodeIdentifier VARCHAR2(255 CHAR),
  oid            VARCHAR2(36 CHAR) NOT NULL,
  PRIMARY KEY (oid)
) INITRANS 30;
CREATE TABLE m_object_template (
  name_norm VARCHAR2(255 CHAR),
  name_orig VARCHAR2(255 CHAR),
  type      NUMBER(10, 0),
  oid       VARCHAR2(36 CHAR) NOT NULL,
  PRIMARY KEY (oid)
) INITRANS 30;
CREATE TABLE m_org (
  displayOrder NUMBER(10, 0),
  name_norm    VARCHAR2(255 CHAR),
  name_orig    VARCHAR2(255 CHAR),
  tenant       NUMBER(1, 0),
  oid          VARCHAR2(36 CHAR) NOT NULL,
  PRIMARY KEY (oid)
) INITRANS 30;
CREATE TABLE m_report (
  export              NUMBER(10, 0),
  name_norm           VARCHAR2(255 CHAR),
  name_orig           VARCHAR2(255 CHAR),
  orientation         NUMBER(10, 0),
  parent              NUMBER(1, 0),
  useHibernateSession NUMBER(1, 0),
  oid                 VARCHAR2(36 CHAR) NOT NULL,
  PRIMARY KEY (oid)
) INITRANS 30;
CREATE TABLE m_report_output (
  name_norm           VARCHAR2(255 CHAR),
  name_orig           VARCHAR2(255 CHAR),
  reportRef_relation  VARCHAR2(157 CHAR),
  reportRef_targetOid VARCHAR2(36 CHAR),
  reportRef_type      NUMBER(10, 0),
  oid                 VARCHAR2(36 CHAR) NOT NULL,
  PRIMARY KEY (oid)
) INITRANS 30;
CREATE TABLE m_resource (
  administrativeState        NUMBER(10, 0),
  connectorRef_relation      VARCHAR2(157 CHAR),
  connectorRef_targetOid     VARCHAR2(36 CHAR),
  connectorRef_type          NUMBER(10, 0),
  name_norm                  VARCHAR2(255 CHAR),
  name_orig                  VARCHAR2(255 CHAR),
  o16_lastAvailabilityStatus NUMBER(10, 0),
  oid                        VARCHAR2(36 CHAR) NOT NULL,
  PRIMARY KEY (oid)
) INITRANS 30;
CREATE TABLE m_role (
  name_norm VARCHAR2(255 CHAR),
  name_orig VARCHAR2(255 CHAR),
  roleType  VARCHAR2(255 CHAR),
  oid       VARCHAR2(36 CHAR) NOT NULL,
  PRIMARY KEY (oid)
) INITRANS 30;
CREATE TABLE m_security_policy (
  name_norm VARCHAR2(255 CHAR),
  name_orig VARCHAR2(255 CHAR),
  oid       VARCHAR2(36 CHAR) NOT NULL,
  PRIMARY KEY (oid)
) INITRANS 30;
CREATE TABLE m_sequence (
  name_norm VARCHAR2(255 CHAR),
  name_orig VARCHAR2(255 CHAR),
  oid       VARCHAR2(36 CHAR) NOT NULL,
  PRIMARY KEY (oid)
) INITRANS 30;
CREATE TABLE m_service (
  displayOrder NUMBER(10, 0),
  name_norm    VARCHAR2(255 CHAR),
  name_orig    VARCHAR2(255 CHAR),
  oid          VARCHAR2(36 CHAR) NOT NULL,
  PRIMARY KEY (oid)
) INITRANS 30;
CREATE TABLE m_system_configuration (
  name_norm VARCHAR2(255 CHAR),
  name_orig VARCHAR2(255 CHAR),
  oid       VARCHAR2(36 CHAR) NOT NULL,
  PRIMARY KEY (oid)
) INITRANS 30;
CREATE TABLE m_trigger (
  id             NUMBER(10, 0)     NOT NULL,
  owner_oid      VARCHAR2(36 CHAR) NOT NULL,
  handlerUri     VARCHAR2(255 CHAR),
  timestampValue TIMESTAMP,
  PRIMARY KEY (owner_oid, id)
) INITRANS 30;
CREATE TABLE m_user (
  additionalName_norm  VARCHAR2(255 CHAR),
  additionalName_orig  VARCHAR2(255 CHAR),
  employeeNumber       VARCHAR2(255 CHAR),
  familyName_norm      VARCHAR2(255 CHAR),
  familyName_orig      VARCHAR2(255 CHAR),
  fullName_norm        VARCHAR2(255 CHAR),
  fullName_orig        VARCHAR2(255 CHAR),
  givenName_norm       VARCHAR2(255 CHAR),
  givenName_orig       VARCHAR2(255 CHAR),
  honorificPrefix_norm VARCHAR2(255 CHAR),
  honorificPrefix_orig VARCHAR2(255 CHAR),
  honorificSuffix_norm VARCHAR2(255 CHAR),
  honorificSuffix_orig VARCHAR2(255 CHAR),
  name_norm            VARCHAR2(255 CHAR),
  name_orig            VARCHAR2(255 CHAR),
  nickName_norm        VARCHAR2(255 CHAR),
  nickName_orig        VARCHAR2(255 CHAR),
  title_norm           VARCHAR2(255 CHAR),
  title_orig           VARCHAR2(255 CHAR),
  oid                  VARCHAR2(36 CHAR) NOT NULL,
  PRIMARY KEY (oid)
) INITRANS 30;
CREATE TABLE m_value_policy (
  name_norm VARCHAR2(255 CHAR),
  name_orig VARCHAR2(255 CHAR),
  oid       VARCHAR2(36 CHAR) NOT NULL,
  PRIMARY KEY (oid)
) INITRANS 30;
CREATE INDEX iCertCampaignNameOrig
  ON m_acc_cert_campaign (name_orig) INITRANS 30;
ALTER TABLE m_acc_cert_campaign
  ADD CONSTRAINT uc_acc_cert_campaign_name UNIQUE (name_norm);
CREATE INDEX iCaseObjectRefTargetOid
  ON m_acc_cert_case (objectRef_targetOid) INITRANS 30;
CREATE INDEX iCaseTargetRefTargetOid
  ON m_acc_cert_case (targetRef_targetOid) INITRANS 30;
CREATE INDEX iCaseTenantRefTargetOid
  ON m_acc_cert_case (tenantRef_targetOid) INITRANS 30;
CREATE INDEX iCaseOrgRefTargetOid
  ON m_acc_cert_case (orgRef_targetOid) INITRANS 30;
CREATE INDEX iCertDefinitionNameOrig
  ON m_acc_cert_definition (name_orig) INITRANS 30;
ALTER TABLE m_acc_cert_definition
  ADD CONSTRAINT uc_acc_cert_definition_name UNIQUE (name_norm);
CREATE INDEX iCertWorkItemRefTargetOid
  ON m_acc_cert_wi_reference (targetOid) INITRANS 30;
CREATE INDEX iAssignmentAdministrative
  ON m_assignment (administrativeStatus) INITRANS 30;
CREATE INDEX iAssignmentEffective
  ON m_assignment (effectiveStatus) INITRANS 30;
CREATE INDEX iAssignmentValidFrom
  ON m_assignment (validFrom) INITRANS 30;
CREATE INDEX iAssignmentValidTo
  ON m_assignment (validTo) INITRANS 30;
CREATE INDEX iTargetRefTargetOid
  ON m_assignment (targetRef_targetOid) INITRANS 30;
CREATE INDEX iTenantRefTargetOid
  ON m_assignment (tenantRef_targetOid) INITRANS 30;
CREATE INDEX iOrgRefTargetOid
  ON m_assignment (orgRef_targetOid) INITRANS 30;
CREATE INDEX iResourceRefTargetOid
  ON m_assignment (resourceRef_targetOid) INITRANS 30;
CREATE INDEX iAExtensionBoolean
  ON m_assignment_ext_boolean (booleanValue) INITRANS 30;
CREATE INDEX iAExtensionDate
  ON m_assignment_ext_date (dateValue) INITRANS 30;
CREATE INDEX iAExtensionLong
  ON m_assignment_ext_long (longValue) INITRANS 30;
CREATE INDEX iAExtensionPolyString
  ON m_assignment_ext_poly (orig) INITRANS 30;
CREATE INDEX iAExtensionReference
  ON m_assignment_ext_reference (targetoid) INITRANS 30;
CREATE INDEX iAExtensionString
  ON m_assignment_ext_string (stringValue) INITRANS 30;
CREATE INDEX iAssignmentReferenceTargetOid
  ON m_assignment_reference (targetOid) INITRANS 30;
CREATE INDEX iTimestampValue
  ON m_audit_event (timestampValue) INITRANS 30;
CREATE INDEX iChangedItemPath
  ON m_audit_item (changedItemPath) INITRANS 30;
CREATE INDEX iAuditPropValRecordId
  ON m_audit_prop_value (record_id) INITRANS 30;
CREATE INDEX iAuditRefValRecordId
  ON m_audit_ref_value (record_id) INITRANS 30;
CREATE INDEX iCaseWorkItemRefTargetOid
  ON m_case_wi_reference (targetOid) INITRANS 30;
CREATE INDEX iObjectNameOrig
  ON m_object (name_orig) INITRANS 30;
CREATE INDEX iObjectNameNorm
  ON m_object (name_norm) INITRANS 30;
CREATE INDEX iObjectTypeClass
  ON m_object (objectTypeClass) INITRANS 30;
CREATE INDEX iObjectCreateTimestamp
  ON m_object (createTimestamp) INITRANS 30;
CREATE INDEX iObjectLifecycleState
  ON m_object (lifecycleState) INITRANS 30;
CREATE INDEX iExtensionBoolean
  ON m_object_ext_boolean (booleanValue) INITRANS 30;
CREATE INDEX iExtensionDate
  ON m_object_ext_date (dateValue) INITRANS 30;
CREATE INDEX iExtensionLong
  ON m_object_ext_long (longValue) INITRANS 30;
CREATE INDEX iExtensionPolyString
  ON m_object_ext_poly (orig) INITRANS 30;
CREATE INDEX iExtensionReference
  ON m_object_ext_reference (targetoid) INITRANS 30;
CREATE INDEX iExtensionString
  ON m_object_ext_string (stringValue) INITRANS 30;
CREATE INDEX iOpExecTaskOid
  ON m_operation_execution (taskRef_targetOid) INITRANS 30;
CREATE INDEX iOpExecInitiatorOid
  ON m_operation_execution (initiatorRef_targetOid) INITRANS 30;
CREATE INDEX iOpExecStatus
  ON m_operation_execution (status) INITRANS 30;
CREATE INDEX iOpExecOwnerOid
  ON m_operation_execution (owner_oid) INITRANS 30;
CREATE INDEX iAncestor
  ON m_org_closure (ancestor_oid) INITRANS 30;
CREATE INDEX iDescendant
  ON m_org_closure (descendant_oid) INITRANS 30;
CREATE INDEX iDescendantAncestor
  ON m_org_closure (descendant_oid, ancestor_oid) INITRANS 30;
CREATE INDEX iReferenceTargetTypeRelation
  ON m_reference (targetOid, reference_type, relation) INITRANS 30;
CREATE INDEX iShadowResourceRef
  ON m_shadow (resourceRef_targetOid) INITRANS 30;
CREATE INDEX iShadowDead
  ON m_shadow (dead) INITRANS 30;
CREATE INDEX iShadowKind
  ON m_shadow (kind) INITRANS 30;
CREATE INDEX iShadowIntent
  ON m_shadow (intent) INITRANS 30;
CREATE INDEX iShadowObjectClass
  ON m_shadow (objectClass) INITRANS 30;
CREATE INDEX iShadowFailedOperationType
  ON m_shadow (failedOperationType) INITRANS 30;
CREATE INDEX iShadowSyncSituation
  ON m_shadow (synchronizationSituation) INITRANS 30;
CREATE INDEX iShadowPendingOperationCount
  ON m_shadow (pendingOperationCount) INITRANS 30;
CREATE INDEX iShadowNameOrig
  ON m_shadow (name_orig) INITRANS 30;
CREATE INDEX iShadowNameNorm
  ON m_shadow (name_norm) INITRANS 30;
CREATE INDEX iParent
  ON m_task (parent) INITRANS 30;
CREATE INDEX iTaskWfProcessInstanceId
  ON m_task (wfProcessInstanceId) INITRANS 30;
CREATE INDEX iTaskWfStartTimestamp
  ON m_task (wfStartTimestamp) INITRANS 30;
CREATE INDEX iTaskWfEndTimestamp
  ON m_task (wfEndTimestamp) INITRANS 30;
CREATE INDEX iTaskWfRequesterOid
  ON m_task (wfRequesterRef_targetOid) INITRANS 30;
CREATE INDEX iTaskWfObjectOid
  ON m_task (wfObjectRef_targetOid) INITRANS 30;
CREATE INDEX iTaskWfTargetOid
  ON m_task (wfTargetRef_targetOid) INITRANS 30;
CREATE INDEX iTaskNameOrig
  ON m_task (name_orig) INITRANS 30;
ALTER TABLE m_task
  ADD CONSTRAINT uc_task_identifier UNIQUE (taskIdentifier);
CREATE INDEX iAbstractRoleIdentifier
  ON m_abstract_role (identifier) INITRANS 30;
CREATE INDEX iRequestable
  ON m_abstract_role (requestable) INITRANS 30;
CREATE INDEX iAutoassignEnabled
  ON m_abstract_role (autoassign_enabled) INITRANS 30;
CREATE INDEX iCaseNameOrig
  ON m_case (name_orig) INITRANS 30;
ALTER TABLE m_case
  ADD CONSTRAINT uc_case_name UNIQUE (name_norm);
CREATE INDEX iConnectorNameOrig
  ON m_connector (name_orig) INITRANS 30;
CREATE INDEX iConnectorNameNorm
  ON m_connector (name_norm) INITRANS 30;
CREATE INDEX iConnectorHostNameOrig
  ON m_connector_host (name_orig) INITRANS 30;
ALTER TABLE m_connector_host
  ADD CONSTRAINT uc_connector_host_name UNIQUE (name_norm);
CREATE INDEX iFocusAdministrative
  ON m_focus (administrativeStatus) INITRANS 30;
CREATE INDEX iFocusEffective
  ON m_focus (effectiveStatus) INITRANS 30;
CREATE INDEX iLocality
  ON m_focus (locality_orig) INITRANS 30;
<<<<<<< HEAD
CREATE INDEX iFormNameOrig
  ON m_form (name_orig) INITRANS 30;
=======
CREATE INDEX iFocusValidFrom
  ON m_focus (validFrom) INITRANS 30;
CREATE INDEX iFocusValidTo
  ON m_focus (validTo) INITRANS 30;
>>>>>>> 699cfaac
ALTER TABLE m_form
  ADD CONSTRAINT uc_form_name UNIQUE (name_norm);
CREATE INDEX iFunctionLibraryNameOrig
  ON m_function_library (name_orig) INITRANS 30;
ALTER TABLE m_function_library
  ADD CONSTRAINT uc_function_library_name UNIQUE (name_norm);
CREATE INDEX iGenericObjectNameOrig
  ON m_generic_object (name_orig) INITRANS 30;
ALTER TABLE m_generic_object
  ADD CONSTRAINT uc_generic_object_name UNIQUE (name_norm);
CREATE INDEX iLookupTableNameOrig
  ON m_lookup_table (name_orig) INITRANS 30;
ALTER TABLE m_lookup_table
  ADD CONSTRAINT uc_lookup_name UNIQUE (name_norm);
ALTER TABLE m_lookup_table_row
  ADD CONSTRAINT uc_row_key UNIQUE (owner_oid, row_key);
CREATE INDEX iNodeNameOrig
  ON m_node (name_orig) INITRANS 30;
ALTER TABLE m_node
  ADD CONSTRAINT uc_node_name UNIQUE (name_norm);
CREATE INDEX iObjectTemplateNameOrig
  ON m_object_template (name_orig) INITRANS 30;
ALTER TABLE m_object_template
  ADD CONSTRAINT uc_object_template_name UNIQUE (name_norm);
CREATE INDEX iDisplayOrder
  ON m_org (displayOrder) INITRANS 30;
CREATE INDEX iOrgNameOrig
  ON m_org (name_orig) INITRANS 30;
ALTER TABLE m_org
  ADD CONSTRAINT uc_org_name UNIQUE (name_norm);
CREATE INDEX iReportParent
  ON m_report (parent) INITRANS 30;
CREATE INDEX iReportNameOrig
  ON m_report (name_orig) INITRANS 30;
ALTER TABLE m_report
  ADD CONSTRAINT uc_report_name UNIQUE (name_norm);
CREATE INDEX iReportOutputNameOrig
  ON m_report_output (name_orig) INITRANS 30;
CREATE INDEX iReportOutputNameNorm
  ON m_report_output (name_norm) INITRANS 30;
CREATE INDEX iResourceNameOrig
  ON m_resource (name_orig) INITRANS 30;
ALTER TABLE m_resource
  ADD CONSTRAINT uc_resource_name UNIQUE (name_norm);
CREATE INDEX iRoleNameOrig
  ON m_role (name_orig) INITRANS 30;
ALTER TABLE m_role
  ADD CONSTRAINT uc_role_name UNIQUE (name_norm);
CREATE INDEX iSecurityPolicyNameOrig
  ON m_security_policy (name_orig) INITRANS 30;
ALTER TABLE m_security_policy
  ADD CONSTRAINT uc_security_policy_name UNIQUE (name_norm);
CREATE INDEX iSequenceNameOrig
  ON m_sequence (name_orig) INITRANS 30;
ALTER TABLE m_sequence
  ADD CONSTRAINT uc_sequence_name UNIQUE (name_norm);
CREATE INDEX iServiceNameOrig
  ON m_service (name_orig) INITRANS 30;
CREATE INDEX iServiceNameNorm
  ON m_service (name_norm) INITRANS 30;
CREATE INDEX iSystemConfigurationNameOrig
  ON m_system_configuration (name_orig) INITRANS 30;
ALTER TABLE m_system_configuration
  ADD CONSTRAINT uc_system_configuration_name UNIQUE (name_norm);
CREATE INDEX iTriggerTimestamp
  ON m_trigger (timestampValue) INITRANS 30;
CREATE INDEX iFullName
  ON m_user (fullName_orig) INITRANS 30;
CREATE INDEX iFamilyName
  ON m_user (familyName_orig) INITRANS 30;
CREATE INDEX iGivenName
  ON m_user (givenName_orig) INITRANS 30;
CREATE INDEX iEmployeeNumber
  ON m_user (employeeNumber) INITRANS 30;
CREATE INDEX iUserNameOrig
  ON m_user (name_orig) INITRANS 30;
ALTER TABLE m_user
  ADD CONSTRAINT uc_user_name UNIQUE (name_norm);
CREATE INDEX iValuePolicyNameOrig
  ON m_value_policy (name_orig) INITRANS 30;
ALTER TABLE m_value_policy
  ADD CONSTRAINT uc_value_policy_name UNIQUE (name_norm);
ALTER TABLE m_acc_cert_campaign
  ADD CONSTRAINT fk_acc_cert_campaign FOREIGN KEY (oid) REFERENCES m_object;
ALTER TABLE m_acc_cert_case
  ADD CONSTRAINT fk_acc_cert_case_owner FOREIGN KEY (owner_oid) REFERENCES m_acc_cert_campaign;
ALTER TABLE m_acc_cert_definition
  ADD CONSTRAINT fk_acc_cert_definition FOREIGN KEY (oid) REFERENCES m_object;
ALTER TABLE m_acc_cert_wi
  ADD CONSTRAINT fk_acc_cert_wi_owner FOREIGN KEY (owner_owner_oid, owner_id) REFERENCES m_acc_cert_case;
ALTER TABLE m_acc_cert_wi_reference
  ADD CONSTRAINT fk_acc_cert_wi_ref_owner FOREIGN KEY (owner_owner_owner_oid, owner_owner_id, owner_id) REFERENCES m_acc_cert_wi;
ALTER TABLE m_assignment
  ADD CONSTRAINT fk_assignment_owner FOREIGN KEY (owner_oid) REFERENCES m_object;
ALTER TABLE m_assignment_ext_boolean
  ADD CONSTRAINT fk_a_ext_boolean_owner FOREIGN KEY (anyContainer_owner_owner_oid, anyContainer_owner_id) REFERENCES m_assignment_extension;
ALTER TABLE m_assignment_ext_boolean
  ADD CONSTRAINT fk_a_ext_boolean_item FOREIGN KEY (item_id) REFERENCES m_ext_item;
ALTER TABLE m_assignment_ext_date
  ADD CONSTRAINT fk_a_ext_date_owner FOREIGN KEY (anyContainer_owner_owner_oid, anyContainer_owner_id) REFERENCES m_assignment_extension;
ALTER TABLE m_assignment_ext_date
  ADD CONSTRAINT fk_a_ext_date_item FOREIGN KEY (item_id) REFERENCES m_ext_item;
ALTER TABLE m_assignment_ext_long
  ADD CONSTRAINT fk_a_ext_long_owner FOREIGN KEY (anyContainer_owner_owner_oid, anyContainer_owner_id) REFERENCES m_assignment_extension;
ALTER TABLE m_assignment_ext_long
  ADD CONSTRAINT fk_a_ext_long_item FOREIGN KEY (item_id) REFERENCES m_ext_item;
ALTER TABLE m_assignment_ext_poly
  ADD CONSTRAINT fk_a_ext_poly_owner FOREIGN KEY (anyContainer_owner_owner_oid, anyContainer_owner_id) REFERENCES m_assignment_extension;
ALTER TABLE m_assignment_ext_poly
  ADD CONSTRAINT fk_a_ext_poly_item FOREIGN KEY (item_id) REFERENCES m_ext_item;
ALTER TABLE m_assignment_ext_reference
  ADD CONSTRAINT fk_a_ext_reference_owner FOREIGN KEY (anyContainer_owner_owner_oid, anyContainer_owner_id) REFERENCES m_assignment_extension;
ALTER TABLE m_assignment_ext_reference
  ADD CONSTRAINT fk_a_ext_boolean_reference FOREIGN KEY (item_id) REFERENCES m_ext_item;
ALTER TABLE m_assignment_ext_string
  ADD CONSTRAINT fk_a_ext_string_owner FOREIGN KEY (anyContainer_owner_owner_oid, anyContainer_owner_id) REFERENCES m_assignment_extension;
ALTER TABLE m_assignment_ext_string
  ADD CONSTRAINT fk_a_ext_string_item FOREIGN KEY (item_id) REFERENCES m_ext_item;
ALTER TABLE m_assignment_policy_situation
  ADD CONSTRAINT fk_assignment_policy_situation FOREIGN KEY (assignment_oid, assignment_id) REFERENCES m_assignment;
ALTER TABLE m_assignment_reference
  ADD CONSTRAINT fk_assignment_reference FOREIGN KEY (owner_owner_oid, owner_id) REFERENCES m_assignment;
ALTER TABLE m_audit_delta
  ADD CONSTRAINT fk_audit_delta FOREIGN KEY (record_id) REFERENCES m_audit_event;
ALTER TABLE m_audit_item
  ADD CONSTRAINT fk_audit_item FOREIGN KEY (record_id) REFERENCES m_audit_event;
ALTER TABLE m_audit_prop_value
  ADD CONSTRAINT fk_audit_prop_value FOREIGN KEY (record_id) REFERENCES m_audit_event;
ALTER TABLE m_audit_ref_value
  ADD CONSTRAINT fk_audit_ref_value FOREIGN KEY (record_id) REFERENCES m_audit_event;
ALTER TABLE m_case_wi
  ADD CONSTRAINT fk_case_wi_owner FOREIGN KEY (owner_oid) REFERENCES m_case;
ALTER TABLE m_case_wi_reference
  ADD CONSTRAINT fk_case_wi_reference_owner FOREIGN KEY (owner_owner_oid, owner_id) REFERENCES m_case_wi;
ALTER TABLE m_connector_target_system
  ADD CONSTRAINT fk_connector_target_system FOREIGN KEY (connector_oid) REFERENCES m_connector;
ALTER TABLE m_focus_photo
  ADD CONSTRAINT fk_focus_photo FOREIGN KEY (owner_oid) REFERENCES m_focus;
ALTER TABLE m_focus_policy_situation
  ADD CONSTRAINT fk_focus_policy_situation FOREIGN KEY (focus_oid) REFERENCES m_focus;
ALTER TABLE m_object_ext_boolean
  ADD CONSTRAINT fk_o_ext_boolean_owner FOREIGN KEY (owner_oid) REFERENCES m_object;
ALTER TABLE m_object_ext_boolean
  ADD CONSTRAINT fk_o_ext_boolean_item FOREIGN KEY (item_id) REFERENCES m_ext_item;
ALTER TABLE m_object_ext_date
  ADD CONSTRAINT fk_o_ext_date_owner FOREIGN KEY (owner_oid) REFERENCES m_object;
ALTER TABLE m_object_ext_date
  ADD CONSTRAINT fk_o_ext_date_item FOREIGN KEY (item_id) REFERENCES m_ext_item;
ALTER TABLE m_object_ext_long
  ADD CONSTRAINT fk_object_ext_long FOREIGN KEY (owner_oid) REFERENCES m_object;
ALTER TABLE m_object_ext_long
  ADD CONSTRAINT fk_o_ext_long_item FOREIGN KEY (item_id) REFERENCES m_ext_item;
ALTER TABLE m_object_ext_poly
  ADD CONSTRAINT fk_o_ext_poly_owner FOREIGN KEY (owner_oid) REFERENCES m_object;
ALTER TABLE m_object_ext_poly
  ADD CONSTRAINT fk_o_ext_poly_item FOREIGN KEY (item_id) REFERENCES m_ext_item;
ALTER TABLE m_object_ext_reference
  ADD CONSTRAINT fk_o_ext_reference_owner FOREIGN KEY (owner_oid) REFERENCES m_object;
ALTER TABLE m_object_ext_reference
  ADD CONSTRAINT fk_o_ext_reference_item FOREIGN KEY (item_id) REFERENCES m_ext_item;
ALTER TABLE m_object_ext_string
  ADD CONSTRAINT fk_object_ext_string FOREIGN KEY (owner_oid) REFERENCES m_object;
ALTER TABLE m_object_ext_string
  ADD CONSTRAINT fk_o_ext_string_item FOREIGN KEY (item_id) REFERENCES m_ext_item;
ALTER TABLE m_object_subtype
  ADD CONSTRAINT fk_object_subtype FOREIGN KEY (object_oid) REFERENCES m_object;
ALTER TABLE m_object_text_info
  ADD CONSTRAINT fk_object_text_info_owner FOREIGN KEY (owner_oid) REFERENCES m_object;
ALTER TABLE m_operation_execution
  ADD CONSTRAINT fk_op_exec_owner FOREIGN KEY (owner_oid) REFERENCES m_object;
ALTER TABLE m_org_closure
  ADD CONSTRAINT fk_ancestor FOREIGN KEY (ancestor_oid) REFERENCES m_object;
ALTER TABLE m_org_closure
  ADD CONSTRAINT fk_descendant FOREIGN KEY (descendant_oid) REFERENCES m_object;
ALTER TABLE m_org_org_type
  ADD CONSTRAINT fk_org_org_type FOREIGN KEY (org_oid) REFERENCES m_org;
ALTER TABLE m_reference
  ADD CONSTRAINT fk_reference_owner FOREIGN KEY (owner_oid) REFERENCES m_object;
ALTER TABLE m_service_type
  ADD CONSTRAINT fk_service_type FOREIGN KEY (service_oid) REFERENCES m_service;
ALTER TABLE m_shadow
  ADD CONSTRAINT fk_shadow FOREIGN KEY (oid) REFERENCES m_object;
ALTER TABLE m_task
  ADD CONSTRAINT fk_task FOREIGN KEY (oid) REFERENCES m_object;
ALTER TABLE m_task_dependent
  ADD CONSTRAINT fk_task_dependent FOREIGN KEY (task_oid) REFERENCES m_task;
ALTER TABLE m_user_employee_type
  ADD CONSTRAINT fk_user_employee_type FOREIGN KEY (user_oid) REFERENCES m_user;
ALTER TABLE m_user_organization
  ADD CONSTRAINT fk_user_organization FOREIGN KEY (user_oid) REFERENCES m_user;
ALTER TABLE m_user_organizational_unit
  ADD CONSTRAINT fk_user_org_unit FOREIGN KEY (user_oid) REFERENCES m_user;
ALTER TABLE m_abstract_role
  ADD CONSTRAINT fk_abstract_role FOREIGN KEY (oid) REFERENCES m_focus;
ALTER TABLE m_case
  ADD CONSTRAINT fk_case FOREIGN KEY (oid) REFERENCES m_object;
ALTER TABLE m_connector
  ADD CONSTRAINT fk_connector FOREIGN KEY (oid) REFERENCES m_object;
ALTER TABLE m_connector_host
  ADD CONSTRAINT fk_connector_host FOREIGN KEY (oid) REFERENCES m_object;
ALTER TABLE m_focus
  ADD CONSTRAINT fk_focus FOREIGN KEY (oid) REFERENCES m_object;
ALTER TABLE m_form
  ADD CONSTRAINT fk_form FOREIGN KEY (oid) REFERENCES m_object;
ALTER TABLE m_function_library
  ADD CONSTRAINT fk_function_library FOREIGN KEY (oid) REFERENCES m_object;
ALTER TABLE m_generic_object
  ADD CONSTRAINT fk_generic_object FOREIGN KEY (oid) REFERENCES m_object;
ALTER TABLE m_lookup_table
  ADD CONSTRAINT fk_lookup_table FOREIGN KEY (oid) REFERENCES m_object;
ALTER TABLE m_lookup_table_row
  ADD CONSTRAINT fk_lookup_table_owner FOREIGN KEY (owner_oid) REFERENCES m_lookup_table;
ALTER TABLE m_node
  ADD CONSTRAINT fk_node FOREIGN KEY (oid) REFERENCES m_object;
ALTER TABLE m_object_template
  ADD CONSTRAINT fk_object_template FOREIGN KEY (oid) REFERENCES m_object;
ALTER TABLE m_org
  ADD CONSTRAINT fk_org FOREIGN KEY (oid) REFERENCES m_abstract_role;
ALTER TABLE m_report
  ADD CONSTRAINT fk_report FOREIGN KEY (oid) REFERENCES m_object;
ALTER TABLE m_report_output
  ADD CONSTRAINT fk_report_output FOREIGN KEY (oid) REFERENCES m_object;
ALTER TABLE m_resource
  ADD CONSTRAINT fk_resource FOREIGN KEY (oid) REFERENCES m_object;
ALTER TABLE m_role
  ADD CONSTRAINT fk_role FOREIGN KEY (oid) REFERENCES m_abstract_role;
ALTER TABLE m_security_policy
  ADD CONSTRAINT fk_security_policy FOREIGN KEY (oid) REFERENCES m_object;
ALTER TABLE m_sequence
  ADD CONSTRAINT fk_sequence FOREIGN KEY (oid) REFERENCES m_object;
ALTER TABLE m_service
  ADD CONSTRAINT fk_service FOREIGN KEY (oid) REFERENCES m_abstract_role;
ALTER TABLE m_system_configuration
  ADD CONSTRAINT fk_system_configuration FOREIGN KEY (oid) REFERENCES m_object;
ALTER TABLE m_trigger
  ADD CONSTRAINT fk_trigger_owner FOREIGN KEY (owner_oid) REFERENCES m_object;
ALTER TABLE m_user
  ADD CONSTRAINT fk_user FOREIGN KEY (oid) REFERENCES m_focus;
ALTER TABLE m_value_policy
  ADD CONSTRAINT fk_value_policy FOREIGN KEY (oid) REFERENCES m_object;

--
-- A hint submitted by a user: Oracle DB MUST be created as "shared" and the
-- job_queue_processes parameter  must be greater than 2
-- However, these settings are pretty much standard after any
-- Oracle install, so most users need not worry about this.
--
-- Many other users (including the primary author of Quartz) have had success
-- running in dedicated mode, so only consider the above as a hint
--


-- there are two semicolons at the end of each of the following lines to work around a bug/feature of ScriptRunner we use
BEGIN
BEGIN   EXECUTE IMMEDIATE 'DROP TABLE qrtz_calendars';           EXCEPTION   WHEN OTHERS THEN      IF SQLCODE != -942 THEN         RAISE;      END IF;     END;
BEGIN   EXECUTE IMMEDIATE 'DROP TABLE qrtz_fired_triggers';      EXCEPTION   WHEN OTHERS THEN      IF SQLCODE != -942 THEN         RAISE;      END IF;     END;
BEGIN   EXECUTE IMMEDIATE 'DROP TABLE qrtz_blob_triggers';       EXCEPTION   WHEN OTHERS THEN      IF SQLCODE != -942 THEN         RAISE;      END IF;     END;
BEGIN   EXECUTE IMMEDIATE 'DROP TABLE qrtz_cron_triggers';       EXCEPTION   WHEN OTHERS THEN      IF SQLCODE != -942 THEN         RAISE;      END IF;     END;
BEGIN   EXECUTE IMMEDIATE 'DROP TABLE qrtz_simple_triggers';     EXCEPTION   WHEN OTHERS THEN      IF SQLCODE != -942 THEN         RAISE;      END IF;     END;
BEGIN   EXECUTE IMMEDIATE 'DROP TABLE qrtz_simprop_triggers';    EXCEPTION   WHEN OTHERS THEN      IF SQLCODE != -942 THEN         RAISE;      END IF;     END;
BEGIN   EXECUTE IMMEDIATE 'DROP TABLE qrtz_triggers';            EXCEPTION   WHEN OTHERS THEN      IF SQLCODE != -942 THEN         RAISE;      END IF;     END;
BEGIN   EXECUTE IMMEDIATE 'DROP TABLE qrtz_job_details';         EXCEPTION   WHEN OTHERS THEN      IF SQLCODE != -942 THEN         RAISE;      END IF;     END;
BEGIN   EXECUTE IMMEDIATE 'DROP TABLE qrtz_paused_trigger_grps'; EXCEPTION   WHEN OTHERS THEN      IF SQLCODE != -942 THEN         RAISE;      END IF;     END;
BEGIN   EXECUTE IMMEDIATE 'DROP TABLE qrtz_locks';               EXCEPTION   WHEN OTHERS THEN      IF SQLCODE != -942 THEN         RAISE;      END IF;     END;
BEGIN   EXECUTE IMMEDIATE 'DROP TABLE qrtz_scheduler_state';     EXCEPTION   WHEN OTHERS THEN      IF SQLCODE != -942 THEN         RAISE;      END IF;     END;
END;
/

CREATE TABLE qrtz_job_details
  (
    SCHED_NAME VARCHAR2(120) NOT NULL,
    JOB_NAME  VARCHAR2(200) NOT NULL,
    JOB_GROUP VARCHAR2(200) NOT NULL,
    DESCRIPTION VARCHAR2(250) NULL,
    JOB_CLASS_NAME   VARCHAR2(250) NOT NULL,
    IS_DURABLE VARCHAR2(1) NOT NULL,
    IS_NONCONCURRENT VARCHAR2(1) NOT NULL,
    IS_UPDATE_DATA VARCHAR2(1) NOT NULL,
    REQUESTS_RECOVERY VARCHAR2(1) NOT NULL,
    JOB_DATA BLOB NULL,
    CONSTRAINT QRTZ_JOB_DETAILS_PK PRIMARY KEY (SCHED_NAME,JOB_NAME,JOB_GROUP)
);
CREATE TABLE qrtz_triggers
  (
    SCHED_NAME VARCHAR2(120) NOT NULL,
    TRIGGER_NAME VARCHAR2(200) NOT NULL,
    TRIGGER_GROUP VARCHAR2(200) NOT NULL,
    JOB_NAME  VARCHAR2(200) NOT NULL,
    JOB_GROUP VARCHAR2(200) NOT NULL,
    DESCRIPTION VARCHAR2(250) NULL,
    NEXT_FIRE_TIME NUMBER(13) NULL,
    PREV_FIRE_TIME NUMBER(13) NULL,
    PRIORITY NUMBER(13) NULL,
    EXECUTION_GROUP VARCHAR2(200) NULL,
    TRIGGER_STATE VARCHAR2(16) NOT NULL,
    TRIGGER_TYPE VARCHAR2(8) NOT NULL,
    START_TIME NUMBER(13) NOT NULL,
    END_TIME NUMBER(13) NULL,
    CALENDAR_NAME VARCHAR2(200) NULL,
    MISFIRE_INSTR NUMBER(2) NULL,
    JOB_DATA BLOB NULL,
    CONSTRAINT QRTZ_TRIGGERS_PK PRIMARY KEY (SCHED_NAME,TRIGGER_NAME,TRIGGER_GROUP),
    CONSTRAINT QRTZ_TRIGGER_TO_JOBS_FK FOREIGN KEY (SCHED_NAME,JOB_NAME,JOB_GROUP)
      REFERENCES QRTZ_JOB_DETAILS(SCHED_NAME,JOB_NAME,JOB_GROUP)
);
CREATE TABLE qrtz_simple_triggers
  (
    SCHED_NAME VARCHAR2(120) NOT NULL,
    TRIGGER_NAME VARCHAR2(200) NOT NULL,
    TRIGGER_GROUP VARCHAR2(200) NOT NULL,
    REPEAT_COUNT NUMBER(7) NOT NULL,
    REPEAT_INTERVAL NUMBER(12) NOT NULL,
    TIMES_TRIGGERED NUMBER(10) NOT NULL,
    CONSTRAINT QRTZ_SIMPLE_TRIG_PK PRIMARY KEY (SCHED_NAME,TRIGGER_NAME,TRIGGER_GROUP),
    CONSTRAINT QRTZ_SIMPLE_TRIG_TO_TRIG_FK FOREIGN KEY (SCHED_NAME,TRIGGER_NAME,TRIGGER_GROUP)
	REFERENCES QRTZ_TRIGGERS(SCHED_NAME,TRIGGER_NAME,TRIGGER_GROUP)
);
CREATE TABLE qrtz_cron_triggers
  (
    SCHED_NAME VARCHAR2(120) NOT NULL,
    TRIGGER_NAME VARCHAR2(200) NOT NULL,
    TRIGGER_GROUP VARCHAR2(200) NOT NULL,
    CRON_EXPRESSION VARCHAR2(120) NOT NULL,
    TIME_ZONE_ID VARCHAR2(80),
    CONSTRAINT QRTZ_CRON_TRIG_PK PRIMARY KEY (SCHED_NAME,TRIGGER_NAME,TRIGGER_GROUP),
    CONSTRAINT QRTZ_CRON_TRIG_TO_TRIG_FK FOREIGN KEY (SCHED_NAME,TRIGGER_NAME,TRIGGER_GROUP)
      REFERENCES QRTZ_TRIGGERS(SCHED_NAME,TRIGGER_NAME,TRIGGER_GROUP)
);
CREATE TABLE qrtz_simprop_triggers
  (
    SCHED_NAME VARCHAR2(120) NOT NULL,
    TRIGGER_NAME VARCHAR2(200) NOT NULL,
    TRIGGER_GROUP VARCHAR2(200) NOT NULL,
    STR_PROP_1 VARCHAR2(512) NULL,
    STR_PROP_2 VARCHAR2(512) NULL,
    STR_PROP_3 VARCHAR2(512) NULL,
    INT_PROP_1 NUMBER(10) NULL,
    INT_PROP_2 NUMBER(10) NULL,
    LONG_PROP_1 NUMBER(13) NULL,
    LONG_PROP_2 NUMBER(13) NULL,
    DEC_PROP_1 NUMERIC(13,4) NULL,
    DEC_PROP_2 NUMERIC(13,4) NULL,
    BOOL_PROP_1 VARCHAR2(1) NULL,
    BOOL_PROP_2 VARCHAR2(1) NULL,
    CONSTRAINT QRTZ_SIMPROP_TRIG_PK PRIMARY KEY (SCHED_NAME,TRIGGER_NAME,TRIGGER_GROUP),
    CONSTRAINT QRTZ_SIMPROP_TRIG_TO_TRIG_FK FOREIGN KEY (SCHED_NAME,TRIGGER_NAME,TRIGGER_GROUP)
      REFERENCES QRTZ_TRIGGERS(SCHED_NAME,TRIGGER_NAME,TRIGGER_GROUP)
);
CREATE TABLE qrtz_blob_triggers
  (
    SCHED_NAME VARCHAR2(120) NOT NULL,
    TRIGGER_NAME VARCHAR2(200) NOT NULL,
    TRIGGER_GROUP VARCHAR2(200) NOT NULL,
    BLOB_DATA BLOB NULL,
    CONSTRAINT QRTZ_BLOB_TRIG_PK PRIMARY KEY (SCHED_NAME,TRIGGER_NAME,TRIGGER_GROUP),
    CONSTRAINT QRTZ_BLOB_TRIG_TO_TRIG_FK FOREIGN KEY (SCHED_NAME,TRIGGER_NAME,TRIGGER_GROUP)
        REFERENCES QRTZ_TRIGGERS(SCHED_NAME,TRIGGER_NAME,TRIGGER_GROUP)
);
CREATE TABLE qrtz_calendars
  (
    SCHED_NAME VARCHAR2(120) NOT NULL,
    CALENDAR_NAME  VARCHAR2(200) NOT NULL,
    CALENDAR BLOB NOT NULL,
    CONSTRAINT QRTZ_CALENDARS_PK PRIMARY KEY (SCHED_NAME,CALENDAR_NAME)
);
CREATE TABLE qrtz_paused_trigger_grps
  (
    SCHED_NAME VARCHAR2(120) NOT NULL,
    TRIGGER_GROUP  VARCHAR2(200) NOT NULL,
    CONSTRAINT QRTZ_PAUSED_TRIG_GRPS_PK PRIMARY KEY (SCHED_NAME,TRIGGER_GROUP)
);
CREATE TABLE qrtz_fired_triggers
  (
    SCHED_NAME VARCHAR2(120) NOT NULL,
    ENTRY_ID VARCHAR2(95) NOT NULL,
    TRIGGER_NAME VARCHAR2(200) NOT NULL,
    TRIGGER_GROUP VARCHAR2(200) NOT NULL,
    INSTANCE_NAME VARCHAR2(200) NOT NULL,
    FIRED_TIME NUMBER(13) NOT NULL,
    SCHED_TIME NUMBER(13) NOT NULL,
    PRIORITY NUMBER(13) NOT NULL,
    EXECUTION_GROUP VARCHAR2(200) NULL,
    STATE VARCHAR2(16) NOT NULL,
    JOB_NAME VARCHAR2(200) NULL,
    JOB_GROUP VARCHAR2(200) NULL,
    IS_NONCONCURRENT VARCHAR2(1) NULL,
    REQUESTS_RECOVERY VARCHAR2(1) NULL,
    CONSTRAINT QRTZ_FIRED_TRIGGER_PK PRIMARY KEY (SCHED_NAME,ENTRY_ID)
);
CREATE TABLE qrtz_scheduler_state
  (
    SCHED_NAME VARCHAR2(120) NOT NULL,
    INSTANCE_NAME VARCHAR2(200) NOT NULL,
    LAST_CHECKIN_TIME NUMBER(13) NOT NULL,
    CHECKIN_INTERVAL NUMBER(13) NOT NULL,
    CONSTRAINT QRTZ_SCHEDULER_STATE_PK PRIMARY KEY (SCHED_NAME,INSTANCE_NAME)
);
CREATE TABLE qrtz_locks
  (
    SCHED_NAME VARCHAR2(120) NOT NULL,
    LOCK_NAME  VARCHAR2(40) NOT NULL,
    CONSTRAINT QRTZ_LOCKS_PK PRIMARY KEY (SCHED_NAME,LOCK_NAME)
);

create index idx_qrtz_j_req_recovery on qrtz_job_details(SCHED_NAME,REQUESTS_RECOVERY);
create index idx_qrtz_j_grp on qrtz_job_details(SCHED_NAME,JOB_GROUP);

create index idx_qrtz_t_j on qrtz_triggers(SCHED_NAME,JOB_NAME,JOB_GROUP);
create index idx_qrtz_t_jg on qrtz_triggers(SCHED_NAME,JOB_GROUP);
create index idx_qrtz_t_c on qrtz_triggers(SCHED_NAME,CALENDAR_NAME);
create index idx_qrtz_t_g on qrtz_triggers(SCHED_NAME,TRIGGER_GROUP);
create index idx_qrtz_t_state on qrtz_triggers(SCHED_NAME,TRIGGER_STATE);
create index idx_qrtz_t_n_state on qrtz_triggers(SCHED_NAME,TRIGGER_NAME,TRIGGER_GROUP,TRIGGER_STATE);
create index idx_qrtz_t_n_g_state on qrtz_triggers(SCHED_NAME,TRIGGER_GROUP,TRIGGER_STATE);
create index idx_qrtz_t_next_fire_time on qrtz_triggers(SCHED_NAME,NEXT_FIRE_TIME);
create index idx_qrtz_t_nft_st on qrtz_triggers(SCHED_NAME,TRIGGER_STATE,NEXT_FIRE_TIME);
create index idx_qrtz_t_nft_misfire on qrtz_triggers(SCHED_NAME,MISFIRE_INSTR,NEXT_FIRE_TIME);
create index idx_qrtz_t_nft_st_misfire on qrtz_triggers(SCHED_NAME,MISFIRE_INSTR,NEXT_FIRE_TIME,TRIGGER_STATE);
create index idx_qrtz_t_nft_st_misfire_grp on qrtz_triggers(SCHED_NAME,MISFIRE_INSTR,NEXT_FIRE_TIME,TRIGGER_GROUP,TRIGGER_STATE);

create index idx_qrtz_ft_trig_inst_name on qrtz_fired_triggers(SCHED_NAME,INSTANCE_NAME);
create index idx_qrtz_ft_inst_job_req_rcvry on qrtz_fired_triggers(SCHED_NAME,INSTANCE_NAME,REQUESTS_RECOVERY);
create index idx_qrtz_ft_j_g on qrtz_fired_triggers(SCHED_NAME,JOB_NAME,JOB_GROUP);
create index idx_qrtz_ft_jg on qrtz_fired_triggers(SCHED_NAME,JOB_GROUP);
create index idx_qrtz_ft_t_g on qrtz_fired_triggers(SCHED_NAME,TRIGGER_NAME,TRIGGER_GROUP);
create index idx_qrtz_ft_tg on qrtz_fired_triggers(SCHED_NAME,TRIGGER_GROUP);

create table ACT_GE_PROPERTY (
    NAME_ NVARCHAR2(64),
    VALUE_ NVARCHAR2(300),
    REV_ INTEGER,
    primary key (NAME_)
);

insert into ACT_GE_PROPERTY
values ('schema.version', '5.22.0.0', 1);

insert into ACT_GE_PROPERTY
values ('schema.history', 'create(5.22.0.0)', 1);

insert into ACT_GE_PROPERTY
values ('next.dbid', '1', 1);

create table ACT_GE_BYTEARRAY (
    ID_ NVARCHAR2(64),
    REV_ INTEGER,
    NAME_ NVARCHAR2(255),
    DEPLOYMENT_ID_ NVARCHAR2(64),
    BYTES_ BLOB,
    GENERATED_ NUMBER(1,0) CHECK (GENERATED_ IN (1,0)),
    primary key (ID_)
);

create table ACT_RE_DEPLOYMENT (
    ID_ NVARCHAR2(64),
    NAME_ NVARCHAR2(255),
    CATEGORY_ NVARCHAR2(255),
    TENANT_ID_ NVARCHAR2(255) DEFAULT '',
    DEPLOY_TIME_ TIMESTAMP(6),
    primary key (ID_)
);

create table ACT_RE_MODEL (
    ID_ NVARCHAR2(64) not null,
    REV_ INTEGER,
    NAME_ NVARCHAR2(255),
    KEY_ NVARCHAR2(255),
    CATEGORY_ NVARCHAR2(255),
    CREATE_TIME_ TIMESTAMP(6),
    LAST_UPDATE_TIME_ TIMESTAMP(6),
    VERSION_ INTEGER,
    META_INFO_ NVARCHAR2(2000),
    DEPLOYMENT_ID_ NVARCHAR2(64),
    EDITOR_SOURCE_VALUE_ID_ NVARCHAR2(64),
    EDITOR_SOURCE_EXTRA_VALUE_ID_ NVARCHAR2(64),
    TENANT_ID_ NVARCHAR2(255) DEFAULT '',
    primary key (ID_)
);

create table ACT_RU_EXECUTION (
    ID_ NVARCHAR2(64),
    REV_ INTEGER,
    PROC_INST_ID_ NVARCHAR2(64),
    BUSINESS_KEY_ NVARCHAR2(255),
    PARENT_ID_ NVARCHAR2(64),
    PROC_DEF_ID_ NVARCHAR2(64),
    SUPER_EXEC_ NVARCHAR2(64),
    ACT_ID_ NVARCHAR2(255),
    IS_ACTIVE_ NUMBER(1,0) CHECK (IS_ACTIVE_ IN (1,0)),
    IS_CONCURRENT_ NUMBER(1,0) CHECK (IS_CONCURRENT_ IN (1,0)),
    IS_SCOPE_ NUMBER(1,0) CHECK (IS_SCOPE_ IN (1,0)),
    IS_EVENT_SCOPE_ NUMBER(1,0) CHECK (IS_EVENT_SCOPE_ IN (1,0)),
    SUSPENSION_STATE_ INTEGER,
    CACHED_ENT_STATE_ INTEGER,
    TENANT_ID_ NVARCHAR2(255) DEFAULT '',
    NAME_ NVARCHAR2(255),
    LOCK_TIME_ TIMESTAMP(6),
    primary key (ID_)
);

create table ACT_RU_JOB (
    ID_ NVARCHAR2(64) NOT NULL,
    REV_ INTEGER,
    TYPE_ NVARCHAR2(255) NOT NULL,
    LOCK_EXP_TIME_ TIMESTAMP(6),
    LOCK_OWNER_ NVARCHAR2(255),
    EXCLUSIVE_ NUMBER(1,0) CHECK (EXCLUSIVE_ IN (1,0)),
    EXECUTION_ID_ NVARCHAR2(64),
    PROCESS_INSTANCE_ID_ NVARCHAR2(64),
    PROC_DEF_ID_ NVARCHAR2(64),
    RETRIES_ INTEGER,
    EXCEPTION_STACK_ID_ NVARCHAR2(64),
    EXCEPTION_MSG_ NVARCHAR2(2000),
    DUEDATE_ TIMESTAMP(6),
    REPEAT_ NVARCHAR2(255),
    HANDLER_TYPE_ NVARCHAR2(255),
    HANDLER_CFG_ NVARCHAR2(2000),
    TENANT_ID_ NVARCHAR2(255) DEFAULT '',
    primary key (ID_)
);

create table ACT_RE_PROCDEF (
    ID_ NVARCHAR2(64) NOT NULL,
    REV_ INTEGER,
    CATEGORY_ NVARCHAR2(255),
    NAME_ NVARCHAR2(255),
    KEY_ NVARCHAR2(255) NOT NULL,
    VERSION_ INTEGER NOT NULL,
    DEPLOYMENT_ID_ NVARCHAR2(64),
    RESOURCE_NAME_ NVARCHAR2(2000),
    DGRM_RESOURCE_NAME_ varchar(4000),
    DESCRIPTION_ NVARCHAR2(2000),
    HAS_START_FORM_KEY_ NUMBER(1,0) CHECK (HAS_START_FORM_KEY_ IN (1,0)),
    HAS_GRAPHICAL_NOTATION_ NUMBER(1,0) CHECK (HAS_GRAPHICAL_NOTATION_ IN (1,0)),
    SUSPENSION_STATE_ INTEGER,
    TENANT_ID_ NVARCHAR2(255) DEFAULT '',
    primary key (ID_)
);

create table ACT_RU_TASK (
    ID_ NVARCHAR2(64),
    REV_ INTEGER,
    EXECUTION_ID_ NVARCHAR2(64),
    PROC_INST_ID_ NVARCHAR2(64),
    PROC_DEF_ID_ NVARCHAR2(64),
    NAME_ NVARCHAR2(255),
    PARENT_TASK_ID_ NVARCHAR2(64),
    DESCRIPTION_ NVARCHAR2(2000),
    TASK_DEF_KEY_ NVARCHAR2(255),
    OWNER_ NVARCHAR2(255),
    ASSIGNEE_ NVARCHAR2(255),
    DELEGATION_ NVARCHAR2(64),
    PRIORITY_ INTEGER,
    CREATE_TIME_ TIMESTAMP(6),
    DUE_DATE_ TIMESTAMP(6),
    CATEGORY_ NVARCHAR2(255),
    SUSPENSION_STATE_ INTEGER,
    TENANT_ID_ NVARCHAR2(255) DEFAULT '',
    FORM_KEY_ NVARCHAR2(255),
    primary key (ID_)
);

create table ACT_RU_IDENTITYLINK (
    ID_ NVARCHAR2(64),
    REV_ INTEGER,
    GROUP_ID_ NVARCHAR2(255),
    TYPE_ NVARCHAR2(255),
    USER_ID_ NVARCHAR2(255),
    TASK_ID_ NVARCHAR2(64),
    PROC_INST_ID_ NVARCHAR2(64),
    PROC_DEF_ID_ NVARCHAR2(64),
    primary key (ID_)
);

create table ACT_RU_VARIABLE (
    ID_ NVARCHAR2(64) not null,
    REV_ INTEGER,
    TYPE_ NVARCHAR2(255) not null,
    NAME_ NVARCHAR2(255) not null,
    EXECUTION_ID_ NVARCHAR2(64),
    PROC_INST_ID_ NVARCHAR2(64),
    TASK_ID_ NVARCHAR2(64),
    BYTEARRAY_ID_ NVARCHAR2(64),
    DOUBLE_ NUMBER(*,10),
    LONG_ NUMBER(19,0),
    TEXT_ NVARCHAR2(2000),
    TEXT2_ NVARCHAR2(2000),
    primary key (ID_)
);

create table ACT_RU_EVENT_SUBSCR (
    ID_ NVARCHAR2(64) not null,
    REV_ integer,
    EVENT_TYPE_ NVARCHAR2(255) not null,
    EVENT_NAME_ NVARCHAR2(255),
    EXECUTION_ID_ NVARCHAR2(64),
    PROC_INST_ID_ NVARCHAR2(64),
    ACTIVITY_ID_ NVARCHAR2(64),
    CONFIGURATION_ NVARCHAR2(255),
    CREATED_ TIMESTAMP(6) not null,
    PROC_DEF_ID_ NVARCHAR2(64),
    TENANT_ID_ NVARCHAR2(255) DEFAULT '',
    primary key (ID_)
);

create table ACT_EVT_LOG (
    LOG_NR_ NUMBER(19),
    TYPE_ NVARCHAR2(64),
    PROC_DEF_ID_ NVARCHAR2(64),
    PROC_INST_ID_ NVARCHAR2(64),
    EXECUTION_ID_ NVARCHAR2(64),
    TASK_ID_ NVARCHAR2(64),
    TIME_STAMP_ TIMESTAMP(6) not null,
    USER_ID_ NVARCHAR2(255),
    DATA_ BLOB,
    LOCK_OWNER_ NVARCHAR2(255),
    LOCK_TIME_ TIMESTAMP(6) null,
    IS_PROCESSED_ NUMBER(3) default 0,
    primary key (LOG_NR_)
);

create sequence act_evt_log_seq;

create table ACT_PROCDEF_INFO (
	ID_ NVARCHAR2(64) not null,
    PROC_DEF_ID_ NVARCHAR2(64) not null,
    REV_ integer,
    INFO_JSON_ID_ NVARCHAR2(64),
    primary key (ID_)
);

create index ACT_IDX_EXEC_BUSKEY on ACT_RU_EXECUTION(BUSINESS_KEY_);
create index ACT_IDX_TASK_CREATE on ACT_RU_TASK(CREATE_TIME_);
create index ACT_IDX_IDENT_LNK_USER on ACT_RU_IDENTITYLINK(USER_ID_);
create index ACT_IDX_IDENT_LNK_GROUP on ACT_RU_IDENTITYLINK(GROUP_ID_);
create index ACT_IDX_EVENT_SUBSCR_CONFIG_ on ACT_RU_EVENT_SUBSCR(CONFIGURATION_);
create index ACT_IDX_VARIABLE_TASK_ID on ACT_RU_VARIABLE(TASK_ID_);

create index ACT_IDX_BYTEAR_DEPL on ACT_GE_BYTEARRAY(DEPLOYMENT_ID_);
alter table ACT_GE_BYTEARRAY
    add constraint ACT_FK_BYTEARR_DEPL
    foreign key (DEPLOYMENT_ID_)
    references ACT_RE_DEPLOYMENT (ID_);

alter table ACT_RE_PROCDEF
    add constraint ACT_UNIQ_PROCDEF
    unique (KEY_,VERSION_, TENANT_ID_);

create index ACT_IDX_EXE_PROCINST on ACT_RU_EXECUTION(PROC_INST_ID_);
alter table ACT_RU_EXECUTION
    add constraint ACT_FK_EXE_PROCINST
    foreign key (PROC_INST_ID_)
    references ACT_RU_EXECUTION (ID_);

create index ACT_IDX_EXE_PARENT on ACT_RU_EXECUTION(PARENT_ID_);
alter table ACT_RU_EXECUTION
    add constraint ACT_FK_EXE_PARENT
    foreign key (PARENT_ID_)
    references ACT_RU_EXECUTION (ID_);

create index ACT_IDX_EXE_SUPER on ACT_RU_EXECUTION(SUPER_EXEC_);
alter table ACT_RU_EXECUTION
    add constraint ACT_FK_EXE_SUPER
    foreign key (SUPER_EXEC_)
    references ACT_RU_EXECUTION (ID_);

create index ACT_IDX_EXE_PROCDEF on ACT_RU_EXECUTION(PROC_DEF_ID_);
alter table ACT_RU_EXECUTION
    add constraint ACT_FK_EXE_PROCDEF
    foreign key (PROC_DEF_ID_)
    references ACT_RE_PROCDEF (ID_);

create index ACT_IDX_TSKASS_TASK on ACT_RU_IDENTITYLINK(TASK_ID_);
alter table ACT_RU_IDENTITYLINK
    add constraint ACT_FK_TSKASS_TASK
    foreign key (TASK_ID_)
    references ACT_RU_TASK (ID_);

create index ACT_IDX_ATHRZ_PROCEDEF  on ACT_RU_IDENTITYLINK(PROC_DEF_ID_);
alter table ACT_RU_IDENTITYLINK
    add constraint ACT_FK_ATHRZ_PROCEDEF
    foreign key (PROC_DEF_ID_)
    references ACT_RE_PROCDEF (ID_);

create index ACT_IDX_IDL_PROCINST on ACT_RU_IDENTITYLINK(PROC_INST_ID_);
alter table ACT_RU_IDENTITYLINK
    add constraint ACT_FK_IDL_PROCINST
    foreign key (PROC_INST_ID_)
    references ACT_RU_EXECUTION (ID_);

create index ACT_IDX_TASK_EXEC on ACT_RU_TASK(EXECUTION_ID_);
alter table ACT_RU_TASK
    add constraint ACT_FK_TASK_EXE
    foreign key (EXECUTION_ID_)
    references ACT_RU_EXECUTION (ID_);

create index ACT_IDX_TASK_PROCINST on ACT_RU_TASK(PROC_INST_ID_);
alter table ACT_RU_TASK
    add constraint ACT_FK_TASK_PROCINST
    foreign key (PROC_INST_ID_)
    references ACT_RU_EXECUTION (ID_);

create index ACT_IDX_TASK_PROCDEF on ACT_RU_TASK(PROC_DEF_ID_);
alter table ACT_RU_TASK
  add constraint ACT_FK_TASK_PROCDEF
  foreign key (PROC_DEF_ID_)
  references ACT_RE_PROCDEF (ID_);

create index ACT_IDX_VAR_EXE on ACT_RU_VARIABLE(EXECUTION_ID_);
alter table ACT_RU_VARIABLE
    add constraint ACT_FK_VAR_EXE
    foreign key (EXECUTION_ID_)
    references ACT_RU_EXECUTION (ID_);

create index ACT_IDX_VAR_PROCINST on ACT_RU_VARIABLE(PROC_INST_ID_);
alter table ACT_RU_VARIABLE
    add constraint ACT_FK_VAR_PROCINST
    foreign key (PROC_INST_ID_)
    references ACT_RU_EXECUTION(ID_);

create index ACT_IDX_VAR_BYTEARRAY on ACT_RU_VARIABLE(BYTEARRAY_ID_);
alter table ACT_RU_VARIABLE
    add constraint ACT_FK_VAR_BYTEARRAY
    foreign key (BYTEARRAY_ID_)
    references ACT_GE_BYTEARRAY (ID_);

create index ACT_IDX_JOB_EXCEPTION on ACT_RU_JOB(EXCEPTION_STACK_ID_);
alter table ACT_RU_JOB
    add constraint ACT_FK_JOB_EXCEPTION
    foreign key (EXCEPTION_STACK_ID_)
    references ACT_GE_BYTEARRAY (ID_);

create index ACT_IDX_EVENT_SUBSCR on ACT_RU_EVENT_SUBSCR(EXECUTION_ID_);
alter table ACT_RU_EVENT_SUBSCR
    add constraint ACT_FK_EVENT_EXEC
    foreign key (EXECUTION_ID_)
    references ACT_RU_EXECUTION(ID_);

create index ACT_IDX_MODEL_SOURCE on ACT_RE_MODEL(EDITOR_SOURCE_VALUE_ID_);
alter table ACT_RE_MODEL
    add constraint ACT_FK_MODEL_SOURCE
    foreign key (EDITOR_SOURCE_VALUE_ID_)
    references ACT_GE_BYTEARRAY (ID_);

create index ACT_IDX_MODEL_SOURCE_EXTRA on ACT_RE_MODEL(EDITOR_SOURCE_EXTRA_VALUE_ID_);
alter table ACT_RE_MODEL
    add constraint ACT_FK_MODEL_SOURCE_EXTRA
    foreign key (EDITOR_SOURCE_EXTRA_VALUE_ID_)
    references ACT_GE_BYTEARRAY (ID_);

create index ACT_IDX_MODEL_DEPLOYMENT on ACT_RE_MODEL(DEPLOYMENT_ID_);
alter table ACT_RE_MODEL
    add constraint ACT_FK_MODEL_DEPLOYMENT
    foreign key (DEPLOYMENT_ID_)
    references ACT_RE_DEPLOYMENT (ID_);

create index ACT_IDX_PROCDEF_INFO_JSON on ACT_PROCDEF_INFO(INFO_JSON_ID_);
alter table ACT_PROCDEF_INFO
    add constraint ACT_FK_INFO_JSON_BA
    foreign key (INFO_JSON_ID_)
    references ACT_GE_BYTEARRAY (ID_);

create index ACT_IDX_PROCDEF_INFO_PROC on ACT_PROCDEF_INFO(PROC_DEF_ID_);
alter table ACT_PROCDEF_INFO
    add constraint ACT_FK_INFO_PROCDEF
    foreign key (PROC_DEF_ID_)
    references ACT_RE_PROCDEF (ID_);

alter table ACT_PROCDEF_INFO
    add constraint ACT_UNIQ_INFO_PROCDEF
    unique (PROC_DEF_ID_);

create table ACT_HI_PROCINST (
    ID_ NVARCHAR2(64) not null,
    PROC_INST_ID_ NVARCHAR2(64) not null,
    BUSINESS_KEY_ NVARCHAR2(255),
    PROC_DEF_ID_ NVARCHAR2(64) not null,
    START_TIME_ TIMESTAMP(6) not null,
    END_TIME_ TIMESTAMP(6),
    DURATION_ NUMBER(19,0),
    START_USER_ID_ NVARCHAR2(255),
    START_ACT_ID_ NVARCHAR2(255),
    END_ACT_ID_ NVARCHAR2(255),
    SUPER_PROCESS_INSTANCE_ID_ NVARCHAR2(64),
    DELETE_REASON_ NVARCHAR2(2000),
    TENANT_ID_ NVARCHAR2(255) default '',
    NAME_ NVARCHAR2(255),
    primary key (ID_),
    unique (PROC_INST_ID_)
);

create table ACT_HI_ACTINST (
    ID_ NVARCHAR2(64) not null,
    PROC_DEF_ID_ NVARCHAR2(64) not null,
    PROC_INST_ID_ NVARCHAR2(64) not null,
    EXECUTION_ID_ NVARCHAR2(64) not null,
    ACT_ID_ NVARCHAR2(255) not null,
    TASK_ID_ NVARCHAR2(64),
    CALL_PROC_INST_ID_ NVARCHAR2(64),
    ACT_NAME_ NVARCHAR2(255),
    ACT_TYPE_ NVARCHAR2(255) not null,
    ASSIGNEE_ NVARCHAR2(255),
    START_TIME_ TIMESTAMP(6) not null,
    END_TIME_ TIMESTAMP(6),
    DURATION_ NUMBER(19,0),
    TENANT_ID_ NVARCHAR2(255) default '',
    primary key (ID_)
);

create table ACT_HI_TASKINST (
    ID_ NVARCHAR2(64) not null,
    PROC_DEF_ID_ NVARCHAR2(64),
    TASK_DEF_KEY_ NVARCHAR2(255),
    PROC_INST_ID_ NVARCHAR2(64),
    EXECUTION_ID_ NVARCHAR2(64),
    PARENT_TASK_ID_ NVARCHAR2(64),
    NAME_ NVARCHAR2(255),
    DESCRIPTION_ NVARCHAR2(2000),
    OWNER_ NVARCHAR2(255),
    ASSIGNEE_ NVARCHAR2(255),
    START_TIME_ TIMESTAMP(6) not null,
    CLAIM_TIME_ TIMESTAMP(6),
    END_TIME_ TIMESTAMP(6),
    DURATION_ NUMBER(19,0),
    DELETE_REASON_ NVARCHAR2(2000),
    PRIORITY_ INTEGER,
    DUE_DATE_ TIMESTAMP(6),
    FORM_KEY_ NVARCHAR2(255),
    CATEGORY_ NVARCHAR2(255),
    TENANT_ID_ NVARCHAR2(255) default '',
    primary key (ID_)
);

create table ACT_HI_VARINST (
    ID_ NVARCHAR2(64) not null,
    PROC_INST_ID_ NVARCHAR2(64),
    EXECUTION_ID_ NVARCHAR2(64),
    TASK_ID_ NVARCHAR2(64),
    NAME_ NVARCHAR2(255) not null,
    VAR_TYPE_ NVARCHAR2(100),
    REV_ INTEGER,
    BYTEARRAY_ID_ NVARCHAR2(64),
    DOUBLE_ NUMBER(*,10),
    LONG_ NUMBER(19,0),
    TEXT_ NVARCHAR2(2000),
    TEXT2_ NVARCHAR2(2000),
    CREATE_TIME_ TIMESTAMP(6),
    LAST_UPDATED_TIME_ TIMESTAMP(6),
    primary key (ID_)
);

create table ACT_HI_DETAIL (
    ID_ NVARCHAR2(64) not null,
    TYPE_ NVARCHAR2(255) not null,
    PROC_INST_ID_ NVARCHAR2(64),
    EXECUTION_ID_ NVARCHAR2(64),
    TASK_ID_ NVARCHAR2(64),
    ACT_INST_ID_ NVARCHAR2(64),
    NAME_ NVARCHAR2(255) not null,
    VAR_TYPE_ NVARCHAR2(64),
    REV_ INTEGER,
    TIME_ TIMESTAMP(6) not null,
    BYTEARRAY_ID_ NVARCHAR2(64),
    DOUBLE_ NUMBER(*,10),
    LONG_ NUMBER(19,0),
    TEXT_ NVARCHAR2(2000),
    TEXT2_ NVARCHAR2(2000),
    primary key (ID_)
);

create table ACT_HI_COMMENT (
    ID_ NVARCHAR2(64) not null,
    TYPE_ NVARCHAR2(255),
    TIME_ TIMESTAMP(6) not null,
    USER_ID_ NVARCHAR2(255),
    TASK_ID_ NVARCHAR2(64),
    PROC_INST_ID_ NVARCHAR2(64),
    ACTION_ NVARCHAR2(255),
    MESSAGE_ NVARCHAR2(2000),
    FULL_MSG_ BLOB,
    primary key (ID_)
);

create table ACT_HI_ATTACHMENT (
    ID_ NVARCHAR2(64) not null,
    REV_ INTEGER,
    USER_ID_ NVARCHAR2(255),
    NAME_ NVARCHAR2(255),
    DESCRIPTION_ NVARCHAR2(2000),
    TYPE_ NVARCHAR2(255),
    TASK_ID_ NVARCHAR2(64),
    PROC_INST_ID_ NVARCHAR2(64),
    URL_ NVARCHAR2(2000),
    CONTENT_ID_ NVARCHAR2(64),
    TIME_ TIMESTAMP(6),
    primary key (ID_)
);

create table ACT_HI_IDENTITYLINK (
    ID_ NVARCHAR2(64),
    GROUP_ID_ NVARCHAR2(255),
    TYPE_ NVARCHAR2(255),
    USER_ID_ NVARCHAR2(255),
    TASK_ID_ NVARCHAR2(64),
    PROC_INST_ID_ NVARCHAR2(64),
    primary key (ID_)
);

create index ACT_IDX_HI_PRO_INST_END on ACT_HI_PROCINST(END_TIME_);
create index ACT_IDX_HI_PRO_I_BUSKEY on ACT_HI_PROCINST(BUSINESS_KEY_);
create index ACT_IDX_HI_ACT_INST_START on ACT_HI_ACTINST(START_TIME_);
create index ACT_IDX_HI_ACT_INST_END on ACT_HI_ACTINST(END_TIME_);
create index ACT_IDX_HI_DETAIL_PROC_INST on ACT_HI_DETAIL(PROC_INST_ID_);
create index ACT_IDX_HI_DETAIL_ACT_INST on ACT_HI_DETAIL(ACT_INST_ID_);
create index ACT_IDX_HI_DETAIL_TIME on ACT_HI_DETAIL(TIME_);
create index ACT_IDX_HI_DETAIL_NAME on ACT_HI_DETAIL(NAME_);
create index ACT_IDX_HI_DETAIL_TASK_ID on ACT_HI_DETAIL(TASK_ID_);
create index ACT_IDX_HI_PROCVAR_PROC_INST on ACT_HI_VARINST(PROC_INST_ID_);
create index ACT_IDX_HI_PROCVAR_NAME_TYPE on ACT_HI_VARINST(NAME_, VAR_TYPE_);
create index ACT_IDX_HI_PROCVAR_TASK_ID on ACT_HI_VARINST(TASK_ID_);
create index ACT_IDX_HI_IDENT_LNK_USER on ACT_HI_IDENTITYLINK(USER_ID_);
create index ACT_IDX_HI_IDENT_LNK_TASK on ACT_HI_IDENTITYLINK(TASK_ID_);
create index ACT_IDX_HI_IDENT_LNK_PROCINST on ACT_HI_IDENTITYLINK(PROC_INST_ID_);

create index ACT_IDX_HI_ACT_INST_PROCINST on ACT_HI_ACTINST(PROC_INST_ID_, ACT_ID_);
create index ACT_IDX_HI_ACT_INST_EXEC on ACT_HI_ACTINST(EXECUTION_ID_, ACT_ID_);
create index ACT_IDX_HI_TASK_INST_PROCINST on ACT_HI_TASKINST(PROC_INST_ID_);

create table ACT_ID_GROUP (
    ID_ NVARCHAR2(64),
    REV_ INTEGER,
    NAME_ NVARCHAR2(255),
    TYPE_ NVARCHAR2(255),
    primary key (ID_)
);

create table ACT_ID_MEMBERSHIP (
    USER_ID_ NVARCHAR2(64),
    GROUP_ID_ NVARCHAR2(64),
    primary key (USER_ID_, GROUP_ID_)
);

create table ACT_ID_USER (
    ID_ NVARCHAR2(64),
    REV_ INTEGER,
    FIRST_ NVARCHAR2(255),
    LAST_ NVARCHAR2(255),
    EMAIL_ NVARCHAR2(255),
    PWD_ NVARCHAR2(255),
    PICTURE_ID_ NVARCHAR2(64),
    primary key (ID_)
);

create table ACT_ID_INFO (
    ID_ NVARCHAR2(64),
    REV_ INTEGER,
    USER_ID_ NVARCHAR2(64),
    TYPE_ NVARCHAR2(64),
    KEY_ NVARCHAR2(255),
    VALUE_ NVARCHAR2(255),
    PASSWORD_ BLOB,
    PARENT_ID_ NVARCHAR2(255),
    primary key (ID_)
);

create index ACT_IDX_MEMB_GROUP on ACT_ID_MEMBERSHIP(GROUP_ID_);
alter table ACT_ID_MEMBERSHIP
    add constraint ACT_FK_MEMB_GROUP
    foreign key (GROUP_ID_)
    references ACT_ID_GROUP (ID_);

create index ACT_IDX_MEMB_USER on ACT_ID_MEMBERSHIP(USER_ID_);
alter table ACT_ID_MEMBERSHIP
    add constraint ACT_FK_MEMB_USER
    foreign key (USER_ID_)
    references ACT_ID_USER (ID_);

commit;<|MERGE_RESOLUTION|>--- conflicted
+++ resolved
@@ -881,15 +881,12 @@
   ON m_focus (effectiveStatus) INITRANS 30;
 CREATE INDEX iLocality
   ON m_focus (locality_orig) INITRANS 30;
-<<<<<<< HEAD
-CREATE INDEX iFormNameOrig
-  ON m_form (name_orig) INITRANS 30;
-=======
 CREATE INDEX iFocusValidFrom
   ON m_focus (validFrom) INITRANS 30;
 CREATE INDEX iFocusValidTo
   ON m_focus (validTo) INITRANS 30;
->>>>>>> 699cfaac
+CREATE INDEX iFormNameOrig
+  ON m_form (name_orig) INITRANS 30;
 ALTER TABLE m_form
   ADD CONSTRAINT uc_form_name UNIQUE (name_norm);
 CREATE INDEX iFunctionLibraryNameOrig
