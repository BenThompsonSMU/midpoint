/*
 * Copyright (c) 2010-2013 Evolveum
 *
 * Licensed under the Apache License, Version 2.0 (the "License");
 * you may not use this file except in compliance with the License.
 * You may obtain a copy of the License at
 *
 *     http://www.apache.org/licenses/LICENSE-2.0
 *
 * Unless required by applicable law or agreed to in writing, software
 * distributed under the License is distributed on an "AS IS" BASIS,
 * WITHOUT WARRANTIES OR CONDITIONS OF ANY KIND, either express or implied.
 * See the License for the specific language governing permissions and
 * limitations under the License.
 */
package com.evolveum.midpoint.model.controller;

import java.io.File;
import java.io.InputStream;
import java.util.ArrayList;
import java.util.Collection;
import java.util.List;
import java.util.Set;

import javax.xml.namespace.QName;

import com.evolveum.midpoint.model.api.TaskService;
import com.evolveum.midpoint.model.api.WorkflowService;
import com.evolveum.midpoint.model.util.Utils;
import com.evolveum.midpoint.xml.ns._public.common.common_2a.TaskType;
import com.evolveum.midpoint.xml.ns._public.model.model_context_2.LensContextType;
import org.apache.commons.lang.NotImplementedException;
import org.apache.commons.lang.Validate;
import org.springframework.beans.factory.annotation.Autowired;
import org.springframework.beans.factory.annotation.Qualifier;
import org.springframework.stereotype.Component;

import com.evolveum.midpoint.audit.api.AuditEventRecord;
import com.evolveum.midpoint.audit.api.AuditEventStage;
import com.evolveum.midpoint.audit.api.AuditEventType;
import com.evolveum.midpoint.audit.api.AuditService;
import com.evolveum.midpoint.common.InternalsConfig;
import com.evolveum.midpoint.common.crypto.CryptoUtil;
import com.evolveum.midpoint.common.crypto.EncryptionException;
import com.evolveum.midpoint.common.crypto.Protector;
import com.evolveum.midpoint.model.ModelObjectResolver;
import com.evolveum.midpoint.model.api.ModelExecuteOptions;
import com.evolveum.midpoint.model.api.ModelInteractionService;
import com.evolveum.midpoint.model.api.ModelService;
import com.evolveum.midpoint.model.api.PolicyViolationException;
import com.evolveum.midpoint.model.api.context.ModelContext;
import com.evolveum.midpoint.model.api.hooks.HookRegistry;
import com.evolveum.midpoint.model.importer.ImportAccountsFromResourceTaskHandler;
import com.evolveum.midpoint.model.importer.ObjectImporter;
import com.evolveum.midpoint.model.lens.ChangeExecutor;
import com.evolveum.midpoint.model.lens.Clockwork;
import com.evolveum.midpoint.model.lens.ContextFactory;
import com.evolveum.midpoint.model.lens.LensContext;
import com.evolveum.midpoint.model.lens.projector.Projector;
import com.evolveum.midpoint.prism.PrismContext;
import com.evolveum.midpoint.prism.PrismObject;
import com.evolveum.midpoint.prism.PrismObjectDefinition;
import com.evolveum.midpoint.prism.PrismReference;
import com.evolveum.midpoint.prism.PrismReferenceValue;
import com.evolveum.midpoint.prism.delta.ObjectDelta;
import com.evolveum.midpoint.prism.path.ItemPath;
import com.evolveum.midpoint.prism.path.ItemPathSegment;
import com.evolveum.midpoint.prism.query.ObjectPaging;
import com.evolveum.midpoint.prism.query.ObjectQuery;
import com.evolveum.midpoint.provisioning.api.ProvisioningOperationOptions;
import com.evolveum.midpoint.provisioning.api.ProvisioningService;
import com.evolveum.midpoint.repo.api.RepoAddOptions;
import com.evolveum.midpoint.repo.api.RepositoryService;
import com.evolveum.midpoint.repo.cache.RepositoryCache;
import com.evolveum.midpoint.schema.GetOperationOptions;
import com.evolveum.midpoint.schema.ObjectDeltaOperation;
import com.evolveum.midpoint.schema.ObjectSelector;
import com.evolveum.midpoint.schema.ResultHandler;
import com.evolveum.midpoint.schema.SelectorOptions;
import com.evolveum.midpoint.schema.constants.ObjectTypes;
import com.evolveum.midpoint.schema.result.OperationResult;
import com.evolveum.midpoint.schema.result.OperationResultRunner;
import com.evolveum.midpoint.schema.result.OperationResultStatus;
import com.evolveum.midpoint.task.api.Task;
import com.evolveum.midpoint.task.api.TaskManager;
import com.evolveum.midpoint.util.DebugUtil;
import com.evolveum.midpoint.util.exception.CommunicationException;
import com.evolveum.midpoint.util.exception.ConfigurationException;
import com.evolveum.midpoint.util.exception.ExpressionEvaluationException;
import com.evolveum.midpoint.util.exception.ObjectAlreadyExistsException;
import com.evolveum.midpoint.util.exception.ObjectNotFoundException;
import com.evolveum.midpoint.util.exception.SchemaException;
import com.evolveum.midpoint.util.exception.SecurityViolationException;
import com.evolveum.midpoint.util.exception.SystemException;
import com.evolveum.midpoint.util.logging.LoggingUtils;
import com.evolveum.midpoint.util.logging.Trace;
import com.evolveum.midpoint.util.logging.TraceManager;
import com.evolveum.midpoint.xml.ns._public.common.api_types_2.ImportOptionsType;
import com.evolveum.midpoint.xml.ns._public.common.common_2a.ConnectorHostType;
import com.evolveum.midpoint.xml.ns._public.common.common_2a.ConnectorType;
import com.evolveum.midpoint.xml.ns._public.common.common_2a.FocusType;
import com.evolveum.midpoint.xml.ns._public.common.common_2a.ObjectReferenceType;
import com.evolveum.midpoint.xml.ns._public.common.common_2a.ObjectSynchronizationType;
import com.evolveum.midpoint.xml.ns._public.common.common_2a.ObjectType;
import com.evolveum.midpoint.xml.ns._public.common.common_2a.OperationResultStatusType;
import com.evolveum.midpoint.xml.ns._public.common.common_2a.OperationResultType;
import com.evolveum.midpoint.xml.ns._public.common.common_2a.ResourceType;
import com.evolveum.midpoint.xml.ns._public.common.common_2a.ShadowType;
import com.evolveum.midpoint.xml.ns._public.common.common_2a.SystemConfigurationType;
import com.evolveum.midpoint.xml.ns._public.common.common_2a.SystemObjectsType;
import com.evolveum.midpoint.xml.ns._public.common.common_2a.UserType;

/**
 * This used to be an interface, but it was switched to class for simplicity. I
 * don't expect that the implementation of the controller will be ever replaced.
 * In extreme case the whole Model will be replaced by a different
 * implementation, but not just the controller.
 * <p/>
 * However, the common way to extend the functionality will be the use of hooks
 * that are implemented here.
 * <p/>
 * Great deal of code is copied from the old ModelControllerImpl.
 * 
 * @author lazyman
 * @author Radovan Semancik
 */
@Component
public class ModelController implements ModelService, ModelInteractionService, TaskService, WorkflowService {

	// Constants for OperationResult
	public static final String CLASS_NAME_WITH_DOT = ModelController.class.getName() + ".";
	public static final String SEARCH_OBJECTS = CLASS_NAME_WITH_DOT + "searchObjects";
	public static final String ADD_OBJECT_WITH_EXCLUSION = CLASS_NAME_WITH_DOT + "addObjectWithExclusion";
	public static final String MODIFY_OBJECT_WITH_EXCLUSION = CLASS_NAME_WITH_DOT
			+ "modifyObjectWithExclusion";
	public static final String CHANGE_ACCOUNT = CLASS_NAME_WITH_DOT + "changeAccount";

	public static final String GET_SYSTEM_CONFIGURATION = CLASS_NAME_WITH_DOT + "getSystemConfiguration";
	public static final String RESOLVE_USER_ATTRIBUTES = CLASS_NAME_WITH_DOT + "resolveUserAttributes";
	public static final String RESOLVE_ACCOUNT_ATTRIBUTES = CLASS_NAME_WITH_DOT + "resolveAccountAttributes";
	public static final String CREATE_ACCOUNT = CLASS_NAME_WITH_DOT + "createAccount";
	public static final String UPDATE_ACCOUNT = CLASS_NAME_WITH_DOT + "updateAccount";
	public static final String PROCESS_USER_TEMPLATE = CLASS_NAME_WITH_DOT + "processUserTemplate";
	
	private static final Trace LOGGER = TraceManager.getTrace(ModelController.class);

	@Autowired(required = true)
	private Clockwork clockwork;

	@Autowired(required = true)
	PrismContext prismContext;

	@Autowired(required = true)
	private ProvisioningService provisioning;

	@Autowired(required = true)
	private ModelObjectResolver objectResolver;

	@Autowired(required = true)
	@Qualifier("cacheRepositoryService")
	private transient RepositoryService cacheRepositoryService;

	@Autowired(required = true)
	private transient ImportAccountsFromResourceTaskHandler importAccountsFromResourceTaskHandler;

	@Autowired(required = true)
	private transient ObjectImporter objectImporter;

	@Autowired(required = false)
	private HookRegistry hookRegistry;

	@Autowired(required = true)
	private TaskManager taskManager;
	
	@Autowired(required = true)
	private ChangeExecutor changeExecutor;

	@Autowired(required = true)
	SystemConfigurationHandler systemConfigurationHandler;
	
	@Autowired(required = true)
	private AuditService auditService;
	
	@Autowired(required = true)
	Projector projector;
	
	@Autowired(required = true)
	Protector protector;
	
	@Autowired(required = true)
	ModelDiagController modelDiagController;
	
	@Autowired(required = true)
	ContextFactory contextFactory;
	
	
	public ModelObjectResolver getObjectResolver() {
		return objectResolver;
	}

	@Override
	public <T extends ObjectType> PrismObject<T> getObject(Class<T> clazz, String oid,
			Collection<SelectorOptions<GetOperationOptions>> options, Task task, OperationResult parentResult) throws ObjectNotFoundException,
			SchemaException, CommunicationException, ConfigurationException, SecurityViolationException {
		Validate.notEmpty(oid, "Object oid must not be null or empty.");
		Validate.notNull(parentResult, "Operation result must not be null.");
		Validate.notNull(clazz, "Object class must not be null.");
		RepositoryCache.enter();

		PrismObject<T> object = null;
		OperationResult result = parentResult.createMinorSubresult(GET_OBJECT);
        result.addParam("oid", oid);
        result.addCollectionOfSerializablesAsParam("options", options);
        result.addParam("class", clazz);

		GetOperationOptions rootOptions = SelectorOptions.findRootOptions(options);
		
		try {	

			ObjectReferenceType ref = new ObjectReferenceType();
			ref.setOid(oid);
			ref.setType(ObjectTypes.getObjectType(clazz).getTypeQName());
            Utils.clearRequestee(task);
            object = objectResolver.getObject(clazz, oid, options, task, result).asPrismObject();

			resolve(object, options, task, result);
		} catch (SchemaException e) {
			ModelUtils.recordFatalError(result, e);
			throw e;
		} catch (ObjectNotFoundException e) {
			ModelUtils.recordFatalError(result, e);
			throw e;
		} catch (CommunicationException e) {
			ModelUtils.recordFatalError(result, e);
			throw e;
		} catch (ConfigurationException e) {
			ModelUtils.recordFatalError(result, e);
			throw e;
		} catch (SecurityViolationException e) {
			ModelUtils.recordFatalError(result, e);
			throw e;
		} catch (RuntimeException e) {
			ModelUtils.recordFatalError(result, e);
			throw e;
		} finally {
			RepositoryCache.exit();
		}
		
		result.cleanupResult();
		validateObject(object, rootOptions, result);
		return object;
	}
	

	protected void resolve(PrismObject<?> object, Collection<SelectorOptions<GetOperationOptions>> options,
			Task task, OperationResult result) throws SchemaException, ObjectNotFoundException {
		if (object == null || options == null) {
			return;
		}

		for (SelectorOptions<GetOperationOptions> option: options) {
			try{
			resolve(object, option, task, result);
			} catch(ObjectNotFoundException ex){
				result.recordFatalError(ex.getMessage(), ex);
				return;
			}
		}
	}
	
	private void resolve(PrismObject<?> object, SelectorOptions<GetOperationOptions> option, Task task, OperationResult result) throws SchemaException, ObjectNotFoundException {
		if (!GetOperationOptions.isResolve(option.getOptions())) {
			return;
		}
		ObjectSelector selector = option.getSelector();
		if (selector == null) {
			return;
		}
		ItemPath path = selector.getPath();
		resolve (object, path, option, task, result);
	}
		
	private void resolve(PrismObject<?> object, ItemPath path, SelectorOptions<GetOperationOptions> option, Task task, OperationResult result) throws SchemaException, ObjectNotFoundException {
		if (path == null || path.isEmpty()) {
			return;
		}
		ItemPathSegment first = path.first();
		ItemPath rest = path.rest();
		QName refName = ItemPath.getName(first);
		PrismReference reference = object.findReferenceByCompositeObjectElementName(refName);
		if (reference == null) {
			return;//throw new SchemaException("Cannot resolve: No reference "+refName+" in "+object);
		}
		for (PrismReferenceValue refVal: reference.getValues()) {
			PrismObject<?> refObject = refVal.getObject();
			if (refObject == null) {
				refObject = objectResolver.resolve(refVal, object.toString(), option.getOptions(), task, result);
				refVal.setObject(refObject);
			}
			if (!rest.isEmpty()) {
				resolve(refObject, rest, option, task, result);
			}
		}
	}
	
	/* (non-Javadoc)
	 * @see com.evolveum.midpoint.model.api.ModelService#executeChanges(java.util.Collection, com.evolveum.midpoint.task.api.Task, com.evolveum.midpoint.schema.result.OperationResult)
	 */
	@Override
	public void executeChanges(final Collection<ObjectDelta<? extends ObjectType>> deltas, ModelExecuteOptions options,
			Task task, OperationResult parentResult) throws ObjectAlreadyExistsException, ObjectNotFoundException,
			SchemaException, ExpressionEvaluationException, CommunicationException, ConfigurationException,
			PolicyViolationException, SecurityViolationException {

		OperationResult result = parentResult.createSubresult(EXECUTE_CHANGES);
		result.addParam(OperationResult.PARAM_OPTIONS, options);
		
		// Make sure everything is encrypted as needed before logging anything.
		// But before that we need to make sure that we have proper definition, otherwise we
		// might miss some encryptable data in dynamic schemas
		applyDefinitions(deltas, options, result);
		encrypt(deltas, options, result);

		if (LOGGER.isTraceEnabled()) {
			LOGGER.trace("MODEL.executeChanges(\n  deltas:\n{}\n  options:{}", DebugUtil.debugDump(deltas, 2), options);
		}
		
		OperationResultRunner.run(result, new Runnable() {
			@Override
			public void run() {
				for(ObjectDelta<? extends ObjectType> delta: deltas) {
					delta.checkConsistence();
				}
			}
		});
		
		RepositoryCache.enter();

		try {
		
			if (ModelExecuteOptions.isRaw(options)) {
				// Go directly to repository
				AuditEventRecord auditRecord = new AuditEventRecord(AuditEventType.EXECUTE_CHANGES_RAW, AuditEventStage.REQUEST);
				auditRecord.addDeltas(ObjectDeltaOperation.cloneDeltaCollection(deltas));
				auditService.audit(auditRecord, task);
				for(ObjectDelta<? extends ObjectType> delta: deltas) {
					if (delta.isAdd()) {
						RepoAddOptions repoOptions = new RepoAddOptions();
						if (ModelExecuteOptions.isNoCrypt(options)) {
							repoOptions.setAllowUnencryptedValues(true);
						}
						if (ModelExecuteOptions.isOverwrite(options)) {
							repoOptions.setOverwrite(true);
						}
						String oid = cacheRepositoryService.addObject(delta.getObjectToAdd(), repoOptions, result);
						delta.setOid(oid);
					} else if (delta.isDelete()) {
						if (ObjectTypes.isClassManagedByProvisioning(delta.getObjectTypeClass())) {
                            Utils.clearRequestee(task);
							provisioning.deleteObject(delta.getObjectTypeClass(), delta.getOid(),
									ProvisioningOperationOptions.createRaw(), null, task, result);
						} else {
							cacheRepositoryService.deleteObject(delta.getObjectTypeClass(), delta.getOid(),
									result);
						}
					} else if (delta.isModify()) {
						cacheRepositoryService.modifyObject(delta.getObjectTypeClass(), delta.getOid(), 
								delta.getModifications(), result);
					} else {
						throw new IllegalArgumentException("Wrong delta type "+delta.getChangeType()+" in "+delta);
					}
				}
				auditRecord.setTimestamp(null);
				auditRecord.setOutcome(OperationResultStatus.SUCCESS);
				auditRecord.setEventStage(AuditEventStage.EXECUTION);
				auditService.audit(auditRecord, task);
				
			} else {
				
				LensContext<?, ?> context = contextFactory.createContext(deltas, options, task, result);

				clockwork.run(context, task, result);
						
			}
			
			result.computeStatus();

            if (result.isInProgress()) {       // todo fix this hack (computeStatus does not take the root-level status into account, but clockwork.run sets "in-progress" flag just at the root level)
                if (result.isSuccess()) {
                    result.recordInProgress();
                }
            }
            
            result.cleanupResult();
			
		} catch (ObjectAlreadyExistsException e) {
			ModelUtils.recordFatalError(result, e);
			throw e;
		} catch (ObjectNotFoundException e) {
			ModelUtils.recordFatalError(result, e);
			throw e;
		} catch (SchemaException e) {
			ModelUtils.recordFatalError(result, e);
			throw e;
		} catch (ExpressionEvaluationException e) {
			ModelUtils.recordFatalError(result, e);
			throw e;
		} catch (CommunicationException e) {
			ModelUtils.recordFatalError(result, e);
			throw e;
		} catch (ConfigurationException e) {
			ModelUtils.recordFatalError(result, e);
			throw e;
		} catch (PolicyViolationException e) {
			ModelUtils.recordFatalError(result, e);
			throw e;
		} catch (SecurityViolationException e) {
			ModelUtils.recordFatalError(result, e);
			throw e;
		} catch (RuntimeException e) {
			ModelUtils.recordFatalError(result, e);
			throw e;
		} finally {
			RepositoryCache.exit();
		}
	}
	
	@Override
	public <F extends FocusType> void recompute(Class<F> type, String oid, Task task, OperationResult parentResult) throws SchemaException, PolicyViolationException, ExpressionEvaluationException, ObjectNotFoundException, ObjectAlreadyExistsException, CommunicationException, ConfigurationException, SecurityViolationException {
			
		OperationResult result = parentResult.createMinorSubresult(RECOMPUTE);
		result.addParams(new String[] { "oid", "type" }, oid, type);
		
		RepositoryCache.enter();
		
		try {

            Utils.clearRequestee(task);
			PrismObject<F> focus = objectResolver.getObject(type, oid, null, task, result).asPrismContainer();
			
			LOGGER.trace("Recomputing {}", focus);

			LensContext<F, ShadowType> syncContext = contextFactory.createRecomputeContext(focus, task, result); 
			LOGGER.trace("Recomputing {}, context:\n{}", focus, syncContext.dump());
			clockwork.run(syncContext, task, result);
			
			result.computeStatus();
			
			LOGGER.trace("Recomputing of {}: {}", focus, result.getStatus());
			
			result.cleanupResult();
			
		} catch (ExpressionEvaluationException e) {
			ModelUtils.recordFatalError(result, e);
			throw e;
		} catch (SchemaException e) {
			ModelUtils.recordFatalError(result, e);
			throw e;
		} catch (PolicyViolationException e) {
			ModelUtils.recordFatalError(result, e);
			throw e;
		} catch (ObjectNotFoundException e) {
			ModelUtils.recordFatalError(result, e);
			throw e;
		} catch (ObjectAlreadyExistsException e) {
			ModelUtils.recordFatalError(result, e);
			throw e;
		} catch (CommunicationException e) {
			ModelUtils.recordFatalError(result, e);
			throw e;
		} catch (ConfigurationException e) {
			ModelUtils.recordFatalError(result, e);
			throw e;
		} catch (SecurityViolationException e) {
			ModelUtils.recordFatalError(result, e);
			throw e;
		} catch (RuntimeException e) {
			ModelUtils.recordFatalError(result, e);
			throw e;
		} finally {
			RepositoryCache.exit();
		}
	}

	private void applyDefinitions(Collection<ObjectDelta<? extends ObjectType>> deltas, ModelExecuteOptions options,
			OperationResult result) throws SchemaException, ObjectNotFoundException, CommunicationException, ConfigurationException {
		for(ObjectDelta<? extends ObjectType> delta: deltas) {
			Class<? extends ObjectType> type = delta.getObjectTypeClass();
			if (delta.hasCompleteDefinition()) {
				continue;
			}
			if (type == ResourceType.class || ShadowType.class.isAssignableFrom(type)) {
				try {
					provisioning.applyDefinition(delta, result);
				} catch (SchemaException e) {
					if (ModelExecuteOptions.isRaw(options)) {
						ModelUtils.recordPartialError(result, e);
						// just go on, this is raw, we need to continue even without complete schema
					} else {
						ModelUtils.recordFatalError(result, e);
						throw e;
					}
				} catch (ObjectNotFoundException e) {
					if (ModelExecuteOptions.isRaw(options)) {
						ModelUtils.recordPartialError(result, e);
						// just go on, this is raw, we need to continue even without complete schema
					} else {
						ModelUtils.recordFatalError(result, e);
						throw e;
					}
				} catch (CommunicationException e) {
					if (ModelExecuteOptions.isRaw(options)) {
						ModelUtils.recordPartialError(result, e);
						// just go on, this is raw, we need to continue even without complete schema
					} else {
						ModelUtils.recordFatalError(result, e);
						throw e;
					}
				} catch (ConfigurationException e) {
					if (ModelExecuteOptions.isRaw(options)) {
						ModelUtils.recordPartialError(result, e);
						// just go on, this is raw, we need to continue even without complete schema
					} else {
						ModelUtils.recordFatalError(result, e);
						throw e;
					}
				}
			} else {
				PrismObjectDefinition objDef = prismContext.getSchemaRegistry().findObjectDefinitionByCompileTimeClass(delta.getObjectTypeClass());
				delta.applyDefinition(objDef);
			}
		}
	}

	private void encrypt(Collection<ObjectDelta<? extends ObjectType>> deltas, ModelExecuteOptions options,
			OperationResult result) {
		// Encrypt values even before we log anything. We want to avoid showing unencrypted values in the logfiles
		if (!ModelExecuteOptions.isNoCrypt(options)) {
			for(ObjectDelta<? extends ObjectType> delta: deltas) {				
				try {
					CryptoUtil.encryptValues(protector, delta);
				} catch (EncryptionException e) {
					result.recordFatalError(e);
					throw new SystemException(e.getMessage(), e);
				}
			}
		}
	}

	/* (non-Javadoc)
	 * @see com.evolveum.midpoint.model.api.ModelInteractionService#previewChanges(com.evolveum.midpoint.prism.delta.ObjectDelta, com.evolveum.midpoint.schema.result.OperationResult)
	 */
	@Override
	public <F extends ObjectType, P extends ObjectType> ModelContext<F, P> previewChanges(
			Collection<ObjectDelta<? extends ObjectType>> deltas, ModelExecuteOptions options, Task task, OperationResult parentResult)
			throws SchemaException, PolicyViolationException, ExpressionEvaluationException, ObjectNotFoundException, ObjectAlreadyExistsException, CommunicationException, ConfigurationException, SecurityViolationException {
		
		if (LOGGER.isDebugEnabled()) {
			LOGGER.debug("Preview changes input:\n{}", DebugUtil.debugDump(deltas));
		}
		
		Collection<ObjectDelta<? extends ObjectType>> clonedDeltas = new ArrayList<ObjectDelta<? extends ObjectType>>(deltas.size());
		for (ObjectDelta delta : deltas){
			clonedDeltas.add(delta.clone());
		}
		
		OperationResult result = parentResult.createSubresult(PREVIEW_CHANGES);
		LensContext<F, P> context = null;
		
		try {
			
			//used cloned deltas instead of origin deltas, because some of the values should be lost later..
			context = (LensContext<F, P>) contextFactory.createContext(clonedDeltas, options, task, result);
//			context.setOptions(options);
			if (LOGGER.isDebugEnabled()) {
				LOGGER.trace("Preview changes context:\n{}", context.debugDump());
			}
		
			
			projector.project((LensContext<F, ShadowType>) context, "preview", result);
			context.distributeResource();
			
		} catch (ConfigurationException e) {
			ModelUtils.recordFatalError(result, e);
			throw e;
		} catch (SecurityViolationException e) {
			ModelUtils.recordFatalError(result, e);
			throw e;
		} catch (CommunicationException e) {
			ModelUtils.recordFatalError(result, e);
			throw e;
		} catch (ObjectNotFoundException e) {
			ModelUtils.recordFatalError(result, e);
			throw e;
		} catch (SchemaException e) {
			ModelUtils.recordFatalError(result, e);
			throw e;
		} catch (ObjectAlreadyExistsException e) {
			ModelUtils.recordFatalError(result, e);
			throw e;
		} catch (ExpressionEvaluationException e) {
			ModelUtils.recordFatalError(result, e);
			throw e;
		} catch (PolicyViolationException e) {
			ModelUtils.recordFatalError(result, e);
			throw e;
		} catch (RuntimeException e) {
			ModelUtils.recordFatalError(result, e);
			throw e;
		}

		if (LOGGER.isDebugEnabled()) {
			LOGGER.debug("Preview changes output:\n{}", context.dump());
		}
		
		result.computeStatus();
		result.cleanupResult();

		return context;
	}

    private PrismObject<SystemConfigurationType> getSystemConfiguration(OperationResult result) throws ObjectNotFoundException, SchemaException {
        PrismObject<SystemConfigurationType> config = cacheRepositoryService.getObject(SystemConfigurationType.class,
                SystemObjectsType.SYSTEM_CONFIGURATION.value(), null, result);

        if (LOGGER.isTraceEnabled()) {
            LOGGER.trace("System configuration version read from repo: " + config.getVersion());
        }
        return config;
    }

	@Override
	public <T extends ObjectType> List<PrismObject<T>> searchObjects(Class<T> type, ObjectQuery query,
			Collection<SelectorOptions<GetOperationOptions>> options, Task task, OperationResult parentResult) throws SchemaException, ObjectNotFoundException, CommunicationException, ConfigurationException, SecurityViolationException {

		Validate.notNull(type, "Object type must not be null.");
		Validate.notNull(parentResult, "Result type must not be null.");
		if (query != null) {
			ModelUtils.validatePaging(query.getPaging());
		}
		RepositoryCache.enter();

        GetOperationOptions rootOptions = SelectorOptions.findRootOptions(options);

        ObjectTypes.ObjectManager searchProvider = ObjectTypes.getObjectManagerForClass(type);
        if (searchProvider == null || searchProvider == ObjectTypes.ObjectManager.MODEL || GetOperationOptions.isRaw(rootOptions)) {
            searchProvider = ObjectTypes.ObjectManager.REPOSITORY;
        }

		OperationResult result = parentResult.createSubresult(SEARCH_OBJECTS);
		result.addParams(new String[] { "query", "paging", "searchProvider" },
                query, (query != null ? query.getPaging() : "undefined"), searchProvider);
		
		List<PrismObject<T>> list = null;
		try {
			if (query != null){
                if (query.getPaging() == null) {
                    LOGGER.trace("Searching objects with null paging (query in TRACE).");
                } else {
                    LOGGER.trace("Searching objects from {} to {} ordered {} by {} (query in TRACE).",
                            new Object[] { query.getPaging().getOffset(), query.getPaging().getMaxSize(),
                                    query.getPaging().getDirection(), query.getPaging().getOrderBy() });
                }
			}
			
			try {
<<<<<<< HEAD
                switch (searchProvider) {
                    case REPOSITORY: list = cacheRepositoryService.searchObjects(type, query, options, result); break;
                    case PROVISIONING: list = provisioning.searchObjects(type, query, result); break;
                    case TASK_MANAGER: list = taskManager.searchObjects(type, query, options, result); break;
                    case WORKFLOW: throw new UnsupportedOperationException();
                    default: throw new AssertionError("Unexpected search provider: " + searchProvider);
                }
=======
				if (!GetOperationOptions.isRaw(rootOptions) && searchInProvisioning) {
					list = provisioning.searchObjects(type, query, null, result);
				} else {
					list = cacheRepositoryService.searchObjects(type, query, options, result);
				}
>>>>>>> f70e1d7c
				result.recordSuccess();
				result.cleanupResult();
			} catch (CommunicationException e) {
				processSearchException(e, rootOptions, searchProvider, result);
				throw e;
			} catch (ConfigurationException e) {
				processSearchException(e, rootOptions, searchProvider, result);
				throw e;
			} catch (ObjectNotFoundException e) {
				processSearchException(e, rootOptions, searchProvider, result);
				throw e;
			} catch (SchemaException e) {
				processSearchException(e, rootOptions, searchProvider, result);
				throw e;
			} catch (SecurityViolationException e) {
				processSearchException(e, rootOptions, searchProvider, result);
				throw e;
			} catch (RuntimeException e) {
				processSearchException(e, rootOptions, searchProvider, result);
				throw e;
			} finally {
				if (LOGGER.isTraceEnabled()) {
					LOGGER.trace(result.dump(false));
				}
			}

			if (list == null) {
				list = new ArrayList<PrismObject<T>>();
			}

		} finally {
			RepositoryCache.exit();
		}
		
		validateObjects(list, rootOptions, result);

		return list;
	}
	
	@Override
	public <T extends ObjectType> void searchObjectsIterative(Class<T> type, ObjectQuery query,
			final ResultHandler<T> handler, Collection<SelectorOptions<GetOperationOptions>> options, Task task, OperationResult parentResult) throws SchemaException, ObjectNotFoundException, CommunicationException, ConfigurationException, SecurityViolationException {

		Validate.notNull(type, "Object type must not be null.");
		Validate.notNull(parentResult, "Result type must not be null.");
		if (query != null) {
			ModelUtils.validatePaging(query.getPaging());
		}
		RepositoryCache.enter();

        final GetOperationOptions rootOptions = SelectorOptions.findRootOptions(options);
        ObjectTypes.ObjectManager searchProvider = ObjectTypes.getObjectManagerForClass(type);
        if (searchProvider == null || searchProvider == ObjectTypes.ObjectManager.MODEL || GetOperationOptions.isRaw(rootOptions)) {
            searchProvider = ObjectTypes.ObjectManager.REPOSITORY;
        }

		OperationResult result = parentResult.createSubresult(SEARCH_OBJECTS);
		result.addParams(new String[] { "query", "paging", "searchProvider" },
                query, (query != null ? query.getPaging() : "undefined"), searchProvider);
		
        ResultHandler<T> internalHandler = new ResultHandler<T>() {
			@Override
			public boolean handle(PrismObject<T> object,
					OperationResult parentResult) {
				validateObject(object, rootOptions, parentResult);
				return handler.handle(object, parentResult);
			}
		};
        
		try {
			if (query != null){
                if (query.getPaging() == null) {
                    LOGGER.trace("Searching objects with null paging (query in TRACE).");
                } else {
                    LOGGER.trace("Searching objects from {} to {} ordered {} by {} (query in TRACE).",
                            new Object[] { query.getPaging().getOffset(), query.getPaging().getMaxSize(),
                                    query.getPaging().getDirection(), query.getPaging().getOrderBy() });
                }
			}
			
			try {
<<<<<<< HEAD
                switch (searchProvider) {
                    case REPOSITORY: cacheRepositoryService.searchObjectsIterative(type, query, internalHandler, options, result); break;
                    case PROVISIONING: provisioning.searchObjectsIterative(type, query, internalHandler, result); break;
                    case TASK_MANAGER: throw new UnsupportedOperationException("searchIterative in task manager is currently not supported");
                    case WORKFLOW: throw new UnsupportedOperationException("searchIterative in task manager is currently not supported");
                    default: throw new AssertionError("Unexpected search provider: " + searchProvider);
                }
=======
				if (!GetOperationOptions.isRaw(rootOptions) && searchInProvisioning) {
					provisioning.searchObjectsIterative(type, query, null, internalHandler, result);
				} else {
					cacheRepositoryService.searchObjectsIterative(type, query, internalHandler, options, result);
				}
>>>>>>> f70e1d7c
				result.recordSuccess();
				result.cleanupResult();
			} catch (CommunicationException e) {
				processSearchException(e, rootOptions, searchProvider, result);
				throw e;
			} catch (ConfigurationException e) {
				processSearchException(e, rootOptions, searchProvider, result);
				throw e;
			} catch (ObjectNotFoundException e) {
				processSearchException(e, rootOptions, searchProvider, result);
				throw e;
			} catch (SchemaException e) {
				processSearchException(e, rootOptions, searchProvider, result);
				throw e;
			} catch (SecurityViolationException e) {
				processSearchException(e, rootOptions, searchProvider, result);
				throw e;
			} catch (RuntimeException e) {
				processSearchException(e, rootOptions, searchProvider, result);
				throw e;
			} finally {
				if (LOGGER.isTraceEnabled()) {
					LOGGER.trace(result.dump(false));
				}
			}
		} finally {
			RepositoryCache.exit();
		}
	}

	private void processSearchException(Exception e, GetOperationOptions rootOptions,
			ObjectTypes.ObjectManager searchProvider, OperationResult result) {
		String message;
        switch (searchProvider) {
            case REPOSITORY: message = "Couldn't search objects in repository"; break;
            case PROVISIONING: message = "Couldn't search objects in provisioning"; break;
            case TASK_MANAGER: message = "Couldn't search objects in task manager"; break;
            case WORKFLOW: message = "Couldn't search objects in workflow module"; break;
            default: message = "Couldn't search objects"; break;    // should not occur
        }
		LoggingUtils.logException(LOGGER, message, e);
		result.recordFatalError(message, e);
		result.cleanupResult(e);
	}

	@Override
	public <T extends ObjectType> int countObjects(Class<T> type, ObjectQuery query,
			Collection<SelectorOptions<GetOperationOptions>> options, Task task, OperationResult parentResult)
            throws SchemaException, ObjectNotFoundException, ConfigurationException, SecurityViolationException, CommunicationException {

		RepositoryCache.enter();
		
		OperationResult result = parentResult.createMinorSubresult(COUNT_OBJECTS);
		result.addParams(new String[] { "query", "paging"},
                query, (query != null ? query.getPaging() : "undefined"));

		int count;
		try {
			GetOperationOptions rootOptions = SelectorOptions.findRootOptions(options);

            ObjectTypes.ObjectManager objectManager = ObjectTypes.getObjectManagerForClass(type);
            if (GetOperationOptions.isRaw(rootOptions) || objectManager == null || objectManager == ObjectTypes.ObjectManager.MODEL) {
                objectManager = ObjectTypes.ObjectManager.REPOSITORY;
            }
            switch (objectManager) {
                case PROVISIONING: count = provisioning.countObjects(type, query, parentResult); break;
                case REPOSITORY: count = cacheRepositoryService.countObjects(type, query, parentResult); break;
                case TASK_MANAGER: count = taskManager.countObjects(type, query, parentResult); break;
                default: throw new AssertionError("Unexpected objectManager: " + objectManager);
            }
		} catch (ConfigurationException e) {
			ModelUtils.recordFatalError(result, e);
			throw e;
		} catch (SecurityViolationException e) {
			ModelUtils.recordFatalError(result, e);
			throw e;
		} catch (SchemaException e) {
			ModelUtils.recordFatalError(result, e);
			throw e;
		} catch (ObjectNotFoundException e) {
			ModelUtils.recordFatalError(result, e);
			throw e;
		} catch (CommunicationException e) {
			ModelUtils.recordFatalError(result, e);
			throw e;
		} catch (RuntimeException e) {
			ModelUtils.recordFatalError(result, e);
			throw e;
		} finally {
			RepositoryCache.exit();
		}
		
		result.computeStatus();
		result.cleanupResult();
		return count;
        
	}
	
	@Override
	public PrismObject<UserType> findShadowOwner(String accountOid, Task task, OperationResult parentResult)
			throws ObjectNotFoundException {
		Validate.notEmpty(accountOid, "Account oid must not be null or empty.");
		Validate.notNull(parentResult, "Result type must not be null.");

		RepositoryCache.enter();

		PrismObject<UserType> user = null;
		
		LOGGER.trace("Listing account shadow owner for account with oid {}.", new Object[] { accountOid });

		OperationResult result = parentResult.createSubresult(LIST_ACCOUNT_SHADOW_OWNER);
		result.addParams(new String[] { "accountOid" }, accountOid);

		try {
			
			user = cacheRepositoryService.listAccountShadowOwner(accountOid, result);
			result.recordSuccess();
		} catch (ObjectNotFoundException ex) {
			LoggingUtils.logException(LOGGER, "Account with oid {} doesn't exists", ex, accountOid);
			result.recordFatalError("Account with oid '" + accountOid + "' doesn't exists", ex);
			throw ex;
		} catch (Exception ex) {
			LoggingUtils.logException(LOGGER, "Couldn't list account shadow owner from repository"
					+ " for account with oid {}", ex, accountOid);
			result.recordFatalError("Couldn't list account shadow owner for account with oid '"
					+ accountOid + "'.", ex);
		} finally {
			if (LOGGER.isTraceEnabled()) {
				LOGGER.trace(result.dump(false));
			}
			RepositoryCache.exit();
			result.cleanupResult();
		}

		if (user != null) {
			validateObject(user, null, result);
		}
		
		return user;
	}

	@Override
	public List<PrismObject<? extends ShadowType>> listResourceObjects(String resourceOid,
			QName objectClass, ObjectPaging paging, Task task, OperationResult parentResult) throws SchemaException,
			ObjectNotFoundException, CommunicationException, ConfigurationException {
		Validate.notEmpty(resourceOid, "Resource oid must not be null or empty.");
		Validate.notNull(objectClass, "Object type must not be null.");
		Validate.notNull(paging, "Paging must not be null.");
		Validate.notNull(parentResult, "Result type must not be null.");
		ModelUtils.validatePaging(paging);

		RepositoryCache.enter();

		List<PrismObject<? extends ShadowType>> list = null;

		try {
			LOGGER.trace(
					"Listing resource objects {} from resource, oid {}, from {} to {} ordered {} by {}.",
					new Object[] { objectClass, resourceOid, paging.getOffset(), paging.getMaxSize(),
							paging.getOrderBy(), paging.getDirection() });

			OperationResult result = parentResult.createSubresult(LIST_RESOURCE_OBJECTS);
			result.addParams(new String[] { "resourceOid", "objectType", "paging" }, resourceOid,
					objectClass, paging);

			try {

				list = provisioning.listResourceObjects(resourceOid, objectClass, paging, result);

			} catch (SchemaException ex) {
				ModelUtils.recordFatalError(result, ex);
				throw ex;
			} catch (CommunicationException ex) {
				ModelUtils.recordFatalError(result, ex);
				throw ex;
			} catch (ConfigurationException ex) {
				ModelUtils.recordFatalError(result, ex);
				throw ex;
			} catch (ObjectNotFoundException ex) {
				ModelUtils.recordFatalError(result, ex);
				throw ex;
			}
			result.recordSuccess();
			result.cleanupResult();

			if (list == null) {
				list = new ArrayList<PrismObject<? extends ShadowType>>();
			}
		} finally {
			RepositoryCache.exit();
		}
		return list;
	}

	// This returns OperationResult instead of taking it as in/out argument.
	// This is different
	// from the other methods. The testResource method is not using
	// OperationResult to track its own
	// execution but rather to track the execution of resource tests (that in
	// fact happen in provisioning).
	@Override
	public OperationResult testResource(String resourceOid, Task task) throws ObjectNotFoundException {
		Validate.notEmpty(resourceOid, "Resource oid must not be null or empty.");
		RepositoryCache.enter();
		LOGGER.trace("Testing resource OID: {}", new Object[]{resourceOid});

		OperationResult testResult = null;
		try {
			testResult = provisioning.testResource(resourceOid);
		} catch (ObjectNotFoundException ex) {
			LOGGER.error("Error testing resource OID: {}: Object not found: {} ", new Object[] { resourceOid,
					ex.getMessage(), ex });
			RepositoryCache.exit();
			throw ex;
		} catch (SystemException ex) {
			LOGGER.error("Error testing resource OID: {}: Object not found: {} ", new Object[] { resourceOid,
					ex.getMessage(), ex });
			RepositoryCache.exit();
			throw ex;
		} catch (Exception ex) {
			LOGGER.error("Error testing resource OID: {}: {} ", new Object[] { resourceOid, ex.getMessage(),
					ex });
			RepositoryCache.exit();
			throw new SystemException(ex.getMessage(), ex);
		}

		if (testResult != null) {
			LOGGER.debug("Finished testing resource OID: {}, result: {} ", resourceOid,
					testResult.getStatus());
			if (LOGGER.isTraceEnabled()) {
				LOGGER.trace("Test result:\n{}", testResult.dump(false));
			}
		} else {
			LOGGER.error("Test resource returned null result");
		}
		RepositoryCache.exit();
		return testResult;
	}

	// Note: The result is in the task. No need to pass it explicitly
	@Override
	public void importFromResource(String resourceOid, QName objectClass, Task task,
			OperationResult parentResult) throws ObjectNotFoundException, SchemaException, CommunicationException, ConfigurationException, SecurityViolationException {
		Validate.notEmpty(resourceOid, "Resource oid must not be null or empty.");
		Validate.notNull(objectClass, "Object class must not be null.");
		Validate.notNull(task, "Task must not be null.");
		RepositoryCache.enter();
		LOGGER.trace("Launching import from resource with oid {} for object class {}.", new Object[]{
                resourceOid, objectClass});

		OperationResult result = parentResult.createSubresult(IMPORT_ACCOUNTS_FROM_RESOURCE);
        result.addParam("resourceOid", resourceOid);
        result.addParam("objectClass", objectClass);
        result.addArbitraryObjectAsParam("task", task);
		// TODO: add context to the result

		// Fetch resource definition from the repo/provisioning
		ResourceType resource = null;
		try {
			resource = getObject(ResourceType.class, resourceOid, null, task, result).asObjectable();

			if (resource.getSynchronization() == null || resource.getSynchronization().getObjectSynchronization().isEmpty()) {
				OperationResult subresult = result.createSubresult(IMPORT_ACCOUNTS_FROM_RESOURCE+".check");
				subresult.recordWarning("No synchronization settings in "+resource+", import will probably do nothing");
				LOGGER.warn("No synchronization settings in "+resource+", import will probably do nothing");
			} else {
				ObjectSynchronizationType syncType = resource.getSynchronization().getObjectSynchronization().iterator().next();
				if (syncType.isEnabled() != null && !syncType.isEnabled()) {
					OperationResult subresult = result.createSubresult(IMPORT_ACCOUNTS_FROM_RESOURCE+".check");
					subresult.recordWarning("Synchronization is disabled for "+resource+", import will probably do nothing");
					LOGGER.warn("Synchronization is disabled for "+resource+", import will probably do nothing");
				}
			}
			
			result.recordStatus(OperationResultStatus.IN_PROGRESS, "Task running in background");

			importAccountsFromResourceTaskHandler.launch(resource, objectClass, task, result);

			// The launch should switch task to asynchronous. It is in/out, so no
			// other action is needed

			if (!task.isAsynchronous()) {
				result.recordSuccess();
			}
			
			result.cleanupResult();
		
		} catch (ObjectNotFoundException ex) {
			ModelUtils.recordFatalError(result, ex);
			throw ex;
		} catch (CommunicationException ex) {
			ModelUtils.recordFatalError(result, ex);
			throw ex;
		} catch (ConfigurationException ex) {
			ModelUtils.recordFatalError(result, ex);
			throw ex;
		} catch (SecurityViolationException ex) {
			ModelUtils.recordFatalError(result, ex);
			throw ex;
		} catch (RuntimeException ex) {
			ModelUtils.recordFatalError(result, ex);
			throw ex;
		} finally {
			RepositoryCache.exit();
		}
		
	}
	
	@Override
	public void importFromResource(String shadowOid, Task task, OperationResult parentResult)
			throws ObjectNotFoundException, SchemaException, SecurityViolationException, CommunicationException,
			ConfigurationException, SecurityViolationException {
		Validate.notNull(shadowOid, "Shadow OID must not be null.");
		Validate.notNull(task, "Task must not be null.");
		RepositoryCache.enter();
		LOGGER.trace("Launching importing shadow {} from resource.", shadowOid);

		OperationResult result = parentResult.createSubresult(IMPORT_ACCOUNTS_FROM_RESOURCE);
        result.addParam(OperationResult.PARAM_OID, shadowOid);
        result.addArbitraryObjectAsParam("task", task);
		// TODO: add context to the result

        try {
        	boolean wasOk = importAccountsFromResourceTaskHandler.importSingleShadow(shadowOid, task, result);
			
        	if (wasOk) {
        		result.recordSuccess();
        	} else {
        		// the error should be in the result already, compute should reveal that to the top-level
        		result.computeStatus();
        	}
			
			
			result.cleanupResult();
		
		} catch (ObjectNotFoundException ex) {
			ModelUtils.recordFatalError(result, ex);
			throw ex;
		} catch (CommunicationException ex) {
			ModelUtils.recordFatalError(result, ex);
			throw ex;
		} catch (ConfigurationException ex) {
			ModelUtils.recordFatalError(result, ex);
			throw ex;
		} catch (SecurityViolationException ex) {
			ModelUtils.recordFatalError(result, ex);
			throw ex;
		} catch (RuntimeException ex) {
			ModelUtils.recordFatalError(result, ex);
			throw ex;
		} finally {
			RepositoryCache.exit();
		}
		
	}

	@Override
	public void importObjectsFromFile(File input, ImportOptionsType options, Task task,
			OperationResult parentResult) {
		// OperationResult result =
		// parentResult.createSubresult(IMPORT_OBJECTS_FROM_FILE);
		// TODO Auto-generated method stub
		RepositoryCache.enter();
		RepositoryCache.exit();
		throw new NotImplementedException();
	}

	@Override
	public void importObjectsFromStream(InputStream input, ImportOptionsType options, Task task,
			OperationResult parentResult) {
		RepositoryCache.enter();
		OperationResult result = parentResult.createSubresult(IMPORT_OBJECTS_FROM_STREAM);
		result.addParam("options", options);
		objectImporter.importObjects(input, options, task, result);
		if (LOGGER.isTraceEnabled()) {
			LOGGER.trace("Import result:\n{}", result.dump());
		}
		// No need to compute status. The validator inside will do it.
		// result.computeStatus("Couldn't import object from input stream.");
		RepositoryCache.exit();
		result.cleanupResult();
	}

	/*
	 * (non-Javadoc)
	 * 
	 * @see
	 * com.evolveum.midpoint.model.api.ModelService#discoverConnectors(com.evolveum
	 * .midpoint.xml.ns._public.common.common_1.ConnectorHostType,
	 * com.evolveum.midpoint.common.result.OperationResult)
	 */
	@Override
	public Set<ConnectorType> discoverConnectors(ConnectorHostType hostType, OperationResult parentResult)
			throws CommunicationException {
		RepositoryCache.enter();
		OperationResult result = parentResult.createSubresult(DISCOVER_CONNECTORS);
		Set<ConnectorType> discoverConnectors;
		try {
			discoverConnectors = provisioning.discoverConnectors(hostType, result);
		} catch (CommunicationException e) {
			result.recordFatalError(e.getMessage(), e);
			RepositoryCache.exit();
			throw e;
		}
		validateObjectTypes(discoverConnectors, null, result);
		result.computeStatus("Connector discovery failed");
		RepositoryCache.exit();
		result.cleanupResult();
		return discoverConnectors;
	}
	
	private <T extends ObjectType> void validateObjectTypes(Collection<T> objectTypes, GetOperationOptions options, OperationResult result) {
		for (T objectType: objectTypes) {
			validateObject(objectType.asPrismObject(), options, result);
		}
	}
	
	private <T extends ObjectType> void validateObjects(Collection<PrismObject<T>> objects, GetOperationOptions options, OperationResult result) {
		for (PrismObject<T> object: objects) {
			validateObject(object, options, result);
		}
	}
	
	private <T extends ObjectType> void validateObject(PrismObject<T> object, GetOperationOptions options, OperationResult result) {
		try {
			if (InternalsConfig.readEncryptionChecks) {
				CryptoUtil.checkEncrypted(object);
			}
			if (!InternalsConfig.consistencyChecks) {
				return;
			}
			Class<T> type = object.getCompileTimeClass();
			boolean tolerateRaw = false;
			if (type == ResourceType.class || ShadowType.class.isAssignableFrom(type)) {
				// We tolarate raw values for resource and shadows in case the user has requested so
				tolerateRaw = options.isRaw(options);
				if (hasError(object, result)) {
					// If there is an error then the object might not be complete.
					// E.g. we do not have a complete dynamic schema to apply to the object
					// Tolerate some raw meat in that case.
					tolerateRaw = true;
				}
			}
			object.checkConsistence(true, !tolerateRaw);
		} catch (RuntimeException e) {
			result.recordFatalError(e);
			throw e;
		}
	}
	
	private <T extends ObjectType> boolean hasError(PrismObject<T> object, OperationResult result) {
		if (result != null && result.isError()) {
			return true;
		}
		OperationResultType fetchResult = object.asObjectable().getFetchResult();
		if (fetchResult != null && 
				(fetchResult.getStatus() == OperationResultStatusType.FATAL_ERROR ||
				fetchResult.getStatus() == OperationResultStatusType.PARTIAL_ERROR)) {
			return true;
		}
		return false;
	}

	/*
	 * (non-Javadoc)
	 * 
	 * @see
	 * com.evolveum.midpoint.model.api.ModelService#initialize(com.evolveum.
	 * midpoint.common.result.OperationResult)
	 */
	@Override
	public void postInit(OperationResult parentResult) {
		RepositoryCache.enter();
		OperationResult result = parentResult.createSubresult(POST_INIT);
		result.addContext(OperationResult.CONTEXT_IMPLEMENTATION_CLASS, ModelController.class);

		// TODO: initialize repository

		PrismObject<SystemConfigurationType> systemConfiguration;
		try {
			systemConfiguration = getSystemConfiguration(result);
			systemConfigurationHandler.postInit(systemConfiguration, result);
		} catch (ObjectNotFoundException e) {
			String message = "No system configuration found, skipping application of initial system settings";
			LOGGER.error(message + ": " + e.getMessage(), e);
			result.recordWarning(message, e);
		} catch (SchemaException e) {
			String message = "Schema error in system configuration, skipping application of initial system settings";
			LOGGER.error(message + ": " + e.getMessage(), e);
			result.recordWarning(message, e);
		}

        taskManager.postInit(result);

		// Initialize provisioning
		provisioning.postInit(result);

        if (result.isUnknown()) {
		    result.computeStatus();
        }

		RepositoryCache.exit();
		result.cleanupResult();
	}

    @Override
    public <F extends ObjectType, P extends ObjectType> ModelContext<F, P> unwrapModelContext(LensContextType wrappedContext, OperationResult result) throws SchemaException, ConfigurationException, ObjectNotFoundException, CommunicationException {
        return LensContext.fromLensContextType(wrappedContext, prismContext, provisioning, result);
    }

    //region Task-related operations

    @Override
    public boolean suspendTasks(Collection<String> taskOids, long waitForStop, OperationResult parentResult) {
        return taskManager.suspendTasks(taskOids, waitForStop, parentResult);
    }

    @Override
    public void suspendAndDeleteTasks(Collection<String> taskOids, long waitForStop, boolean alsoSubtasks, OperationResult parentResult) {
        taskManager.suspendAndDeleteTasks(taskOids, waitForStop, alsoSubtasks, parentResult);
    }

    @Override
    public void resumeTasks(Collection<String> taskOids, OperationResult parentResult) {
        taskManager.resumeTasks(taskOids, parentResult);
    }

    @Override
    public void scheduleTasksNow(Collection<String> taskOids, OperationResult parentResult) {
        taskManager.scheduleTasksNow(taskOids, parentResult);
    }

    @Override
    public PrismObject<TaskType> getTaskByIdentifier(String identifier, Collection<SelectorOptions<GetOperationOptions>> options, OperationResult parentResult) throws SchemaException, ObjectNotFoundException {
        return taskManager.getTaskTypeByIdentifier(identifier, options, parentResult);
    }

    @Override
    public boolean deactivateServiceThreads(long timeToWait, OperationResult parentResult) {
        return taskManager.deactivateServiceThreads(timeToWait, parentResult);
    }

    @Override
    public void reactivateServiceThreads(OperationResult parentResult) {
        taskManager.reactivateServiceThreads(parentResult);
    }

    @Override
    public boolean getServiceThreadsActivationState() {
        return taskManager.getServiceThreadsActivationState();
    }

    @Override
    public void stopSchedulers(Collection<String> nodeIdentifiers, OperationResult parentResult) {
        taskManager.stopSchedulers(nodeIdentifiers, parentResult);
    }

    @Override
    public boolean stopSchedulersAndTasks(Collection<String> nodeIdentifiers, long waitTime, OperationResult parentResult) {
        return taskManager.stopSchedulersAndTasks(nodeIdentifiers, waitTime, parentResult);
    }

    @Override
    public void startSchedulers(Collection<String> nodeIdentifiers, OperationResult parentResult) {
        taskManager.startSchedulers(nodeIdentifiers, parentResult);
    }

    @Override
    public void synchronizeTasks(OperationResult parentResult) {
        taskManager.synchronizeTasks(parentResult);
    }

    @Override
    public List<String> getAllTaskCategories() {
        return taskManager.getAllTaskCategories();
    }

    @Override
    public String getHandlerUriForCategory(String category) {
        return taskManager.getHandlerUriForCategory(category);
    }
    //endregion

    //region Workflow-related operations
    //endregion

}<|MERGE_RESOLUTION|>--- conflicted
+++ resolved
@@ -664,21 +664,13 @@
 			}
 			
 			try {
-<<<<<<< HEAD
                 switch (searchProvider) {
                     case REPOSITORY: list = cacheRepositoryService.searchObjects(type, query, options, result); break;
-                    case PROVISIONING: list = provisioning.searchObjects(type, query, result); break;
+                    case PROVISIONING: list = provisioning.searchObjects(type, query, null, result); break;
                     case TASK_MANAGER: list = taskManager.searchObjects(type, query, options, result); break;
                     case WORKFLOW: throw new UnsupportedOperationException();
                     default: throw new AssertionError("Unexpected search provider: " + searchProvider);
                 }
-=======
-				if (!GetOperationOptions.isRaw(rootOptions) && searchInProvisioning) {
-					list = provisioning.searchObjects(type, query, null, result);
-				} else {
-					list = cacheRepositoryService.searchObjects(type, query, options, result);
-				}
->>>>>>> f70e1d7c
 				result.recordSuccess();
 				result.cleanupResult();
 			} catch (CommunicationException e) {
@@ -760,21 +752,13 @@
 			}
 			
 			try {
-<<<<<<< HEAD
                 switch (searchProvider) {
                     case REPOSITORY: cacheRepositoryService.searchObjectsIterative(type, query, internalHandler, options, result); break;
-                    case PROVISIONING: provisioning.searchObjectsIterative(type, query, internalHandler, result); break;
+                    case PROVISIONING: provisioning.searchObjectsIterative(type, query, null, internalHandler, result); break;
                     case TASK_MANAGER: throw new UnsupportedOperationException("searchIterative in task manager is currently not supported");
                     case WORKFLOW: throw new UnsupportedOperationException("searchIterative in task manager is currently not supported");
                     default: throw new AssertionError("Unexpected search provider: " + searchProvider);
                 }
-=======
-				if (!GetOperationOptions.isRaw(rootOptions) && searchInProvisioning) {
-					provisioning.searchObjectsIterative(type, query, null, internalHandler, result);
-				} else {
-					cacheRepositoryService.searchObjectsIterative(type, query, internalHandler, options, result);
-				}
->>>>>>> f70e1d7c
 				result.recordSuccess();
 				result.cleanupResult();
 			} catch (CommunicationException e) {
