/*
 * Copyright (c) 2010-2013 Evolveum
 *
 * Licensed under the Apache License, Version 2.0 (the "License");
 * you may not use this file except in compliance with the License.
 * You may obtain a copy of the License at
 *
 *     http://www.apache.org/licenses/LICENSE-2.0
 *
 * Unless required by applicable law or agreed to in writing, software
 * distributed under the License is distributed on an "AS IS" BASIS,
 * WITHOUT WARRANTIES OR CONDITIONS OF ANY KIND, either express or implied.
 * See the License for the specific language governing permissions and
 * limitations under the License.
 */

package com.evolveum.midpoint.model.sync.action;

import java.util.ArrayList;
import java.util.Collection;
import java.util.List;

import javax.xml.namespace.QName;

import com.evolveum.midpoint.provisioning.api.ProvisioningService;
import org.apache.commons.lang.StringUtils;
import org.apache.commons.lang.Validate;
import org.w3c.dom.Element;

import com.evolveum.midpoint.audit.api.AuditEventRecord;
import com.evolveum.midpoint.audit.api.AuditService;
import com.evolveum.midpoint.common.InternalsConfig;
import com.evolveum.midpoint.common.refinery.ResourceShadowDiscriminator;
import com.evolveum.midpoint.model.api.PolicyViolationException;
import com.evolveum.midpoint.model.controller.ModelController;
import com.evolveum.midpoint.model.lens.ChangeExecutor;
import com.evolveum.midpoint.model.lens.Clockwork;
import com.evolveum.midpoint.model.lens.ContextFactory;
import com.evolveum.midpoint.model.lens.LensContext;
import com.evolveum.midpoint.model.lens.LensProjectionContext;
import com.evolveum.midpoint.model.lens.SynchronizationIntent;
import com.evolveum.midpoint.model.sync.Action;
import com.evolveum.midpoint.prism.OriginType;
import com.evolveum.midpoint.prism.PrismContext;
import com.evolveum.midpoint.prism.PrismObject;
import com.evolveum.midpoint.prism.PrismProperty;
import com.evolveum.midpoint.prism.PrismPropertyValue;
import com.evolveum.midpoint.prism.delta.ChangeType;
import com.evolveum.midpoint.prism.delta.ObjectDelta;
import com.evolveum.midpoint.prism.delta.PropertyDelta;
import com.evolveum.midpoint.provisioning.api.ResourceObjectShadowChangeDescription;
import com.evolveum.midpoint.schema.constants.SchemaConstants;
import com.evolveum.midpoint.schema.result.OperationResult;
import com.evolveum.midpoint.schema.util.ShadowUtil;
import com.evolveum.midpoint.schema.util.ResourceTypeUtil;
import com.evolveum.midpoint.task.api.Task;
import com.evolveum.midpoint.util.exception.CommunicationException;
import com.evolveum.midpoint.util.exception.ConfigurationException;
import com.evolveum.midpoint.util.exception.ExpressionEvaluationException;
import com.evolveum.midpoint.util.exception.ObjectAlreadyExistsException;
import com.evolveum.midpoint.util.exception.ObjectNotFoundException;
import com.evolveum.midpoint.util.exception.SchemaException;
import com.evolveum.midpoint.util.exception.SecurityViolationException;
import com.evolveum.midpoint.util.exception.SystemException;
import com.evolveum.midpoint.util.logging.Trace;
import com.evolveum.midpoint.util.logging.TraceManager;
import com.evolveum.midpoint.xml.ns._public.common.common_2a.ActivationStatusType;
import com.evolveum.midpoint.xml.ns._public.common.common_2a.FocusType;
import com.evolveum.midpoint.xml.ns._public.common.common_2a.ObjectSynchronizationType;
import com.evolveum.midpoint.xml.ns._public.common.common_2a.ShadowKindType;
import com.evolveum.midpoint.xml.ns._public.common.common_2a.ShadowType;
import com.evolveum.midpoint.xml.ns._public.common.common_2a.ResourceType;
import com.evolveum.midpoint.xml.ns._public.common.common_2a.SynchronizationSituationType;
import com.evolveum.midpoint.xml.ns._public.common.common_2a.ObjectTemplateType;
import com.evolveum.midpoint.xml.ns._public.common.common_2a.UserType;

/**
 * @author lazyman
 */
public abstract class BaseAction implements Action {

    private static final Trace LOGGER = TraceManager.getTrace(BaseAction.class);

    private Clockwork clockwork;
    private ChangeExecutor executor;
    private ModelController model;
    private List<Object> parameters;
    private ProvisioningService provisioningService;
    private PrismContext prismContext;
    private AuditService auditService;
    private ContextFactory contextFactory;
    
	public AuditService getAuditService() {
    	return auditService;
    }

    public void setAuditService(AuditService auditService) {
		this.auditService = auditService;
	}
    
	public PrismContext getPrismContext() {
		return prismContext;
	}

	public void setPrismContext(PrismContext prismContext) {
		this.prismContext = prismContext;
	}

    public ProvisioningService getProvisioningService() {
        return provisioningService;
    }

    public void setProvisioningService(ProvisioningService provisioningService) {
        this.provisioningService = provisioningService;
    }

    public ContextFactory getContextFactory() {
		return contextFactory;
	}

	public void setContextFactory(ContextFactory contextFactory) {
		this.contextFactory = contextFactory;
	}

	@Override
    public List<Object> getParameters() {
        if (parameters == null) {
            parameters = new ArrayList<Object>();
        }
        return parameters;
    }

    @Override
    public void setParameters(List<Object> parameters) {
        this.parameters = parameters;
    }

    protected Element getParameterElement(QName qname) {
        Validate.notNull(qname, "QName must not be null.");

        List<Object> parameters = getParameters();
        Element element = null;
        for (Object object : parameters) {
            if (!(object instanceof Element)) {
                continue;
            }
            Element parameter = (Element) object;
            if (parameter.getLocalName().equals(qname.getLocalPart())
                    && qname.getNamespaceURI().equals(parameter.getNamespaceURI())) {
                element = parameter;
                break;
            }
        }

        return element;
    }

    protected UserType getUser(String oid, OperationResult result) {
        if (StringUtils.isEmpty(oid)) {
            return null;
        }

        try {
            return model.getObjectResolver().getObjectSimple(UserType.class, oid, null, null, result);
        } catch (ObjectNotFoundException ex) {
            // user was not found, we return null
        	return null;
        }
    }

    @Override
    public String executeChanges(String userOid, ResourceObjectShadowChangeDescription change, ObjectTemplateType userTemplate, 
            SynchronizationSituationType situation, Task task, OperationResult result) 
    		throws SchemaException, PolicyViolationException, ExpressionEvaluationException, ObjectNotFoundException, ObjectAlreadyExistsException, CommunicationException, ConfigurationException, SecurityViolationException {
        Validate.notNull(change, "Resource object change description must not be null.");
        Validate.notNull(situation, "Synchronization situation must not be null.");
        Validate.notNull(result, "Operation result must not be null.");

        return null;
    }

    public void setModel(ModelController model) {
        this.model = model;
    }

    protected ModelController getModel() {
        return model;
    }

    public void setClockwork(Clockwork clockwork) {
        this.clockwork = clockwork;
    }

    public ChangeExecutor getExecutor() {
        return executor;
    }

    public void setExecutor(ChangeExecutor executor) {
        this.executor = executor;
    }
    
    /**
     * Creates empty lens context, filling in only the very basic metadata (such as channel).
     */
    protected <F extends FocusType> LensContext<F> createEmptyLensContext(ResourceObjectShadowChangeDescription change) {
    	return contextFactory.createSyncContext(change);
    }

<<<<<<< HEAD
    protected <F extends FocusType> LensProjectionContext createAccountLensContext(LensContext<F> context,
            ResourceObjectShadowChangeDescription change, SynchronizationIntent syncIntent,
=======
    protected LensProjectionContext<ShadowType> createAccountLensContext(LensContext<UserType, ShadowType> context,
            ResourceObjectShadowChangeDescription change, SynchronizationSituationType situation, SynchronizationIntent syncIntent,
>>>>>>> 3374c1ad
            ActivationDecision activationDecision) throws SchemaException {
        LOGGER.trace("Creating account context for sync change.");

        ResourceType resource = change.getResource().asObjectable();

        String accountType = getAccountTypeFromChange(change);
        boolean thombstone = isThombstone(change);
		ResourceShadowDiscriminator resourceAccountType = new ResourceShadowDiscriminator(resource.getOid(), ShadowKindType.ACCOUNT, 
				accountType, thombstone);
		LensProjectionContext accountContext = context.createProjectionContext(resourceAccountType);
        accountContext.setResource(resource);
        accountContext.setOid(getOidFromChange(change));
        accountContext.setSynchronizationSituationDetected(situation);

        //insert object delta if available in change
        ObjectDelta<? extends ShadowType> delta = change.getObjectDelta();
        if (delta != null) {
            accountContext.setSyncDelta((ObjectDelta<ShadowType>) delta);
        } else {
        	accountContext.setSyncAbsoluteTrigger(true);
        }

        //we insert account if available in change
        PrismObject<ShadowType> currentAccount = getAccountObject(change);
        if (currentAccount != null) {
        	accountContext.setLoadedObject(currentAccount);
        	accountContext.setFullShadow(true);
        	accountContext.setFresh(true);
        }

        if (delta != null && delta.isDelete()) {
        	accountContext.setExists(false);
        } else {
        	accountContext.setExists(true);
        }
        
        accountContext.setSynchronizationIntent(syncIntent);
        if (activationDecision != null) {
            updateAccountActivation(accountContext, activationDecision);
        }
        
        boolean doReconciliation = determineAttributeReconciliation(change);
        accountContext.setDoReconciliation(doReconciliation);

        LOGGER.trace("Setting account context sync intent ({}), activation decision ({}), do reconciliation ({})",
                new Object[]{syncIntent, activationDecision, doReconciliation});

        return accountContext;
    }

	private boolean isThombstone(ResourceObjectShadowChangeDescription change) {
		PrismObject<? extends ShadowType> shadow = null;
		if (change.getOldShadow() != null){
			shadow = change.getOldShadow();
		} else if (change.getCurrentShadow() != null){
			shadow = change.getCurrentShadow();
		}
		if (shadow != null){
			if (shadow.asObjectable().isDead() != null){
				return shadow.asObjectable().isDead().booleanValue();
			}
		}
		ObjectDelta<? extends ShadowType> objectDelta = change.getObjectDelta();
		if (objectDelta == null) {
			return false;
		}
		return objectDelta.isDelete();
	}

	private void updateAccountActivation(LensProjectionContext accContext, ActivationDecision activationDecision) throws SchemaException {
        PrismObject<ShadowType> object = accContext.getObjectOld();
        if (object == null) {
            LOGGER.trace("Account object is null, skipping activation property check/update.");
            return;
        }

        PrismProperty enable = object.findOrCreateProperty(SchemaConstants.PATH_ACTIVATION_ADMINISTRATIVE_STATUS);
        LOGGER.trace("Account activation defined, activation property found {}", enable);

        ObjectDelta<ShadowType> accDelta = accContext.getSecondaryDelta();
        if (accDelta == null) {
            accDelta = new ObjectDelta<ShadowType>(ShadowType.class, ChangeType.MODIFY, prismContext);
            accDelta.setOid(accContext.getOid());
            accContext.setSecondaryDelta(accDelta);
        }

        PrismPropertyValue<ActivationStatusType> value = enable.getValue(ActivationStatusType.class);
        if (value != null) {
            ActivationStatusType status = value.getValue();
            if (status == null) {
                createActivationPropertyDelta(accDelta, activationDecision, null);
            }
            
            Boolean isEnabled = ActivationStatusType.ENABLED == status ? Boolean.TRUE : Boolean.FALSE;

            if ((isEnabled && ActivationDecision.DISABLE.equals(activationDecision))
                    || (!isEnabled && ActivationDecision.ENABLE.equals(activationDecision))) {

                createActivationPropertyDelta(accDelta, activationDecision, status);
            }
        } else {
            createActivationPropertyDelta(accDelta, activationDecision, null);
        }
    }

    private boolean determineAttributeReconciliation(ResourceObjectShadowChangeDescription change) {
    	ObjectSynchronizationType synchronization = ResourceTypeUtil.determineSynchronization(change.getResource().asObjectable(), UserType.class);
        Boolean reconcileAttributes = synchronization.isReconcileAttributes();
        if (reconcileAttributes == null) {
            // "Automatic mode", do reconciliation only if the complete current shadow was provided
            reconcileAttributes = change.getCurrentShadow() != null;
            LOGGER.trace("Attribute reconciliation automatic mode: {}", reconcileAttributes);
        } else {
            LOGGER.trace("Attribute reconciliation manual mode: {}", reconcileAttributes);
        }
        return reconcileAttributes;
    }

    private PrismObject<ShadowType> getAccountObject(ResourceObjectShadowChangeDescription change)
            throws SchemaException {

    	PrismObject<ShadowType> account = getAccountShadowFromChange(change);
        if (account == null) {
            return null;
        }
        
        if (InternalsConfig.consistencyChecks) account.checkConsistence();
        return account;
    }

    protected PrismObject<ShadowType> getAccountShadowFromChange(ResourceObjectShadowChangeDescription change) {
        if (change.getCurrentShadow() != null) {
            return (PrismObject<ShadowType>) change.getCurrentShadow();
        }

        if (change.getOldShadow() != null) {
            return (PrismObject<ShadowType>) change.getOldShadow();
        }

        return null;
    }

    private String getAccountTypeFromChange(ResourceObjectShadowChangeDescription change) {
    	PrismObject<ShadowType> account = getAccountShadowFromChange(change);
        if (account != null) {
            return ShadowUtil.getIntent(account.asObjectable());
        }

        LOGGER.warn("Can't get account type from change (resource {}), because current and old shadow are null. " +
                "Therefore we can't create account sync context.", change.getResource().getName());

        return null;
    }

    private String getOidFromChange(ResourceObjectShadowChangeDescription change) {
        if (change.getObjectDelta() != null) {
            return change.getObjectDelta().getOid();
        }

        return change.getCurrentShadow().getOid();
    }

    protected <F extends FocusType> void synchronizeUser(LensContext<F> context, Task task, OperationResult result) throws SchemaException, PolicyViolationException, ExpressionEvaluationException, ObjectNotFoundException, ObjectAlreadyExistsException, CommunicationException, ConfigurationException, SecurityViolationException {
    	Validate.notNull(context, "Sync context must not be null.");
        Validate.notNull(result, "Operation result must not be null.");
        try {
        	context.setLazyAuditRequest(true);
            clockwork.run(context, task, result);
        } catch (SchemaException e) {
        	logSynchronizationError(e, context);
            throw e;
		} catch (PolicyViolationException e) {
			logSynchronizationError(e, context);
            throw e;
		} catch (ExpressionEvaluationException e) {
			logSynchronizationError(e, context);
            throw e;
		} catch (ObjectNotFoundException e) {
			logSynchronizationError(e, context);
            throw e;
		} catch (ObjectAlreadyExistsException e) {
			logSynchronizationError(e, context);
            throw e;
		} catch (CommunicationException e) {
			logSynchronizationError(e, context);
            throw e;
		} catch (ConfigurationException e) {
			logSynchronizationError(e, context);
            throw e;
		} catch (SecurityViolationException e) {
			logSynchronizationError(e, context);
            throw e;
		} catch (RuntimeException ex) {
        	logSynchronizationError(ex, context);
            throw ex;
		}
    }

	private <F extends FocusType> void logSynchronizationError(Throwable ex, LensContext<F> context) {
		if (LOGGER.isTraceEnabled()) {
    		LOGGER.trace("Synchronization error: {}\n{})", ex.getMessage(), context.dump());
    	}
	}

	protected <F extends FocusType> void executeChanges(LensContext<F> context, Task task, OperationResult result) throws ObjectAlreadyExistsException, ObjectNotFoundException, SchemaException, CommunicationException, ConfigurationException, SecurityViolationException, ExpressionEvaluationException {
		Validate.notNull(context, "Sync context must not be null.");
        try {
            getExecutor().executeChanges(context, task, result);
        } catch (RuntimeException ex) {
        	logExecutionError(ex, context);
            throw ex;
        } catch (ObjectAlreadyExistsException e) {
        	logExecutionError(e, context);
            throw e;
		} catch (ObjectNotFoundException e) {
			logExecutionError(e, context);
            throw e;
		} catch (SchemaException e) {
			logExecutionError(e, context);
            throw e;
		} catch (CommunicationException e) {
			logExecutionError(e, context);
            throw e;
		} catch (ConfigurationException e) {
			logExecutionError(e, context);
            throw e;
		} catch (SecurityViolationException e) {
			logExecutionError(e, context);
            throw e;
		} catch (ExpressionEvaluationException e) {
			logExecutionError(e, context);
            throw e;
		} 
    }
	
	private <F extends FocusType> void logExecutionError(Throwable ex, LensContext<F> context) {
		if (LOGGER.isTraceEnabled()) {
    		LOGGER.trace("Execution error: {}\n{})", ex.getMessage(), context.dump());
    	}
	}

    protected void createActivationPropertyDelta(ObjectDelta<?> objectDelta, ActivationDecision activationDecision,
            ActivationStatusType oldValue) {
        LOGGER.trace("Updating activation for {}, activation decision {}, old value was {}",
                new Object[]{objectDelta.getClass().getSimpleName(), activationDecision, oldValue});

        PropertyDelta delta = objectDelta.findPropertyDelta(SchemaConstants.PATH_ACTIVATION_ADMINISTRATIVE_STATUS);
        if (delta == null) {
            delta = PropertyDelta.createDelta(SchemaConstants.PATH_ACTIVATION_ADMINISTRATIVE_STATUS, ShadowType.class,
            		getPrismContext());
            objectDelta.addModification(delta);
        }
        delta.clear();

        ActivationStatusType newValue = ActivationDecision.ENABLE.equals(activationDecision) ? ActivationStatusType.ENABLED : ActivationStatusType.DISABLED;
        PrismPropertyValue value = new PrismPropertyValue<Object>(newValue, OriginType.SYNC_ACTION, null);
        if (oldValue == null) {
            delta.addValueToAdd(value);
        } else {
            Collection<PrismPropertyValue<Object>> values = new ArrayList<PrismPropertyValue<Object>>();
            values.add(value);
            delta.setValuesToReplace(values);
        }

        if (LOGGER.isDebugEnabled()) {
            LOGGER.trace("{} activation property delta: {}", new Object[]{objectDelta.getClass().getSimpleName(),
                    delta.debugDump()});
        }
    }
}<|MERGE_RESOLUTION|>--- conflicted
+++ resolved
@@ -206,13 +206,8 @@
     	return contextFactory.createSyncContext(change);
     }
 
-<<<<<<< HEAD
     protected <F extends FocusType> LensProjectionContext createAccountLensContext(LensContext<F> context,
-            ResourceObjectShadowChangeDescription change, SynchronizationIntent syncIntent,
-=======
-    protected LensProjectionContext<ShadowType> createAccountLensContext(LensContext<UserType, ShadowType> context,
             ResourceObjectShadowChangeDescription change, SynchronizationSituationType situation, SynchronizationIntent syncIntent,
->>>>>>> 3374c1ad
             ActivationDecision activationDecision) throws SchemaException {
         LOGGER.trace("Creating account context for sync change.");
 
