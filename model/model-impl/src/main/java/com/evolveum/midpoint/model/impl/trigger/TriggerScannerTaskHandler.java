--- conflicted
+++ resolved
@@ -150,45 +150,18 @@
         return handler;
 	}
 
-<<<<<<< HEAD
 	private void fireTriggers(AbstractScannerResultHandler<ObjectType> resultHandler, PrismObject<ObjectType> object,
-			Task workerTask, Task coordinatorTask,
-=======
-	private void fireTriggers(AbstractScannerResultHandler<ObjectType> handler, PrismObject<ObjectType> object, RunningTask workerTask, Task coordinatorTask,
->>>>>>> 6171c270
+			RunningTask workerTask, Task coordinatorTask,
 			OperationResult result) {
 		PrismContainer<TriggerType> triggerContainer = object.findContainer(F_TRIGGER);
 		if (triggerContainer == null) {
 			LOGGER.warn("Strange thing, attempt to fire triggers on {}, but it does not have trigger container", object);
 			return;
 		}
-<<<<<<< HEAD
 		List<PrismContainerValue<TriggerType>> triggerCValues = triggerContainer.getValues();
 		if (triggerCValues.isEmpty()) {
 			LOGGER.warn("Strange thing, attempt to fire triggers on {}, but it does not have any triggers in trigger container", object);
 			return;
-=======
-	}
-
-	private List<TriggerType> getSortedTriggers(List<PrismContainerValue<TriggerType>> triggerCVals) {
-		List<TriggerType> rv = new ArrayList<>();
-		triggerCVals.forEach(cval -> rv.add(cval.clone().asContainerable()));
-		rv.sort(Comparator.comparingLong(t -> XmlTypeConverter.toMillis(t.getTimestamp())));
-		return rv;
-	}
-
-	private boolean isHot(AbstractScannerResultHandler<ObjectType> handler, XMLGregorianCalendar timestamp) {
-		return handler.getThisScanTimestamp().compare(timestamp) != DatatypeConstants.LESSER;
-	}
-
-	// returns true if the trigger can be removed
-	private boolean fireTrigger(TriggerType trigger, PrismObject<ObjectType> object,
-			RunningTask workerTask, Task coordinatorTask, OperationResult result) {
-		String handlerUri = trigger.getHandlerUri();
-		if (handlerUri == null) {
-			LOGGER.warn("Trigger without handler URI in {}", object);
-			return false;
->>>>>>> 6171c270
 		}
 		LOGGER.trace("Firing triggers for {} ({} triggers)", object, triggerCValues.size());
 		List<TriggerType> triggers = getSortedTriggers(triggerCValues);
