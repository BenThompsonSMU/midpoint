--- conflicted
+++ resolved
@@ -125,14 +125,9 @@
 	
 	private List<LensProjectionContext> conflictingAccountContexts = new ArrayList<LensProjectionContext>();
 	
-<<<<<<< HEAD
-	public <O extends ObjectType> void process(LensContext<O> context, 
-			LensProjectionContext projectionContext, String activityDescription, OperationResult result) 
-=======
-	public <F extends ObjectType, P extends ObjectType> void process(LensContext<F,P> context, 
-			LensProjectionContext<P> projectionContext, String activityDescription, Task task, OperationResult result) 
->>>>>>> 4317f7a9
-			throws SchemaException, ExpressionEvaluationException, ObjectNotFoundException, ObjectAlreadyExistsException, 
+	public <O extends ObjectType> void process(LensContext<O> context,
+			LensProjectionContext projectionContext, String activityDescription, Task task, OperationResult result)
+			throws SchemaException, ExpressionEvaluationException, ObjectNotFoundException, ObjectAlreadyExistsException,
 			CommunicationException, ConfigurationException, SecurityViolationException, PolicyViolationException {
 		LensFocusContext<O> focusContext = context.getFocusContext();
     	if (focusContext == null) {
@@ -144,23 +139,13 @@
     	}
     	OperationResult processorResult = result.createSubresult(AccountValuesProcessor.class.getName()+".processAccountsValues");
     	processorResult.recordSuccessIfUnknown();
-<<<<<<< HEAD
-    	processAccounts((LensContext<? extends FocusType>) context, projectionContext, 
-    			activityDescription, processorResult);
-    	
-	}
-	
-	public <F extends FocusType> void processAccounts(LensContext<F> context, 
-			LensProjectionContext accountContext, String activityDescription, OperationResult result) 
-=======
-    	processAccounts((LensContext<UserType,ShadowType>) context, (LensProjectionContext<ShadowType>)projectionContext, 
+    	processAccounts((LensContext<? extends FocusType>) context, projectionContext,
     			activityDescription, task, processorResult);
     	
 	}
 	
-	public void processAccounts(LensContext<UserType,ShadowType> context, 
-			LensProjectionContext<ShadowType> accountContext, String activityDescription, Task task, OperationResult result) 
->>>>>>> 4317f7a9
+	public <F extends FocusType> void processAccounts(LensContext<F> context, 
+			LensProjectionContext accountContext, String activityDescription, Task task, OperationResult result)
 			throws SchemaException, ExpressionEvaluationException, ObjectNotFoundException, ObjectAlreadyExistsException,
 			CommunicationException, ConfigurationException, SecurityViolationException, PolicyViolationException {
 		
