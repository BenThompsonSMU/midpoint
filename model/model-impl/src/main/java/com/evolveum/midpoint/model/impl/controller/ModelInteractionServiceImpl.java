/*
 * Copyright (c) 2010-2018 Evolveum
 *
 * Licensed under the Apache License, Version 2.0 (the "License");
 * you may not use this file except in compliance with the License.
 * You may obtain a copy of the License at
 *
 *     http://www.apache.org/licenses/LICENSE-2.0
 *
 * Unless required by applicable law or agreed to in writing, software
 * distributed under the License is distributed on an "AS IS" BASIS,
 * WITHOUT WARRANTIES OR CONDITIONS OF ANY KIND, either express or implied.
 * See the License for the specific language governing permissions and
 * limitations under the License.
 */
package com.evolveum.midpoint.model.impl.controller;

import java.util.ArrayList;
import java.util.Arrays;
import java.util.Collection;
import java.util.Collections;
import java.util.HashSet;
import java.util.List;
import java.util.Map;
import java.util.Set;
import java.util.stream.Collectors;

import javax.xml.namespace.QName;

import com.evolveum.midpoint.prism.*;
import com.evolveum.midpoint.prism.delta.*;
import com.evolveum.midpoint.prism.path.ItemPath;
import com.evolveum.midpoint.prism.path.ItemName;
import com.evolveum.midpoint.prism.query.*;
import com.evolveum.midpoint.prism.util.ItemPathTypeUtil;
import com.evolveum.midpoint.repo.common.expression.*;
import com.evolveum.midpoint.schema.*;
import com.evolveum.midpoint.xml.ns._public.common.common_3.*;
import org.apache.commons.lang.BooleanUtils;
import org.apache.commons.lang.Validate;
import org.apache.commons.lang3.StringUtils;
import org.jetbrains.annotations.NotNull;
import org.jetbrains.annotations.Nullable;
import org.springframework.beans.factory.annotation.Autowired;
import org.springframework.beans.factory.annotation.Qualifier;
import org.springframework.stereotype.Component;

import com.evolveum.midpoint.common.ActivationComputer;
import com.evolveum.midpoint.common.Clock;
import com.evolveum.midpoint.common.refinery.CompositeRefinedObjectClassDefinition;
import com.evolveum.midpoint.common.refinery.LayerRefinedAttributeDefinition;
import com.evolveum.midpoint.common.refinery.LayerRefinedAttributeDefinitionImpl;
import com.evolveum.midpoint.common.refinery.LayerRefinedObjectClassDefinition;
import com.evolveum.midpoint.common.refinery.RefinedObjectClassDefinition;
import com.evolveum.midpoint.common.refinery.RefinedResourceSchema;
import com.evolveum.midpoint.common.refinery.RefinedResourceSchemaImpl;
import com.evolveum.midpoint.model.api.ArchetypeInteractionSpecification;
import com.evolveum.midpoint.model.api.ModelAuthorizationAction;
import com.evolveum.midpoint.model.api.ModelExecuteOptions;
import com.evolveum.midpoint.model.api.ModelInteractionService;
import com.evolveum.midpoint.model.api.ModelService;
import com.evolveum.midpoint.model.api.ProgressListener;
import com.evolveum.midpoint.model.api.RoleSelectionSpecification;
import com.evolveum.midpoint.model.api.context.EvaluatedAssignment;
import com.evolveum.midpoint.model.api.context.EvaluatedAssignmentTarget;
import com.evolveum.midpoint.model.api.context.ModelContext;
import com.evolveum.midpoint.model.api.hooks.ChangeHook;
import com.evolveum.midpoint.model.api.hooks.HookRegistry;
import com.evolveum.midpoint.model.api.util.DeputyUtils;
import com.evolveum.midpoint.model.api.util.MergeDeltas;
import com.evolveum.midpoint.model.api.util.ModelUtils;
import com.evolveum.midpoint.model.api.visualizer.Scene;
import com.evolveum.midpoint.model.common.SystemObjectCache;
import com.evolveum.midpoint.model.common.mapping.MappingFactory;
import com.evolveum.midpoint.model.common.stringpolicy.AbstractValuePolicyOriginResolver;
import com.evolveum.midpoint.model.common.stringpolicy.ObjectValuePolicyEvaluator;
import com.evolveum.midpoint.model.common.stringpolicy.ShadowValuePolicyOriginResolver;
import com.evolveum.midpoint.model.common.stringpolicy.UserValuePolicyOriginResolver;
import com.evolveum.midpoint.model.common.stringpolicy.ValuePolicyProcessor;
import com.evolveum.midpoint.model.impl.ModelCrudService;
import com.evolveum.midpoint.model.impl.ModelObjectResolver;
import com.evolveum.midpoint.model.impl.lens.AssignmentEvaluator;
import com.evolveum.midpoint.model.impl.lens.ContextFactory;
import com.evolveum.midpoint.model.impl.lens.LensContext;
import com.evolveum.midpoint.model.impl.lens.LensContextPlaceholder;
import com.evolveum.midpoint.model.impl.lens.LensUtil;
import com.evolveum.midpoint.model.impl.lens.OperationalDataManager;
import com.evolveum.midpoint.model.impl.lens.projector.MappingEvaluator;
import com.evolveum.midpoint.model.impl.lens.projector.Projector;
import com.evolveum.midpoint.model.impl.security.SecurityHelper;
import com.evolveum.midpoint.model.impl.util.ModelImplUtils;
import com.evolveum.midpoint.model.impl.visualizer.Visualizer;
import com.evolveum.midpoint.prism.crypto.EncryptionException;
import com.evolveum.midpoint.prism.crypto.Protector;
import com.evolveum.midpoint.prism.polystring.PolyString;
import com.evolveum.midpoint.prism.util.ItemDeltaItem;
import com.evolveum.midpoint.prism.util.ObjectDeltaObject;
import com.evolveum.midpoint.provisioning.api.ProvisioningService;
import com.evolveum.midpoint.repo.api.PreconditionViolationException;
import com.evolveum.midpoint.repo.api.RepositoryService;
import com.evolveum.midpoint.repo.cache.RepositoryCache;
import com.evolveum.midpoint.schema.constants.SchemaConstants;
import com.evolveum.midpoint.schema.result.OperationResult;
import com.evolveum.midpoint.schema.result.OperationResultStatus;
import com.evolveum.midpoint.schema.statistics.ConnectorOperationalStatus;
import com.evolveum.midpoint.schema.util.LocalizationUtil;
import com.evolveum.midpoint.schema.util.ObjectTypeUtil;
import com.evolveum.midpoint.schema.util.ShadowUtil;
import com.evolveum.midpoint.security.api.MidPointPrincipal;
import com.evolveum.midpoint.security.api.SecurityContextManager;
import com.evolveum.midpoint.security.api.UserProfileService;
import com.evolveum.midpoint.security.enforcer.api.ItemSecurityConstraints;
import com.evolveum.midpoint.security.enforcer.api.ObjectSecurityConstraints;
import com.evolveum.midpoint.security.enforcer.api.SecurityEnforcer;
import com.evolveum.midpoint.task.api.Task;
import com.evolveum.midpoint.util.DOMUtil;
import com.evolveum.midpoint.util.DebugUtil;
import com.evolveum.midpoint.util.DisplayableValue;
import com.evolveum.midpoint.util.LocalizableMessage;
import com.evolveum.midpoint.util.LocalizableMessageBuilder;
import com.evolveum.midpoint.util.MiscUtil;
import com.evolveum.midpoint.util.QNameUtil;
import com.evolveum.midpoint.util.exception.CommonException;
import com.evolveum.midpoint.util.exception.CommunicationException;
import com.evolveum.midpoint.util.exception.ConfigurationException;
import com.evolveum.midpoint.util.exception.ExpressionEvaluationException;
import com.evolveum.midpoint.util.exception.ObjectAlreadyExistsException;
import com.evolveum.midpoint.util.exception.ObjectNotFoundException;
import com.evolveum.midpoint.util.exception.PolicyViolationException;
import com.evolveum.midpoint.util.exception.SchemaException;
import com.evolveum.midpoint.util.exception.SecurityViolationException;
import com.evolveum.midpoint.util.exception.SystemException;
import com.evolveum.midpoint.util.logging.LoggingUtils;
import com.evolveum.midpoint.util.logging.Trace;
import com.evolveum.midpoint.util.logging.TraceManager;
import com.evolveum.midpoint.xml.ns._public.common.api_types_3.ExecuteCredentialResetRequestType;
import com.evolveum.midpoint.xml.ns._public.common.api_types_3.ExecuteCredentialResetResponseType;
import com.evolveum.midpoint.xml.ns._public.common.api_types_3.PolicyItemDefinitionType;
import com.evolveum.midpoint.xml.ns._public.common.api_types_3.PolicyItemTargetType;
import com.evolveum.midpoint.xml.ns._public.common.api_types_3.PolicyItemsDefinitionType;
import com.evolveum.prism.xml.ns._public.types_3.ItemPathType;
import com.evolveum.prism.xml.ns._public.types_3.PolyStringType;
import com.evolveum.prism.xml.ns._public.types_3.ProtectedStringType;
import com.evolveum.prism.xml.ns._public.types_3.RawType;

import static com.evolveum.midpoint.schema.GetOperationOptions.createExecutionPhase;
import static com.evolveum.midpoint.schema.SelectorOptions.createCollection;
import static com.evolveum.midpoint.schema.util.ObjectTypeUtil.createObjectRef;
import static com.evolveum.midpoint.xml.ns._public.common.common_3.TaskExecutionStatusType.RUNNABLE;
import static java.util.Collections.singleton;

/**
 * @author semancik
 *
 */
@Component("modelInteractionService")
public class ModelInteractionServiceImpl implements ModelInteractionService {

	private static final Trace LOGGER = TraceManager.getTrace(ModelInteractionServiceImpl.class);

	@Autowired private ContextFactory contextFactory;
	@Autowired private Projector projector;
	@Autowired private SecurityEnforcer securityEnforcer;
	@Autowired private SecurityContextManager securityContextManager;
	@Autowired private SchemaTransformer schemaTransformer;
	@Autowired private ProvisioningService provisioning;
	@Autowired private ModelObjectResolver objectResolver;
	@Autowired private ObjectMerger objectMerger;
	@Autowired
	@Qualifier("cacheRepositoryService")
	private transient RepositoryService cacheRepositoryService;
	@Autowired private SystemObjectCache systemObjectCache;
	@Autowired private RelationRegistry relationRegistry;
	@Autowired private ValuePolicyProcessor policyProcessor;
	@Autowired private Protector protector;
	@Autowired private PrismContext prismContext;
	@Autowired private SchemaHelper schemaHelper;
	@Autowired private Visualizer visualizer;
	@Autowired private ModelService modelService;
	@Autowired private ModelCrudService modelCrudService;
	@Autowired private SecurityHelper securityHelper;
	@Autowired private MappingFactory mappingFactory;
	@Autowired private MappingEvaluator mappingEvaluator;
	@Autowired private ActivationComputer activationComputer;
	@Autowired private Clock clock;
	@Autowired private HookRegistry hookRegistry;
	@Autowired UserProfileService userProfileService;
	@Autowired private ExpressionFactory expressionFactory;
	@Autowired private OperationalDataManager metadataManager;

	private static final String OPERATION_GENERATE_VALUE = ModelInteractionService.class.getName() +  ".generateValue";
	private static final String OPERATION_VALIDATE_VALUE = ModelInteractionService.class.getName() +  ".validateValue";
	
	/* (non-Javadoc)
	 * @see com.evolveum.midpoint.model.api.ModelInteractionService#previewChanges(com.evolveum.midpoint.prism.delta.ObjectDelta, com.evolveum.midpoint.schema.result.OperationResult)
	 */
	@Override
	public <F extends ObjectType> ModelContext<F> previewChanges(
			Collection<ObjectDelta<? extends ObjectType>> deltas, ModelExecuteOptions options, Task task, OperationResult parentResult)
			throws SchemaException, PolicyViolationException, ExpressionEvaluationException, ObjectNotFoundException, ObjectAlreadyExistsException, CommunicationException, ConfigurationException, SecurityViolationException {
		return previewChanges(deltas, options, task, Collections.emptyList(), parentResult);
	}

	@Override
	public <F extends ObjectType> ModelContext<F> previewChanges(
			Collection<ObjectDelta<? extends ObjectType>> deltas, ModelExecuteOptions options, Task task,
			Collection<ProgressListener> listeners, OperationResult parentResult)
			throws SchemaException, PolicyViolationException, ExpressionEvaluationException, ObjectNotFoundException, ObjectAlreadyExistsException, CommunicationException, ConfigurationException, SecurityViolationException {

		if (LOGGER.isDebugEnabled()) {
			LOGGER.debug("Preview changes input:\n{}", DebugUtil.debugDump(deltas));
		}
		int size = 0;
		if (deltas != null) {
			size = deltas.size();
		}
		Collection<ObjectDelta<? extends ObjectType>> clonedDeltas = new ArrayList<>(size);
		if (deltas != null) {
			for (ObjectDelta delta : deltas){
				clonedDeltas.add(delta.clone());
			}
		}

		OperationResult result = parentResult.createSubresult(PREVIEW_CHANGES);
		LensContext<F> context = null;

		try {
			RepositoryCache.enter();
			//used cloned deltas instead of origin deltas, because some of the values should be lost later..
			context = contextFactory.createContext(clonedDeltas, options, task, result);
			context.setPreview(true);

//			context.setOptions(options);
			LOGGER.trace("Preview changes context:\n{}", context.debugDumpLazily());
			context.setProgressListeners(listeners);

			projector.projectAllWaves(context, "preview", task, result);
			context.distributeResource();

			if (hookRegistry != null) {
				for (ChangeHook hook : hookRegistry.getAllChangeHooks()) {
					hook.invokePreview(context, task, result);
				}
			}
			
			schemaTransformer.applySchemasAndSecurity(context, null, task, result);

		} catch (ConfigurationException | SecurityViolationException | ObjectNotFoundException | SchemaException |
				CommunicationException | PolicyViolationException | RuntimeException | ObjectAlreadyExistsException |
				ExpressionEvaluationException e) {
			ModelImplUtils.recordFatalError(result, e);
			throw e;
			
		} catch (PreconditionViolationException e) {
			ModelImplUtils.recordFatalError(result, e);
			// TODO: Temporary fix for 3.6.1
			// We do not want to propagate PreconditionViolationException to model API as that might break compatiblity
			// ... and we do not really need that in 3.6.1
			// TODO: expose PreconditionViolationException in 3.7
			throw new SystemException(e);
			
		} finally {
			LensUtil.reclaimSequences(context, cacheRepositoryService, task, result);

			RepositoryCache.exit();
		}

		if (LOGGER.isDebugEnabled()) {
			LOGGER.debug("Preview changes output:\n{}", context.debugDump());
		}

		result.computeStatus();
		result.cleanupResult();

		return context;
	}

    @Override
    public <F extends ObjectType> ModelContext<F> unwrapModelContext(LensContextType wrappedContext, Task task, OperationResult result) throws SchemaException, ConfigurationException, ObjectNotFoundException, CommunicationException, ExpressionEvaluationException {
        return LensContext.fromLensContextType(wrappedContext, prismContext, provisioning, task, result);
    }

	@Override
	public <O extends ObjectType> PrismObjectDefinition<O> getEditObjectDefinition(PrismObject<O> object, AuthorizationPhaseType phase, Task task, OperationResult parentResult) throws SchemaException, ConfigurationException, ObjectNotFoundException, ExpressionEvaluationException, CommunicationException, SecurityViolationException {
		OperationResult result = parentResult.createMinorSubresult(GET_EDIT_OBJECT_DEFINITION);
		PrismObjectDefinition<O> objectDefinition = object.getDefinition().deepClone(true, schemaTransformer::setFullAccessFlags );

		try {
		
			PrismObject<O> baseObject = object;
			if (object.getOid() != null) {
				// Re-read the object from the repository to make sure we have all the properties.
				// the object from method parameters may be already processed by the security code
				// and properties needed to evaluate authorizations may not be there
				// MID-3126, see also MID-3435
				baseObject = cacheRepositoryService.getObject(object.getCompileTimeClass(), object.getOid(), null, result);
			}
	
			// TODO: maybe we need to expose owner resolver in the interface?
			ObjectSecurityConstraints securityConstraints = securityEnforcer.compileSecurityConstraints(baseObject, null, task, result);
			if (LOGGER.isTraceEnabled()) {
				LOGGER.trace("Security constrains for {}:\n{}", object, securityConstraints==null?"null":securityConstraints.debugDump());
			}
			if (securityConstraints == null) {
				// Nothing allowed => everything denied
				result.setStatus(OperationResultStatus.NOT_APPLICABLE);
				return null;
			}
	
			ObjectTemplateType objectTemplateType = null;
			try {
				objectTemplateType = schemaTransformer.determineObjectTemplate(object, phase, result);
			} catch (ConfigurationException | ObjectNotFoundException e) {
				result.recordFatalError(e);
			}
			schemaTransformer.applyObjectTemplateToDefinition(objectDefinition, objectTemplateType, result);
	
			schemaTransformer.applySecurityConstraints(objectDefinition, securityConstraints, phase);
	
			if (object.canRepresent(ShadowType.class)) {
				PrismObject<ShadowType> shadow = (PrismObject<ShadowType>)object;
				String resourceOid = ShadowUtil.getResourceOid(shadow);
				if (resourceOid != null) {
					Collection<SelectorOptions<GetOperationOptions>> options = createCollection(GetOperationOptions.createReadOnly());
					PrismObject<ResourceType> resource;
					try {
						resource = provisioning.getObject(ResourceType.class, resourceOid, options, task, result);
					} catch (CommunicationException | SecurityViolationException | ExpressionEvaluationException e) {
						throw new ConfigurationException(e.getMessage(), e);
					}
					RefinedObjectClassDefinition refinedObjectClassDefinition = getEditObjectClassDefinition(shadow, resource, phase, task, result);
					if (refinedObjectClassDefinition != null) {
						prismContext.misc().replaceDefinition(objectDefinition.getComplexTypeDefinition(), ShadowType.F_ATTRIBUTES,
								refinedObjectClassDefinition.toResourceAttributeContainerDefinition());
					}
				}
			}
	
			result.computeStatus();
			return objectDefinition;
			
		} catch (ConfigurationException | ObjectNotFoundException | ExpressionEvaluationException | SchemaException e) {
			result.recordFatalError(e);
			throw e;
		}

	}

	@Override
	public PrismObjectDefinition<ShadowType> getEditShadowDefinition(ResourceShadowDiscriminator discr, AuthorizationPhaseType phase, Task task, OperationResult parentResult) throws SchemaException, ConfigurationException, ObjectNotFoundException, ExpressionEvaluationException, CommunicationException, SecurityViolationException {
		// HACK hack hack
		// Make a dummy shadow instance here and evaluate the schema for that. It is not 100% correct. But good enough for now.
		// TODO: refactor when we add better support for multi-tenancy

		PrismObject<ShadowType> shadow = prismContext.createObject(ShadowType.class);
		ShadowType shadowType = shadow.asObjectable();
		ObjectReferenceType resourceRef = new ObjectReferenceType();
		if (discr != null) {
			resourceRef.setOid(discr.getResourceOid());
			shadowType.setResourceRef(resourceRef);
			shadowType.setKind(discr.getKind());
			shadowType.setIntent(discr.getIntent());
			shadowType.setObjectClass(discr.getObjectClass());
		}

		return getEditObjectDefinition(shadow, phase, task, parentResult);
	}

    @Override
	public RefinedObjectClassDefinition getEditObjectClassDefinition(PrismObject<ShadowType> shadow, PrismObject<ResourceType> resource, AuthorizationPhaseType phase, Task task, OperationResult result)
			throws SchemaException, ObjectNotFoundException, ExpressionEvaluationException, CommunicationException, ConfigurationException, SecurityViolationException {
    	Validate.notNull(resource, "Resource must not be null");

    	RefinedResourceSchema refinedSchema = RefinedResourceSchemaImpl.getRefinedSchema(resource);
    	CompositeRefinedObjectClassDefinition rocd = refinedSchema.determineCompositeObjectClassDefinition(shadow);
    	if (rocd == null) {
    		LOGGER.debug("No object class definition for shadow {}, returning null", shadow.getOid());
    		return null;
    	}
        LayerRefinedObjectClassDefinition layeredROCD = rocd.forLayer(LayerType.PRESENTATION);

    	// TODO: maybe we need to expose owner resolver in the interface?
		ObjectSecurityConstraints securityConstraints = securityEnforcer.compileSecurityConstraints(shadow, null, task, result);
		if (LOGGER.isTraceEnabled()) {
			LOGGER.trace("Security constrains for {}:\n{}", shadow, securityConstraints==null?"null":securityConstraints.debugDump());
		}
		if (securityConstraints == null) {
			return null;
		}

    	ItemPath attributesPath = SchemaConstants.PATH_ATTRIBUTES;
		AuthorizationDecisionType attributesReadDecision = schemaTransformer.computeItemDecision(securityConstraints, attributesPath, ModelAuthorizationAction.AUTZ_ACTIONS_URLS_GET,
    			securityConstraints.findAllItemsDecision(ModelAuthorizationAction.AUTZ_ACTIONS_URLS_GET, phase), phase);
		AuthorizationDecisionType attributesAddDecision = schemaTransformer.computeItemDecision(securityConstraints, attributesPath, ModelAuthorizationAction.AUTZ_ACTIONS_URLS_ADD,
				securityConstraints.findAllItemsDecision(ModelAuthorizationAction.ADD.getUrl(), phase), phase);
		AuthorizationDecisionType attributesModifyDecision = schemaTransformer.computeItemDecision(securityConstraints, attributesPath, ModelAuthorizationAction.AUTZ_ACTIONS_URLS_MODIFY,
				securityConstraints.findAllItemsDecision(ModelAuthorizationAction.MODIFY.getUrl(), phase), phase);
		LOGGER.trace("Attributes container access read:{}, add:{}, modify:{}", attributesReadDecision, attributesAddDecision,
				attributesModifyDecision);

        /*
         *  We are going to modify attribute definitions list.
         *  So let's make a (shallow) clone here, although it is probably not strictly necessary.
         */
        layeredROCD = layeredROCD.clone();
        for (LayerRefinedAttributeDefinition rAttrDef: layeredROCD.getAttributeDefinitions()) {
			ItemPath attributePath = ItemPath.create(ShadowType.F_ATTRIBUTES, rAttrDef.getName());
			AuthorizationDecisionType attributeReadDecision = schemaTransformer.computeItemDecision(securityConstraints, attributePath, ModelAuthorizationAction.AUTZ_ACTIONS_URLS_GET, attributesReadDecision, phase);
			AuthorizationDecisionType attributeAddDecision = schemaTransformer.computeItemDecision(securityConstraints, attributePath, ModelAuthorizationAction.AUTZ_ACTIONS_URLS_ADD, attributesAddDecision, phase);
			AuthorizationDecisionType attributeModifyDecision = schemaTransformer.computeItemDecision(securityConstraints, attributePath, ModelAuthorizationAction.AUTZ_ACTIONS_URLS_MODIFY, attributesModifyDecision, phase);
			LOGGER.trace("Attribute {} access read:{}, add:{}, modify:{}", rAttrDef.getName(), attributeReadDecision,
					attributeAddDecision, attributeModifyDecision);
			if (attributeReadDecision != AuthorizationDecisionType.ALLOW) {
				((LayerRefinedAttributeDefinitionImpl) rAttrDef).setOverrideCanRead(false);
			}
			if (attributeAddDecision != AuthorizationDecisionType.ALLOW) {
				((LayerRefinedAttributeDefinitionImpl) rAttrDef).setOverrideCanAdd(false);
			}
			if (attributeModifyDecision != AuthorizationDecisionType.ALLOW) {
				((LayerRefinedAttributeDefinitionImpl) rAttrDef).setOverrideCanModify(false);
			}
		}

        // TODO what about activation and credentials?

    	return layeredROCD;
	}

	public <O extends ObjectType,R extends AbstractRoleType> ItemSecurityConstraints getAllowedRequestAssignmentItems(PrismObject<O> object, PrismObject<R> target, Task task, OperationResult result) throws SchemaException, SecurityViolationException, ObjectNotFoundException, ExpressionEvaluationException, CommunicationException, ConfigurationException  {
		return securityEnforcer.getAllowedRequestAssignmentItems(securityContextManager.getPrincipal(), ModelAuthorizationAction.ASSIGN.getUrl(), object, target, null, task, result);
	}

	@Override
	public Collection<? extends DisplayableValue<String>> getActionUrls() {
		return Arrays.asList(ModelAuthorizationAction.values());
	}

	@Override
	public <F extends FocusType, R extends AbstractRoleType> RoleSelectionSpecification getAssignableRoleSpecification(PrismObject<F> focus, Class<R> targetType, int assignmentOrder, Task task, OperationResult parentResult)
			throws ObjectNotFoundException, SchemaException, ConfigurationException, ExpressionEvaluationException, CommunicationException, SecurityViolationException {
		OperationResult result = parentResult.createMinorSubresult(GET_ASSIGNABLE_ROLE_SPECIFICATION);

		RoleSelectionSpecification spec = new RoleSelectionSpecification();

		ObjectSecurityConstraints securityConstraints;
		try {
			securityConstraints = securityEnforcer.compileSecurityConstraints(focus, null, task, result);
		} catch (ExpressionEvaluationException | ObjectNotFoundException | SchemaException | CommunicationException | SecurityViolationException e) {
			result.recordFatalError(e);
			throw e;
		}
		if (LOGGER.isTraceEnabled()) {
			LOGGER.trace("Security constrains for getAssignableRoleSpecification on {}:\n{}", focus, securityConstraints==null?null:securityConstraints.debugDump(1));
		}
		if (securityConstraints == null) {
			return null;
		}
		ItemPath assignmentPath;
		if (assignmentOrder == 0) {
			assignmentPath = SchemaConstants.PATH_ASSIGNMENT;
		} else {
			assignmentPath = SchemaConstants.PATH_INDUCEMENT;
		}
		AuthorizationDecisionType decision = securityConstraints.findItemDecision(assignmentPath,
				ModelAuthorizationAction.MODIFY.getUrl(), AuthorizationPhaseType.REQUEST);
		LOGGER.trace("getAssignableRoleSpecification decision for {}:{}", assignmentPath, decision);
		if (decision == AuthorizationDecisionType.ALLOW) {
			getAllRoleTypesSpec(spec, result);
			result.recordSuccess();
			return spec;
		}
		if (decision == AuthorizationDecisionType.DENY) {
			result.recordSuccess();
			spec.setNoRoleTypes();
			spec.setFilter(FilterCreationUtil.createNone(prismContext));
			return spec;
		}
		decision = securityConstraints.findAllItemsDecision(ModelAuthorizationAction.MODIFY.getUrl(), AuthorizationPhaseType.REQUEST);
		if (decision == AuthorizationDecisionType.ALLOW) {
			getAllRoleTypesSpec(spec, result);
			result.recordSuccess();
			return spec;
		}
		if (decision == AuthorizationDecisionType.DENY) {
			result.recordSuccess();
			spec.setNoRoleTypes();
			spec.setFilter(FilterCreationUtil.createNone(prismContext));
			return spec;
		}

		OrderConstraintsType orderConstraints = new OrderConstraintsType();
		orderConstraints.setOrder(assignmentOrder);
		List<OrderConstraintsType> orderConstraintsList = new ArrayList<>(1);
		orderConstraintsList.add(orderConstraints);
		try {
			ObjectFilter filter = securityEnforcer.preProcessObjectFilter(ModelAuthorizationAction.AUTZ_ACTIONS_URLS_ASSIGN,
<<<<<<< HEAD
					AuthorizationPhaseType.REQUEST, targetType, focus, AllFilter.createAll(), null, orderConstraintsList, task, result);
=======
					AuthorizationPhaseType.REQUEST, targetType, focus, FilterCreationUtil.createAll(prismContext), null, task, result);
>>>>>>> 3057532f
			LOGGER.trace("assignableRoleSpec filter: {}", filter);
			spec.setFilter(filter);
			if (filter instanceof NoneFilter) {
				result.recordSuccess();
				spec.setNoRoleTypes();
				return spec;
			} else if (filter == null || filter instanceof AllFilter) {
				getAllRoleTypesSpec(spec, result);
				result.recordSuccess();
				return spec;
			} else if (filter instanceof OrFilter) {
				Collection<RoleSelectionSpecEntry> allRoleTypeDvals = new ArrayList<>();
				for (ObjectFilter subfilter: ((OrFilter)filter).getConditions()) {
					Collection<RoleSelectionSpecEntry> roleTypeDvals =  getRoleSelectionSpecEntries(subfilter);
					if (roleTypeDvals == null || roleTypeDvals.isEmpty()) {
						// This branch of the OR clause does not have any constraint for roleType
						// therefore all role types are possible (regardless of other branches, this is OR)
						spec = new RoleSelectionSpecification();
						spec.setFilter(filter);
						getAllRoleTypesSpec(spec, result);
						result.recordSuccess();
						return spec;
					} else {
						allRoleTypeDvals.addAll(roleTypeDvals);
					}
				}
				addRoleTypeSpecEntries(spec, allRoleTypeDvals, result);
			} else {
				Collection<RoleSelectionSpecEntry> roleTypeDvals = getRoleSelectionSpecEntries(filter);
				if (roleTypeDvals == null || roleTypeDvals.isEmpty()) {
					getAllRoleTypesSpec(spec, result);
					result.recordSuccess();
					return spec;
				} else {
					addRoleTypeSpecEntries(spec, roleTypeDvals, result);
				}
			}
			result.recordSuccess();
			return spec;
		} catch (SchemaException | ConfigurationException | ObjectNotFoundException | ExpressionEvaluationException e) {
			result.recordFatalError(e);
			throw e;
		}
	}

	private void addRoleTypeSpecEntries(RoleSelectionSpecification spec,
			Collection<RoleSelectionSpecEntry> roleTypeDvals, OperationResult result) throws ObjectNotFoundException, SchemaException, ConfigurationException {
		if (roleTypeDvals == null || roleTypeDvals.isEmpty()) {
			getAllRoleTypesSpec(spec, result);
		} else {
			if (RoleSelectionSpecEntry.hasNegative(roleTypeDvals)) {
				Collection<RoleSelectionSpecEntry> positiveList = RoleSelectionSpecEntry.getPositive(roleTypeDvals);
				if (positiveList == null || positiveList.isEmpty()) {
					positiveList = getRoleSpecEntriesForAllRoles(result);
				}
				if (positiveList == null || positiveList.isEmpty()) {
					return;
				}
				for (RoleSelectionSpecEntry positiveEntry: positiveList) {
					if (!RoleSelectionSpecEntry.hasNegativeValue(roleTypeDvals,positiveEntry.getValue())) {
						spec.addRoleType(positiveEntry);
					}
				}

			} else {
				spec.addRoleTypes(roleTypeDvals);
			}
		}
	}

	private RoleSelectionSpecification getAllRoleTypesSpec(RoleSelectionSpecification spec, OperationResult result)
			throws ObjectNotFoundException, SchemaException, ConfigurationException {
		Collection<RoleSelectionSpecEntry> allEntries = getRoleSpecEntriesForAllRoles(result);
		if (allEntries == null || allEntries.isEmpty()) {
			return spec;
		}
		spec.addRoleTypes(allEntries);
		return spec;
	}

	private Collection<RoleSelectionSpecEntry> getRoleSpecEntriesForAllRoles(OperationResult result)
			throws ObjectNotFoundException, SchemaException, ConfigurationException {
		ObjectTemplateType objectTemplateType = schemaTransformer.determineObjectTemplate(RoleType.class, AuthorizationPhaseType.REQUEST, result);
		if (objectTemplateType == null) {
			return null;
		}
		Collection<RoleSelectionSpecEntry> allEntries = new ArrayList();
		for(ObjectTemplateItemDefinitionType itemDef: objectTemplateType.getItem()) {
			ItemPathType ref = itemDef.getRef();
			if (ref == null) {
				continue;
			}
			ItemPath itemPath = ref.getItemPath();
			QName itemName = ItemPath.toNameOrNull(itemPath.first());
			if (itemName == null) {
				continue;
			}
			if (QNameUtil.match(RoleType.F_ROLE_TYPE, itemName)) {      // TODO what about roleType->subtype migration (MID-4818)?
				ObjectReferenceType valueEnumerationRef = itemDef.getValueEnumerationRef();
				if (valueEnumerationRef == null || valueEnumerationRef.getOid() == null) {
					return allEntries;
				}
				Collection<SelectorOptions<GetOperationOptions>> options = schemaHelper.getOperationOptionsBuilder()
						.item(LookupTableType.F_ROW).retrieve()
						.build();
				PrismObject<LookupTableType> lookup = cacheRepositoryService.getObject(LookupTableType.class, valueEnumerationRef.getOid(),
						options, result);
				for (LookupTableRowType row: lookup.asObjectable().getRow()) {
					PolyStringType polyLabel = row.getLabel();
					String key = row.getKey();
					String label = key;
					if (polyLabel != null) {
						label = polyLabel.getOrig();
					}
					RoleSelectionSpecEntry roleTypeDval = new RoleSelectionSpecEntry(key, label, null);
					allEntries.add(roleTypeDval);
				}
				return allEntries;
			}
		}
		return allEntries;
	}

	private Collection<RoleSelectionSpecEntry> getRoleSelectionSpecEntries(ObjectFilter filter) throws SchemaException {
		LOGGER.trace("getRoleSelectionSpec({})", filter);
		if (filter == null || filter instanceof AllFilter) {
			return null;
		} else if (filter instanceof EqualFilter<?>) {
			return createSingleDisplayableValueCollection(getRoleSelectionSpecEq((EqualFilter)filter));
		} else if (filter instanceof AndFilter) {
			for (ObjectFilter subfilter: ((AndFilter)filter).getConditions()) {
				if (subfilter instanceof EqualFilter<?>) {
					RoleSelectionSpecEntry roleTypeDval = getRoleSelectionSpecEq((EqualFilter)subfilter);
					if (roleTypeDval != null) {
						return createSingleDisplayableValueCollection(roleTypeDval);
					}
				}
			}
			return null;
		} else if (filter instanceof OrFilter) {
			Collection<RoleSelectionSpecEntry> col = new ArrayList<>(((OrFilter)filter).getConditions().size());
			for (ObjectFilter subfilter: ((OrFilter)filter).getConditions()) {
				if (subfilter instanceof EqualFilter<?>) {
					RoleSelectionSpecEntry roleTypeDval = getRoleSelectionSpecEq((EqualFilter)subfilter);
					if (roleTypeDval != null) {
						col.add(roleTypeDval);
					}
				}
			}
			return col;
		} else if (filter instanceof TypeFilter) {
			return getRoleSelectionSpecEntries(((TypeFilter)filter).getFilter());
		} else if (filter instanceof NotFilter) {
			Collection<RoleSelectionSpecEntry> subRoleSelectionSpec = getRoleSelectionSpecEntries(((NotFilter)filter).getFilter());
			RoleSelectionSpecEntry.negate(subRoleSelectionSpec);
			return subRoleSelectionSpec;
		} else if (filter instanceof RefFilter || filter instanceof InOidFilter) {
			return null;
		} else {
			throw new UnsupportedOperationException("Unexpected filter "+filter);
		}
	}

	private Collection<RoleSelectionSpecEntry> createSingleDisplayableValueCollection(
			RoleSelectionSpecEntry dval) {
		if (dval == null) {
			return null;
		}
		Collection<RoleSelectionSpecEntry> col = new ArrayList<>(1);
		col.add(dval);
		return col;
	}

	private RoleSelectionSpecEntry getRoleSelectionSpecEq(EqualFilter<String> eqFilter) throws SchemaException {
		if (QNameUtil.match(RoleType.F_ROLE_TYPE, eqFilter.getElementName()) || QNameUtil.match(RoleType.F_SUBTYPE, eqFilter.getElementName())) {
			List<PrismPropertyValue<String>> ppvs = eqFilter.getValues();
			if (ppvs.size() > 1) {
				throw new SchemaException("More than one value in roleType search filter");
			}
			String roleType = ppvs.get(0).getValue();
			RoleSelectionSpecEntry roleTypeDval = new RoleSelectionSpecEntry(roleType, roleType, null);
			return roleTypeDval;
		}
		return null;
	}


	@Override
	public <T extends ObjectType> ObjectFilter getDonorFilter(Class<T> searchResultType, ObjectFilter origFilter, String targetAuthorizationAction, Task task, OperationResult parentResult) throws SchemaException, ObjectNotFoundException, ExpressionEvaluationException, CommunicationException, ConfigurationException, SecurityViolationException {
		return securityEnforcer.preProcessObjectFilter(ModelAuthorizationAction.AUTZ_ACTIONS_URLS_ATTORNEY, null, searchResultType, null, origFilter, targetAuthorizationAction, null, task, parentResult);
	}

	@Override
	public <T extends ObjectType, O extends ObjectType> boolean canSearch(Class<T> resultType,
			Class<O> objectType, String objectOid, boolean includeSpecial, ObjectQuery query, Task task, OperationResult result) throws ObjectNotFoundException, CommunicationException, SchemaException, ConfigurationException, SecurityViolationException, ExpressionEvaluationException {
		PrismObject<O> object = null;
		if (objectOid != null) {
			object = (PrismObject<O>) objectResolver.getObject(objectType, objectOid, null, task, result).asPrismObject();
		}
		return securityEnforcer.canSearch(ModelAuthorizationAction.AUTZ_ACTIONS_URLS_SEARCH, null, resultType, object, includeSpecial, query.getFilter(), task, result);
	}

	@Override
	public AuthenticationsPolicyType getAuthenticationPolicy(PrismObject<UserType> user, Task task,
			OperationResult parentResult) throws ObjectNotFoundException, SchemaException, CommunicationException, ConfigurationException, SecurityViolationException, ExpressionEvaluationException {
		// TODO: check for user membership in an organization (later versions)

		OperationResult result = parentResult.createMinorSubresult(GET_AUTHENTICATIONS_POLICY);
		return resolvePolicyTypeFromSecurityPolicy(AuthenticationsPolicyType.class, SecurityPolicyType.F_AUTHENTICATION, user, task, result);

	}

	@Override
	@Deprecated
	public RegistrationsPolicyType getRegistrationPolicy(PrismObject<UserType> user, Task task, OperationResult parentResult)
			throws ObjectNotFoundException, SchemaException, CommunicationException, ConfigurationException, SecurityViolationException, ExpressionEvaluationException {
		// TODO: check for user membership in an organization (later versions)

		OperationResult result = parentResult.createMinorSubresult(GET_REGISTRATIONS_POLICY);
		return resolvePolicyTypeFromSecurityPolicy(RegistrationsPolicyType.class, SecurityPolicyType.F_REGISTRATION, user, task,
				result);
	}

	@Override
	public RegistrationsPolicyType getFlowPolicy(PrismObject<UserType> user, Task task, OperationResult parentResult)
			throws ObjectNotFoundException, SchemaException, CommunicationException, ConfigurationException, SecurityViolationException, ExpressionEvaluationException {
		// TODO: check for user membership in an organization (later versions)
		OperationResult result = parentResult.createMinorSubresult(GET_REGISTRATIONS_POLICY);
		return resolvePolicyTypeFromSecurityPolicy(RegistrationsPolicyType.class, SecurityPolicyType.F_FLOW, user, task,
				result);
	}

	
	@Override
	public CredentialsPolicyType getCredentialsPolicy(PrismObject<UserType> user, Task task, OperationResult parentResult) throws ObjectNotFoundException, SchemaException, CommunicationException, ConfigurationException, SecurityViolationException, ExpressionEvaluationException {
		// TODO: check for user membership in an organization (later versions)

		OperationResult result = parentResult.createMinorSubresult(GET_CREDENTIALS_POLICY);
		return resolvePolicyTypeFromSecurityPolicy(CredentialsPolicyType.class, SecurityPolicyType.F_CREDENTIALS, user, task, result);
	}

	private <C extends Containerable> C  resolvePolicyTypeFromSecurityPolicy(Class<C> type, QName path, PrismObject<UserType> user, Task task, OperationResult parentResult) throws ObjectNotFoundException, SchemaException, CommunicationException, ConfigurationException, SecurityViolationException, ExpressionEvaluationException {

		SecurityPolicyType securityPolicyType = getSecurityPolicy(user, task, parentResult);
		if (securityPolicyType == null) {
			return null;
		}
		PrismContainer<C> container = securityPolicyType.asPrismObject().findContainer(ItemName.fromQName(path));
		if (container == null) {
			return null;
		}
		PrismContainerValue<C> containerValue = container.getValue();
		parentResult.recordSuccess();
		return containerValue.asContainerable();
	}

	@Override
	public SecurityPolicyType getSecurityPolicy(PrismObject<UserType> user, Task task, OperationResult parentResult)
			throws ObjectNotFoundException, SchemaException, CommunicationException, ConfigurationException, SecurityViolationException, ExpressionEvaluationException {
		OperationResult result = parentResult.createMinorSubresult(GET_SECURITY_POLICY);
		try {
			PrismObject<SystemConfigurationType> systemConfiguration = systemObjectCache.getSystemConfiguration(result);
			if (systemConfiguration == null) {
				result.recordNotApplicableIfUnknown();
				return null;
			}
	
			SecurityPolicyType securityPolicyType = securityHelper.locateSecurityPolicy(user, systemConfiguration, task, result);
			if (securityPolicyType == null) {
				result.recordNotApplicableIfUnknown();
				return null;
			}
	
			return securityPolicyType;
		} catch (Throwable e) {
			result.recordFatalError(e);
			throw e;
		}
	}

	@NotNull
	@Override
	public AdminGuiConfigurationType getAdminGuiConfiguration(Task task, OperationResult parentResult) throws ObjectNotFoundException, SchemaException {
		AdminGuiConfigurationType config = getAdminGuiConfigurationInternal(task, parentResult);
		return config != null ? config : new AdminGuiConfigurationType();
	}

	public AdminGuiConfigurationType getAdminGuiConfigurationInternal(Task task, OperationResult parentResult) throws ObjectNotFoundException, SchemaException {
		MidPointPrincipal principal = null;
		try {
			principal = securityContextManager.getPrincipal();
		} catch (SecurityViolationException e) {
			LOGGER.warn("Security violation while getting principlal to get GUI config: {}", e.getMessage(), e);
		}

		if (principal == null) {
			PrismObject<SystemConfigurationType> systemConfiguration = systemObjectCache.getSystemConfiguration(parentResult);
			if (systemConfiguration == null) {
				return null;
			}
			return systemConfiguration.asObjectable().getAdminGuiConfiguration();
		} else {
			return principal.getAdminGuiConfiguration();
		}
	}

	@Override
	public SystemConfigurationType getSystemConfiguration(OperationResult parentResult) throws ObjectNotFoundException, SchemaException {
			PrismObject<SystemConfigurationType> systemConfiguration = systemObjectCache.getSystemConfiguration(parentResult);
			if (systemConfiguration == null) {
				return null;
			}
			return systemConfiguration.asObjectable();
	}

	@Override
	public DeploymentInformationType getDeploymentInformationConfiguration(OperationResult parentResult) throws ObjectNotFoundException, SchemaException {
		PrismObject<SystemConfigurationType> systemConfiguration = systemObjectCache.getSystemConfiguration(parentResult);
		if (systemConfiguration == null) {
			return null;
		}
			return systemConfiguration.asObjectable().getDeploymentInformation();
	}

	@Override
	public AccessCertificationConfigurationType getCertificationConfiguration(OperationResult parentResult) throws ObjectNotFoundException, SchemaException {
		PrismObject<SystemConfigurationType> systemConfiguration = systemObjectCache.getSystemConfiguration(parentResult);
		if (systemConfiguration == null) {
			return null;
		}
		return systemConfiguration.asObjectable().getAccessCertification();
	}

	@Override
	public boolean checkPassword(String userOid, ProtectedStringType password, Task task, OperationResult parentResult)
			throws ObjectNotFoundException, SchemaException {
		OperationResult result = parentResult.createMinorSubresult(CHECK_PASSWORD);
		UserType userType;
		try {
			 userType = objectResolver.getObjectSimple(UserType.class, userOid, null, task, result);
		} catch (ObjectNotFoundException e) {
			result.recordFatalError(e);
			throw e;
		}
		if (userType.getCredentials() == null || userType.getCredentials().getPassword() == null
				|| userType.getCredentials().getPassword().getValue() == null) {
			return password == null;
		}
		ProtectedStringType currentPassword = userType.getCredentials().getPassword().getValue();
		boolean cmp;
		try {
			cmp = protector.compare(password, currentPassword);
		} catch (EncryptionException e) {
			result.recordFatalError(e);
			throw new SystemException(e.getMessage(),e);
		}
		result.recordSuccess();
		return cmp;
	}

	@Override
	public List<? extends Scene> visualizeDeltas(List<ObjectDelta<? extends ObjectType>> deltas, Task task, OperationResult result) throws SchemaException, ExpressionEvaluationException {
		return visualizer.visualizeDeltas(deltas, task, result);
	}

	@Override
	@NotNull
	public Scene visualizeDelta(ObjectDelta<? extends ObjectType> delta, Task task, OperationResult result) throws SchemaException, ExpressionEvaluationException {
		return visualizer.visualizeDelta(delta, task, result);
	}

	@Override
	@NotNull
	public Scene visualizeDelta(ObjectDelta<? extends ObjectType> delta, ObjectReferenceType objectRef, Task task, OperationResult result) throws SchemaException, ExpressionEvaluationException {
		return visualizer.visualizeDelta(delta, objectRef, task, result);
	}

	@Override
	public List<ConnectorOperationalStatus> getConnectorOperationalStatus(String resourceOid, Task task, OperationResult parentResult)
			throws SchemaException, ObjectNotFoundException, CommunicationException, ConfigurationException, ExpressionEvaluationException {
		OperationResult result = parentResult.createMinorSubresult(GET_CONNECTOR_OPERATIONAL_STATUS);
		List<ConnectorOperationalStatus> status;
		try {
			status = provisioning.getConnectorOperationalStatus(resourceOid, task, result);
		} catch (SchemaException | ObjectNotFoundException | CommunicationException | ConfigurationException | ExpressionEvaluationException e) {
			result.recordFatalError(e);
			throw e;
		}
		result.computeStatus();
		return status;
	}

	@Override
	public <O extends ObjectType> MergeDeltas<O> mergeObjectsPreviewDeltas(Class<O> type, String leftOid,
			String rightOid, String mergeConfigurationName, Task task, OperationResult parentResult)
					throws ObjectNotFoundException, SchemaException, ConfigurationException, ExpressionEvaluationException, CommunicationException, SecurityViolationException {
		OperationResult result = parentResult.createMinorSubresult(MERGE_OBJECTS_PREVIEW_DELTA);

		try {

			MergeDeltas<O> mergeDeltas = objectMerger.computeMergeDeltas(type, leftOid, rightOid, mergeConfigurationName, task, result);

			result.computeStatus();
			return mergeDeltas;

		} catch (ObjectNotFoundException | SchemaException | ConfigurationException | ExpressionEvaluationException |
				CommunicationException | SecurityViolationException | RuntimeException | Error e) {
			result.recordFatalError(e);
			throw e;
		}
	}

	@Override
	public <O extends ObjectType> PrismObject<O> mergeObjectsPreviewObject(Class<O> type, String leftOid,
			String rightOid, String mergeConfigurationName, Task task, OperationResult parentResult)
					throws ObjectNotFoundException, SchemaException, ConfigurationException, ExpressionEvaluationException, CommunicationException, SecurityViolationException {
		OperationResult result = parentResult.createMinorSubresult(MERGE_OBJECTS_PREVIEW_OBJECT);

		try {

			MergeDeltas<O> mergeDeltas = objectMerger.computeMergeDeltas(type, leftOid, rightOid, mergeConfigurationName, task, result);

			if (LOGGER.isTraceEnabled()) {
				LOGGER.trace("Merge preview {} + {} deltas:\n{}", leftOid, rightOid, mergeDeltas.debugDump(1));
			}

			final PrismObject<O> objectLeft = (PrismObject<O>) objectResolver.getObjectSimple(type, leftOid, null, task, result).asPrismObject();

			if (mergeDeltas == null) {
				result.computeStatus();
				return objectLeft;
			}

			mergeDeltas.getLeftObjectDelta().applyTo(objectLeft);
			mergeDeltas.getLeftLinkDelta().applyTo(objectLeft);

			result.computeStatus();
			return objectLeft;

		} catch (ObjectNotFoundException | SchemaException | ConfigurationException | ExpressionEvaluationException |
				CommunicationException | SecurityViolationException | RuntimeException | Error e) {
			result.recordFatalError(e);
			throw e;
		}
	}

	@Override
	public <O extends ObjectType> String generateValue(ValuePolicyType policy, int defaultLength, boolean generateMinimalSize,
			PrismObject<O> object, String shortDesc, Task task, OperationResult parentResult) throws ExpressionEvaluationException, SchemaException, ObjectNotFoundException, CommunicationException, ConfigurationException, SecurityViolationException {
		return policyProcessor.generate(null, policy, defaultLength, generateMinimalSize, createOriginResolver(object, parentResult), shortDesc, task, parentResult);
	}

	@Override
	public <O extends ObjectType> void generateValue(PrismObject<O> object, PolicyItemsDefinitionType policyItemsDefinition,
			Task task, OperationResult parentResult) throws ObjectAlreadyExistsException, ExpressionEvaluationException, SchemaException, ObjectNotFoundException,
			CommunicationException, ConfigurationException, SecurityViolationException, PolicyViolationException   {
		
		OperationResult result = parentResult.createSubresult(OPERATION_GENERATE_VALUE);

			
			ValuePolicyType valuePolicy = null;
			try {
				valuePolicy = getValuePolicy(object, task, result);
			} catch (ObjectNotFoundException | SchemaException | CommunicationException
					| ConfigurationException | SecurityViolationException
					| ExpressionEvaluationException e) {
				LOGGER.error("Failed to get value policy for generating value. ", e);
				result.recordFatalError("Error while getting value policy. Reason: " + e.getMessage(), e);
				throw e;
			}

			Collection<PropertyDelta<?>> deltasToExecute = new ArrayList<>();
			for (PolicyItemDefinitionType policyItemDefinition : policyItemsDefinition.getPolicyItemDefinition()) {
				OperationResult generateValueResult = parentResult.createSubresult(OPERATION_GENERATE_VALUE);
				
				LOGGER.trace("Default value policy: {}" , valuePolicy);
				try {
					generateValue(object, valuePolicy, policyItemDefinition, task, generateValueResult);
				} catch (ExpressionEvaluationException | SchemaException | ObjectNotFoundException
						| CommunicationException | ConfigurationException | SecurityViolationException e) {
					LOGGER.error("Failed to generate value for {} ", policyItemDefinition, e);
					generateValueResult.recordFatalError("Failed to generate value for " + policyItemDefinition + ". Reason: " + e.getMessage(), e);
					policyItemDefinition.setResult(generateValueResult.createOperationResultType());
					continue;
				}
				
				//TODO: not sure about the bulk actions here
				ItemPath path = getPath(policyItemDefinition);
				if (path == null) {
					if (isExecute(policyItemDefinition)) {
						LOGGER.error("No item path defined in the target for policy item definition. Cannot generate value");
						generateValueResult.recordFatalError(
								"No item path defined in the target for policy item definition. Cannot generate value");
						continue;
					}
				}
	
				PrismPropertyDefinition<?> propertyDef = null;
				if (path != null) {
					result.addArbitraryObjectAsParam("policyItemPath", path);
					
					propertyDef = getItemDefinition(object, path);
					if (propertyDef == null) {
						if (isExecute(policyItemDefinition)) {
							LOGGER.error("No definition for property {} in object. Is the path referencing prism property?" + path,
									object);
							generateValueResult.recordFatalError("No definition for property " + path + " in object " + object
									+ ". Is the path referencing prism property?");
							continue;
						}
		
					}
				}
			// end of not sure
				
				collectDeltasForGeneratedValuesIfNeeded(object, policyItemDefinition, deltasToExecute, path, propertyDef, generateValueResult);
				generateValueResult.computeStatusIfUnknown();
			}
			result.computeStatus();
			if (!result.isAcceptable()) {
				return;
			}
		try {
			if (!deltasToExecute.isEmpty()) {
				if (object == null) {
					LOGGER.error("Cannot execute changes for generated values, no object specified in request.");
					result.recordFatalError("Cannot execute changes for generated values, no object specified in request.");
					throw new SchemaException("Cannot execute changes for generated values, no object specified in request.");
				}
					String oid = object.getOid();
					Class<O> clazz = (Class<O>) object.asObjectable().getClass();
					modelCrudService.modifyObject(clazz, oid, deltasToExecute, null, task, result);
				
			}
		} catch (ObjectNotFoundException | SchemaException | ExpressionEvaluationException
				| CommunicationException | ConfigurationException | ObjectAlreadyExistsException
				| PolicyViolationException | SecurityViolationException e) {
			LOGGER.error("Could not execute deltas for generated values. Reason: " + e.getMessage(), e);
			result.recordFatalError("Could not execute deltas for gegenerated values. Reason: "+ e.getMessage(), e);
			throw e;
		}


	}

	private boolean isExecute(PolicyItemDefinitionType policyItemDefinition) {
		if (policyItemDefinition.isExecute() == null) {
			return false;
		}
		
		return policyItemDefinition.isExecute().booleanValue();
	}
	private ItemPath getPath(PolicyItemDefinitionType policyItemDefinition) {
		PolicyItemTargetType target = policyItemDefinition.getTarget();
		if (target == null) {
			return null;
		}
		ItemPathType itemPathType = target.getPath();
		return itemPathType != null ? itemPathType.getItemPath() : null;
	}

	private <O extends ObjectType> PrismPropertyDefinition<?> getItemDefinition(PrismObject<O> object, ItemPath path) {
		ItemDefinition<?> itemDef = object.getDefinition().findItemDefinition(path);
		if (itemDef == null) {
			return null;
		} else if (!(itemDef instanceof PrismPropertyDefinition)) {
			return null;
		}

		return (PrismPropertyDefinition<?>) itemDef;
	}

	private <O extends ObjectType> void collectDeltasForGeneratedValuesIfNeeded(PrismObject<O> object,
			PolicyItemDefinitionType policyItemDefinition, Collection<PropertyDelta<?>> deltasToExecute, ItemPath path,
			PrismPropertyDefinition<?> itemDef, OperationResult result) throws SchemaException {

		Object value = policyItemDefinition.getValue();

		if (itemDef != null){
			if (ProtectedStringType.COMPLEX_TYPE.equals(itemDef.getTypeName())) {
				ProtectedStringType pst = new ProtectedStringType();
				pst.setClearValue((String) value);
				value = pst;
			} else if (PolyStringType.COMPLEX_TYPE.equals(itemDef.getTypeName())) {
				value = new PolyString((String) value);
			}
		}
		if (object == null && isExecute(policyItemDefinition)) {
			LOGGER.warn("Cannot apply generated changes and cannot execute them becasue there is no target object specified.");
			result.recordFatalError("Cannot apply generated changes and cannot execute them becasue there is no target object specified.");
			return;
		}
		if (object != null) {
			PropertyDelta<?> propertyDelta = prismContext.deltaFactory().property()
					.createModificationReplaceProperty(path, object.getDefinition(), value);
			propertyDelta.applyTo(object); // in bulk actions we need to modify original objects - hope that REST is OK with this
			if (BooleanUtils.isTrue(policyItemDefinition.isExecute())) {
				deltasToExecute.add(propertyDelta);
			}
		}
		
	}

	private <O extends ObjectType> void generateValue(PrismObject<O> object, ValuePolicyType defaultPolicy,
			PolicyItemDefinitionType policyItemDefinition, Task task, OperationResult result)
			throws ExpressionEvaluationException, SchemaException, ObjectNotFoundException, CommunicationException,
			ConfigurationException, SecurityViolationException {

		PolicyItemTargetType target = policyItemDefinition.getTarget();
		if ((target == null || ItemPathTypeUtil.isEmpty(target.getPath())) && isExecute(policyItemDefinition)) {
			LOGGER.error("Target item path must be defined");
			throw new SchemaException("Target item path must be defined");
		}
		ItemPath targetPath = null;
		
		if (target != null) {
			targetPath = target.getPath().getItemPath();
		}

		ValuePolicyType valuePolicy = resolveValuePolicy(policyItemDefinition, defaultPolicy, task, result);
		LOGGER.trace("Value policy used for generating new value : {}", valuePolicy);
		StringPolicyType stringPolicy = valuePolicy != null ? valuePolicy.getStringPolicy() : null;
		if (stringPolicy == null) {
			LOGGER.trace("No sting policy defined. Cannot generate value.");
			result.recordFatalError("No string policy defined. Cannot generate value");
			return;
//			throw new SchemaException("No value policy for " + targetPath);
		}

		String newValue = policyProcessor.generate(targetPath, valuePolicy, 10, false, createOriginResolver(object, result),
				"generating value for" + targetPath, task, result);
		policyItemDefinition.setValue(newValue);
	}

	private ValuePolicyType resolveValuePolicy(PolicyItemDefinitionType policyItemDefinition, ValuePolicyType defaultPolicy,
			Task task, OperationResult result) throws ObjectNotFoundException, SchemaException, CommunicationException, ConfigurationException, SecurityViolationException, ExpressionEvaluationException {
		if (policyItemDefinition.getValuePolicyRef() != null) {
			LOGGER.trace("Trying to resolve value policy {} for policy item definition", policyItemDefinition);
			return objectResolver.resolve(policyItemDefinition.getValuePolicyRef(), ValuePolicyType.class, null,
					"valuePolicyRef in policyItemDefinition", task, result);
		}

		return defaultPolicy;
	}

	public <O extends ObjectType> void validateValue(PrismObject<O> object, PolicyItemsDefinitionType policyItemsDefinition,
			Task task, OperationResult parentResult) throws ExpressionEvaluationException, SchemaException, ObjectNotFoundException,
			CommunicationException, ConfigurationException, SecurityViolationException, PolicyViolationException {
		ValuePolicyType valuePolicy = getValuePolicy(object, task, parentResult);
		for (PolicyItemDefinitionType policyItemDefinition : policyItemsDefinition.getPolicyItemDefinition()) {
			validateValue(object, valuePolicy, policyItemDefinition, task, parentResult);
		}
	}

	private <O extends ObjectType> ValuePolicyType getValuePolicy(PrismObject<O> object, Task task,
			OperationResult parentResult) throws ObjectNotFoundException, SchemaException, CommunicationException,
			ConfigurationException, SecurityViolationException, ExpressionEvaluationException {
		// user-level policy
		CredentialsPolicyType policy = null;
		PrismObject<UserType> user = null;
		if (object != null && object.getCompileTimeClass().isAssignableFrom(UserType.class)) {
			user = (PrismObject<UserType>) object;
			policy = getCredentialsPolicy(user, task, parentResult);
		}

		SystemConfigurationType systemConfigurationType = getSystemConfiguration(parentResult);
		if (!containsValuePolicyDefinition(policy)) {
			SecurityPolicyType securityPolicy = securityHelper.locateGlobalSecurityPolicy(user, systemConfigurationType.asPrismObject(), task, parentResult);
			if (securityPolicy != null) {
				policy = securityPolicy.getCredentials();
			}
		}

		if (!containsValuePolicyDefinition(policy)) {
			SecurityPolicyType securityPolicy = securityHelper.locateGlobalPasswordPolicy(systemConfigurationType, task, parentResult);
			if (securityPolicy != null) {
				policy = securityPolicy.getCredentials();
			}
		}

		if (containsValuePolicyDefinition(policy)){

				if (policy.getPassword().getValuePolicyRef() != null) {
					return objectResolver.resolve(policy.getPassword().getValuePolicyRef(), ValuePolicyType.class, null, "valuePolicyRef in password credential policy", task, parentResult);
				} else if (policy.getPassword().getPasswordPolicyRef() != null) {
					// DEPRECATED
					return objectResolver.resolve(policy.getPassword().getPasswordPolicyRef(), ValuePolicyType.class, null, "valuePolicyRef in password credential policy", task, parentResult);
				}
		}

		return null;
	}

	private boolean containsValuePolicyDefinition(CredentialsPolicyType policy) {
		if (policy == null) {
			return false;
		}

		if (policy.getPassword() == null) {
			return false;
		}

		if (policy.getPassword().getValuePolicyRef() != null) {
			return true;
		}

		if (policy.getPassword().getPasswordPolicyRef() != null) {
			return true;
		}

		return false;
	}

	private <T, O extends ObjectType> boolean validateValue(PrismObject<O> object, ValuePolicyType policy, PolicyItemDefinitionType policyItemDefinition, Task task, OperationResult parentResult) throws ExpressionEvaluationException, SchemaException, ObjectNotFoundException, CommunicationException, ConfigurationException, SecurityViolationException, PolicyViolationException {

		ValuePolicyType stringPolicy = resolveValuePolicy(policyItemDefinition, policy, task, parentResult);

		Object value = policyItemDefinition.getValue();
		String valueToValidate;
		if (value instanceof RawType) {
			valueToValidate = ((RawType) value).getParsedRealValue(String.class);
		} else {
			valueToValidate = (String) value;
		}
		
		List<String> valuesToValidate = new ArrayList<>();
		PolicyItemTargetType target = policyItemDefinition.getTarget();
		ItemPath path = target != null ? target.getPath().getItemPath() : null;
		if (StringUtils.isNotEmpty(valueToValidate)) {
			valuesToValidate.add(valueToValidate);
		} else {
			if (target == null || target.getPath() == null) {
				LOGGER.error("Target item path must be defined");
				parentResult.recordFatalError("Target item path must be defined");
				throw new SchemaException("Target item path must be defined");
			}
			if (object == null) {
				LOGGER.error("Object which values should be validated is null. Nothing to validate.");
				parentResult.recordFatalError("Object which values should be validated is null. Nothing to validate.");
				throw new SchemaException("Object which values should be validated is null. Nothing to validate.");
			}
			
			PrismProperty<T> property = object.findProperty(path);
			if (property == null || property.isEmpty()) {
				LOGGER.error("Attribute {} has no value. Nothing to validate.", property);
				parentResult.recordFatalError("Attribute " + property + " has no value. Nothing to validate");
				throw new SchemaException("Attribute " + property + " has no value. Nothing to validate");
			}


			PrismPropertyDefinition<T> itemToValidateDefinition = property.getDefinition();
			QName definitionName = itemToValidateDefinition.getTypeName();
			if (!isSupportedType(definitionName)) {
				LOGGER.error("Trying to validate string policy on the property of type {} failed. Unsupported type.",
						itemToValidateDefinition);
				parentResult.recordFatalError("Trying to validate string policy on the property of type "
						+ itemToValidateDefinition + " failed. Unsupported type.");
				throw new SchemaException("Trying to validate string policy on the property of type "
						+ itemToValidateDefinition + " failed. Unsupported type.");
			}

			if (itemToValidateDefinition.isSingleValue()) {
				if (definitionName.equals(PolyStringType.COMPLEX_TYPE)) {
					valueToValidate = ((PolyString) property.getRealValue()).getOrig();

				} else if (definitionName.equals(ProtectedStringType.COMPLEX_TYPE)){
					ProtectedStringType protectedString = ((ProtectedStringType) property.getRealValue());
					valueToValidate = getClearValue(protectedString);


				} else {
					valueToValidate = (String) property.getRealValue();
				}
				valuesToValidate.add(valueToValidate);
			} else {
				if (definitionName.equals(DOMUtil.XSD_STRING)) {
					valuesToValidate.addAll(property.getRealValues(String.class));
				} else if (definitionName.equals(ProtectedStringType.COMPLEX_TYPE)) {
					for (ProtectedStringType protectedString : property.getRealValues(ProtectedStringType.class)) {
						valuesToValidate.add(getClearValue(protectedString));
					}
				} else {
					for (PolyString val : property.getRealValues(PolyString.class)) {
						valuesToValidate.add(val.getOrig());
					}
				}
			}

		}

		for (String newValue : valuesToValidate) {
			OperationResult result = parentResult.createSubresult(OPERATION_VALIDATE_VALUE + ".value");
			if (path != null ) result.addParam("path", path.toString());
			result.addParam("valueToValidate", newValue);
//			if (stringPolicy == null) {
//				stringPolicy = new ValuePolicyType();
//				stringPolicy.setName(PolyString.toPolyStringType(new PolyString("Default policy")));
//			}
			
			ObjectValuePolicyEvaluator evaluator = new ObjectValuePolicyEvaluator(prismContext);
			evaluator.setValuePolicy(stringPolicy);
			evaluator.setValuePolicyProcessor(policyProcessor);
			evaluator.setProtector(protector);
			evaluator.setValueItemPath(path);
			evaluator.setOriginResolver(getOriginResolver(object));
			evaluator.setTask(task);
			evaluator.setShortDesc(" rest validate ");
			if (object != null && path != null && path.isSuperPathOrEquivalent(SchemaConstants.PATH_PASSWORD)) {
				evaluator.setSecurityPolicy(getSecurityPolicy((PrismObject<UserType>) object, task, parentResult));
				PrismContainer<PasswordType> password = object.findContainer(SchemaConstants.PATH_PASSWORD);
				PasswordType passwordType = null;
				if (password != null) {
					PrismContainerValue<PasswordType> passwordPcv = password.getValue();
					passwordType = passwordPcv != null ? passwordPcv.asContainerable() : null;
				}
				evaluator.setOldCredentialType(passwordType);
			}
			evaluator.setNow(clock.currentTimeXMLGregorianCalendar());
			LOGGER.trace("Validating value started");
			OperationResult subResult = evaluator.validateStringValue(newValue);
			LOGGER.trace("Validating value finished");
			result.addSubresult(subResult);
//			
			result.computeStatus();
			
//			if (!policyProcessor.validateValue(newValue, stringPolicy, createOriginResolver(object, result), "validate value " + (path!= null ? "for " + path : "") + " for " + object + " value " + valueToValidate, task, result)) {
//				result.recordFatalError("Validation for value " + newValue + " against policy " + stringPolicy + " failed");
//				LOGGER.error("Validation for value {} against policy {} failed", newValue, stringPolicy);
//			}
			
		}

		parentResult.computeStatus();
		policyItemDefinition.setResult(parentResult.createOperationResultType());

		return parentResult.isAcceptable();

	}

	private <O extends ObjectType> AbstractValuePolicyOriginResolver<O> getOriginResolver(PrismObject<O> object) {
		if (object != null && UserType.class.equals(object.getCompileTimeClass())) {
			return (AbstractValuePolicyOriginResolver) new UserValuePolicyOriginResolver((PrismObject<UserType>) object, objectResolver);
		}
		
		//TODO not supported yet, throw exception instead of null???
		return null;
	}
	
	private <O extends ObjectType> AbstractValuePolicyOriginResolver<O> createOriginResolver(PrismObject<O> object, OperationResult result) throws SchemaException {
		if (object == null) {
			return null;
		}
		if (object.canRepresent(UserType.class)) {
			return (AbstractValuePolicyOriginResolver<O>) new UserValuePolicyOriginResolver((PrismObject<UserType>) object, objectResolver);
		}
		if (object.canRepresent(ShadowType.class)) {
			return (AbstractValuePolicyOriginResolver<O>) new ShadowValuePolicyOriginResolver((PrismObject<ShadowType>) object, objectResolver);
		}
		SchemaException e = new SchemaException("Unsupport object type "+object);
		result.recordFatalError(e);
		throw e;
	}

	private boolean isSupportedType(QName type) {

		if (QNameUtil.qNameToUri(type).equals(QNameUtil.qNameToUri(DOMUtil.XSD_STRING))){
			return true;
		}

		if (QNameUtil.qNameToUri(type).equals(QNameUtil.qNameToUri(PolyStringType.COMPLEX_TYPE))) {
			return true;
		}

		if (QNameUtil.qNameToUri(type).equals(QNameUtil.qNameToUri(ProtectedStringType.COMPLEX_TYPE))) {
			return true;
		}

		return false;
	}

	private String getClearValue(ProtectedStringType protectedString) throws SchemaException, PolicyViolationException {
		try {
			if (protectedString.isEncrypted()) {

				return protector.decryptString(protectedString);

			} else if (protectedString.getClearValue() != null) {
				return protector.decryptString(protectedString);
			} else if (protectedString.isHashed()) {
				throw new SchemaException("Cannot validate value of hashed password");
			}
		} catch (EncryptionException e) {
			throw new PolicyViolationException(e.getMessage(), e);
		}
		return null;
	}

	// TODO TODO TODO deduplicate this somehow!

	@NotNull
	@Override
	public List<ObjectReferenceType> getDeputyAssignees(AbstractWorkItemType workItem, Task task, OperationResult parentResult)
			throws SchemaException {
		OperationResult result = parentResult.createMinorSubresult(GET_DEPUTY_ASSIGNEES);
		RepositoryCache.enter();
		try {
			Set<String> oidsToSkip = new HashSet<>();
			List<ObjectReferenceType> deputies = new ArrayList<>();
			workItem.getAssigneeRef().forEach(a -> oidsToSkip.add(a.getOid()));
			getDeputyAssignees(deputies, workItem, oidsToSkip, task, result);
			result.computeStatusIfUnknown();
			return deputies;
		} catch (Throwable t) {
			result.recordFatalError(t.getMessage(), t);
			throw t;
		} finally {
			RepositoryCache.exit();
		}
	}

	@NotNull
	@Override
	public List<ObjectReferenceType> getDeputyAssignees(ObjectReferenceType assigneeRef, QName limitationItemName, Task task,
			OperationResult parentResult) throws SchemaException {
		OperationResult result = parentResult.createMinorSubresult(GET_DEPUTY_ASSIGNEES);
		RepositoryCache.enter();
		try {
			Set<String> oidsToSkip = new HashSet<>();
			oidsToSkip.add(assigneeRef.getOid());
			List<ObjectReferenceType> deputies = new ArrayList<>();
			getDeputyAssigneesNoWorkItem(deputies, assigneeRef, limitationItemName, oidsToSkip, task, result);
			result.computeStatusIfUnknown();
			return deputies;
		} catch (Throwable t) {
			result.recordFatalError(t.getMessage(), t);
			throw t;
		} finally {
			RepositoryCache.exit();
		}
	}

	private void getDeputyAssignees(List<ObjectReferenceType> deputies, AbstractWorkItemType workItem, Set<String> oidsToSkip,
			Task task, OperationResult result) throws SchemaException {
		List<PrismReferenceValue> assigneeReferencesToQuery = workItem.getAssigneeRef().stream()
				.map(assigneeRef -> assigneeRef.clone().relation(PrismConstants.Q_ANY).asReferenceValue())
				.collect(Collectors.toList());
		ObjectQuery query = prismContext.queryFor(UserType.class)
				.item(UserType.F_DELEGATED_REF).ref(assigneeReferencesToQuery)
				.build();
		SearchResultList<PrismObject<UserType>> potentialDeputies = cacheRepositoryService
				.searchObjects(UserType.class, query, null, result);
		for (PrismObject<UserType> potentialDeputy : potentialDeputies) {
			if (oidsToSkip.contains(potentialDeputy.getOid())) {
				continue;
			}
			if (determineDeputyValidity(potentialDeputy, workItem.getAssigneeRef(), workItem, OtherPrivilegesLimitationType.F_APPROVAL_WORK_ITEMS, task, result)) {
				deputies.add(ObjectTypeUtil.createObjectRefWithFullObject(potentialDeputy, prismContext));
				oidsToSkip.add(potentialDeputy.getOid());
			}
		}
	}

	private void getDeputyAssigneesNoWorkItem(List<ObjectReferenceType> deputies, ObjectReferenceType assigneeRef,
			QName limitationItemName, Set<String> oidsToSkip,
			Task task, OperationResult result) throws SchemaException {
		PrismReferenceValue assigneeReferenceToQuery = assigneeRef.clone().relation(PrismConstants.Q_ANY).asReferenceValue();
		ObjectQuery query = prismContext.queryFor(UserType.class)
				.item(UserType.F_DELEGATED_REF).ref(assigneeReferenceToQuery)
				.build();
		SearchResultList<PrismObject<UserType>> potentialDeputies = cacheRepositoryService
				.searchObjects(UserType.class, query, null, result);
		for (PrismObject<UserType> potentialDeputy : potentialDeputies) {
			if (oidsToSkip.contains(potentialDeputy.getOid())) {
				continue;
			}
			if (determineDeputyValidity(potentialDeputy, Collections.singletonList(assigneeRef), null, limitationItemName, task, result)) {
				deputies.add(ObjectTypeUtil.createObjectRefWithFullObject(potentialDeputy, prismContext));
				oidsToSkip.add(potentialDeputy.getOid());
			}
		}
	}

	private boolean determineDeputyValidity(PrismObject<UserType> potentialDeputy, List<ObjectReferenceType> assignees,
			@Nullable AbstractWorkItemType workItem, QName privilegeLimitationItemName, Task task, OperationResult result) {
		AssignmentEvaluator.Builder<UserType> builder =
				new AssignmentEvaluator.Builder<UserType>()
						.repository(cacheRepositoryService)
						.focusOdo(new ObjectDeltaObject<>(potentialDeputy, null, potentialDeputy))
						.channel(null)
						.objectResolver(objectResolver)
						.systemObjectCache(systemObjectCache)
						.relationRegistry(relationRegistry)
						.prismContext(prismContext)
						.mappingFactory(mappingFactory)
						.mappingEvaluator(mappingEvaluator)
						.activationComputer(activationComputer)
						.now(clock.currentTimeXMLGregorianCalendar())
						.loginMode(true)
						// We do not have real lens context here. But the push methods in ModelExpressionThreadLocalHolder
						// will need something to push on the stack. So give them context placeholder.
						.lensContext(new LensContextPlaceholder<>(potentialDeputy, prismContext));
		AssignmentEvaluator<UserType> assignmentEvaluator = builder.build();

		for (AssignmentType assignmentType: potentialDeputy.asObjectable().getAssignment()) {
			if (!DeputyUtils.isDelegationAssignment(assignmentType, relationRegistry)) {
				continue;
			}
			try {
				ItemDeltaItem<PrismContainerValue<AssignmentType>, PrismContainerDefinition<AssignmentType>> assignmentIdi = new ItemDeltaItem<>();
				assignmentIdi.setItemOld(LensUtil.createAssignmentSingleValueContainerClone(assignmentType));
				assignmentIdi.recompute();
				// TODO some special mode for verification of the validity - we don't need complete calculation here!
				EvaluatedAssignment<UserType> assignment = assignmentEvaluator
						.evaluate(assignmentIdi, PlusMinusZero.ZERO, false, potentialDeputy.asObjectable(),
								potentialDeputy.toString(), task, result);
				if (!assignment.isValid()) {
					continue;
				}
				for (EvaluatedAssignmentTarget target : assignment.getRoles().getNonNegativeValues()) {
					if (target.getTarget() != null && target.getTarget().getOid() != null
							&& DeputyUtils.isDelegationPath(target.getAssignmentPath(), relationRegistry)
							&& ObjectTypeUtil.containsOid(assignees, target.getTarget().getOid())) {
						List<OtherPrivilegesLimitationType> limitations = DeputyUtils.extractLimitations(target.getAssignmentPath());
						if (workItem != null && DeputyUtils.limitationsAllow(limitations, privilegeLimitationItemName, workItem)
								|| workItem == null && DeputyUtils.limitationsAllow(limitations, privilegeLimitationItemName)) {
							return true;
						}
					}
				}
			} catch (CommonException e) {
				LoggingUtils.logUnexpectedException(LOGGER, "Couldn't verify 'deputy' relation between {} and {} for work item {}; assignment: {}",
						e, potentialDeputy, assignees, workItem, assignmentType);
			}
		}
		return false;
	}

	@Override
	public ActivationStatusType getAssignmentEffectiveStatus(String lifecycleStatus, ActivationType activationType) {
		return activationComputer.getEffectiveStatus(lifecycleStatus, activationType, null);
	}
	
	@Override
	public MidPointPrincipal assumePowerOfAttorney(PrismObject<UserType> donor, Task task, OperationResult result) throws SchemaException, SecurityViolationException, ObjectNotFoundException, ExpressionEvaluationException, CommunicationException, ConfigurationException {
		MidPointPrincipal attorneyPrincipal = securityContextManager.getPrincipal();
		MidPointPrincipal donorPrincipal =  securityEnforcer.createDonorPrincipal(attorneyPrincipal, ModelAuthorizationAction.ATTORNEY.getUrl(), donor, task, result);

		// TODO: audit switch

		securityContextManager.setupPreAuthenticatedSecurityContext(donorPrincipal);
		
		return donorPrincipal;
	}
	
	@Override
	public MidPointPrincipal dropPowerOfAttorney(Task task, OperationResult result) throws SchemaException, SecurityViolationException, ObjectNotFoundException, ExpressionEvaluationException, CommunicationException, ConfigurationException {
		MidPointPrincipal donorPrincipal = securityContextManager.getPrincipal();
		if (donorPrincipal.getAttorney() == null) {
			throw new IllegalStateException("Attempt to drop attorney powers using non-donor principal "+donorPrincipal);
		}
		MidPointPrincipal previousPrincipal = donorPrincipal.getPreviousPrincipal();
		if (previousPrincipal == null) {
			throw new IllegalStateException("Attempt to drop attorney powers, but no previous principal in "+donorPrincipal);
		}
		
		// TODO: audit switch
		
		// TODO: maybe refresh previous principal using userProfileService?
		securityContextManager.setupPreAuthenticatedSecurityContext(previousPrincipal);
		
		return previousPrincipal;
	}

	@Override
	@NotNull
	public LocalizableMessageType createLocalizableMessageType(LocalizableMessageTemplateType template,
			Map<QName, Object> variables, Task task, OperationResult result)
			throws ObjectNotFoundException, SchemaException, ExpressionEvaluationException, CommunicationException,
			ConfigurationException, SecurityViolationException {
		ExpressionVariables vars = new ExpressionVariables();
		vars.addVariableDefinitions(variables);
		return LensUtil.interpretLocalizableMessageTemplate(template, vars, expressionFactory, prismContext, task, result);
	}

	@Override
	public ExecuteCredentialResetResponseType executeCredentialsReset(PrismObject<UserType> user,
			ExecuteCredentialResetRequestType executeCredentialResetRequest, Task task, OperationResult parentResult)
			throws ObjectNotFoundException, SchemaException, CommunicationException, ConfigurationException,
			SecurityViolationException, ExpressionEvaluationException, ObjectAlreadyExistsException, PolicyViolationException {
		LocalizableMessageBuilder builder = new LocalizableMessageBuilder();
		
		ExecuteCredentialResetResponseType response = new ExecuteCredentialResetResponseType(prismContext);
		
		String resetMethod = executeCredentialResetRequest.getResetMethod();
		if (StringUtils.isBlank(resetMethod)) {
			LocalizableMessage localizableMessage = builder.fallbackMessage("Failed to execute reset password. Bad request.").key("execute.reset.credential.bad.request").build();
			response = response.message(LocalizationUtil.createLocalizableMessageType(localizableMessage));
			throw new SchemaException(localizableMessage);
			
		}
		
		SecurityPolicyType securityPolicy = getSecurityPolicy(user, task, parentResult);
		CredentialsResetPolicyType resetPolicyType = securityPolicy.getCredentialsReset();
		//TODO: search according tot he credentialID and others
		if (resetPolicyType == null) {
			LocalizableMessage localizableMessage = builder.fallbackMessage("Failed to execute reset password. Bad configuration.").key("execute.reset.credential.bad.configuration").build();
			response = response.message(LocalizationUtil.createLocalizableMessageType(localizableMessage));
			throw new SchemaException(localizableMessage);
		}
		
		if (!resetMethod.equals(resetPolicyType.getName())) {
			LocalizableMessage localizableMessage = builder.fallbackMessage("Failed to execute reset password. Bad method.").key("execute.reset.credential.bad.method").build();
			response = response.message(LocalizationUtil.createLocalizableMessageType(localizableMessage));
			throw new SchemaException(localizableMessage);
		}
		
		
		CredentialSourceType credentialSourceType = resetPolicyType.getNewCredentialSource();
		
		if (credentialSourceType == null) {
			//TODO: go through deprecated functionality
			LocalizableMessage localizableMessage = builder.fallbackMessage("Failed to execute reset password. No credential source.").key("execute.reset.credential.no.credential.source").build();
			response = response.message(LocalizationUtil.createLocalizableMessageType(localizableMessage));
			//for now just let the user know that he needs to specify it
			return response;
		}
		
		ValuePolicyType valuePolicy = getValuePolicy(user, task, parentResult);
		
		ObjectDelta<UserType> userDelta = null;
		if (credentialSourceType.getUserEntry() != null) {
			PolicyItemDefinitionType policyItemDefinitione = new PolicyItemDefinitionType();
			policyItemDefinitione.setValue(executeCredentialResetRequest.getUserEntry());
			
			if (!validateValue(user, valuePolicy, policyItemDefinitione, task, parentResult)) {
				LOGGER.error("Cannot execute reset password. New password doesn't satisfy policy constraints");
				parentResult.recordFatalError("Cannot execute reset password. New password doesn't satisfy policy constraints");
				LocalizableMessage localizableMessage = builder.fallbackMessage("New password doesn't satisfy policy constraints.").key("execute.reset.credential.validation.failed").build();
				throw new PolicyViolationException(localizableMessage);
			}
			
			ProtectedStringType newProtectedPassword = new ProtectedStringType();
			newProtectedPassword.setClearValue(executeCredentialResetRequest.getUserEntry());
			userDelta = ObjectDeltaCreationUtil.createModificationReplaceProperty(UserType.class, user.getOid(),
					SchemaConstants.PATH_PASSWORD_VALUE, prismContext, newProtectedPassword);

		}
		
		if (BooleanUtils.isTrue(resetPolicyType.isForceChange())) {
			if (userDelta != null) {
				userDelta.addModificationReplaceProperty(SchemaConstants.PATH_PASSWORD_FORCE_CHANGE, Boolean.TRUE);
			}
		}
		

		try {
		Collection<ObjectDeltaOperation<? extends ObjectType>> result = modelService.executeChanges(
				MiscUtil.createCollection(userDelta), ModelExecuteOptions.createRaw(), task, parentResult);
		} catch (ObjectNotFoundException | SchemaException | CommunicationException | ConfigurationException 
			| SecurityViolationException | ExpressionEvaluationException | ObjectAlreadyExistsException | PolicyViolationException e) {
			response.message(LocalizationUtil.createForFallbackMessage("Failed to reset credential: " + e.getMessage()));
			throw e;
		}

		parentResult.recomputeStatus();
		LocalizableMessage message = builder.fallbackMessage("Reset password was successful").key("execute.reset.credential.successful").fallbackLocalizableMessage(null).build();
		response.setMessage(LocalizationUtil.createLocalizableMessageType(message));
		
		return response;
	}
	
	
	@Override
	public void refreshPrincipal(String oid) throws ObjectNotFoundException, SchemaException, CommunicationException, ConfigurationException, SecurityViolationException, ExpressionEvaluationException {
		try {
			MidPointPrincipal principal = userProfileService.getPrincipalByOid(oid);
			securityContextManager.setupPreAuthenticatedSecurityContext(principal);
		} catch (Throwable e) {
			LOGGER.error("Cannot refresh authentication for user identified with" + oid);
			throw e;
		}
	}

	@Override
	public List<RelationDefinitionType> getRelationDefinitions() {
		return relationRegistry.getRelationDefinitions();
	}

	@NotNull
	@Override
	public TaskType submitTaskFromTemplate(String templateTaskOid, List<Item<?, ?>> extensionItems, Task opTask, OperationResult parentResult)
			throws CommunicationException, ObjectNotFoundException, SchemaException, SecurityViolationException,
			ConfigurationException, ExpressionEvaluationException, ObjectAlreadyExistsException, PolicyViolationException {
		OperationResult result = parentResult.createMinorSubresult(SUBMIT_TASK_FROM_TEMPLATE);
		try {
			MidPointPrincipal principal = securityContextManager.getPrincipal();
			if (principal == null) {
				throw new SecurityViolationException("No current user");
			}
			TaskType newTask = modelService.getObject(TaskType.class, templateTaskOid,
					createCollection(createExecutionPhase()), opTask, result).asObjectable();
			newTask.setName(PolyStringType.fromOrig(newTask.getName().getOrig() + " " + (int) (Math.random() * 10000)));
			newTask.setOid(null);
			newTask.setTaskIdentifier(null);
			newTask.setOwnerRef(createObjectRef(principal.getUser(), prismContext));
			newTask.setExecutionStatus(RUNNABLE);
			for (Item<?, ?> extensionItem : extensionItems) {
				newTask.asPrismObject().getExtension().add(extensionItem.clone());
			}
			ObjectDelta<TaskType> taskAddDelta = ObjectDeltaCreationUtil.createAddDelta(newTask.asPrismObject());
			modelService.executeChanges(singleton(taskAddDelta), null, opTask, result);
			result.computeStatus();
			return newTask;
		} catch (Throwable t) {
			result.recordFatalError("Couldn't submit task from template: " + t.getMessage(), t);
			throw t;
		}
	}

	@NotNull
	@Override
	public TaskType submitTaskFromTemplate(String templateTaskOid, Map<QName, Object> extensionValues, Task opTask, OperationResult parentResult)
			throws CommunicationException, ObjectNotFoundException, SchemaException, SecurityViolationException,
			ConfigurationException, ExpressionEvaluationException, ObjectAlreadyExistsException, PolicyViolationException {
		PrismContainerDefinition<?> extDef = prismContext.getSchemaRegistry()
				.findObjectDefinitionByCompileTimeClass(TaskType.class).findContainerDefinition(TaskType.F_EXTENSION);
		List<Item<?, ?>> extensionItems = ObjectTypeUtil.mapToExtensionItems(extensionValues, extDef, prismContext);
		return submitTaskFromTemplate(templateTaskOid, extensionItems, opTask, parentResult);
	}

	@Override
	public <O extends ObjectType> ArchetypeInteractionSpecification getInteractionSpecification(PrismObject<O> object, OperationResult result) throws SchemaException, ConfigurationException {
		if (object == null) {
			return null;
		}
		if (!object.canRepresent(AssignmentHolderType.class)) {
			return getArchetypePolicyLegacy(object, result);
		}
		List<ObjectReferenceType> archetypeRefs = ((AssignmentHolderType)object.asObjectable()).getArchetypeRef();
		if (archetypeRefs == null || archetypeRefs.isEmpty()) {
			return getArchetypePolicyLegacy(object, result);
		}
		if (archetypeRefs.size() > 1) {
			throw new SchemaException("Only a single archetype for an object is supported: "+object);
		}
		ObjectReferenceType archetypeRef = archetypeRefs.get(0);
		
		PrismObject<ArchetypeType> archetype;
		try {
			archetype = systemObjectCache.getArchetype(archetypeRef.getOid(), result);
		} catch (ObjectNotFoundException e) {
			LOGGER.warn("Archetype {} for object {} cannot be found", archetypeRef.getOid(), object);
			return getArchetypePolicyLegacy(object, result);
		}
		ArchetypePolicyType archetypePolicy = archetype.asObjectable().getArchetypePolicy();
		ArchetypeInteractionSpecification archetypeSpec = new ArchetypeInteractionSpecification();
		archetypeSpec.setArchetypePolicy(archetypePolicy);
		return archetypeSpec;
	}

	private <O extends ObjectType> ArchetypeInteractionSpecification getArchetypePolicyLegacy(PrismObject<O> object, OperationResult result) throws SchemaException, ConfigurationException {
		SystemConfigurationType systemConfiguration;
		try {
			systemConfiguration = getSystemConfiguration(result);
		} catch (ObjectNotFoundException e) {
			// This can happen in tests
			return null;
		}
		ObjectPolicyConfigurationType objectPolicyConfiguration = ModelUtils.determineObjectPolicyConfiguration(object, systemConfiguration);
		if (objectPolicyConfiguration == null) {
			return null;
		}
		ArchetypeInteractionSpecification archetypeSpec = new ArchetypeInteractionSpecification();
		archetypeSpec.setArchetypePolicy(objectPolicyConfiguration);
		return archetypeSpec;
	}

}<|MERGE_RESOLUTION|>--- conflicted
+++ resolved
@@ -494,11 +494,7 @@
 		orderConstraintsList.add(orderConstraints);
 		try {
 			ObjectFilter filter = securityEnforcer.preProcessObjectFilter(ModelAuthorizationAction.AUTZ_ACTIONS_URLS_ASSIGN,
-<<<<<<< HEAD
-					AuthorizationPhaseType.REQUEST, targetType, focus, AllFilter.createAll(), null, orderConstraintsList, task, result);
-=======
-					AuthorizationPhaseType.REQUEST, targetType, focus, FilterCreationUtil.createAll(prismContext), null, task, result);
->>>>>>> 3057532f
+					AuthorizationPhaseType.REQUEST, targetType, focus, FilterCreationUtil.createAll(prismContext), null, orderConstraintsList, task, result);
 			LOGGER.trace("assignableRoleSpec filter: {}", filter);
 			spec.setFilter(filter);
 			if (filter instanceof NoneFilter) {
@@ -1745,7 +1741,7 @@
 			throw new SchemaException("Only a single archetype for an object is supported: "+object);
 		}
 		ObjectReferenceType archetypeRef = archetypeRefs.get(0);
-		
+
 		PrismObject<ArchetypeType> archetype;
 		try {
 			archetype = systemObjectCache.getArchetype(archetypeRef.getOid(), result);
