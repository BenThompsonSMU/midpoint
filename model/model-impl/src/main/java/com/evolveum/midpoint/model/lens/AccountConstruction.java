--- conflicted
+++ resolved
@@ -74,11 +74,7 @@
  * This class is Serializable but it is not in fact serializable. It implements Serializable interface only
  * to be storable in the PrismPropertyValue.
  */
-<<<<<<< HEAD
-public class AccountConstruction<F extends FocusType> implements DebugDumpable, Dumpable {
-=======
-public class AccountConstruction implements DebugDumpable, Dumpable, Serializable {
->>>>>>> 3374c1ad
+public class AccountConstruction<F extends FocusType> implements DebugDumpable, Dumpable, Serializable {
 
 	private AssignmentPath assignmentPath;
 	private ConstructionType accountConstructionType;
