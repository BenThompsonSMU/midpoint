/*
 * Copyright (c) 2010-2019 Evolveum
 *
 * Licensed under the Apache License, Version 2.0 (the "License");
 * you may not use this file except in compliance with the License.
 * You may obtain a copy of the License at
 *
 *     http://www.apache.org/licenses/LICENSE-2.0
 *
 * Unless required by applicable law or agreed to in writing, software
 * distributed under the License is distributed on an "AS IS" BASIS,
 * WITHOUT WARRANTIES OR CONDITIONS OF ANY KIND, either express or implied.
 * See the License for the specific language governing permissions and
 * limitations under the License.
 */
package com.evolveum.midpoint.model.impl.lens;

import com.evolveum.midpoint.model.api.ModelExecuteOptions;
import com.evolveum.midpoint.model.api.ProgressInformation;
import com.evolveum.midpoint.model.api.ProgressListener;
import com.evolveum.midpoint.model.api.context.*;
import com.evolveum.midpoint.model.api.util.ClockworkInspector;
import com.evolveum.midpoint.prism.Containerable;
import com.evolveum.midpoint.prism.PrismContainer;
import com.evolveum.midpoint.prism.PrismContext;
import com.evolveum.midpoint.prism.PrismObject;
import com.evolveum.midpoint.prism.delta.DeltaSetTriple;
import com.evolveum.midpoint.prism.delta.ObjectDelta;
import com.evolveum.midpoint.provisioning.api.ProvisioningService;
import com.evolveum.midpoint.repo.api.ConflictWatcher;
import com.evolveum.midpoint.repo.api.RepositoryService;
import com.evolveum.midpoint.schema.ObjectDeltaOperation;
import com.evolveum.midpoint.schema.ObjectTreeDeltas;
import com.evolveum.midpoint.schema.ResourceShadowDiscriminator;
import com.evolveum.midpoint.schema.expression.ExpressionProfile;
import com.evolveum.midpoint.schema.result.OperationResult;
import com.evolveum.midpoint.schema.util.MiscSchemaUtil;
import com.evolveum.midpoint.task.api.Task;
import com.evolveum.midpoint.util.DebugUtil;
import com.evolveum.midpoint.util.LocalizableMessage;
import com.evolveum.midpoint.util.QNameUtil;
import com.evolveum.midpoint.util.TreeNode;
import com.evolveum.midpoint.util.exception.*;
import com.evolveum.midpoint.util.logging.Trace;
import com.evolveum.midpoint.util.logging.TraceManager;
import com.evolveum.midpoint.xml.ns._public.common.common_3.*;
import org.apache.commons.collections4.CollectionUtils;
import org.apache.commons.lang.StringUtils;
import org.apache.commons.lang.Validate;
import org.jetbrains.annotations.NotNull;
import org.jetbrains.annotations.Nullable;

import javax.xml.namespace.QName;
import java.util.*;
import java.util.Map.Entry;

/**
 * @author semancik
 *
 */
public class LensContext<F extends ObjectType> implements ModelContext<F> {

	private static final long serialVersionUID = -778283437426659540L;
	private static final String DOT_CLASS = LensContext.class.getName() + ".";

	private static final Trace LOGGER = TraceManager.getTrace(LensContext.class);

	private ModelState state = ModelState.INITIAL;

	@NotNull private final transient List<ConflictWatcher> conflictWatchers = new ArrayList<>();

	private int conflictResolutionAttemptNumber;
	
	// For use with personas
	private String ownerOid;
	
	transient private PrismObject<UserType> cachedOwner;
	
	transient private SecurityPolicyType globalSecurityPolicy;

	/**
	 * Channel that is the source of primary change (GUI, live sync, import,
	 * ...)
	 */
	private String channel;

	private LensFocusContext<F> focusContext;
	private Collection<LensProjectionContext> projectionContexts = new ArrayList<>();

	/**
	 * EXPERIMENTAL. A trace of resource objects that once existed but were
	 * unlinked or deleted, and the corresponding contexts were rotten and
	 * removed afterwards.
	 *
	 * Necessary to evaluate old state of hasLinkedAccount.
	 *
	 * TODO implement as non-transient. TODO consider storing whole projection
	 * contexts here.
	 */
	transient private Collection<ResourceShadowDiscriminator> historicResourceObjects;

	private Class<F> focusClass;

	private boolean lazyAuditRequest = false; // should be the request audited
												// just before the execution is
												// audited?
	private boolean requestAudited = false; // was the request audited?
	private boolean executionAudited = false; // was the execution audited?
	private LensContextStatsType stats = new LensContextStatsType();

	/**
	 * Metadata of the request. Metadata recorded when the operation has
	 * started. Currently only the requestor related data (requestTimestamp, requestorRef)
	 * are collected. But later other metadata may be used.
	 */
	private MetadataType requestMetadata;

	/*
	 * Executed deltas from rotten contexts.
	 */
	private List<LensObjectDeltaOperation<?>> rottenExecutedDeltas = new ArrayList<>();

	transient private ObjectTemplateType focusTemplate;
	transient private ProjectionPolicyType accountSynchronizationSettings;

	transient private DeltaSetTriple<EvaluatedAssignmentImpl<?>> evaluatedAssignmentTriple;

	/**
	 * Just a cached copy. Keep it in context so we do not need to reload it all
	 * the time.
	 */
	transient private PrismObject<SystemConfigurationType> systemConfiguration;

	/**
	 * True if we want to reconcile all accounts in this context.
	 */
	private boolean doReconciliationForAllProjections = false;

	/**
	 * If set to true then all operations are considered to be
	 * in execution phase - for the purpose of authorizations and auditing.
	 * This is used in case that the whole operation (context) is a
	 * secondary change, e.g. in case that persona is provisioned.
	 */
	private boolean executionPhaseOnly = false;

	/**
	 * Current wave of computation and execution.
	 */
	int projectionWave = 0;

	/**
	 * Current wave of execution.
	 */
	int executionWave = 0;

	private String triggeredResourceOid;

	/**
	 * At this level, isFresh == false means that deeper recomputation has to be
	 * carried out.
	 */
	transient private boolean isFresh = false;
	private boolean isRequestAuthorized = false;

	/**
	 * Cache of resource instances. It is used to reduce the number of read
	 * (getObject) calls for ResourceType objects.
	 */
	transient private Map<String, ResourceType> resourceCache;

	transient private PrismContext prismContext;

	transient private ProvisioningService provisioningService;

	private ModelExecuteOptions options;

	/**
	 * Used mostly in unit tests.
	 */
	transient private ClockworkInspector inspector;

	/**
	 * User feedback.
	 */
	transient private Collection<ProgressListener> progressListeners;

	private Map<String, Long> sequences = new HashMap<>();

	/**
	 * Moved from ProjectionValuesProcessor TODO consider if necessary to
	 * serialize to XML
	 */
	private List<LensProjectionContext> conflictingProjectionContexts = new ArrayList<>();

	transient private boolean preview;

	transient private Map<String,Collection<Containerable>> hookPreviewResultsMap;

	@NotNull transient private final List<ObjectReferenceType> operationApprovedBy = new ArrayList<>();
	@NotNull transient private final List<String> operationApproverComments = new ArrayList<>();

	public LensContext(Class<F> focusClass, PrismContext prismContext,
			ProvisioningService provisioningService) {
		Validate.notNull(prismContext, "No prismContext");

		this.prismContext = prismContext;
		this.provisioningService = provisioningService;
		this.focusClass = focusClass;
	}

	protected LensContext(PrismContext prismContext) {
		this.prismContext = prismContext;
	}

	public PrismContext getPrismContext() {
		return prismContext;
	}

	protected PrismContext getNotNullPrismContext() {
		if (prismContext == null) {
			throw new IllegalStateException(
					"Null prism context in " + this + "; the context was not adopted (most likely)");
		}
		return prismContext;
	}

	public ProvisioningService getProvisioningService() {
		return provisioningService;
	}

	public void setTriggeredResource(ResourceType triggeredResource) {
		if (triggeredResource != null) {
			this.triggeredResourceOid = triggeredResource.getOid();
		}
	}

	public String getTriggeredResourceOid() {
		return triggeredResourceOid;
	}

	@Override
	public ModelState getState() {
		return state;
	}

	public void setState(ModelState state) {
		this.state = state;
	}

	@Override
	public LensFocusContext<F> getFocusContext() {
		return focusContext;
	}

	public void setFocusContext(LensFocusContext<F> focusContext) {
		this.focusContext = focusContext;
	}

	public LensFocusContext<F> createFocusContext() {
		return createFocusContext(null);
	}

	public LensFocusContext<F> createFocusContext(Class<F> explicitFocusClass) {
		if (explicitFocusClass != null) {
			this.focusClass = explicitFocusClass;
		}
		focusContext = new LensFocusContext<>(focusClass, this);
		return focusContext;
	}

	public LensFocusContext<F> getOrCreateFocusContext() {
		return getOrCreateFocusContext(null);
	}

	public LensFocusContext<F> getOrCreateFocusContext(Class<F> explicitFocusClass) {
		if (focusContext == null) {
			createFocusContext(explicitFocusClass);
		}
		return focusContext;
	}

	@Override
	public Collection<LensProjectionContext> getProjectionContexts() {
		return projectionContexts;
	}

	public Iterator<LensProjectionContext> getProjectionContextsIterator() {
		return projectionContexts.iterator();
	}

	public void addProjectionContext(LensProjectionContext projectionContext) {
		projectionContexts.add(projectionContext);
	}

	public LensProjectionContext findProjectionContextByOid(String oid) {
		for (LensProjectionContext projCtx : getProjectionContexts()) {
			if (oid.equals(projCtx.getOid())) {
				return projCtx;
			}
		}
		return null;
	}

	public LensProjectionContext findProjectionContext(ResourceShadowDiscriminator rat) {
		Validate.notNull(rat);
		for (LensProjectionContext projCtx : getProjectionContexts()) {
			if (projCtx.compareResourceShadowDiscriminator(rat, true)) {
				return projCtx;
			}
		}
		return null;
	}

	public LensProjectionContext findOrCreateProjectionContext(ResourceShadowDiscriminator rat) {
		LensProjectionContext projectionContext = findProjectionContext(rat);
		if (projectionContext == null) {
			projectionContext = createProjectionContext(rat);
		}
		return projectionContext;
	}

	public ObjectTemplateType getFocusTemplate() {
		return focusTemplate;
	}

	public void setFocusTemplate(ObjectTemplateType focusTemplate) {
		this.focusTemplate = focusTemplate;
	}

	public LensProjectionContext findProjectionContext(ResourceShadowDiscriminator rat, String oid) {
		LensProjectionContext projectionContext = findProjectionContext(rat);

		if (projectionContext == null || projectionContext.getOid() == null
				|| !oid.equals(projectionContext.getOid())) {
			return null;
		}

		return projectionContext;
	}

	public PrismObject<SystemConfigurationType> getSystemConfiguration() {
		return systemConfiguration;
	}

	public void setSystemConfiguration(PrismObject<SystemConfigurationType> systemConfiguration) {
		this.systemConfiguration = systemConfiguration;
	}

	public ProjectionPolicyType getAccountSynchronizationSettings() {
		return accountSynchronizationSettings;
	}

	public void setAccountSynchronizationSettings(ProjectionPolicyType accountSynchronizationSettings) {
		this.accountSynchronizationSettings = accountSynchronizationSettings;
	}

	public int getProjectionWave() {
		return projectionWave;
	}

	public void setProjectionWave(int wave) {
		this.projectionWave = wave;
	}

	public void incrementProjectionWave() {
		projectionWave++;
	}

	public void resetProjectionWave() {
		projectionWave = executionWave;
	}

	public int getExecutionWave() {
		return executionWave;
	}

	public void setExecutionWave(int executionWave) {
		this.executionWave = executionWave;
	}

	public void incrementExecutionWave() {
		executionWave++;
	}

	public int getMaxWave() {
		int maxWave = 0;
		for (LensProjectionContext projContext : projectionContexts) {
			if (projContext.getWave() > maxWave) {
				maxWave = projContext.getWave();
			}
		}
		return maxWave;
	}

	public boolean isFresh() {
		return isFresh;
	}

	public void setFresh(boolean isFresh) {
		this.isFresh = isFresh;
	}

	public boolean isRequestAuthorized() {
		return isRequestAuthorized;
	}

	public void setRequestAuthorized(boolean isRequestAuthorized) {
		this.isRequestAuthorized = isRequestAuthorized;
	}

	/**
	 * Makes the context and all sub-context non-fresh.
	 */
	public void rot(String reason) {
		LOGGER.debug("Rotting context because of {}", reason);
		setFresh(false);
		if (focusContext != null) {
			focusContext.setFresh(false);
		}
		for (LensProjectionContext projectionContext : projectionContexts) {
			projectionContext.setFresh(false);
			projectionContext.setFullShadow(false);
		}
	}

	public String getChannel() {
		return channel;
	}

	public void setChannel(String channelUri) {
		this.channel = channelUri;
	}

	public void setChannel(QName channelQName) {
		this.channel = QNameUtil.qNameToUri(channelQName);
	}

	public boolean isDoReconciliationForAllProjections() {
		return doReconciliationForAllProjections;
	}

	public void setDoReconciliationForAllProjections(boolean doReconciliationForAllProjections) {
		this.doReconciliationForAllProjections = doReconciliationForAllProjections;
	}

	public boolean isReconcileFocus() {
		return doReconciliationForAllProjections ||  ModelExecuteOptions.isReconcileFocus(options);
	}

	public boolean isExecutionPhaseOnly() {
		return executionPhaseOnly;
	}

	public void setExecutionPhaseOnly(boolean executionPhaseOnly) {
		this.executionPhaseOnly = executionPhaseOnly;
	}

	public DeltaSetTriple<EvaluatedAssignmentImpl<?>> getEvaluatedAssignmentTriple() {
		return evaluatedAssignmentTriple;
	}

	public void setEvaluatedAssignmentTriple(
			DeltaSetTriple<EvaluatedAssignmentImpl<?>> evaluatedAssignmentTriple) {
		this.evaluatedAssignmentTriple = evaluatedAssignmentTriple;
	}

	@Override
	public ModelExecuteOptions getOptions() {
		return options;
	}

	public void setOptions(ModelExecuteOptions options) {
		this.options = options;
	}

	// be sure to use this method during clockwork processing, instead of directly accessing options.getPartialProcessing
	@Override
	@NotNull
	public PartialProcessingOptionsType getPartialProcessingOptions() {
		if (state == ModelState.INITIAL && options != null && options.getInitialPartialProcessing() != null) {
			return options.getInitialPartialProcessing();
		}
		if (options == null || options.getPartialProcessing() == null) {
			return new PartialProcessingOptionsType();
		} else {
			return options.getPartialProcessing();
		}
	}

	public MetadataType getRequestMetadata() {
		return requestMetadata;
	}

	public void setRequestMetadata(MetadataType requestMetadata) {
		this.requestMetadata = requestMetadata;
	}

	public ClockworkInspector getInspector() {
		return inspector;
	}

	public void setInspector(ClockworkInspector inspector) {
		this.inspector = inspector;
	}

	/**
	 * If set to true then the request will be audited right before execution.
	 * If no execution takes place then no request will be audited.
	 */
	public boolean isLazyAuditRequest() {
		return lazyAuditRequest;
	}

	public void setLazyAuditRequest(boolean lazyAuditRequest) {
		this.lazyAuditRequest = lazyAuditRequest;
	}

	public boolean isRequestAudited() {
		return requestAudited;
	}

	public void setRequestAudited(boolean requestAudited) {
		this.requestAudited = requestAudited;
	}

	public boolean isExecutionAudited() {
		return executionAudited;
	}

	public void setExecutionAudited(boolean executionAudited) {
		this.executionAudited = executionAudited;
	}

	public LensContextStatsType getStats() {
		return stats;
	}

	public void setStats(LensContextStatsType stats) {
		this.stats = stats;
	}

	public OperationBusinessContextType getRequestBusinessContext() {
		if (options == null) {
			return null;
		}
		return options.getRequestBusinessContext();
	}

	/**
	 * Returns all changes, user and all accounts. Both primary and secondary
	 * changes are returned, but these are not merged. TODO: maybe it would be
	 * better to merge them.
	 */
	public Collection<ObjectDelta<? extends ObjectType>> getAllChanges() throws SchemaException {
		Collection<ObjectDelta<? extends ObjectType>> allChanges = new ArrayList<>();
		if (focusContext != null) {
			addChangeIfNotNull(allChanges, focusContext.getPrimaryDelta());
			addChangeIfNotNull(allChanges, focusContext.getSecondaryDelta());
		}
		for (LensProjectionContext projCtx : getProjectionContexts()) {
			addChangeIfNotNull(allChanges, projCtx.getPrimaryDelta());
			addChangeIfNotNull(allChanges, projCtx.getSecondaryDelta());
		}
		return allChanges;
	}

	public boolean hasAnyPrimaryChange() throws SchemaException {
		if (focusContext != null) {
			if (!ObjectDelta.isEmpty(focusContext.getPrimaryDelta())) {
				return true;
			}
		}
		for (LensProjectionContext projCtx : getProjectionContexts()) {
			if (!ObjectDelta.isEmpty(projCtx.getPrimaryDelta())) {
				return true;
			}
		}
		return false;
	}

	public Collection<ObjectDelta<? extends ObjectType>> getPrimaryChanges() throws SchemaException {
		Collection<ObjectDelta<? extends ObjectType>> allChanges = new ArrayList<>();
		if (focusContext != null) {
			addChangeIfNotNull(allChanges, focusContext.getPrimaryDelta());
		}
		for (LensProjectionContext projCtx : getProjectionContexts()) {
			addChangeIfNotNull(allChanges, projCtx.getPrimaryDelta());
		}
		return allChanges;
	}

	private <T extends ObjectType> void addChangeIfNotNull(
			Collection<ObjectDelta<? extends ObjectType>> changes, ObjectDelta<T> change) {
		if (change != null) {
			changes.add(change);
		}
	}

	public void replacePrimaryFocusDelta(ObjectDelta<F> newDelta) {
		focusContext.setPrimaryDelta(newDelta);
		// todo any other changes have to be done?
	}

	public void replacePrimaryFocusDeltas(List<ObjectDelta<F>> deltas) throws SchemaException {
		replacePrimaryFocusDelta(null);
		if (deltas != null) {
			for (ObjectDelta<F> delta : deltas) {
				focusContext.addPrimaryDelta(delta);
			}
		}
		// todo any other changes have to be done?
	}

	/**
	 * Returns all executed deltas, user and all accounts.
	 */
	public Collection<ObjectDeltaOperation<? extends ObjectType>> getExecutedDeltas() throws SchemaException {
		return getExecutedDeltas(null);
	}

	/**
	 * Returns all executed deltas, user and all accounts.
	 */
	public Collection<ObjectDeltaOperation<? extends ObjectType>> getUnauditedExecutedDeltas()
			throws SchemaException {
		return getExecutedDeltas(false);
	}

	/**
	 * Returns all executed deltas, user and all accounts.
	 */
	Collection<ObjectDeltaOperation<? extends ObjectType>> getExecutedDeltas(Boolean audited)
			throws SchemaException {
		Collection<ObjectDeltaOperation<? extends ObjectType>> executedDeltas = new ArrayList<>();
		if (focusContext != null) {
			executedDeltas.addAll(focusContext.getExecutedDeltas(audited));
		}
		for (LensProjectionContext projCtx : getProjectionContexts()) {
			executedDeltas.addAll(projCtx.getExecutedDeltas(audited));
		}
		if (audited == null) {
			executedDeltas.addAll((Collection<? extends ObjectDeltaOperation<? extends ObjectType>>) getRottenExecutedDeltas());
		}
		return executedDeltas;
	}

	public void markExecutedDeltasAudited() {
		if (focusContext != null) {
			focusContext.markExecutedDeltasAudited();
		}
		for (LensProjectionContext projCtx : getProjectionContexts()) {
			projCtx.markExecutedDeltasAudited();
		}
	}

	public List<LensObjectDeltaOperation<?>> getRottenExecutedDeltas() {
		return rottenExecutedDeltas;
	}

	public void recompute() throws SchemaException, ConfigurationException {
		recomputeFocus();
		recomputeProjections();
	}

	// mainly computes new state based on old state and delta(s)
	public void recomputeFocus() throws SchemaException, ConfigurationException {
		if (focusContext != null) {
			focusContext.recompute();
		}
	}

	public void recomputeProjections() throws SchemaException {
		for (LensProjectionContext projCtx : getProjectionContexts()) {
			projCtx.recompute();
		}
	}

	public void refreshAuxiliaryObjectClassDefinitions() throws SchemaException {
		for (LensProjectionContext projCtx : getProjectionContexts()) {
			projCtx.refreshAuxiliaryObjectClassDefinitions();
		}
	}

	public void checkAbortRequested() {
		if (isAbortRequested()) {
			throw new RuntimeException("Aborted on user request"); // TODO more
																	// meaningful
																	// exception
																	// + message
		}
	}

	public void checkConsistence() {
		checkAbortRequested();
		if (focusContext != null) {
			focusContext.checkConsistence();
		}
		for (LensProjectionContext projectionContext : projectionContexts) {
			projectionContext.checkConsistence(this.toString(), isFresh,
					ModelExecuteOptions.isForce(options));
		}
	}

	public void checkEncrypted() {
		if (focusContext != null && !focusContext.isDelete()) {
			focusContext.checkEncrypted();
		}
		for (LensProjectionContext projectionContext : projectionContexts) {
			if (!projectionContext.isDelete()) {
				projectionContext.checkEncrypted();
			}
		}
	}

	public LensProjectionContext createProjectionContext() {
		return createProjectionContext(null);
	}

	public LensProjectionContext createProjectionContext(ResourceShadowDiscriminator rat) {
		LensProjectionContext projCtx = new LensProjectionContext(this, rat);
		addProjectionContext(projCtx);
		return projCtx;
	}

	private Map<String, ResourceType> getResourceCache() {
		if (resourceCache == null) {
			resourceCache = new HashMap<>();
		}
		return resourceCache;
	}

	/**
	 * Returns a resource for specified account type. This is supposed to be
	 * efficient, taking the resource from the cache. It assumes the resource is
	 * in the cache.
	 *
	 * @see LensContext#rememberResource(ResourceType)
	 */
	public ResourceType getResource(ResourceShadowDiscriminator rat) {
		return getResource(rat.getResourceOid());
	}

	/**
	 * Returns a resource for specified account type. This is supposed to be
	 * efficient, taking the resource from the cache. It assumes the resource is
	 * in the cache.
	 *
	 * @see LensContext#rememberResource(ResourceType)
	 */
	public ResourceType getResource(String resourceOid) {
		return getResourceCache().get(resourceOid);
	}

	/**
	 * Puts resources in the cache for later use. The resources should be
	 * fetched from provisioning and have pre-parsed schemas. So the next time
	 * just reuse them without the other overhead.
	 */
	public void rememberResources(Collection<ResourceType> resources) {
		for (ResourceType resourceType : resources) {
			rememberResource(resourceType);
		}
	}

	/**
	 * Puts resource in the cache for later use. The resource should be fetched
	 * from provisioning and have pre-parsed schemas. So the next time just
	 * reuse it without the other overhead.
	 */
	public void rememberResource(ResourceType resourceType) {
		getResourceCache().put(resourceType.getOid(), resourceType);
	}

	/**
	 * Cleans up the contexts by removing some of the working state. The current
	 * wave number is retained. Otherwise it ends up in endless loop.
	 */
	public void cleanup() throws SchemaException, ConfigurationException {
		if (focusContext != null) {
			focusContext.cleanup();
		}
		for (LensProjectionContext projectionContext : projectionContexts) {
			projectionContext.cleanup();
		}
		recompute();
	}

	public void adopt(PrismContext prismContext) throws SchemaException {
		this.prismContext = prismContext;

		if (focusContext != null) {
			focusContext.adopt(prismContext);
		}
		for (LensProjectionContext projectionContext : projectionContexts) {
			projectionContext.adopt(prismContext);
		}
	}

	public void normalize() {
		if (focusContext != null) {
			focusContext.normalize();
		}
		if (projectionContexts != null) {
			for (LensProjectionContext projectionContext : projectionContexts) {
				projectionContext.normalize();
			}
		}
	}

	public LensContext<F> clone() {
		LensContext<F> clone = new LensContext<>(focusClass, prismContext, provisioningService);
		copyValues(clone);
		return clone;
	}

	protected void copyValues(LensContext<F> clone) {
		clone.state = this.state;
		clone.channel = this.channel;
		clone.doReconciliationForAllProjections = this.doReconciliationForAllProjections;
		clone.executionPhaseOnly = this.executionPhaseOnly;
		clone.focusClass = this.focusClass;
		clone.isFresh = this.isFresh;
		clone.isRequestAuthorized = this.isRequestAuthorized;
		clone.prismContext = this.prismContext;
		clone.resourceCache = cloneResourceCache();
		// User template is de-facto immutable, OK to just pass reference here.
		clone.focusTemplate = this.focusTemplate;
		clone.projectionWave = this.projectionWave;
		if (options != null) {
			clone.options = this.options.clone();
		}
		if (requestMetadata != null) {
			clone.requestMetadata = requestMetadata.clone();
		}

		if (this.focusContext != null) {
			clone.focusContext = this.focusContext.clone(this);
		}

		for (LensProjectionContext thisProjectionContext : this.projectionContexts) {
			clone.projectionContexts.add(thisProjectionContext.clone(this));
		}
	}

	private Map<String, ResourceType> cloneResourceCache() {
		if (resourceCache == null) {
			return null;
		}
		Map<String, ResourceType> clonedMap = new HashMap<>();
		for (Entry<String, ResourceType> entry : resourceCache.entrySet()) {
			clonedMap.put(entry.getKey(), entry.getValue());
		}
		return clonedMap;
	}

	public void distributeResource() {
		for (LensProjectionContext projCtx : getProjectionContexts()) {
			projCtx.distributeResource();
		}
	}

	@Override
	public Class<F> getFocusClass() {
		return focusClass;
	}

	public String dump(boolean showTriples) {
		return debugDump(0, showTriples);
	}

	@Override
	public String debugDump(int indent) {
		return debugDump(indent, true);
	}

	public String debugDump(int indent, boolean showTriples) {
		StringBuilder sb = new StringBuilder();
		DebugUtil.indentDebugDump(sb, indent);
		sb.append("LensContext: state=").append(state);
		sb.append(", Wave(e=").append(executionWave);
		sb.append(",p=").append(projectionWave);
		sb.append(",max=").append(getMaxWave());
		if (ownerOid != null) {
			sb.append(", owner=");
			if (cachedOwner != null) {
				sb.append(cachedOwner);
			} else {
				sb.append(ownerOid);
			}
		}
		sb.append("), ");
		if (focusContext != null) {
			sb.append("focus, ");
		}
		sb.append(projectionContexts.size());
		sb.append(" projections, ");
		try {
			Collection<ObjectDelta<? extends ObjectType>> allChanges = getAllChanges();
			sb.append(allChanges.size());
		} catch (SchemaException e) {
			sb.append("[ERROR]");
		}
		sb.append(" changes, ");
		sb.append("fresh=").append(isFresh);
		sb.append(", reqAutz=").append(isRequestAuthorized);
		if (systemConfiguration == null) {
			sb.append(" null-system-configuration");
		}
		if (executionPhaseOnly) {
			sb.append(" execution-phase-only");
		}
		sb.append(requestMetadata != null ? ", req. metadata present" : ", req. metadata missing");
		sb.append("\n");

		DebugUtil.debugDumpLabel(sb, "Channel", indent + 1);
		sb.append(" ").append(channel).append("\n");
		DebugUtil.debugDumpLabel(sb, "Options", indent + 1);
		sb.append(" ").append(options).append("\n");
		DebugUtil.debugDumpLabel(sb, "Settings", indent + 1);
		sb.append(" ");
		if (accountSynchronizationSettings != null) {
			sb.append("assignments=");
			sb.append(accountSynchronizationSettings.getAssignmentPolicyEnforcement());
		} else {
			sb.append("null");
		}
		sb.append("\n");

		DebugUtil.debugDumpWithLabel(sb, "FOCUS", focusContext, indent + 1);

		sb.append("\n");
		if (DebugUtil.isDetailedDebugDump()) {
			DebugUtil.debugDumpWithLabel(sb, "EvaluatedAssignments", evaluatedAssignmentTriple, indent + 3);
		} else {
			DebugUtil.indentDebugDump(sb, indent + 3);
			sb.append("Evaluated assignments:");
			if (evaluatedAssignmentTriple != null) {
				dumpEvaluatedAssignments(sb, "Zero", evaluatedAssignmentTriple.getZeroSet(), indent + 4);
				dumpEvaluatedAssignments(sb, "Plus", evaluatedAssignmentTriple.getPlusSet(), indent + 4);
				dumpEvaluatedAssignments(sb, "Minus", evaluatedAssignmentTriple.getMinusSet(), indent + 4);
			} else {
				sb.append(" (null)");
			}
		}
		sb.append("\n");
		DebugUtil.indentDebugDump(sb, indent + 1);
		sb.append("PROJECTIONS:");
		if (projectionContexts.isEmpty()) {
			sb.append(" none");
		} else {
			sb.append(" (").append(projectionContexts.size()).append("):");
			for (LensProjectionContext projCtx : projectionContexts) {
				sb.append("\n");
				sb.append(projCtx.debugDump(indent + 2, showTriples));
			}
		}
		if (historicResourceObjects != null && !historicResourceObjects.isEmpty()) {
			sb.append("\n");
			DebugUtil.debugDumpWithLabel(sb, "Deleted/unlinked resource objects",
					historicResourceObjects.toString(), indent + 1); // temporary
																		// impl
		}

		return sb.toString();
	}

	@Override
	public String dumpAssignmentPolicyRules(int indent, boolean alsoMessages) {
		if (evaluatedAssignmentTriple == null) {
			return "";
		}
		StringBuilder sb = new StringBuilder();
		evaluatedAssignmentTriple.debugDumpSets(sb, assignment -> {
			DebugUtil.indentDebugDump(sb, indent);
			sb.append(assignment.toHumanReadableString());
			@SuppressWarnings("unchecked")
			Collection<EvaluatedPolicyRule> thisTargetPolicyRules = assignment.getThisTargetPolicyRules();
			dumpPolicyRulesCollection("thisTargetPolicyRules", indent + 1, sb, thisTargetPolicyRules, alsoMessages);
			@SuppressWarnings({ "unchecked", "raw" })
			Collection<EvaluatedPolicyRule> otherTargetsPolicyRules = assignment.getOtherTargetsPolicyRules();
			dumpPolicyRulesCollection("otherTargetsPolicyRules", indent + 1, sb, otherTargetsPolicyRules, alsoMessages);
			@SuppressWarnings({ "unchecked", "raw" })
			Collection<EvaluatedPolicyRule> focusPolicyRules = assignment.getFocusPolicyRules();
			dumpPolicyRulesCollection("focusPolicyRules", indent + 1, sb, focusPolicyRules, alsoMessages);
		}, 1);
		return sb.toString();
	}

	@Override
	public String dumpFocusPolicyRules(int indent, boolean alsoMessages) {
		StringBuilder sb = new StringBuilder();
		if (focusContext != null) {
			dumpPolicyRulesCollection("objectPolicyRules", indent, sb, focusContext.getPolicyRules(), alsoMessages);
		}
		return sb.toString();
	}

	private void dumpPolicyRulesCollection(String label, int indent, StringBuilder sb, Collection<EvaluatedPolicyRule> rules,
			boolean alsoMessages) {
		sb.append("\n");
		DebugUtil.indentDebugDump(sb, indent);
		sb.append(label).append(" (").append(rules.size()).append("):");
		for (EvaluatedPolicyRule rule : rules) {
			sb.append("\n");
			dumpPolicyRule(indent, sb, rule, alsoMessages);
		}
	}

	private void dumpPolicyRule(int indent, StringBuilder sb, EvaluatedPolicyRule rule, boolean alsoMessages) {
		if (alsoMessages) {
			sb.append("=============================================== RULE ===============================================\n");
		}
		DebugUtil.indentDebugDump(sb, indent + 1);
		if (rule.isGlobal()) {
			sb.append("global ");
		}
		sb.append("rule: ").append(rule.toShortString());
		dumpTriggersCollection(indent+2, sb, rule.getTriggers());
		for (PolicyExceptionType exc : rule.getPolicyExceptions()) {
			sb.append("\n");
			DebugUtil.indentDebugDump(sb, indent + 2);
			sb.append("exception: ").append(exc);
		}
		if (alsoMessages) {
			if (rule.isTriggered()) {
				sb.append("\n\n");
				sb.append("--------------------------------------------- MESSAGES ---------------------------------------------");
				List<TreeNode<LocalizableMessage>> messageTrees = rule.extractMessages();
				for (TreeNode<LocalizableMessage> messageTree : messageTrees) {
					sb.append("\n");
					sb.append(messageTree.debugDump(indent));
				}
			}
			sb.append("\n");
		}
	}

	private void dumpTriggersCollection(int indent, StringBuilder sb, Collection<EvaluatedPolicyRuleTrigger<?>> triggers) {
		for (EvaluatedPolicyRuleTrigger trigger : triggers) {
			sb.append("\n");
			DebugUtil.indentDebugDump(sb, indent);
			sb.append("trigger: ").append(trigger);
			if (trigger instanceof EvaluatedExclusionTrigger
					&& ((EvaluatedExclusionTrigger) trigger).getConflictingAssignment() != null) {
				sb.append("\n");
				DebugUtil.indentDebugDump(sb, indent + 1);
				sb.append("conflict: ")
						.append(((EvaluatedAssignmentImpl) ((EvaluatedExclusionTrigger) trigger)
								.getConflictingAssignment()).toHumanReadableString());
			}
			if (trigger instanceof EvaluatedCompositeTrigger) {
				dumpTriggersCollection(indent + 1, sb, ((EvaluatedCompositeTrigger) trigger).getInnerTriggers());
			} else if (trigger instanceof EvaluatedTransitionTrigger) {
				dumpTriggersCollection(indent + 1, sb, ((EvaluatedTransitionTrigger) trigger).getInnerTriggers());
			}
		}
	}

	private void dumpEvaluatedAssignments(StringBuilder sb, String label, Collection<EvaluatedAssignmentImpl<?>> set, int indent) {
		sb.append("\n");
		DebugUtil.debugDumpLabel(sb, label, indent);
		for (EvaluatedAssignmentImpl<?> assignment : set) {
			sb.append("\n");
			DebugUtil.indentDebugDump(sb, indent + 1);
			sb.append("-> ");
			assignment.shortDump(sb);
			dumpRulesIfNotEmpty(sb, "- focus rules", indent + 3, assignment.getFocusPolicyRules());
			dumpRulesIfNotEmpty(sb, "- this target rules", indent + 3, assignment.getThisTargetPolicyRules());
			dumpRulesIfNotEmpty(sb, "- other targets rules", indent + 3, assignment.getOtherTargetsPolicyRules());
		}
	}

	static void dumpRulesIfNotEmpty(StringBuilder sb, String label, int indent, Collection<EvaluatedPolicyRule> policyRules) {
		if (!policyRules.isEmpty()) {
			dumpRules(sb, label, indent, policyRules);
		}
	}

	static void dumpRules(StringBuilder sb, String label, int indent, Collection<EvaluatedPolicyRule> policyRules) {
		sb.append("\n");
		int triggered = getTriggeredRulesCount(policyRules);
		DebugUtil.debugDumpLabel(sb, label + " (total " + policyRules.size() + ", triggered " + triggered + ")", indent);
		// not triggered rules are dumped in one line
		boolean first = true;
		for (EvaluatedPolicyRule rule : policyRules) {
			if (rule.isTriggered()) {
				continue;
			}
			if (first) {
				first = false;
				sb.append(" ");
			} else {
				sb.append("; ");
			}
			sb.append(rule.toShortString());
		}
		// now triggered rules, each on separate line
		for (EvaluatedPolicyRule rule : policyRules) {
			if (rule.isTriggered()) {
				sb.append("\n");
				DebugUtil.indentDebugDump(sb, indent + 1);
				sb.append("- triggered: ").append(rule.toShortString());
			}
		}
		if (policyRules.isEmpty()) {
			sb.append(" (none)");
		}
	}

	static int getTriggeredRulesCount(Collection<EvaluatedPolicyRule> policyRules) {
		return (int) policyRules.stream().filter(EvaluatedPolicyRule::isTriggered).count();
	}

	public LensContextType toLensContextType() throws SchemaException {
		return toLensContextType(false);
	}

	/**
	 * 'reduced' means
	 * - no full object values (focus, shadow).
	 *
	 * This mode is to be used for re-starting operation after primary-stage approval (here all data are re-loaded; maybe
	 * except for objectOld, but let's neglect it for the time being).
	 *
	 * It is also to be used for the FINAL stage, where we need the context basically for information about executed deltas.
	 */
	public LensContextType toLensContextType(boolean reduced) throws SchemaException {

		PrismContainer<LensContextType> lensContextTypeContainer = PrismContainer
				.newInstance(getPrismContext(), LensContextType.COMPLEX_TYPE);
		LensContextType lensContextType = lensContextTypeContainer.createNewValue().asContainerable();

		lensContextType.setState(state != null ? state.toModelStateType() : null);
		lensContextType.setChannel(channel);

		if (focusContext != null) {
			PrismContainer<LensFocusContextType> lensFocusContextTypeContainer = lensContextTypeContainer
					.findOrCreateContainer(LensContextType.F_FOCUS_CONTEXT);
			focusContext.addToPrismContainer(lensFocusContextTypeContainer, reduced);
		}

		PrismContainer<LensProjectionContextType> lensProjectionContextTypeContainer = lensContextTypeContainer
				.findOrCreateContainer(LensContextType.F_PROJECTION_CONTEXT);
		for (LensProjectionContext lensProjectionContext : projectionContexts) {
			lensProjectionContext.addToPrismContainer(lensProjectionContextTypeContainer, reduced);
		}
		lensContextType.setFocusClass(focusClass != null ? focusClass.getName() : null);
		lensContextType.setDoReconciliationForAllProjections(doReconciliationForAllProjections);
		lensContextType.setExecutionPhaseOnly(executionPhaseOnly);
		lensContextType.setProjectionWave(projectionWave);
		lensContextType.setExecutionWave(executionWave);
		lensContextType.setOptions(options != null ? options.toModelExecutionOptionsType() : null);
		lensContextType.setLazyAuditRequest(lazyAuditRequest);
		lensContextType.setRequestAudited(requestAudited);
		lensContextType.setExecutionAudited(executionAudited);
		lensContextType.setRequestAuthorized(isRequestAuthorized);
		lensContextType.setStats(stats);
		lensContextType.setRequestMetadata(requestMetadata);
		lensContextType.setOwnerOid(ownerOid);

		for (LensObjectDeltaOperation<?> executedDelta : rottenExecutedDeltas) {
			lensContextType.getRottenExecutedDeltas().add(simplifyExecutedDelta(executedDelta).toLensObjectDeltaOperationType());
		}

		return lensContextType;
	}

	static <T extends ObjectType> LensObjectDeltaOperation<T> simplifyExecutedDelta(LensObjectDeltaOperation<T> executedDelta) {
		LensObjectDeltaOperation<T> rv = executedDelta.clone();	// TODO something more optimized (no need to clone things deeply, just create new object with replaced operation result)
		rv.setExecutionResult(OperationResult.keepRootOnly(executedDelta.getExecutionResult()));
		return rv;
	}

	@SuppressWarnings({"unchecked", "raw"})
	public static LensContext fromLensContextType(LensContextType lensContextType, PrismContext prismContext,
			ProvisioningService provisioningService, Task task, OperationResult parentResult)
			throws SchemaException, ConfigurationException, ObjectNotFoundException, CommunicationException, ExpressionEvaluationException {

		OperationResult result = parentResult.createSubresult(DOT_CLASS + "fromLensContextType");

		String focusClassString = lensContextType.getFocusClass();

		if (StringUtils.isEmpty(focusClassString)) {
			throw new SystemException("Focus class is undefined in LensContextType");
		}

		LensContext lensContext;
		try {
			lensContext = new LensContext(Class.forName(focusClassString), prismContext, provisioningService);
		} catch (ClassNotFoundException e) {
			throw new SystemException(
					"Couldn't instantiate LensContext because focus or projection class couldn't be found",
					e);
		}

		lensContext.setState(ModelState.fromModelStateType(lensContextType.getState()));
		lensContext.setChannel(lensContextType.getChannel());
		lensContext.setFocusContext(LensFocusContext
				.fromLensFocusContextType(lensContextType.getFocusContext(), lensContext, task, result));
		for (LensProjectionContextType lensProjectionContextType : lensContextType.getProjectionContext()) {
			lensContext.addProjectionContext(LensProjectionContext
					.fromLensProjectionContextType(lensProjectionContextType, lensContext, task, result));
		}
		lensContext.setDoReconciliationForAllProjections(
				lensContextType.isDoReconciliationForAllProjections() != null
						? lensContextType.isDoReconciliationForAllProjections() : false);
		lensContext.setExecutionPhaseOnly(
				lensContextType.isExecutionPhaseOnly() != null
						? lensContextType.isExecutionPhaseOnly() : false);
		lensContext.setProjectionWave(
				lensContextType.getProjectionWave() != null ? lensContextType.getProjectionWave() : 0);
		lensContext.setExecutionWave(
				lensContextType.getExecutionWave() != null ? lensContextType.getExecutionWave() : 0);
		lensContext
				.setOptions(ModelExecuteOptions.fromModelExecutionOptionsType(lensContextType.getOptions()));
		if (lensContextType.isLazyAuditRequest() != null) {
			lensContext.setLazyAuditRequest(lensContextType.isLazyAuditRequest());
		}
		if (lensContextType.isRequestAudited() != null) {
			lensContext.setRequestAudited(lensContextType.isRequestAudited());
		}
		if (lensContextType.isExecutionAudited() != null) {
			lensContext.setExecutionAudited(lensContextType.isExecutionAudited());
		}
		lensContext.setRequestAuthorized(Boolean.TRUE.equals(lensContextType.isRequestAuthorized()));
		lensContext.setStats(lensContextType.getStats());
		lensContext.setRequestMetadata(lensContextType.getRequestMetadata());
		lensContext.setOwnerOid(lensContextType.getOwnerOid());

		for (LensObjectDeltaOperationType eDeltaOperationType : lensContextType.getRottenExecutedDeltas()) {
			LensObjectDeltaOperation objectDeltaOperation = LensObjectDeltaOperation
					.fromLensObjectDeltaOperationType(eDeltaOperationType, lensContext.getPrismContext());
			if (objectDeltaOperation.getObjectDelta() != null) {
				lensContext.fixProvisioningTypeInDelta(objectDeltaOperation.getObjectDelta(), task, result);
			}
			lensContext.rottenExecutedDeltas.add(objectDeltaOperation);
		}

		if (result.isUnknown()) {
			result.computeStatus();
		}
		return lensContext;
	}

	private void fixProvisioningTypeInDelta(ObjectDelta delta, Task task, OperationResult result)
			throws SchemaException, ObjectNotFoundException, CommunicationException, ConfigurationException, ExpressionEvaluationException {
		if (delta != null && delta.getObjectTypeClass() != null
				&& (ShadowType.class.isAssignableFrom(delta.getObjectTypeClass())
						|| ResourceType.class.isAssignableFrom(delta.getObjectTypeClass()))) {
			// TODO exception can be thrown here (MID-4391) e.g. if resource does not exist any more; consider what to do
			// Currently we are on the safe side by making whole conversion fail
			getProvisioningService().applyDefinition(delta, task, result);
		}
	}

	@Override
	public String toString() {
		return "LensContext(s=" + state + ", W(e=" + executionWave + ",p=" + projectionWave + "): "
				+ focusContext + ", " + projectionContexts + ")";
	}

	public void setProgressListeners(Collection<ProgressListener> progressListeners) {
		this.progressListeners = progressListeners;
	}

	public Collection<ProgressListener> getProgressListeners() {
		return progressListeners;
	}

	@Override
	public void reportProgress(ProgressInformation progress) {
		if (progressListeners == null) {
			return;
		}

		for (ProgressListener listener : progressListeners) {
			listener.onProgressAchieved(this, progress);
		}
	}

	public boolean isAbortRequested() {
		if (progressListeners == null) {
			return false;
		}
		for (ProgressListener progressListener : progressListeners) {
			if (progressListener.isAbortRequested()) {
				return true;
			}
		}
		return false;
	}

	public Collection<ResourceShadowDiscriminator> getHistoricResourceObjects() {
		if (historicResourceObjects == null) {
			historicResourceObjects = new ArrayList<>();
		}
		return historicResourceObjects;
	}

	public Map<String, Long> getSequences() {
		return sequences;
	}

	public Long getSequenceCounter(String sequenceOid) {
		return sequences.get(sequenceOid);
	}

	public void setSequenceCounter(String sequenceOid, long counter) {
		sequences.put(sequenceOid, counter);
	}

	public List<LensProjectionContext> getConflictingProjectionContexts() {
		return conflictingProjectionContexts;
	}

	public void addConflictingProjectionContext(LensProjectionContext conflictingContext) {
		conflictingProjectionContexts.add(conflictingContext);
	}

	public void clearConflictingProjectionContexts() {
		conflictingProjectionContexts.clear();
	}

	public boolean hasExplosiveProjection() throws SchemaException {
		for (LensProjectionContext projectionContext : projectionContexts) {
			if (projectionContext.getVolatility() == ResourceObjectVolatilityType.EXPLOSIVE) {
				return true;
			}
		}
		return false;
	}

	@NotNull
	public Map<String, Collection<Containerable>> getHookPreviewResultsMap() {
		if (hookPreviewResultsMap == null) {
			hookPreviewResultsMap = new HashMap<>();
		}
		return hookPreviewResultsMap;
	}

	public void addHookPreviewResults(String hookUri, Collection<Containerable> results) {
		getHookPreviewResultsMap().put(hookUri, results);
	}

	@NotNull
	@Override
	public <T> List<T> getHookPreviewResults(@NotNull Class<T> clazz) {
		List<T> rv = new ArrayList<>();
		for (Collection<Containerable> collection : getHookPreviewResultsMap().values()) {
			for (Containerable item : CollectionUtils.emptyIfNull(collection)) {
				if (item != null && clazz.isAssignableFrom(item.getClass())) {
					rv.add((T) item);
				}
			}
		}
		return rv;
	}

	@Nullable
	@Override
	public <T> T getHookPreviewResult(@NotNull Class<T> clazz) {
		List<T> results = getHookPreviewResults(clazz);
		if (results.size() > 1) {
			throw new IllegalStateException("More than one preview result of type " + clazz);
		} else if (results.size() == 1) {
			return results.get(0);
		} else {
			return null;
		}
	}

	public int getConflictResolutionAttemptNumber() {
		return conflictResolutionAttemptNumber;
	}

	public void setConflictResolutionAttemptNumber(int conflictResolutionAttemptNumber) {
		this.conflictResolutionAttemptNumber = conflictResolutionAttemptNumber;
	}

	@NotNull
	public List<ConflictWatcher> getConflictWatchers() {
		return conflictWatchers;
	}

	public ConflictWatcher createAndRegisterConflictWatcher(String oid, RepositoryService repositoryService) {
		ConflictWatcher watcher = repositoryService.createAndRegisterConflictWatcher(oid);
		conflictWatchers.add(watcher);
		return watcher;
	}

	public void unregisterConflictWatchers(RepositoryService repositoryService) {
		conflictWatchers.forEach(w -> repositoryService.unregisterConflictWatcher(w));
		conflictWatchers.clear();
	}
	
	public boolean hasProjectionChange() {
		for (LensProjectionContext projectionContext: getProjectionContexts()) {
			if (projectionContext.getWave() != getExecutionWave()) {
				continue;
			}
			if (!projectionContext.isCanProject()) {
				continue;
			}
			if (projectionContext.isTombstone()) {
				continue;
			}
			if (projectionContext.hasPrimaryDelta() || projectionContext.hasSecondaryDelta()) {
				return true;
			}
		}
		return false;
	}
	
	public void deleteSecondaryDeltas() {
		if (focusContext != null) {
			focusContext.deleteSecondaryDeltas();
		}
		for (LensProjectionContext projectionContext : projectionContexts) {
			projectionContext.deleteSecondaryDeltas();
		}
	}

	public SecurityPolicyType getGlobalSecurityPolicy() {
		return globalSecurityPolicy;
	}

	public void setGlobalSecurityPolicy(SecurityPolicyType globalSecurityPolicy) {
		this.globalSecurityPolicy = globalSecurityPolicy;
	}
	
	public String getOwnerOid() {
		return ownerOid;
	}

	public void setOwnerOid(String ownerOid) {
		this.ownerOid = ownerOid;
	}

	public PrismObject<UserType> getCachedOwner() {
		return cachedOwner;
	}

	public void setCachedOwner(PrismObject<UserType> cachedOwner) {
		this.cachedOwner = cachedOwner;
	}

	@Override
	public boolean isPreview() {
		return preview;
	}

	public void setPreview(boolean preview) {
		this.preview = preview;
	}

	/**
	 * Finish all building activities and prepare context for regular use.
	 * This should lock all values that should not be changed during recompute,
	 * such as primary deltas.
	 * This method is invoked by context factories when context build is finished.
	 */
	public void finishBuild() {
		if (focusContext != null) {
			focusContext.finishBuild();
		}
		for (LensProjectionContext projectionContext : projectionContexts) {
			projectionContext.finishBuild();
		}
	}
<<<<<<< HEAD

	@NotNull
	public List<ObjectReferenceType> getOperationApprovedBy() {
		return operationApprovedBy;
	}

	@NotNull
	public List<String> getOperationApproverComments() {
		return operationApproverComments;
	}

	@Override
	@NotNull
	public ObjectTreeDeltas<F> getTreeDeltas() {
		ObjectTreeDeltas<F> objectTreeDeltas = new ObjectTreeDeltas<>(getPrismContext());
		if (getFocusContext() != null && getFocusContext().getPrimaryDelta() != null) {
			objectTreeDeltas.setFocusChange(getFocusContext().getPrimaryDelta().clone());
		}
		for (ModelProjectionContext projectionContext : getProjectionContexts()) {
			if (projectionContext.getPrimaryDelta() != null) {
				objectTreeDeltas.addProjectionChange(projectionContext.getResourceShadowDiscriminator(), projectionContext.getPrimaryDelta());
			}
		}
		return objectTreeDeltas;
	}

=======
	
	/**
	 * Expression profile to use for "privileged" operations, such as scripting hooks.
	 */
	public ExpressionProfile getPrivilegedExpressionProfile() {
		// TODO: determine from system configuration.
		return MiscSchemaUtil.getExpressionProfile();
	}
	
>>>>>>> f0cacf55
}<|MERGE_RESOLUTION|>--- conflicted
+++ resolved
@@ -1468,7 +1468,6 @@
 			projectionContext.finishBuild();
 		}
 	}
-<<<<<<< HEAD
 
 	@NotNull
 	public List<ObjectReferenceType> getOperationApprovedBy() {
@@ -1495,8 +1494,6 @@
 		return objectTreeDeltas;
 	}
 
-=======
-	
 	/**
 	 * Expression profile to use for "privileged" operations, such as scripting hooks.
 	 */
@@ -1504,6 +1501,5 @@
 		// TODO: determine from system configuration.
 		return MiscSchemaUtil.getExpressionProfile();
 	}
-	
->>>>>>> f0cacf55
+
 }