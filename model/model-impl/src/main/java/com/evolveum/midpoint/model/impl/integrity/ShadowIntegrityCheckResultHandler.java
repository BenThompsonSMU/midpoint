--- conflicted
+++ resolved
@@ -413,11 +413,7 @@
         }
 
         for (RefinedAttributeDefinition<?> identifier : identifiers) {
-<<<<<<< HEAD
-            PrismProperty<?> property = attributesContainer.getValue().findProperty(identifier.getItemName());
-=======
             PrismProperty<String> property = attributesContainer.getValue().findProperty(identifier.getItemName());
->>>>>>> 2c361418
             if (property == null || property.size() == 0) {
                 checkResult.recordWarning(ShadowStatistics.OTHER_FAILURE, "No value for identifier " + identifier.getItemName());
                 continue;
