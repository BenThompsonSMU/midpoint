--- conflicted
+++ resolved
@@ -171,12 +171,8 @@
         return true;
     }
 
-<<<<<<< HEAD
-    private LensContext<FocusType> createLensContext(@NotNull PrismObject<FocusType> focus,
+    private LensContext<FocusType> createLensContext(@NotNull FocusType focus,
             @NotNull RunningTask workerTask, @NotNull OperationResult result)
-=======
-    private LensContext<FocusType> createLensContext(FocusType focus, RunningTask workerTask, OperationResult result)
->>>>>>> 03975e73
             throws SchemaException, ObjectNotFoundException, CommunicationException, ConfigurationException,
             ExpressionEvaluationException, SecurityViolationException {
 
