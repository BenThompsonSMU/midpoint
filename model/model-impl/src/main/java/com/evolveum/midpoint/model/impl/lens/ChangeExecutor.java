--- conflicted
+++ resolved
@@ -375,7 +375,6 @@
 
 	}
 
-<<<<<<< HEAD
 	private <O extends ObjectType> ObjectDelta<O> applyPendingObjectPolicyStateModifications(LensFocusContext<O> focusContext,
 			ObjectDelta<O> focusDelta) throws SchemaException {
 		for (ItemDelta<?, ?> itemDelta : focusContext.getPendingObjectPolicyStateModifications()) {
@@ -455,7 +454,8 @@
 		}
 		// TODO change to warning
 		throw new IllegalStateException("We have 'plus' assignment to modify but it couldn't be found in assignment delta. Assignment=" + assignmentToFind + ", new assignments=" + assignments);
-=======
+	}
+	
 	private <O extends ObjectType> void applyLastProvisioningTimestamp(LensContext<O> context, ObjectDelta<O> focusDelta) throws SchemaException {
 		if (!context.hasProjectionChange()) {
 			return;
@@ -475,7 +475,6 @@
 			focusDelta.addModification(provTimestampDelta);
 			
 		}
->>>>>>> e5823afc
 	}
 
 	private boolean shouldBeDeleted(ObjectDelta<ShadowType> accDelta, LensProjectionContext accCtx) {
