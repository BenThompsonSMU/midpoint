/*
 * Copyright (c) 2010-2013 Evolveum
 *
 * Licensed under the Apache License, Version 2.0 (the "License");
 * you may not use this file except in compliance with the License.
 * You may obtain a copy of the License at
 *
 *     http://www.apache.org/licenses/LICENSE-2.0
 *
 * Unless required by applicable law or agreed to in writing, software
 * distributed under the License is distributed on an "AS IS" BASIS,
 * WITHOUT WARRANTIES OR CONDITIONS OF ANY KIND, either express or implied.
 * See the License for the specific language governing permissions and
 * limitations under the License.
 */

package com.evolveum.midpoint.model.sync.action;

import javax.xml.namespace.QName;

import org.apache.commons.lang.StringUtils;
import org.w3c.dom.Element;

import com.evolveum.midpoint.audit.api.AuditEventRecord;
import com.evolveum.midpoint.model.api.PolicyViolationException;
import com.evolveum.midpoint.model.lens.LensContext;
import com.evolveum.midpoint.model.lens.LensFocusContext;
import com.evolveum.midpoint.model.lens.LensProjectionContext;
import com.evolveum.midpoint.model.lens.SynchronizationIntent;
import com.evolveum.midpoint.prism.PrismObject;
import com.evolveum.midpoint.prism.PrismObjectDefinition;
import com.evolveum.midpoint.prism.delta.ChangeType;
import com.evolveum.midpoint.prism.delta.ObjectDelta;
import com.evolveum.midpoint.provisioning.api.ResourceObjectShadowChangeDescription;
import com.evolveum.midpoint.schema.constants.SchemaConstants;
import com.evolveum.midpoint.schema.result.OperationResult;
import com.evolveum.midpoint.task.api.Task;
import com.evolveum.midpoint.util.exception.CommunicationException;
import com.evolveum.midpoint.util.exception.ConfigurationException;
import com.evolveum.midpoint.util.exception.ExpressionEvaluationException;
import com.evolveum.midpoint.util.exception.ObjectAlreadyExistsException;
import com.evolveum.midpoint.util.exception.ObjectNotFoundException;
import com.evolveum.midpoint.util.exception.SchemaException;
import com.evolveum.midpoint.util.exception.SecurityViolationException;
import com.evolveum.midpoint.util.logging.LoggingUtils;
import com.evolveum.midpoint.util.logging.Trace;
import com.evolveum.midpoint.util.logging.TraceManager;
import com.evolveum.midpoint.xml.ns._public.common.common_2a.ShadowType;
import com.evolveum.midpoint.xml.ns._public.common.common_2a.SynchronizationSituationType;
import com.evolveum.midpoint.xml.ns._public.common.common_2a.ObjectTemplateType;
import com.evolveum.midpoint.xml.ns._public.common.common_2a.UserType;

/**
 * @author lazyman
 */
public class AddUserAction extends BaseAction {

    private static final Trace LOGGER = TraceManager.getTrace(AddUserAction.class);

    @Override
    public String executeChanges(String userOid, ResourceObjectShadowChangeDescription change, ObjectTemplateType userTemplate, 
            SynchronizationSituationType situation, Task task, OperationResult result) 
    			throws SchemaException, PolicyViolationException, ExpressionEvaluationException, ObjectNotFoundException, ObjectAlreadyExistsException, CommunicationException, ConfigurationException, SecurityViolationException {
        super.executeChanges(userOid, change, userTemplate, situation, task, result);

        OperationResult subResult = result.createSubresult(ACTION_ADD_USER);

        LensContext<UserType> context = createEmptyLensContext(change);
        LensFocusContext<UserType> focusContext = context.createFocusContext();
        try {
        	
            UserType user = getUser(userOid, subResult);
            if (user == null) {
                //set user template to context from action configuration
            	ObjectTemplateType ot = getUserTemplate(subResult);
            	if (ot != null){
            		context.setFocusTemplate(ot);
            	} else{
            		context.setFocusTemplate(userTemplate);
            	}
				
                if (context.getFocusTemplate() != null) {
                    LOGGER.debug("Using user template {}", context.getFocusTemplate().getName());
                } else {
                    LOGGER.debug("User template not defined.");
                }

                //add account sync context for inbound processing
<<<<<<< HEAD
                LensProjectionContext accountContext = createAccountLensContext(context, change, situation,
                		SynchronizationIntent.KEEP, null);
=======
                LensProjectionContext<ShadowType> accountContext = createAccountLensContext(context, change, situation,
                		null, null);
>>>>>>> 4317f7a9
                if (accountContext == null) {
                    LOGGER.warn("Couldn't create account sync context, skipping action for this change.");
                    return userOid;
                }

                //create empty user
                PrismObjectDefinition<UserType> userDefinition = getPrismContext().getSchemaRegistry().
                				findObjectDefinitionByType(UserType.COMPLEX_TYPE);
                PrismObject<UserType> oldUser = userDefinition.instantiate(UserType.COMPLEX_TYPE);
//                context.setUserOld(oldUser);
//                context.setUserTypeOld(user);

                //we set secondary delta to create user when executing changes
                ObjectDelta<UserType> delta = new ObjectDelta<UserType>(UserType.class, ChangeType.ADD, getPrismContext());
                delta.setObjectToAdd(oldUser);
                focusContext.setSecondaryDelta(delta, 0);

                context.rememberResource(change.getResource().asObjectable());
            } else {
                LOGGER.debug("User with oid {} already exists, skipping create.",
                        new Object[]{user.getOid()});
            }
        } catch (RuntimeException ex) {
            PrismObject<ShadowType> shadowAfterChange = getAccountShadowFromChange(change);

            LoggingUtils.logException(LOGGER, "Couldn't perform Add User Action for shadow '{}', oid '{}'.",
                    ex, shadowAfterChange.getName(), shadowAfterChange.getOid());
            subResult.recordFatalError("Couldn't perform Add User Action for shadow '" + shadowAfterChange.getName()
                    + "', oid '" + shadowAfterChange.getOid() + "'.", ex);

            throw ex;
        } finally {
            subResult.recomputeStatus();
        }

        try {
            synchronizeUser(context, task, subResult);

            userOid = focusContext.getSecondaryDelta().getOid();
        
        } finally {
            subResult.recomputeStatus();
            result.recomputeStatus();            
        }

        return userOid;
    }

    private ObjectTemplateType getUserTemplate(OperationResult result) throws ObjectNotFoundException, SchemaException {
        Element templateRef = getParameterElement(new QName(SchemaConstants.NS_C, "objectTemplateRef"));
        if (templateRef == null) {
            return null;
        }

        String oid = templateRef.getAttribute("oid");
        if (StringUtils.isEmpty(oid)) {
            return null;
        }

        return getModel().getObjectResolver().getObjectSimple(ObjectTemplateType.class, oid, null, null, result);
    }
}<|MERGE_RESOLUTION|>--- conflicted
+++ resolved
@@ -86,13 +86,8 @@
                 }
 
                 //add account sync context for inbound processing
-<<<<<<< HEAD
                 LensProjectionContext accountContext = createAccountLensContext(context, change, situation,
-                		SynchronizationIntent.KEEP, null);
-=======
-                LensProjectionContext<ShadowType> accountContext = createAccountLensContext(context, change, situation,
                 		null, null);
->>>>>>> 4317f7a9
                 if (accountContext == null) {
                     LOGGER.warn("Couldn't create account sync context, skipping action for this change.");
                     return userOid;
