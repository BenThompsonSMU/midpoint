--- conflicted
+++ resolved
@@ -1053,18 +1053,8 @@
             }
         }
 
-<<<<<<< HEAD
-        for (PrismReferenceValue roleRef : shouldBeRoleRefs) {
-            List<EvaluatedAssignmentTargetImpl> evaluatedAssignmentTargets =
-                    findEvaluatedAssignmentTargets(roleRef, evalAssignment);
-            if (evaluatedAssignmentTargets.isEmpty()) {
-               // LOGGER.warn("EvaluatedAssignmentTarget not found for role ref {}", roleRef);
-                continue;
-            }
-=======
         addReferences(shouldBeRoleRefs, membershipRefVals);
     }
->>>>>>> 47aee42c
 
     private void addAssignmentPathValueMetadataValues(PrismReferenceValue roleRef,
             EvaluatedAssignment evaluatedAssignment, LensFocusContext<?> focusContext)
