/*
 * Copyright (c) 2010-2013 Evolveum
 *
 * Licensed under the Apache License, Version 2.0 (the "License");
 * you may not use this file except in compliance with the License.
 * You may obtain a copy of the License at
 *
 *     http://www.apache.org/licenses/LICENSE-2.0
 *
 * Unless required by applicable law or agreed to in writing, software
 * distributed under the License is distributed on an "AS IS" BASIS,
 * WITHOUT WARRANTIES OR CONDITIONS OF ANY KIND, either express or implied.
 * See the License for the specific language governing permissions and
 * limitations under the License.
 */
package com.evolveum.midpoint.model;

import java.util.Collection;

import javax.xml.namespace.QName;

import com.evolveum.midpoint.task.api.TaskManager;
import org.springframework.beans.factory.annotation.Autowired;
import org.springframework.beans.factory.annotation.Qualifier;
import org.springframework.stereotype.Component;

import com.evolveum.midpoint.prism.ItemDefinition;
import com.evolveum.midpoint.prism.PrismContext;
import com.evolveum.midpoint.prism.PrismObject;
import com.evolveum.midpoint.prism.PrismReferenceDefinition;
import com.evolveum.midpoint.prism.PrismReferenceValue;
import com.evolveum.midpoint.prism.query.ObjectQuery;
import com.evolveum.midpoint.provisioning.api.ProvisioningService;
import com.evolveum.midpoint.repo.api.RepositoryService;
import com.evolveum.midpoint.schema.GetOperationOptions;
import com.evolveum.midpoint.schema.ObjectOperationOption;
import com.evolveum.midpoint.schema.ResultHandler;
import com.evolveum.midpoint.schema.SelectorOptions;
import com.evolveum.midpoint.schema.constants.ObjectTypes;
import com.evolveum.midpoint.schema.result.OperationResult;
import com.evolveum.midpoint.schema.util.ObjectResolver;
import com.evolveum.midpoint.task.api.Task;
import com.evolveum.midpoint.util.exception.CommonException;
import com.evolveum.midpoint.util.exception.CommunicationException;
import com.evolveum.midpoint.util.exception.ConfigurationException;
import com.evolveum.midpoint.util.exception.ObjectNotFoundException;
import com.evolveum.midpoint.util.exception.SchemaException;
import com.evolveum.midpoint.util.exception.SecurityViolationException;
import com.evolveum.midpoint.util.exception.SystemException;
import com.evolveum.midpoint.util.logging.LoggingUtils;
import com.evolveum.midpoint.util.logging.Trace;
import com.evolveum.midpoint.util.logging.TraceManager;
import com.evolveum.midpoint.xml.ns._public.common.api_types_2.PropertyReferenceListType;
import com.evolveum.midpoint.xml.ns._public.common.common_2a.ObjectReferenceType;
import com.evolveum.midpoint.xml.ns._public.common.common_2a.ObjectType;

/**
 * @author semancik
 *
 */
@Component
public class ModelObjectResolver implements ObjectResolver {

	@Autowired(required = true)
	private transient ProvisioningService provisioning;

    @Autowired
    private transient TaskManager taskManager;

    @Autowired(required = true)
	@Qualifier("cacheRepositoryService")
	private transient RepositoryService cacheRepositoryService;
	
	@Autowired(required = true)
	private transient PrismContext prismContext;
	
	private static final Trace LOGGER = TraceManager.getTrace(ModelObjectResolver.class);
	
	@Override
	public <O extends ObjectType> O resolve(ObjectReferenceType ref, Class<O> expectedType, String contextDescription, 
			OperationResult result) throws ObjectNotFoundException, SchemaException {
				String oid = ref.getOid();
				Class<?> typeClass = null;
				QName typeQName = ref.getType();
				if (typeQName != null) {
					typeClass = prismContext.getSchemaRegistry().determineCompileTimeClass(typeQName);
				}
				if (typeClass != null && expectedType.isAssignableFrom(typeClass)) {
					expectedType = (Class<O>) typeClass;
				}
				return getObjectSimple(expectedType, oid, null, null, result);
	}
	
	public PrismObject<?> resolve(PrismReferenceValue refVal, String string, Task task, OperationResult result) throws ObjectNotFoundException {
		return resolve(refVal, string, null, task, result);
	}

	public PrismObject<?> resolve(PrismReferenceValue refVal, String string, GetOperationOptions options, Task task, 
			OperationResult result) throws ObjectNotFoundException {
		String oid = refVal.getOid();
		Class<?> typeClass = ObjectType.class;
		QName typeQName = refVal.getTargetType();
		if (typeQName == null && refVal.getParent() != null && refVal.getParent().getDefinition() != null) {
			PrismReferenceDefinition refDef = (PrismReferenceDefinition) refVal.getParent().getDefinition();
			typeQName = refDef.getTargetTypeName();
		}
		if (typeQName != null) {
			typeClass = prismContext.getSchemaRegistry().determineCompileTimeClass(typeQName);
		}
		return ((ObjectType) getObjectSimple((Class)typeClass, oid, options, task, result)).asPrismObject();
	}
	
	public <T extends ObjectType> T getObjectSimple(Class<T> clazz, String oid, GetOperationOptions options, Task task,
			OperationResult result) throws ObjectNotFoundException {
		try {
			return getObject(clazz, oid, SelectorOptions.createCollection(options), task, result);
		} catch (SystemException ex) {
			throw ex;
		} catch (ObjectNotFoundException ex) {
			throw ex;
		} catch (CommonException ex) {
			LoggingUtils.logException(LOGGER, "Error resolving object with oid {}", ex, oid);
			// Add to result only a short version of the error, the details will be in subresults
			result.recordFatalError(
					"Couldn't get object with oid '" + oid + "': "+ex.getOperationResultMessage(), ex);
			throw new SystemException("Error resolving object with oid '" + oid + "': "+ex.getMessage(), ex);
		}
	}
	
<<<<<<< HEAD
	public <T extends ObjectType> T getObject(Class<T> clazz, String oid, Collection<SelectorOptions<GetOperationOptions>> options, Task task,
=======
	public <T extends ObjectType> T getObject(Class<T> clazz, String oid, GetOperationOptions rootOptions, Task task,  
>>>>>>> f70e1d7c
			OperationResult result) throws ObjectNotFoundException, CommunicationException, SchemaException, ConfigurationException, SecurityViolationException {
		T objectType = null;
		try {
			PrismObject<T> object = null;
<<<<<<< HEAD
            ObjectTypes.ObjectManager manager = ObjectTypes.getObjectManagerForClass(clazz);
            switch (manager) {
                case PROVISIONING:
                    object = provisioning.getObject(clazz, oid, SelectorOptions.findRootOptions(options), task, result);
                    if (object == null) {
                        throw new SystemException("Got null result from provisioning.getObject while looking for "+clazz.getSimpleName()
                                +" with OID "+oid+"; using provisioning implementation "+provisioning.getClass().getName());
                    }
                    break;
                case TASK_MANAGER:
                    object = taskManager.getObject(clazz, oid, options, result);
                    if (object == null) {
                        throw new SystemException("Got null result from taskManager.getObject while looking for "+clazz.getSimpleName()
                                +" with OID "+oid+"; using task manager implementation "+taskManager.getClass().getName());
                    }
                    break;
                default:
                    object = cacheRepositoryService.getObject(clazz, oid, options, result);
                    if (object == null) {
                        throw new SystemException("Got null result from repository.getObject while looking for "+clazz.getSimpleName()
                                +" with OID "+oid+"; using repository implementation "+cacheRepositoryService.getClass().getName());
                    }
            }
=======
			if (ObjectTypes.isClassManagedByProvisioning(clazz)) {
				Collection<SelectorOptions<GetOperationOptions>> options = SelectorOptions.createCollection(rootOptions);
				object = provisioning.getObject(clazz, oid, options, task, result);
				if (object == null) {
					throw new SystemException("Got null result from provisioning.getObject while looking for "+clazz.getSimpleName()
							+" with OID "+oid+"; using provisioning implementation "+provisioning.getClass().getName());
				}
			} else {
				object = cacheRepositoryService.getObject(clazz, oid, null, result);
				if (object == null) {
					throw new SystemException("Got null result from repository.getObject while looking for "+clazz.getSimpleName()
							+" with OID "+oid+"; using repository implementation "+cacheRepositoryService.getClass().getName());
				}
			}
>>>>>>> f70e1d7c
			objectType = object.asObjectable();
			if (!clazz.isInstance(objectType)) {
				throw new ObjectNotFoundException("Bad object type returned for referenced oid '" + oid
						+ "'. Expected '" + clazz + "', but was '"
						+ (objectType == null ? "null" : objectType.getClass()) + "'.");
			}

		} catch (SystemException ex) {
			result.recordFatalError(ex);
			throw ex;
		} catch (ObjectNotFoundException ex) {
			result.recordFatalError(ex);
			throw ex;
		} catch (CommunicationException e) {
			result.recordFatalError(e);
			throw e;
		} catch (SchemaException e) {
			result.recordFatalError(e);
			throw e;
		} catch (ConfigurationException e) {
			result.recordFatalError(e);
			throw e;
		} catch (SecurityViolationException e) {
			result.recordFatalError(e);
			throw e;
		} catch (RuntimeException ex) {
			LoggingUtils.logException(LOGGER, "Error resolving object with oid {}, expected type was {}.", ex,
					oid, clazz);
			throw new SystemException("Error resolving object with oid '" + oid + "': "+ex.getMessage(), ex);
		} finally {
			result.computeStatus();
		}

		return objectType;
	}
	
	public <O extends ObjectType> void searchIterative(Class<O> type, ObjectQuery query, ResultHandler<O> handler, OperationResult parentResult) throws SchemaException, ObjectNotFoundException, CommunicationException, ConfigurationException, SecurityViolationException {
		if (ObjectTypes.isClassManagedByProvisioning(type)) {
			provisioning.searchObjectsIterative(type, query, null, handler, parentResult);
		} else {
			cacheRepositoryService.searchObjectsIterative(type, query, handler, null, parentResult);
		}
	}
	
	public <O extends ObjectType> int countObjects(Class<O> type, ObjectQuery query, OperationResult parentResult) throws SchemaException, ObjectNotFoundException, CommunicationException, ConfigurationException, SecurityViolationException {
		if (ObjectTypes.isClassManagedByProvisioning(type)) {
			return provisioning.countObjects(type, query, parentResult);
		} else {
			return cacheRepositoryService.countObjects(type, query, parentResult);
		}
	}
	
}<|MERGE_RESOLUTION|>--- conflicted
+++ resolved
@@ -19,7 +19,6 @@
 
 import javax.xml.namespace.QName;
 
-import com.evolveum.midpoint.task.api.TaskManager;
 import org.springframework.beans.factory.annotation.Autowired;
 import org.springframework.beans.factory.annotation.Qualifier;
 import org.springframework.stereotype.Component;
@@ -63,11 +62,8 @@
 
 	@Autowired(required = true)
 	private transient ProvisioningService provisioning;
-
-    @Autowired
-    private transient TaskManager taskManager;
-
-    @Autowired(required = true)
+	
+	@Autowired(required = true)
 	@Qualifier("cacheRepositoryService")
 	private transient RepositoryService cacheRepositoryService;
 	
@@ -110,10 +106,10 @@
 		return ((ObjectType) getObjectSimple((Class)typeClass, oid, options, task, result)).asPrismObject();
 	}
 	
-	public <T extends ObjectType> T getObjectSimple(Class<T> clazz, String oid, GetOperationOptions options, Task task,
+	public <T extends ObjectType> T getObjectSimple(Class<T> clazz, String oid, GetOperationOptions options, Task task, 
 			OperationResult result) throws ObjectNotFoundException {
 		try {
-			return getObject(clazz, oid, SelectorOptions.createCollection(options), task, result);
+			return getObject(clazz, oid, options, task, result);
 		} catch (SystemException ex) {
 			throw ex;
 		} catch (ObjectNotFoundException ex) {
@@ -127,16 +123,11 @@
 		}
 	}
 	
-<<<<<<< HEAD
 	public <T extends ObjectType> T getObject(Class<T> clazz, String oid, Collection<SelectorOptions<GetOperationOptions>> options, Task task,
-=======
-	public <T extends ObjectType> T getObject(Class<T> clazz, String oid, GetOperationOptions rootOptions, Task task,  
->>>>>>> f70e1d7c
 			OperationResult result) throws ObjectNotFoundException, CommunicationException, SchemaException, ConfigurationException, SecurityViolationException {
 		T objectType = null;
 		try {
 			PrismObject<T> object = null;
-<<<<<<< HEAD
             ObjectTypes.ObjectManager manager = ObjectTypes.getObjectManagerForClass(clazz);
             switch (manager) {
                 case PROVISIONING:
@@ -160,22 +151,6 @@
                                 +" with OID "+oid+"; using repository implementation "+cacheRepositoryService.getClass().getName());
                     }
             }
-=======
-			if (ObjectTypes.isClassManagedByProvisioning(clazz)) {
-				Collection<SelectorOptions<GetOperationOptions>> options = SelectorOptions.createCollection(rootOptions);
-				object = provisioning.getObject(clazz, oid, options, task, result);
-				if (object == null) {
-					throw new SystemException("Got null result from provisioning.getObject while looking for "+clazz.getSimpleName()
-							+" with OID "+oid+"; using provisioning implementation "+provisioning.getClass().getName());
-				}
-			} else {
-				object = cacheRepositoryService.getObject(clazz, oid, null, result);
-				if (object == null) {
-					throw new SystemException("Got null result from repository.getObject while looking for "+clazz.getSimpleName()
-							+" with OID "+oid+"; using repository implementation "+cacheRepositoryService.getClass().getName());
-				}
-			}
->>>>>>> f70e1d7c
 			objectType = object.asObjectable();
 			if (!clazz.isInstance(objectType)) {
 				throw new ObjectNotFoundException("Bad object type returned for referenced oid '" + oid
