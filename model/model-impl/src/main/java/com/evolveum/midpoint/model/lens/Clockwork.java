/*
 * Copyright (c) 2010-2013 Evolveum
 *
 * Licensed under the Apache License, Version 2.0 (the "License");
 * you may not use this file except in compliance with the License.
 * You may obtain a copy of the License at
 *
 *     http://www.apache.org/licenses/LICENSE-2.0
 *
 * Unless required by applicable law or agreed to in writing, software
 * distributed under the License is distributed on an "AS IS" BASIS,
 * WITHOUT WARRANTIES OR CONDITIONS OF ANY KIND, either express or implied.
 * See the License for the specific language governing permissions and
 * limitations under the License.
 */
package com.evolveum.midpoint.model.lens;

import java.util.ArrayList;
import java.util.Collection;

import javax.xml.datatype.XMLGregorianCalendar;

import com.evolveum.midpoint.audit.api.AuditEventRecord;
import com.evolveum.midpoint.audit.api.AuditEventStage;
import com.evolveum.midpoint.audit.api.AuditEventType;
import com.evolveum.midpoint.audit.api.AuditService;
import com.evolveum.midpoint.common.Clock;
import com.evolveum.midpoint.common.InternalsConfig;
import com.evolveum.midpoint.common.crypto.CryptoUtil;
import com.evolveum.midpoint.model.api.hooks.ChangeHook;
import com.evolveum.midpoint.model.api.hooks.HookOperationMode;
import com.evolveum.midpoint.model.api.hooks.HookRegistry;

import org.apache.commons.lang.StringUtils;
import org.springframework.beans.factory.annotation.Autowired;
import org.springframework.stereotype.Component;

import com.evolveum.midpoint.model.api.ModelExecuteOptions;
import com.evolveum.midpoint.model.api.PolicyViolationException;
import com.evolveum.midpoint.model.api.context.ModelState;
import com.evolveum.midpoint.model.lens.projector.ContextLoader;
import com.evolveum.midpoint.model.lens.projector.Projector;
import com.evolveum.midpoint.prism.PrismObject;
import com.evolveum.midpoint.prism.delta.ItemDelta;
import com.evolveum.midpoint.prism.delta.ObjectDelta;
import com.evolveum.midpoint.prism.path.ItemPath;
import com.evolveum.midpoint.prism.xml.XmlTypeConverter;
import com.evolveum.midpoint.schema.ObjectDeltaOperation;
import com.evolveum.midpoint.schema.result.OperationResult;
import com.evolveum.midpoint.schema.result.OperationResultStatus;
import com.evolveum.midpoint.schema.util.MiscSchemaUtil;
import com.evolveum.midpoint.task.api.Task;
import com.evolveum.midpoint.util.DebugUtil;
import com.evolveum.midpoint.util.exception.CommunicationException;
import com.evolveum.midpoint.util.exception.ConfigurationException;
import com.evolveum.midpoint.util.exception.ExpressionEvaluationException;
import com.evolveum.midpoint.util.exception.ObjectAlreadyExistsException;
import com.evolveum.midpoint.util.exception.ObjectNotFoundException;
import com.evolveum.midpoint.util.exception.SchemaException;
import com.evolveum.midpoint.util.exception.SecurityViolationException;
import com.evolveum.midpoint.util.exception.SystemException;
import com.evolveum.midpoint.util.logging.Trace;
import com.evolveum.midpoint.util.logging.TraceManager;
import com.evolveum.midpoint.xml.ns._public.common.common_2a.FocusType;
import com.evolveum.midpoint.xml.ns._public.common.common_2a.ObjectType;
import com.evolveum.midpoint.xml.ns._public.common.common_2a.ResourceType;
import com.evolveum.midpoint.xml.ns._public.common.common_2a.ShadowType;

/**
 * @author semancik
 *
 */
@Component
public class Clockwork {
	
	public static final int MAX_REWIND_ATTEMPTS = 2;
	
	private static final Trace LOGGER = TraceManager.getTrace(Clockwork.class);
	
	@Autowired(required = true)
	private Projector projector;
	
	// This is ugly
	// TODO: cleanup
	@Autowired(required = true)
	private ContextLoader contextLoader;
	
	@Autowired(required = true)
	private ChangeExecutor changeExecutor;

    @Autowired(required = false)
    private HookRegistry hookRegistry;
    
    @Autowired(required = true)
	private AuditService auditService;
    
    @Autowired(required = true)
    private Clock clock;

    private LensDebugListener debugListener;
	
	public LensDebugListener getDebugListener() {
		return debugListener;
	}

	public void setDebugListener(LensDebugListener debugListener) {
		this.debugListener = debugListener;
	}

	public <F extends ObjectType> HookOperationMode run(LensContext<F> context, Task task, OperationResult result) throws SchemaException, PolicyViolationException, ExpressionEvaluationException, ObjectNotFoundException, ObjectAlreadyExistsException, CommunicationException, ConfigurationException, SecurityViolationException {
		if (InternalsConfig.consistencyChecks) {
			context.checkConsistence();
		}
		
		while (context.getState() != ModelState.FINAL) {
            HookOperationMode mode = click(context, task, result);

            if (mode == HookOperationMode.BACKGROUND) {
                result.recordInProgress();
                return mode;
            } else if (mode == HookOperationMode.ERROR) {
                return mode;
            }
		}
		// One last click in FINAL state
        return click(context, task, result);
	}
	
	public <F extends ObjectType> HookOperationMode click(LensContext<F> context, Task task, OperationResult result) throws SchemaException, PolicyViolationException, ExpressionEvaluationException, ObjectNotFoundException, ObjectAlreadyExistsException, CommunicationException, ConfigurationException, SecurityViolationException {
		
		// DO NOT CHECK CONSISTENCY of the context here. The context may not be fresh and consistent yet. Project will fix
		// that. Check consistency afterwards (and it is also checked inside projector several times).
		
		if (context.getDebugListener() == null) {
			context.setDebugListener(debugListener);
		}
		
		try {
			
			// We need to determine focus before auditing. Otherwise we will not know user
			// for the accounts (unless there is a specific delta for it).
			// This is ugly, but it is the easiest way now (TODO: cleanup).
			contextLoader.determineFocusContext(context, result);
			
			ModelState state = context.getState();
			if (state == ModelState.INITIAL) {
				if (debugListener != null) {
					debugListener.beforeSync(context);
				}
				XMLGregorianCalendar requestTimestamp = clock.currentTimeXMLGregorianCalendar();
				context.getStats().setRequestTimestamp(requestTimestamp);
				// We need to do this BEFORE projection. If we would do that after projection
				// there will be secondary changes that are not part of the request.
				audit(context, AuditEventStage.REQUEST, task, result);
			}
			
			if (!context.isFresh()) {
				context.cleanup();
				projector.project(context, "PROJECTOR ("+state+")", result);
			} else {
				LOGGER.trace("Skipping projection because the context is fresh");
			}
			
			LensUtil.traceContext(LOGGER, "CLOCKWORK (" + state + ")", "before processing", true, context, false);
			if (InternalsConfig.consistencyChecks) {
				try {
					context.checkConsistence();
				} catch (IllegalStateException e) {
					throw new IllegalStateException(e.getMessage()+" in clockwork, state="+state, e);
				}
			}
			if (InternalsConfig.encryptionChecks) {
				context.checkEncrypted();
			}
			
	//		LOGGER.info("CLOCKWORK: {}: {}", state, context);
			
			switch (state) {
				case INITIAL:
					processInitialToPrimary(context, task, result);
					break;
				case PRIMARY:
					processPrimaryToSecondary(context, task, result);
					break;
				case SECONDARY:
					processSecondary(context, task, result);
					break;
				case FINAL:
					processFinal(context, task, result);
					if (debugListener != null) {
						debugListener.afterSync(context);
					}
					return HookOperationMode.FOREGROUND;
			}		
			
			return invokeHooks(context, task, result);
			
		} catch (CommunicationException e) {
			processClockworkException(context, e, task, result);
			throw e;
		} catch (ConfigurationException e) {
			processClockworkException(context, e, task, result);
			throw e;
		} catch (ExpressionEvaluationException e) {
			processClockworkException(context, e, task, result);
			throw e;
		} catch (ObjectAlreadyExistsException e) {
			processClockworkException(context, e, task, result);
			throw e;
		} catch (ObjectNotFoundException e) {
			processClockworkException(context, e, task, result);
			throw e;
		} catch (PolicyViolationException e) {
			processClockworkException(context, e, task, result);
			throw e;
		} catch (SchemaException e) {
			processClockworkException(context, e, task, result);
			throw e;
		} catch (SecurityViolationException e) {
			processClockworkException(context, e, task, result);
			throw e;
		} catch (RuntimeException e) {
			processClockworkException(context, e, task, result);
			throw e;
		}
	}
	
	/**
     * Invokes hooks, if there are any.
     *
     * @return
     *  - ERROR, if any hook reported error; otherwise returns
     *  - BACKGROUND, if any hook reported switching to background; otherwise
     *  - FOREGROUND (if all hooks reported finishing on foreground)
     */
    private HookOperationMode invokeHooks(LensContext context, Task task, OperationResult result) {

        HookOperationMode resultMode = HookOperationMode.FOREGROUND;
        if (hookRegistry != null) {
            for (ChangeHook hook : hookRegistry.getAllChangeHooks()) {
                HookOperationMode mode = hook.invoke(context, task, result);
                if (mode == HookOperationMode.ERROR) {
                    resultMode = HookOperationMode.ERROR;
                } else if (mode == HookOperationMode.BACKGROUND) {
                    if (resultMode != HookOperationMode.ERROR) {
                        resultMode = HookOperationMode.BACKGROUND;
                    }
                }
            }
        }
        return resultMode;
    }


    private <F extends ObjectType> void processInitialToPrimary(LensContext<F> context, Task task, OperationResult result) {
		// Context loaded, nothing special do. Bump state to PRIMARY.
		context.setState(ModelState.PRIMARY);		
	}
	
	private <F extends ObjectType> void processPrimaryToSecondary(LensContext<F> context, Task task, OperationResult result) {
		// Nothing to do now. The context is already recomputed.
		context.setState(ModelState.SECONDARY);
	}
	
	private <F extends ObjectType> void processSecondary(LensContext<F> context, Task task, OperationResult result) throws ObjectAlreadyExistsException, ObjectNotFoundException, SchemaException, CommunicationException, ConfigurationException, SecurityViolationException, ExpressionEvaluationException {
		if (context.getExecutionWave() > context.getMaxWave() + 1) {
			context.setState(ModelState.FINAL);
			return;
		}
		
		changeExecutor.executeChanges(context, task, result);
		
		audit(context, AuditEventStage.EXECUTION, task, result);
		
		rotContext(context);
		
		context.incrementExecutionWave();
		
		LensUtil.traceContext(LOGGER, "CLOCKWORK (" + context.getState() + ")", "change execution", false, context, false);
	}
	
<<<<<<< HEAD
	private <F extends ObjectType> void processFinal(LensContext<F> context, Task task, OperationResult result) throws ObjectAlreadyExistsException, ObjectNotFoundException, SchemaException, CommunicationException, ConfigurationException, SecurityViolationException, ExpressionEvaluationException {
=======
	/**
	 * Force recompute for the next wave. Recompute only those contexts that were changed.
	 * This is more inteligent than context.rot()
	 */
	private <F extends ObjectType, P extends ObjectType> void rotContext(LensContext<F,P> context) throws SchemaException {
		boolean rot = false;
    	for (LensProjectionContext<P> projectionContext: context.getProjectionContexts()) {
    		if (projectionContext.getWave() != context.getExecutionWave()) {
    			LOGGER.trace("Context rot: projection {} NOT rotten because of wrong wave number", projectionContext);
        		continue;
			}
    		ObjectDelta<P> execDelta = projectionContext.getExecutableDelta();
    		if (isSignificant(execDelta)) {
    			LOGGER.trace("Context rot: projection {} rotten because of delta {}", projectionContext, execDelta);
    			projectionContext.setFresh(false);
    			projectionContext.setFullShadow(false);
    			rot = true;
	        } else {
	        	LOGGER.trace("Context rot: projection {} NOT rotten because no delta", projectionContext);
	        }
		}
    	LensFocusContext<F> focusContext = context.getFocusContext();
    	if (focusContext != null) {
    		ObjectDelta<F> execDelta = focusContext.getWaveDelta(context.getExecutionWave());
    		if (execDelta != null && !execDelta.isEmpty()) {
    			rot = true;
    		}
    		if (rot) {
	    		// It is OK to refresh focus all the time there was any change. This is cheap.
	    		focusContext.setFresh(false);
    		}
    	}
    	if (rot) {
    		context.setFresh(false);
    	}
	}
	
	private <P extends ObjectType> boolean isSignificant(ObjectDelta<P> delta) {
		if (delta == null || delta.isEmpty()) {
			return false;
		}
		if (delta.isAdd() || delta.isDelete()) {
			return true;
		}
		Collection<? extends ItemDelta<?>> attrDeltas = delta.findItemDeltasSubPath(new ItemPath(ShadowType.F_ATTRIBUTES));
		if (attrDeltas != null && !attrDeltas.isEmpty()) {
			return true;
		}
		return false;
	}
	
	private <F extends ObjectType, P extends ObjectType> void processFinal(LensContext<F,P> context, Task task, OperationResult result) throws ObjectAlreadyExistsException, ObjectNotFoundException, SchemaException, CommunicationException, ConfigurationException, SecurityViolationException, ExpressionEvaluationException {
>>>>>>> 3374c1ad
		auditFinalExecution(context, task, result);
		logFinalReadable(context, task, result);
	}
		
	private <F extends ObjectType> void audit(LensContext<F> context, AuditEventStage stage, Task task, OperationResult result) throws SchemaException {
		if (context.isLazyAuditRequest()) {
			if (stage == AuditEventStage.REQUEST) {
				// We skip auditing here, we will do it before execution
			} else if (stage == AuditEventStage.EXECUTION) {
				Collection<ObjectDeltaOperation<? extends ObjectType>> unauditedExecutedDeltas = context.getUnauditedExecutedDeltas();
				if ((unauditedExecutedDeltas == null || unauditedExecutedDeltas.isEmpty())) {
					// No deltas, nothing to audit in this wave
					return;
				}
				if (!context.isRequestAudited()) {
					auditEvent(context, AuditEventStage.REQUEST, context.getStats().getRequestTimestamp(), false, task, result);
				}
				auditEvent(context, stage, null, false, task, result);
			}
		} else {
			auditEvent(context, stage, null, false, task, result);
		}
	}
	
	/**
	 * Make sure that at least one execution is audited if a request was already audited. We don't want
	 * request without execution in the audit logs.
	 */
	private <F extends ObjectType> void auditFinalExecution(LensContext<F> context, Task task, OperationResult result) throws SchemaException {
		if (!context.isRequestAudited()) {
			return;
		}
		if (context.isExecutionAudited()) {
			return;
		}
		auditEvent(context, AuditEventStage.EXECUTION, null, true, task, result);
	}
	
	private <F extends ObjectType> void processClockworkException(LensContext<F> context, Exception e, Task task, OperationResult result) throws SchemaException {
		result.recordFatalError(e);
		auditEvent(context, AuditEventStage.EXECUTION, null, true, task, result);
	}

	private <F extends ObjectType> void auditEvent(LensContext<F> context, AuditEventStage stage, 
			XMLGregorianCalendar timestamp, boolean alwaysAudit, Task task, OperationResult result) throws SchemaException {
		
		PrismObject<? extends ObjectType> primaryObject = null;
		ObjectDelta<? extends ObjectType> primaryDelta = null;
		if (context.getFocusContext() != null) {
			primaryObject = context.getFocusContext().getObjectOld();
			if (primaryObject == null) {
				primaryObject = context.getFocusContext().getObjectNew();
			}
			primaryDelta = context.getFocusContext().getDelta();
		} else {
			Collection<LensProjectionContext> projectionContexts = context.getProjectionContexts();
			if (projectionContexts == null || projectionContexts.isEmpty()) {
				throw new IllegalStateException("No focus and no projectstions in "+context);
			}
			if (projectionContexts.size() > 1) {
				throw new IllegalStateException("No focus and more than one projection in "+context);
			}
			LensProjectionContext projection = projectionContexts.iterator().next();
			primaryObject = projection.getObjectOld();
			if (primaryObject == null) {
				primaryObject = projection.getObjectNew();
			}
			primaryDelta = projection.getDelta();
		}
		
		AuditEventType eventType = null;
		if (primaryDelta == null) {
			eventType = AuditEventType.SYNCHRONIZATION;
		} else if (primaryDelta.isAdd()) {
			eventType = AuditEventType.ADD_OBJECT;
		} else if (primaryDelta.isModify()) {
			eventType = AuditEventType.MODIFY_OBJECT;
		} else if (primaryDelta.isDelete()) {
			eventType = AuditEventType.DELETE_OBJECT;
		} else {
			throw new IllegalStateException("Unknown state of delta "+primaryDelta);
		}
		
		AuditEventRecord auditRecord = new AuditEventRecord(eventType, stage);
		
		if (primaryObject != null) {
			auditRecord.setTarget(primaryObject.clone());
//		} else {
//			throw new IllegalStateException("No primary object in:\n"+context.dump());
		}
		
		auditRecord.setChannel(context.getChannel());
		
		if (stage == AuditEventStage.REQUEST) {
			auditRecord.addDeltas(ObjectDeltaOperation.cloneDeltaCollection(context.getPrimaryChanges()));
		} else if (stage == AuditEventStage.EXECUTION) {
			auditRecord.setOutcome(result.getComputeStatus());
			Collection<ObjectDeltaOperation<? extends ObjectType>> unauditedExecutedDeltas = context.getUnauditedExecutedDeltas();
			if (!alwaysAudit && (unauditedExecutedDeltas == null || unauditedExecutedDeltas.isEmpty())) {
				// No deltas, nothing to audit in this wave
				return;
			}
			auditRecord.addDeltas(ObjectDeltaOperation.cloneCollection(unauditedExecutedDeltas));
		} else {
			throw new IllegalStateException("Unknown audit stage "+stage);
		}
		
		if (timestamp != null) {
			auditRecord.setTimestamp(XmlTypeConverter.toMillis(timestamp));
		}
		
		addRecordMessage(auditRecord, result);
		
		auditService.audit(auditRecord, task);
		
		if (stage == AuditEventStage.EXECUTION) {
			// We need to clean up so these deltas will not be audited again in next wave
			context.markExecutedDeltasAudited();
			context.setExecutionAudited(true);
		} else if (stage == AuditEventStage.REQUEST) {
			context.setRequestAudited(true);
		} else {
			throw new IllegalStateException("Unknown audit stage "+stage);
		}
	}
	
	/**
	 * Adds a message to the record by pulling the messages from individual delta results.
	 */
	private void addRecordMessage(AuditEventRecord auditRecord, OperationResult result) {
		if (auditRecord.getMessage() != null) {
			return;
		}
		if (!StringUtils.isEmpty(result.getMessage())) {
			String message = result.getMessage();
			auditRecord.setMessage(message);
			return;
		}
		Collection<ObjectDeltaOperation<? extends ObjectType>> deltas = auditRecord.getDeltas();
		if (deltas == null || deltas.isEmpty()) {
			return;
		}
		StringBuilder sb = new StringBuilder();
		for (ObjectDeltaOperation<? extends ObjectType> delta: deltas) {
			OperationResult executionResult = delta.getExecutionResult();
			if (executionResult != null) {
				String message = executionResult.getMessage();
				if (!StringUtils.isEmpty(message)) {
					if (sb.length() != 0) {
						sb.append("; ");
					}					
					sb.append(message);
				}
			}
		}
		auditRecord.setMessage(sb.toString());
	}

	public static void throwException(Throwable e) throws ObjectAlreadyExistsException, ObjectNotFoundException {
		if (e instanceof ObjectAlreadyExistsException) {
			throw (ObjectAlreadyExistsException)e;
		} else if (e instanceof ObjectNotFoundException) {
			throw (ObjectNotFoundException)e;
		} else if (e instanceof SystemException) {
			throw (SystemException)e;
		} else {
			throw new SystemException("Unexpected exception "+e.getClass()+" "+e.getMessage(), e);
		}
	}
	
	/**
	 * Logs the entire operation in a human-readable fashion.
	 */
	private <F extends ObjectType, P extends ObjectType> void logFinalReadable(LensContext<F,P> context, Task task, OperationResult result) throws SchemaException {
		if (!LOGGER.isDebugEnabled()) {
			return;
		}
		
		
		// a priori: sync delta
		boolean hasSyncDelta = false;
		for (LensProjectionContext<P> projectionContext: context.getProjectionContexts()) {
			ObjectDelta<P> syncDelta = projectionContext.getSyncDelta();
			if (syncDelta != null) {
				hasSyncDelta = true;
			}
		}
		
		Collection<ObjectDeltaOperation<? extends ObjectType>> executedDeltas = context.getExecutedDeltas();
		if (!hasSyncDelta && executedDeltas == null || executedDeltas.isEmpty()) {
			// Not worth mentioning
			return;
		}
		
		StringBuilder sb = new StringBuilder();
		String channel = context.getChannel();
		if (channel != null) {
			sb.append("Channel: ").append(channel).append("\n");
		}
		
		
		if (hasSyncDelta) {
			sb.append("Triggered by synchronization delta\n");
			for (LensProjectionContext<P> projectionContext: context.getProjectionContexts()) {
				ObjectDelta<P> syncDelta = projectionContext.getSyncDelta();
				if (syncDelta != null) {
					sb.append(syncDelta.debugDump(1));
					sb.append(": ");
					sb.append(projectionContext.getSynchronizationSituationDetected());
					sb.append("\n");
				}
			}
		}
		for (LensProjectionContext<P> projectionContext: context.getProjectionContexts()) {
			if (projectionContext.isSyncAbsoluteTrigger()) {
				sb.append("Triggered by absolute state of ").append(projectionContext.getHumanReadableName());
				sb.append(": ");
				sb.append(projectionContext.getSynchronizationSituationDetected());
				sb.append("\n");
			}
		}
		
		// focus primary
		LensFocusContext<F> focusContext = context.getFocusContext();
		if (focusContext != null) {
			ObjectDelta<F> focusPrimaryDelta = focusContext.getPrimaryDelta();
			if (focusPrimaryDelta != null) {
				sb.append("Triggered by focus primary delta\n");
				DebugUtil.indentDebugDump(sb, 1);
				sb.append(focusPrimaryDelta.toString());
				sb.append("\n");
			}
		}
		
		// projection primary
		Collection<ObjectDelta<P>> projPrimaryDeltas = new ArrayList<ObjectDelta<P>>();
		for (LensProjectionContext<P> projectionContext: context.getProjectionContexts()) {
			ObjectDelta<P> projPrimaryDelta = projectionContext.getPrimaryDelta();
			if (projPrimaryDelta != null) {
				projPrimaryDeltas.add(projPrimaryDelta);
			}
		}
		if (!projPrimaryDeltas.isEmpty()) {
			sb.append("Triggered by projection primary delta\n");
			for (ObjectDelta<P> projDelta: projPrimaryDeltas) {
				DebugUtil.indentDebugDump(sb, 1);
				sb.append(projDelta.toString());
				sb.append("\n");
			}
		}
				
		if (focusContext != null) {
			sb.append("Focus: ").append(focusContext.toString()).append("\n");
		}
		if (!context.getProjectionContexts().isEmpty()) {
			sb.append("Projections (").append(context.getProjectionContexts().size()).append("):\n");
			for (LensProjectionContext<P> projectionContext: context.getProjectionContexts()) {
				DebugUtil.indentDebugDump(sb, 1);
				sb.append(projectionContext.toString());
				sb.append(": ");
				sb.append(projectionContext.getSynchronizationPolicyDecision());
				sb.append("\n");
			}
		}
		
		if (executedDeltas == null || executedDeltas.isEmpty()) {
			sb.append("Executed: nothing\n");
		} else {
			sb.append("Executed:\n");
			for (ObjectDeltaOperation<? extends ObjectType> executedDelta: executedDeltas) {
				ObjectDelta<? extends ObjectType> delta = executedDelta.getObjectDelta();
				OperationResult deltaResult = executedDelta.getExecutionResult();
				DebugUtil.indentDebugDump(sb, 1);
				sb.append(delta.toString());
				sb.append(": ");
				sb.append(deltaResult.getStatus());
				sb.append("\n");
			}
		}
		
		LOGGER.debug("\n###[ CLOCKWORK SUMMARY ]######################################\n{}" +
				       "##############################################################",
				sb.toString());
	}
	
}<|MERGE_RESOLUTION|>--- conflicted
+++ resolved
@@ -279,21 +279,18 @@
 		LensUtil.traceContext(LOGGER, "CLOCKWORK (" + context.getState() + ")", "change execution", false, context, false);
 	}
 	
-<<<<<<< HEAD
-	private <F extends ObjectType> void processFinal(LensContext<F> context, Task task, OperationResult result) throws ObjectAlreadyExistsException, ObjectNotFoundException, SchemaException, CommunicationException, ConfigurationException, SecurityViolationException, ExpressionEvaluationException {
-=======
 	/**
 	 * Force recompute for the next wave. Recompute only those contexts that were changed.
 	 * This is more inteligent than context.rot()
 	 */
-	private <F extends ObjectType, P extends ObjectType> void rotContext(LensContext<F,P> context) throws SchemaException {
+	private <F extends ObjectType> void rotContext(LensContext<F> context) throws SchemaException {
 		boolean rot = false;
-    	for (LensProjectionContext<P> projectionContext: context.getProjectionContexts()) {
+    	for (LensProjectionContext projectionContext: context.getProjectionContexts()) {
     		if (projectionContext.getWave() != context.getExecutionWave()) {
     			LOGGER.trace("Context rot: projection {} NOT rotten because of wrong wave number", projectionContext);
         		continue;
 			}
-    		ObjectDelta<P> execDelta = projectionContext.getExecutableDelta();
+    		ObjectDelta<ShadowType> execDelta = projectionContext.getExecutableDelta();
     		if (isSignificant(execDelta)) {
     			LOGGER.trace("Context rot: projection {} rotten because of delta {}", projectionContext, execDelta);
     			projectionContext.setFresh(false);
@@ -333,8 +330,7 @@
 		return false;
 	}
 	
-	private <F extends ObjectType, P extends ObjectType> void processFinal(LensContext<F,P> context, Task task, OperationResult result) throws ObjectAlreadyExistsException, ObjectNotFoundException, SchemaException, CommunicationException, ConfigurationException, SecurityViolationException, ExpressionEvaluationException {
->>>>>>> 3374c1ad
+	private <F extends ObjectType> void processFinal(LensContext<F> context, Task task, OperationResult result) throws ObjectAlreadyExistsException, ObjectNotFoundException, SchemaException, CommunicationException, ConfigurationException, SecurityViolationException, ExpressionEvaluationException {
 		auditFinalExecution(context, task, result);
 		logFinalReadable(context, task, result);
 	}
@@ -508,7 +504,7 @@
 	/**
 	 * Logs the entire operation in a human-readable fashion.
 	 */
-	private <F extends ObjectType, P extends ObjectType> void logFinalReadable(LensContext<F,P> context, Task task, OperationResult result) throws SchemaException {
+	private <F extends ObjectType> void logFinalReadable(LensContext<F> context, Task task, OperationResult result) throws SchemaException {
 		if (!LOGGER.isDebugEnabled()) {
 			return;
 		}
@@ -516,8 +512,8 @@
 		
 		// a priori: sync delta
 		boolean hasSyncDelta = false;
-		for (LensProjectionContext<P> projectionContext: context.getProjectionContexts()) {
-			ObjectDelta<P> syncDelta = projectionContext.getSyncDelta();
+		for (LensProjectionContext projectionContext: context.getProjectionContexts()) {
+			ObjectDelta<ShadowType> syncDelta = projectionContext.getSyncDelta();
 			if (syncDelta != null) {
 				hasSyncDelta = true;
 			}
@@ -538,8 +534,8 @@
 		
 		if (hasSyncDelta) {
 			sb.append("Triggered by synchronization delta\n");
-			for (LensProjectionContext<P> projectionContext: context.getProjectionContexts()) {
-				ObjectDelta<P> syncDelta = projectionContext.getSyncDelta();
+			for (LensProjectionContext projectionContext: context.getProjectionContexts()) {
+				ObjectDelta<ShadowType> syncDelta = projectionContext.getSyncDelta();
 				if (syncDelta != null) {
 					sb.append(syncDelta.debugDump(1));
 					sb.append(": ");
@@ -548,7 +544,7 @@
 				}
 			}
 		}
-		for (LensProjectionContext<P> projectionContext: context.getProjectionContexts()) {
+		for (LensProjectionContext projectionContext: context.getProjectionContexts()) {
 			if (projectionContext.isSyncAbsoluteTrigger()) {
 				sb.append("Triggered by absolute state of ").append(projectionContext.getHumanReadableName());
 				sb.append(": ");
@@ -570,16 +566,16 @@
 		}
 		
 		// projection primary
-		Collection<ObjectDelta<P>> projPrimaryDeltas = new ArrayList<ObjectDelta<P>>();
-		for (LensProjectionContext<P> projectionContext: context.getProjectionContexts()) {
-			ObjectDelta<P> projPrimaryDelta = projectionContext.getPrimaryDelta();
+		Collection<ObjectDelta<ShadowType>> projPrimaryDeltas = new ArrayList<ObjectDelta<ShadowType>>();
+		for (LensProjectionContext projectionContext: context.getProjectionContexts()) {
+			ObjectDelta<ShadowType> projPrimaryDelta = projectionContext.getPrimaryDelta();
 			if (projPrimaryDelta != null) {
 				projPrimaryDeltas.add(projPrimaryDelta);
 			}
 		}
 		if (!projPrimaryDeltas.isEmpty()) {
 			sb.append("Triggered by projection primary delta\n");
-			for (ObjectDelta<P> projDelta: projPrimaryDeltas) {
+			for (ObjectDelta<ShadowType> projDelta: projPrimaryDeltas) {
 				DebugUtil.indentDebugDump(sb, 1);
 				sb.append(projDelta.toString());
 				sb.append("\n");
@@ -591,7 +587,7 @@
 		}
 		if (!context.getProjectionContexts().isEmpty()) {
 			sb.append("Projections (").append(context.getProjectionContexts().size()).append("):\n");
-			for (LensProjectionContext<P> projectionContext: context.getProjectionContexts()) {
+			for (LensProjectionContext projectionContext: context.getProjectionContexts()) {
 				DebugUtil.indentDebugDump(sb, 1);
 				sb.append(projectionContext.toString());
 				sb.append(": ");
