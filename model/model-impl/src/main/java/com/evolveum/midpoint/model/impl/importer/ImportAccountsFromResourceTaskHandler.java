--- conflicted
+++ resolved
@@ -171,11 +171,7 @@
     }
 
 	@Override
-<<<<<<< HEAD
-	protected SynchronizeAccountResultHandler createHandler(TaskPartitionDefinitionType partition, TaskRunResult runResult, Task coordinatorTask,
-=======
-	protected SynchronizeAccountResultHandler createHandler(TaskRunResult runResult, RunningTask coordinatorTask,
->>>>>>> 7fbc3312
+	protected SynchronizeAccountResultHandler createHandler(TaskPartitionDefinitionType partition, TaskRunResult runResult, RunningTask coordinatorTask,
 			OperationResult opResult) {
 
 		ResourceType resource = resolveObjectRef(ResourceType.class, runResult, coordinatorTask, opResult);
@@ -183,35 +179,31 @@
 			return null;
 		}
 
-<<<<<<< HEAD
         return createHandler(partition, resource, null, runResult, coordinatorTask, opResult);
 	}
 
     // shadowToImport - it is used to derive objectClass/intent/kind when importing a single shadow
 	private SynchronizeAccountResultHandler createHandler(TaskPartitionDefinitionType partition, ResourceType resource, PrismObject<ShadowType> shadowToImport,
-			TaskRunResult runResult, Task coordinatorTask, OperationResult opResult) {
+			TaskRunResult runResult, RunningTask coordinatorTask, OperationResult opResult) {
 
 		ObjectClassComplexTypeDefinition objectClass = determineObjectClassDefinition(resource, shadowToImport, runResult, coordinatorTask, opResult);
-=======
-		ObjectClassComplexTypeDefinition objectClass = determineObjectClassDefinition(resource, null, runResult, coordinatorTask, opResult);
 		if (objectClass == null) {
 			return null;
 		}
-        return createHandler(resource, objectClass, coordinatorTask);
+        return createHandler(partition, resource, objectClass, coordinatorTask);
 	}
 
     // shadowToImport - it is used to derive objectClass/intent/kind when importing a single shadow
 	private SynchronizeAccountResultHandler createHandlerForSingleShadow(@NotNull ResourceType resource, @NotNull PrismObject<ShadowType> shadowToImport,
 			TaskRunResult runResult, RunningTask task, OperationResult opResult) {
 		ObjectClassComplexTypeDefinition objectClass = determineObjectClassDefinition(resource, shadowToImport, runResult, task, opResult);
->>>>>>> 7fbc3312
 		if (objectClass == null) {
 			return null;
 		}
-		return createHandler(resource, objectClass, task);
-	}
-
-	private SynchronizeAccountResultHandler createHandler(@NotNull ResourceType resource, @NotNull ObjectClassComplexTypeDefinition objectClass,
+		return createHandler(null, resource, objectClass, task);
+	}
+
+	private SynchronizeAccountResultHandler createHandler(TaskPartitionDefinitionType partition, @NotNull ResourceType resource, @NotNull ObjectClassComplexTypeDefinition objectClass,
 			RunningTask coordinatorTask) {
         LOGGER.info("Start executing import from resource {}, importing object class {}", resource, objectClass.getTypeName());
 
@@ -318,12 +310,8 @@
 
     	// Create a result handler just for one object. Invoke the handle() method manually.
     	TaskRunResult runResult = new TaskRunResult();
-<<<<<<< HEAD
-		SynchronizeAccountResultHandler resultHandler = createHandler(null, resource.asObjectable(), shadow, runResult, task, parentResult);
-=======
     	RunningTask fakeRunningTask = taskManager.createFakeRunningTask(task);
 		SynchronizeAccountResultHandler resultHandler = createHandlerForSingleShadow(resource.asObjectable(), shadow, runResult, fakeRunningTask, parentResult);
->>>>>>> 7fbc3312
 		if (resultHandler == null) {
 			return false;
 		}
