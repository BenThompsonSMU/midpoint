/*
 * Copyright (c) 2010-2013 Evolveum
 *
 * Licensed under the Apache License, Version 2.0 (the "License");
 * you may not use this file except in compliance with the License.
 * You may obtain a copy of the License at
 *
 *     http://www.apache.org/licenses/LICENSE-2.0
 *
 * Unless required by applicable law or agreed to in writing, software
 * distributed under the License is distributed on an "AS IS" BASIS,
 * WITHOUT WARRANTIES OR CONDITIONS OF ANY KIND, either express or implied.
 * See the License for the specific language governing permissions and
 * limitations under the License.
 */
package com.evolveum.midpoint.model.lens;

import com.evolveum.midpoint.common.refinery.ResourceShadowDiscriminator;
import com.evolveum.midpoint.model.api.ModelExecuteOptions;
import com.evolveum.midpoint.model.api.context.ModelContext;
import com.evolveum.midpoint.model.api.context.ModelState;
import com.evolveum.midpoint.prism.*;
import com.evolveum.midpoint.prism.delta.DeltaSetTriple;
import com.evolveum.midpoint.prism.delta.ObjectDelta;
import com.evolveum.midpoint.prism.util.PrismUtil;
import com.evolveum.midpoint.provisioning.api.ProvisioningService;
import com.evolveum.midpoint.schema.ObjectDeltaOperation;
import com.evolveum.midpoint.schema.result.OperationResult;
import com.evolveum.midpoint.util.DebugUtil;
import com.evolveum.midpoint.util.QNameUtil;
import com.evolveum.midpoint.util.exception.*;
import com.evolveum.midpoint.xml.ns._public.common.common_2a.*;
import com.evolveum.midpoint.xml.ns._public.model.model_context_2.LensContextStatsType;
import com.evolveum.midpoint.xml.ns._public.model.model_context_2.LensContextType;
import com.evolveum.midpoint.xml.ns._public.model.model_context_2.LensFocusContextType;
import com.evolveum.midpoint.xml.ns._public.model.model_context_2.LensProjectionContextType;
import org.apache.commons.lang.StringUtils;
import org.apache.commons.lang.Validate;

import javax.xml.namespace.QName;
import java.util.*;
import java.util.Map.Entry;

/**
 * @author semancik
 *
 */
public class LensContext<F extends ObjectType> implements ModelContext<F> {

    private static final long serialVersionUID = -778283437426659540L;
    private static final String DOT_CLASS = LensContext.class.getName() + ".";

    private ModelState state = ModelState.INITIAL;
	
	/**
     * Channel that is the source of primary change (GUI, live sync, import, ...)
     */
    private String channel;
    
	private LensFocusContext<F> focusContext;
	private Collection<LensProjectionContext> projectionContexts = new ArrayList<LensProjectionContext>();

	private Class<F> focusClass;
	
	private boolean lazyAuditRequest = false;
	private boolean requestAudited = false;
	private boolean executionAudited = false;
	private LensContextStatsType stats = new LensContextStatsType();

	transient private ObjectTemplateType focusTemplate;
	transient private ProjectionPolicyType accountSynchronizationSettings;
	transient private ValuePolicyType globalPasswordPolicy;

	transient private DeltaSetTriple<Assignment> evaluatedAssignmentTriple;
	
	/**
     * True if we want to reconcile all accounts in this context.
     */
    private boolean doReconciliationForAllProjections = false;
    
    /**
	 * Current wave of computation and execution.
	 */
	int projectionWave = 0;

    /**
	 * Current wave of execution.
	 */
	int executionWave = 0;

	transient private boolean isFresh = false;
	
	/**
     * Cache of resource instances. It is used to reduce the number of read (getObject) calls for ResourceType objects.
     */
    transient private Map<String, ResourceType> resourceCache;
	
	transient private PrismContext prismContext;

    transient private ProvisioningService provisioningService;
	
	private ModelExecuteOptions options;
	
<<<<<<< HEAD
	public LensContext(Class<F> focusClass, PrismContext prismContext, ProvisioningService provisioningService) {
=======
	/**
	 * Used mostly in unit tests.
	 */
	transient private LensDebugListener debugListener;
	
	public LensContext(Class<F> focusClass, Class<P> projectionClass, PrismContext prismContext, ProvisioningService provisioningService) {
>>>>>>> 3374c1ad
		Validate.notNull(prismContext, "No prismContext");
		
        this.prismContext = prismContext;
        this.provisioningService = provisioningService;
        this.focusClass = focusClass;
    }
	
	public PrismContext getPrismContext() {
		return prismContext;
	}
	
	protected PrismContext getNotNullPrismContext() {
		if (prismContext == null) {
			throw new IllegalStateException("Null prism context in "+this+"; the context was not adopted (most likely)");
		}
		return prismContext;
	}

    public ProvisioningService getProvisioningService() {
        return provisioningService;
    }

    @Override
	public ModelState getState() {
		return state;
	}

	public void setState(ModelState state) {
		this.state = state;
	}

	@Override
	public LensFocusContext<F> getFocusContext() {
		return focusContext;
	}
	
	public void setFocusContext(LensFocusContext<F> focusContext) {
		this.focusContext = focusContext;
	}
	
	public LensFocusContext<F> createFocusContext() {
		return createFocusContext(null);
	}
	
	public LensFocusContext<F> createFocusContext(Class<F> explicitFocusClass) {
		if (explicitFocusClass != null) {
			this.focusClass = explicitFocusClass;
		}
		focusContext = new LensFocusContext<F>(focusClass, this);
		return focusContext;
	}
	
	public LensFocusContext<F> getOrCreateFocusContext() {
		return getOrCreateFocusContext(null);
	}
	
	public LensFocusContext<F> getOrCreateFocusContext(Class<F> explicitFocusClass) {
		if (focusContext == null) {
			createFocusContext(explicitFocusClass);
		}
		return focusContext;
	}

	@Override
	public Collection<LensProjectionContext> getProjectionContexts() {
		return projectionContexts;
	}
	
	public Iterator<LensProjectionContext> getProjectionContextsIterator() {
		return projectionContexts.iterator();
	}
	
	public void addProjectionContext(LensProjectionContext projectionContext) {
		projectionContexts.add(projectionContext);
	}
	
	public LensProjectionContext findProjectionContextByOid(String oid) {
		for (LensProjectionContext projCtx: getProjectionContexts()) {
			if (oid.equals(projCtx.getOid())) {
				return projCtx;
			}
		}
		return null;
	}
		
	public LensProjectionContext findProjectionContext(ResourceShadowDiscriminator rat) {
		Validate.notNull(rat);
		for (LensProjectionContext projCtx: getProjectionContexts()) {
			if (projCtx.compareResourceShadowDiscriminator(rat, true)) {
				return projCtx;
			}
		}
		return null;
	}

	public LensProjectionContext findOrCreateProjectionContext(ResourceShadowDiscriminator rat) {
		LensProjectionContext projectionContext = findProjectionContext(rat);
		if (projectionContext == null) {
			projectionContext = createProjectionContext(rat);
		}
		return projectionContext;
	}
	
	public ObjectTemplateType getFocusTemplate() {
		return focusTemplate;
	}
	
	public LensProjectionContext findProjectionContext(ResourceShadowDiscriminator rat, String oid) {
		LensProjectionContext projectionContext = findProjectionContext(rat);
		
		if (projectionContext == null || projectionContext.getOid() == null || !oid.equals(projectionContext.getOid())) {
			return null;
		}
		 
		return projectionContext;
	}

	public void setFocusTemplate(ObjectTemplateType focusTemplate) {
		this.focusTemplate = focusTemplate;
	}

	public ProjectionPolicyType getAccountSynchronizationSettings() {
		return accountSynchronizationSettings;
	}

	public void setAccountSynchronizationSettings(
			ProjectionPolicyType accountSynchronizationSettings) {
		this.accountSynchronizationSettings = accountSynchronizationSettings;
	}
	
	public ValuePolicyType getGlobalPasswordPolicy() {
		return globalPasswordPolicy;
	}
	
	public void setGlobalPasswordPolicy(ValuePolicyType globalPasswordPolicy) {
		this.globalPasswordPolicy = globalPasswordPolicy;
	}
	
	public int getProjectionWave() {
		return projectionWave;
	}

	public void setProjectionWave(int wave) {
		this.projectionWave = wave;
	}
	
	public void incrementProjectionWave() {
		projectionWave++;
	}
	
	public void resetProjectionWave() {
		projectionWave = executionWave;
	}
	
	public int getExecutionWave() {
		return executionWave;
	}

	public void setExecutionWave(int executionWave) {
		this.executionWave = executionWave;
	}

	public void incrementExecutionWave() {
		executionWave++;
	}

	public int getMaxWave() {
		int maxWave = 0;
		for (LensProjectionContext projContext: projectionContexts) {
			if (projContext.getWave() > maxWave) {
				maxWave = projContext.getWave();
			}
		}
		return maxWave;
	}
	
	public boolean isFresh() {
		return isFresh;
	}

	public void setFresh(boolean isFresh) {
		this.isFresh = isFresh;
	}
	
	/**
	 * Makes the context and all sub-context non-fresh.
	 */
	public void rot() {
		setFresh(false);
		if (focusContext != null) {
			focusContext.setFresh(false);
		}
		for (LensProjectionContext projectionContext: projectionContexts) {
			projectionContext.setFresh(false);
			projectionContext.setFullShadow(false);
		}
	}
	
	/**
	 * Make the context as clean as new. Except for the executed deltas and other "traces" of
	 * what was already done and cannot be undone. Also the configuration items that were loaded may remain.
	 * This is used to restart the context computation but keep the trace of what was already done.
	 */
	public void reset() {
		state = ModelState.INITIAL;
		evaluatedAssignmentTriple = null;
		projectionWave = 0;
		executionWave = 0;
		isFresh = false;
		if (focusContext != null) {
			focusContext.reset();
		}
		if (projectionContexts != null) {
			for (LensProjectionContext projectionContext: projectionContexts) {
				projectionContext.reset();
			}
		}
	}

	public String getChannel() {
        return channel;
    }

    public void setChannel(String channelUri) {
        this.channel = channelUri;
    }
    
    public void setChannel(QName channelQName) {
        this.channel = QNameUtil.qNameToUri(channelQName);
    }

	public boolean isDoReconciliationForAllProjections() {
		return doReconciliationForAllProjections;
	}

	public void setDoReconciliationForAllProjections(boolean doReconciliationForAllProjections) {
		this.doReconciliationForAllProjections = doReconciliationForAllProjections;
	}
	
	public DeltaSetTriple<Assignment> getEvaluatedAssignmentTriple() {
		return evaluatedAssignmentTriple;
	}

	public void setEvaluatedAssignmentTriple(DeltaSetTriple<Assignment> evaluatedAssignmentTriple) {
		this.evaluatedAssignmentTriple = evaluatedAssignmentTriple;
	}
	
	public ModelExecuteOptions getOptions() {
		return options;
	}
	
	public void setOptions(ModelExecuteOptions options) {
		this.options = options;
	}

	public LensDebugListener getDebugListener() {
		return debugListener;
	}

	public void setDebugListener(LensDebugListener debugListener) {
		this.debugListener = debugListener;
	}

	/**
	 * If set to true then the request will be audited right before execution.
	 * If no execution takes place then no request will be audited.
	 */
	public boolean isLazyAuditRequest() {
		return lazyAuditRequest;
	}

	public void setLazyAuditRequest(boolean lazyAuditRequest) {
		this.lazyAuditRequest = lazyAuditRequest;
	}

	public boolean isRequestAudited() {
		return requestAudited;
	}

	public void setRequestAudited(boolean requestAudited) {
		this.requestAudited = requestAudited;
	}
	
	public boolean isExecutionAudited() {
		return executionAudited;
	}

	public void setExecutionAudited(boolean executionAudited) {
		this.executionAudited = executionAudited;
	}

	public LensContextStatsType getStats() {
		return stats;
	}

	public void setStats(LensContextStatsType stats) {
		this.stats = stats;
	}

	/**
     * Returns all changes, user and all accounts. Both primary and secondary changes are returned, but
     * these are not merged.
     * TODO: maybe it would be better to merge them.
     */
    public Collection<ObjectDelta<? extends ObjectType>> getAllChanges() throws SchemaException {
        Collection<ObjectDelta<? extends ObjectType>> allChanges = new ArrayList<ObjectDelta<? extends ObjectType>>();
        if (focusContext != null) {
	        addChangeIfNotNull(allChanges, focusContext.getPrimaryDelta());
	        addChangeIfNotNull(allChanges, focusContext.getSecondaryDelta());
        }
        for (LensProjectionContext projCtx: getProjectionContexts()) {
            addChangeIfNotNull(allChanges, projCtx.getPrimaryDelta());
            addChangeIfNotNull(allChanges, projCtx.getSecondaryDelta());
        }
        return allChanges;
    }
    
    public Collection<ObjectDelta<? extends ObjectType>> getPrimaryChanges() throws SchemaException {
        Collection<ObjectDelta<? extends ObjectType>> allChanges = new ArrayList<ObjectDelta<? extends ObjectType>>();
        if (focusContext != null) {
	        addChangeIfNotNull(allChanges, focusContext.getPrimaryDelta());
        }
        for (LensProjectionContext projCtx: getProjectionContexts()) {
            addChangeIfNotNull(allChanges, projCtx.getPrimaryDelta());
        }
        return allChanges;
    }

	private <T extends ObjectType> void addChangeIfNotNull(Collection<ObjectDelta<? extends ObjectType>> changes,
            ObjectDelta<T> change) {
        if (change != null) {
            changes.add(change);
        }
    }

    public void replacePrimaryFocusDelta(ObjectDelta<F> newDelta) {
        focusContext.setPrimaryDelta(newDelta);
        // todo any other changes have to be done?
    }

    public void replacePrimaryFocusDeltas(List<ObjectDelta<F>> deltas) throws SchemaException {
        replacePrimaryFocusDelta(null);
        if (deltas != null) {
            for (ObjectDelta<F> delta : deltas) {
                focusContext.addPrimaryDelta(delta);
            }
        }
        // todo any other changes have to be done?
    }


    /**
     * Returns all executed deltas, user and all accounts.
     */
    public Collection<ObjectDeltaOperation<? extends ObjectType>> getExecutedDeltas() throws SchemaException {
    	return getExecutedDeltas(null);
    }

	/**
     * Returns all executed deltas, user and all accounts.
     */
    public Collection<ObjectDeltaOperation<? extends ObjectType>> getUnauditedExecutedDeltas() throws SchemaException {
    	return getExecutedDeltas(false);
    }

    /**
     * Returns all executed deltas, user and all accounts.
     */
    Collection<ObjectDeltaOperation<? extends ObjectType>> getExecutedDeltas(Boolean audited) throws SchemaException {
        Collection<ObjectDeltaOperation<? extends ObjectType>> executedDeltas = new ArrayList<ObjectDeltaOperation<? extends ObjectType>>();
        if (focusContext != null) {
	        executedDeltas.addAll(focusContext.getExecutedDeltas(audited));
        }
        for (LensProjectionContext projCtx: getProjectionContexts()) {
        	executedDeltas.addAll(projCtx.getExecutedDeltas(audited));
        }
        return executedDeltas;
    }
    
    public void markExecutedDeltasAudited()  {
        if (focusContext != null) {
        	focusContext.markExecutedDeltasAudited();
        }
        for (LensProjectionContext projCtx: getProjectionContexts()) {
        	projCtx.markExecutedDeltasAudited();
        }
    }
    
	public void recompute() throws SchemaException {
		recomputeFocus();
		recomputeProjections();
	}

    // mainly computes new state based on old state and delta(s)
	public void recomputeFocus() throws SchemaException {
		if (focusContext != null) {
			focusContext.recompute();
		}
	}
	
	public void recomputeProjections() throws SchemaException {
		for (LensProjectionContext projCtx: getProjectionContexts()) {
			projCtx.recompute();
		}
	}

	public void checkConsistence() {
		if (focusContext != null) {
			focusContext.checkConsistence();
		}
		for (LensProjectionContext projectionContext: projectionContexts) {
			projectionContext.checkConsistence(this.toString(), isFresh, ModelExecuteOptions.isForce(options));
		}
	}

	public void checkEncrypted() {
		if (focusContext != null && !focusContext.isDelete()) {
			focusContext.checkEncrypted();
		}
		for (LensProjectionContext projectionContext: projectionContexts) {
			if (!projectionContext.isDelete()) {
				projectionContext.checkEncrypted();
			}
		}
	}
	
	public LensProjectionContext createProjectionContext() {
		return createProjectionContext(null);
	}
	
	public LensProjectionContext createProjectionContext(ResourceShadowDiscriminator rat) {
		LensProjectionContext projCtx = new LensProjectionContext(this, rat);
		addProjectionContext(projCtx);
		return projCtx;
	}
	
	private Map<String, ResourceType> getResourceCache() {
		if (resourceCache == null) {
			resourceCache = new HashMap<String, ResourceType>();
		}
		return resourceCache;
	}

	/**
     * Returns a resource for specified account type.
     * This is supposed to be efficient, taking the resource from the cache. It assumes the resource is in the cache.
     *
     * @see SyncContext#rememberResource(ResourceType)
     */
    public ResourceType getResource(ResourceShadowDiscriminator rat) {
        return getResource(rat.getResourceOid());
    }
    
    /**
     * Returns a resource for specified account type.
     * This is supposed to be efficient, taking the resource from the cache. It assumes the resource is in the cache.
     *
     * @see SyncContext#rememberResource(ResourceType)
     */
    public ResourceType getResource(String resourceOid) {
        return getResourceCache().get(resourceOid);
    }
	
	/**
     * Puts resources in the cache for later use. The resources should be fetched from provisioning
     * and have pre-parsed schemas. So the next time just reuse them without the other overhead.
     */
    public void rememberResources(Collection<ResourceType> resources) {
        for (ResourceType resourceType : resources) {
            rememberResource(resourceType);
        }
    }

    /**
     * Puts resource in the cache for later use. The resource should be fetched from provisioning
     * and have pre-parsed schemas. So the next time just reuse it without the other overhead.
     */
    public void rememberResource(ResourceType resourceType) {
    	getResourceCache().put(resourceType.getOid(), resourceType);
    }
    
	/**
	 * Cleans up the contexts by removing secondary deltas and other working state. The context after cleanup
	 * should be the same as originally requested.
	 * However, the current wave number is retained. Otherwise it ends up in endless loop. 
	 */
	public void cleanup() throws SchemaException {
		if (focusContext != null) {
			focusContext.cleanup();
		}
		for (LensProjectionContext projectionContext: projectionContexts) {
			projectionContext.cleanup();
		}
		recompute();
	}
    
    public void adopt(PrismContext prismContext) throws SchemaException {
    	this.prismContext = prismContext;
    	
    	if (focusContext != null) {
    		focusContext.adopt(prismContext);
    	}
    	for (LensProjectionContext projectionContext: projectionContexts) {
    		projectionContext.adopt(prismContext);
    	}
    }
    
    public void normalize() {
    	if (focusContext != null) {
    		focusContext.normalize();
    	}
    	if (projectionContexts != null) {
    		for (LensProjectionContext projectionContext: projectionContexts) {
    			projectionContext.normalize();
    		}
    	}
    }
    
    public LensContext<F> clone() {
    	LensContext<F> clone = new LensContext<F>(focusClass, prismContext, provisioningService);
    	copyValues(clone);
    	return clone;
    }
    
    protected void copyValues(LensContext<F> clone) {
    	clone.state = this.state;
    	clone.channel = this.channel;
    	clone.doReconciliationForAllProjections = this.doReconciliationForAllProjections;
    	clone.focusClass = this.focusClass;
    	clone.isFresh = this.isFresh;
    	clone.prismContext = this.prismContext;
    	clone.resourceCache = cloneResourceCache();
    	// User template is de-facto immutable, OK to just pass reference here.
    	clone.focusTemplate = this.focusTemplate;
    	clone.projectionWave = this.projectionWave;
    	
    	if (this.focusContext != null) {
    		clone.focusContext = this.focusContext.clone(this);
    	}
    	
    	for (LensProjectionContext thisProjectionContext: this.projectionContexts) {
    		clone.projectionContexts.add(thisProjectionContext.clone(this));
    	}
    }

	private Map<String, ResourceType> cloneResourceCache() {
		if (resourceCache == null) {
			return null;
		}
		Map<String, ResourceType> clonedMap = new HashMap<String, ResourceType>();
		for (Entry<String, ResourceType> entry: resourceCache.entrySet()) {
			clonedMap.put(entry.getKey(), entry.getValue());
		}
		return clonedMap;
	}
	
	public void distributeResource() {
		for (LensProjectionContext projCtx: getProjectionContexts()) {
			projCtx.distributeResource();
		}
	}

    @Override
    public Class<F> getFocusClass() {
        return focusClass;
    }

    @Override
    public String debugDump() {
        return debugDump(0);
    }

    @Override
    public String dump() {
        return debugDump(0);
    }
    
    public String dump(boolean showTriples) {
        return debugDump(0, showTriples);
    }

    @Override
    public String debugDump(int indent) {
    	return debugDump(indent, true);
    }

    public String debugDump(int indent, boolean showTriples) {
        StringBuilder sb = new StringBuilder();
        DebugUtil.indentDebugDump(sb, indent);
        sb.append("LensContext: state=").append(state);
        sb.append(", Wave(e=").append(executionWave);
        sb.append(",p=").append(projectionWave);
        sb.append(",max=").append(getMaxWave());
        sb.append("), fresh=").append(isFresh);
        sb.append("\n");

        DebugUtil.debugDumpLabel(sb, "Channel", indent + 1);
        sb.append(" ").append(channel).append("\n");
        DebugUtil.debugDumpLabel(sb, "Settings", indent + 1);
        sb.append(" ");
        if (accountSynchronizationSettings != null) {
            sb.append("assignments=");
            sb.append(accountSynchronizationSettings.getAssignmentPolicyEnforcement());
        } else {
            sb.append("null");
        }
        sb.append("\n");

        DebugUtil.debugDumpWithLabel(sb, "FOCUS", focusContext, indent + 1);

        sb.append("\n");
        DebugUtil.indentDebugDump(sb, indent + 1);
        sb.append("PROJECTIONS:");
        if (projectionContexts.isEmpty()) {
            sb.append(" none");
        } else {
        	sb.append(" (").append(projectionContexts.size()).append(")");
            for (LensProjectionContext projCtx : projectionContexts) {
            	sb.append(":\n");
            	sb.append(projCtx.debugDump(indent + 2, showTriples));
            }
        }

        return sb.toString();
    }

    public PrismContainer<LensContextType> toPrismContainer() throws SchemaException {

        PrismContainer<LensContextType> lensContextTypeContainer = PrismContainer.newInstance(getPrismContext(), LensContextType.COMPLEX_TYPE);
        LensContextType lensContextType = lensContextTypeContainer.createNewValue().asContainerable();

        lensContextType.setState(state != null ? state.toModelStateType() : null);
        lensContextType.setChannel(channel);

        if (focusContext != null) {
            PrismContainer<LensFocusContextType> lensFocusContextTypeContainer = lensContextTypeContainer.findOrCreateContainer(LensContextType.F_FOCUS_CONTEXT);
            focusContext.addToPrismContainer(lensFocusContextTypeContainer);
        }

        PrismContainer<LensProjectionContextType> lensProjectionContextTypeContainer = lensContextTypeContainer.findOrCreateContainer(LensContextType.F_PROJECTION_CONTEXT);
        for (LensProjectionContext lensProjectionContext : projectionContexts) {
            lensProjectionContext.addToPrismContainer(lensProjectionContextTypeContainer);
        }
        lensContextType.setFocusClass(focusClass != null ? focusClass.getName() : null);
        lensContextType.setDoReconciliationForAllProjections(doReconciliationForAllProjections);
        lensContextType.setProjectionWave(projectionWave);
        lensContextType.setExecutionWave(executionWave);
        lensContextType.setOptions(options != null ? options.toModelExecutionOptionsType() : null);
        lensContextType.setLazyAuditRequest(lazyAuditRequest);
        lensContextType.setRequestAudited(requestAudited);
        lensContextType.setExecutionAudited(executionAudited);
        lensContextType.setStats(stats);

        return lensContextTypeContainer;
    }


    public static LensContext fromLensContextType(LensContextType lensContextType, PrismContext prismContext, ProvisioningService provisioningService, OperationResult parentResult) throws SchemaException, ConfigurationException, ObjectNotFoundException, CommunicationException {

        OperationResult result = parentResult.createSubresult(DOT_CLASS + "fromLensContextType");

        String focusClassString = lensContextType.getFocusClass();

        if (StringUtils.isEmpty(focusClassString)) {
            throw new SystemException("Focus class is undefined in LensContextType");
        }

        LensContext lensContext;
        try {
            lensContext = new LensContext(Class.forName(focusClassString), prismContext, provisioningService);
        } catch (ClassNotFoundException e) {
            throw new SystemException("Couldn't instantiate LensContext because focus or projection class couldn't be found", e);
        }

        lensContext.setState(ModelState.fromModelStateType(lensContextType.getState()));
        lensContext.setChannel(lensContextType.getChannel());
        lensContext.setFocusContext(LensFocusContext.fromLensFocusContextType(lensContextType.getFocusContext(), lensContext, result));
        for (LensProjectionContextType lensProjectionContextType : lensContextType.getProjectionContext()) {
            lensContext.addProjectionContext(LensProjectionContext.fromLensProjectionContextType(lensProjectionContextType, lensContext, result));
        }
        lensContext.setDoReconciliationForAllProjections(lensContextType.isDoReconciliationForAllProjections() != null ?
            lensContextType.isDoReconciliationForAllProjections() : false);
        lensContext.setProjectionWave(lensContextType.getProjectionWave() != null ?
                lensContextType.getProjectionWave() : 0);
        lensContext.setExecutionWave(lensContextType.getExecutionWave() != null ?
            lensContextType.getExecutionWave() : 0);
        lensContext.setOptions(ModelExecuteOptions.fromModelExecutionOptionsType(lensContextType.getOptions()));
        if (lensContextType.isLazyAuditRequest() != null) {
        	lensContext.setLazyAuditRequest(lensContextType.isLazyAuditRequest());
        }
        if (lensContextType.isRequestAudited() != null) {
        	lensContext.setRequestAudited(lensContextType.isRequestAudited());
        }
        if (lensContextType.isExecutionAudited() != null) {
        	lensContext.setExecutionAudited(lensContextType.isExecutionAudited());
        }
        lensContext.setStats(lensContextType.getStats());

        if (result.isUnknown()) {
            result.computeStatus();
        }
        return lensContext;
    }

	@Override
	public String toString() {
		return "LensContext(s=" + state + ", W(e=" + executionWave + ",p=" + projectionWave + "): "+focusContext+", "+projectionContexts+")";
	}

}<|MERGE_RESOLUTION|>--- conflicted
+++ resolved
@@ -101,16 +101,12 @@
 	
 	private ModelExecuteOptions options;
 	
-<<<<<<< HEAD
-	public LensContext(Class<F> focusClass, PrismContext prismContext, ProvisioningService provisioningService) {
-=======
 	/**
 	 * Used mostly in unit tests.
 	 */
 	transient private LensDebugListener debugListener;
 	
-	public LensContext(Class<F> focusClass, Class<P> projectionClass, PrismContext prismContext, ProvisioningService provisioningService) {
->>>>>>> 3374c1ad
+	public LensContext(Class<F> focusClass, PrismContext prismContext, ProvisioningService provisioningService) {
 		Validate.notNull(prismContext, "No prismContext");
 		
         this.prismContext = prismContext;
