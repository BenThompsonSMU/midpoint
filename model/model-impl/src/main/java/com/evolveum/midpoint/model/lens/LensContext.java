/*
 * Copyright (c) 2010-2013 Evolveum
 *
 * Licensed under the Apache License, Version 2.0 (the "License");
 * you may not use this file except in compliance with the License.
 * You may obtain a copy of the License at
 *
 *     http://www.apache.org/licenses/LICENSE-2.0
 *
 * Unless required by applicable law or agreed to in writing, software
 * distributed under the License is distributed on an "AS IS" BASIS,
 * WITHOUT WARRANTIES OR CONDITIONS OF ANY KIND, either express or implied.
 * See the License for the specific language governing permissions and
 * limitations under the License.
 */
package com.evolveum.midpoint.model.lens;

import com.evolveum.midpoint.common.refinery.ResourceShadowDiscriminator;
import com.evolveum.midpoint.model.api.ModelExecuteOptions;
import com.evolveum.midpoint.model.api.context.ModelContext;
import com.evolveum.midpoint.model.api.context.ModelState;
import com.evolveum.midpoint.prism.*;
import com.evolveum.midpoint.prism.delta.DeltaSetTriple;
import com.evolveum.midpoint.prism.delta.ObjectDelta;
import com.evolveum.midpoint.prism.util.PrismUtil;
import com.evolveum.midpoint.provisioning.api.ProvisioningService;
import com.evolveum.midpoint.schema.ObjectDeltaOperation;
import com.evolveum.midpoint.schema.result.OperationResult;
import com.evolveum.midpoint.util.DebugUtil;
import com.evolveum.midpoint.util.QNameUtil;
import com.evolveum.midpoint.util.exception.*;
import com.evolveum.midpoint.xml.ns._public.common.common_2a.*;
import com.evolveum.midpoint.xml.ns._public.model.model_context_2.LensContextStatsType;
import com.evolveum.midpoint.xml.ns._public.model.model_context_2.LensContextType;
import com.evolveum.midpoint.xml.ns._public.model.model_context_2.LensFocusContextType;
import com.evolveum.midpoint.xml.ns._public.model.model_context_2.LensProjectionContextType;
import org.apache.commons.lang.StringUtils;
import org.apache.commons.lang.Validate;

import javax.xml.namespace.QName;
import java.util.*;
import java.util.Map.Entry;

/**
 * @author semancik
 *
 */
public class LensContext<F extends ObjectType> implements ModelContext<F> {

    private static final long serialVersionUID = -778283437426659540L;
    private static final String DOT_CLASS = LensContext.class.getName() + ".";

    private ModelState state = ModelState.INITIAL;
	
	/**
     * Channel that is the source of primary change (GUI, live sync, import, ...)
     */
    private String channel;
    
	private LensFocusContext<F> focusContext;
	private Collection<LensProjectionContext> projectionContexts = new ArrayList<LensProjectionContext>();

	private Class<F> focusClass;
	
	private boolean lazyAuditRequest = false;
	private boolean requestAudited = false;
	private boolean executionAudited = false;
	private LensContextStatsType stats = new LensContextStatsType();

	transient private ObjectTemplateType focusTemplate;
	transient private ProjectionPolicyType accountSynchronizationSettings;
	transient private ValuePolicyType globalPasswordPolicy;

	transient private DeltaSetTriple<Assignment> evaluatedAssignmentTriple;
	
	/**
     * True if we want to reconcile all accounts in this context.
     */
    private boolean doReconciliationForAllProjections = false;
    
    /**
	 * Current wave of computation and execution.
	 */
	int projectionWave = 0;

    /**
	 * Current wave of execution.
	 */
	int executionWave = 0;

	transient private boolean isFresh = false;
	
	/**
     * Cache of resource instances. It is used to reduce the number of read (getObject) calls for ResourceType objects.
     */
    transient private Map<String, ResourceType> resourceCache;
	
	transient private PrismContext prismContext;

    transient private ProvisioningService provisioningService;
	
	private ModelExecuteOptions options;
	
	public LensContext(Class<F> focusClass, PrismContext prismContext, ProvisioningService provisioningService) {
		Validate.notNull(prismContext, "No prismContext");
		
        this.prismContext = prismContext;
        this.provisioningService = provisioningService;
        this.focusClass = focusClass;
    }
	
	public PrismContext getPrismContext() {
		return prismContext;
	}
	
	protected PrismContext getNotNullPrismContext() {
		if (prismContext == null) {
			throw new IllegalStateException("Null prism context in "+this+"; the context was not adopted (most likely)");
		}
		return prismContext;
	}

    public ProvisioningService getProvisioningService() {
        return provisioningService;
    }

    @Override
	public ModelState getState() {
		return state;
	}

	public void setState(ModelState state) {
		this.state = state;
	}

	@Override
	public LensFocusContext<F> getFocusContext() {
		return focusContext;
	}
	
	public void setFocusContext(LensFocusContext<F> focusContext) {
		this.focusContext = focusContext;
	}
	
	public LensFocusContext<F> createFocusContext() {
		return createFocusContext(null);
	}
	
	public LensFocusContext<F> createFocusContext(Class<F> explicitFocusClass) {
		if (explicitFocusClass != null) {
			this.focusClass = explicitFocusClass;
		}
		focusContext = new LensFocusContext<F>(focusClass, this);
		return focusContext;
	}
	
	public LensFocusContext<F> getOrCreateFocusContext() {
		return getOrCreateFocusContext(null);
	}
	
	public LensFocusContext<F> getOrCreateFocusContext(Class<F> explicitFocusClass) {
		if (focusContext == null) {
			createFocusContext(explicitFocusClass);
		}
		return focusContext;
	}

	@Override
	public Collection<LensProjectionContext> getProjectionContexts() {
		return projectionContexts;
	}
	
	public Iterator<LensProjectionContext> getProjectionContextsIterator() {
		return projectionContexts.iterator();
	}
	
	public void addProjectionContext(LensProjectionContext projectionContext) {
		projectionContexts.add(projectionContext);
	}
	
	public LensProjectionContext findProjectionContextByOid(String oid) {
		for (LensProjectionContext projCtx: getProjectionContexts()) {
			if (oid.equals(projCtx.getOid())) {
				return projCtx;
			}
		}
		return null;
	}
		
	public LensProjectionContext findProjectionContext(ResourceShadowDiscriminator rat) {
		Validate.notNull(rat);
		for (LensProjectionContext projCtx: getProjectionContexts()) {
			if (projCtx.compareResourceShadowDiscriminator(rat, true)) {
				return projCtx;
			}
		}
		return null;
	}

	public LensProjectionContext findOrCreateProjectionContext(ResourceShadowDiscriminator rat) {
		LensProjectionContext projectionContext = findProjectionContext(rat);
		if (projectionContext == null) {
			projectionContext = createProjectionContext(rat);
		}
		return projectionContext;
	}
	
<<<<<<< HEAD
	public ObjectTemplateType getFocusTemplate() {
		return focusTemplate;
=======
	public LensProjectionContext<P> findProjectionContext(ResourceShadowDiscriminator rat, String oid) {
		LensProjectionContext<P> projectionContext = findProjectionContext(rat);
		
		if (projectionContext == null || projectionContext.getOid() == null || !oid.equals(projectionContext.getOid())) {
			return null;
		}
		 
		return projectionContext;
	}
	
	public ObjectTemplateType getUserTemplate() {
		return userTemplate;
>>>>>>> 5d31735b
	}

	public void setFocusTemplate(ObjectTemplateType focusTemplate) {
		this.focusTemplate = focusTemplate;
	}

	public ProjectionPolicyType getAccountSynchronizationSettings() {
		return accountSynchronizationSettings;
	}

	public void setAccountSynchronizationSettings(
			ProjectionPolicyType accountSynchronizationSettings) {
		this.accountSynchronizationSettings = accountSynchronizationSettings;
	}
	
	public ValuePolicyType getGlobalPasswordPolicy() {
		return globalPasswordPolicy;
	}
	
	public void setGlobalPasswordPolicy(ValuePolicyType globalPasswordPolicy) {
		this.globalPasswordPolicy = globalPasswordPolicy;
	}
	
	public int getProjectionWave() {
		return projectionWave;
	}

	public void setProjectionWave(int wave) {
		this.projectionWave = wave;
	}
	
	public void incrementProjectionWave() {
		projectionWave++;
	}
	
	public void resetProjectionWave() {
		projectionWave = executionWave;
	}
	
	public int getExecutionWave() {
		return executionWave;
	}

	public void setExecutionWave(int executionWave) {
		this.executionWave = executionWave;
	}

	public void incrementExecutionWave() {
		executionWave++;
	}

	public int getMaxWave() {
		int maxWave = 0;
		for (LensProjectionContext projContext: projectionContexts) {
			if (projContext.getWave() > maxWave) {
				maxWave = projContext.getWave();
			}
		}
		return maxWave;
	}
	
	public boolean isFresh() {
		return isFresh;
	}

	public void setFresh(boolean isFresh) {
		this.isFresh = isFresh;
	}
	
	/**
	 * Makes the context and all sub-context non-fresh.
	 */
	public void rot() {
		setFresh(false);
		if (focusContext != null) {
			focusContext.setFresh(false);
		}
		for (LensProjectionContext projectionContext: projectionContexts) {
			projectionContext.setFresh(false);
			projectionContext.setFullShadow(false);
		}
	}
	
	/**
	 * Make the context as clean as new. Except for the executed deltas and other "traces" of
	 * what was already done and cannot be undone. Also the configuration items that were loaded may remain.
	 * This is used to restart the context computation but keep the trace of what was already done.
	 */
	public void reset() {
		state = ModelState.INITIAL;
		evaluatedAssignmentTriple = null;
		projectionWave = 0;
		executionWave = 0;
		isFresh = false;
		if (focusContext != null) {
			focusContext.reset();
		}
		if (projectionContexts != null) {
			for (LensProjectionContext projectionContext: projectionContexts) {
				projectionContext.reset();
			}
		}
	}

	public String getChannel() {
        return channel;
    }

    public void setChannel(String channelUri) {
        this.channel = channelUri;
    }
    
    public void setChannel(QName channelQName) {
        this.channel = QNameUtil.qNameToUri(channelQName);
    }

	public boolean isDoReconciliationForAllProjections() {
		return doReconciliationForAllProjections;
	}

	public void setDoReconciliationForAllProjections(boolean doReconciliationForAllProjections) {
		this.doReconciliationForAllProjections = doReconciliationForAllProjections;
	}
	
	public DeltaSetTriple<Assignment> getEvaluatedAssignmentTriple() {
		return evaluatedAssignmentTriple;
	}

	public void setEvaluatedAssignmentTriple(DeltaSetTriple<Assignment> evaluatedAssignmentTriple) {
		this.evaluatedAssignmentTriple = evaluatedAssignmentTriple;
	}
	
	public ModelExecuteOptions getOptions() {
		return options;
	}
	
	public void setOptions(ModelExecuteOptions options) {
		this.options = options;
	}

	/**
	 * If set to true then the request will be audited right before execution.
	 * If no execution takes place then no request will be audited.
	 */
	public boolean isLazyAuditRequest() {
		return lazyAuditRequest;
	}

	public void setLazyAuditRequest(boolean lazyAuditRequest) {
		this.lazyAuditRequest = lazyAuditRequest;
	}

	public boolean isRequestAudited() {
		return requestAudited;
	}

	public void setRequestAudited(boolean requestAudited) {
		this.requestAudited = requestAudited;
	}
	
	public boolean isExecutionAudited() {
		return executionAudited;
	}

	public void setExecutionAudited(boolean executionAudited) {
		this.executionAudited = executionAudited;
	}

	public LensContextStatsType getStats() {
		return stats;
	}

	public void setStats(LensContextStatsType stats) {
		this.stats = stats;
	}

	/**
     * Returns all changes, user and all accounts. Both primary and secondary changes are returned, but
     * these are not merged.
     * TODO: maybe it would be better to merge them.
     */
    public Collection<ObjectDelta<? extends ObjectType>> getAllChanges() throws SchemaException {
        Collection<ObjectDelta<? extends ObjectType>> allChanges = new ArrayList<ObjectDelta<? extends ObjectType>>();
        if (focusContext != null) {
	        addChangeIfNotNull(allChanges, focusContext.getPrimaryDelta());
	        addChangeIfNotNull(allChanges, focusContext.getSecondaryDelta());
        }
        for (LensProjectionContext projCtx: getProjectionContexts()) {
            addChangeIfNotNull(allChanges, projCtx.getPrimaryDelta());
            addChangeIfNotNull(allChanges, projCtx.getSecondaryDelta());
        }
        return allChanges;
    }
    
    public Collection<ObjectDelta<? extends ObjectType>> getPrimaryChanges() throws SchemaException {
        Collection<ObjectDelta<? extends ObjectType>> allChanges = new ArrayList<ObjectDelta<? extends ObjectType>>();
        if (focusContext != null) {
	        addChangeIfNotNull(allChanges, focusContext.getPrimaryDelta());
        }
        for (LensProjectionContext projCtx: getProjectionContexts()) {
            addChangeIfNotNull(allChanges, projCtx.getPrimaryDelta());
        }
        return allChanges;
    }

	private <T extends ObjectType> void addChangeIfNotNull(Collection<ObjectDelta<? extends ObjectType>> changes,
            ObjectDelta<T> change) {
        if (change != null) {
            changes.add(change);
        }
    }

    public void replacePrimaryFocusDelta(ObjectDelta<F> newDelta) {
        focusContext.setPrimaryDelta(newDelta);
        // todo any other changes have to be done?
    }

    public void replacePrimaryFocusDeltas(List<ObjectDelta<F>> deltas) throws SchemaException {
        replacePrimaryFocusDelta(null);
        if (deltas != null) {
            for (ObjectDelta<F> delta : deltas) {
                focusContext.addPrimaryDelta(delta);
            }
        }
        // todo any other changes have to be done?
    }


    /**
     * Returns all executed deltas, user and all accounts.
     */
    public Collection<ObjectDeltaOperation<? extends ObjectType>> getExecutedDeltas() throws SchemaException {
    	return getExecutedDeltas(null);
    }

	/**
     * Returns all executed deltas, user and all accounts.
     */
    public Collection<ObjectDeltaOperation<? extends ObjectType>> getUnauditedExecutedDeltas() throws SchemaException {
    	return getExecutedDeltas(false);
    }

    /**
     * Returns all executed deltas, user and all accounts.
     */
    Collection<ObjectDeltaOperation<? extends ObjectType>> getExecutedDeltas(Boolean audited) throws SchemaException {
        Collection<ObjectDeltaOperation<? extends ObjectType>> executedDeltas = new ArrayList<ObjectDeltaOperation<? extends ObjectType>>();
        if (focusContext != null) {
	        executedDeltas.addAll(focusContext.getExecutedDeltas(audited));
        }
        for (LensProjectionContext projCtx: getProjectionContexts()) {
        	executedDeltas.addAll(projCtx.getExecutedDeltas(audited));
        }
        return executedDeltas;
    }
    
    public void markExecutedDeltasAudited()  {
        if (focusContext != null) {
        	focusContext.markExecutedDeltasAudited();
        }
        for (LensProjectionContext projCtx: getProjectionContexts()) {
        	projCtx.markExecutedDeltasAudited();
        }
    }
    
	public void recompute() throws SchemaException {
		recomputeFocus();
		recomputeProjections();
	}

    // mainly computes new state based on old state and delta(s)
	public void recomputeFocus() throws SchemaException {
		if (focusContext != null) {
			focusContext.recompute();
		}
	}
	
	public void recomputeProjections() throws SchemaException {
		for (LensProjectionContext projCtx: getProjectionContexts()) {
			projCtx.recompute();
		}
	}

	public void checkConsistence() {
		if (focusContext != null) {
			focusContext.checkConsistence();
		}
		for (LensProjectionContext projectionContext: projectionContexts) {
			projectionContext.checkConsistence(this.toString(), isFresh, ModelExecuteOptions.isForce(options));
		}
	}

	public void checkEncrypted() {
		if (focusContext != null && !focusContext.isDelete()) {
			focusContext.checkEncrypted();
		}
		for (LensProjectionContext projectionContext: projectionContexts) {
			if (!projectionContext.isDelete()) {
				projectionContext.checkEncrypted();
			}
		}
	}
	
	public LensProjectionContext createProjectionContext() {
		return createProjectionContext(null);
	}
	
	public LensProjectionContext createProjectionContext(ResourceShadowDiscriminator rat) {
		LensProjectionContext projCtx = new LensProjectionContext(this, rat);
		addProjectionContext(projCtx);
		return projCtx;
	}
	
	private Map<String, ResourceType> getResourceCache() {
		if (resourceCache == null) {
			resourceCache = new HashMap<String, ResourceType>();
		}
		return resourceCache;
	}

	/**
     * Returns a resource for specified account type.
     * This is supposed to be efficient, taking the resource from the cache. It assumes the resource is in the cache.
     *
     * @see SyncContext#rememberResource(ResourceType)
     */
    public ResourceType getResource(ResourceShadowDiscriminator rat) {
        return getResource(rat.getResourceOid());
    }
    
    /**
     * Returns a resource for specified account type.
     * This is supposed to be efficient, taking the resource from the cache. It assumes the resource is in the cache.
     *
     * @see SyncContext#rememberResource(ResourceType)
     */
    public ResourceType getResource(String resourceOid) {
        return getResourceCache().get(resourceOid);
    }
	
	/**
     * Puts resources in the cache for later use. The resources should be fetched from provisioning
     * and have pre-parsed schemas. So the next time just reuse them without the other overhead.
     */
    public void rememberResources(Collection<ResourceType> resources) {
        for (ResourceType resourceType : resources) {
            rememberResource(resourceType);
        }
    }

    /**
     * Puts resource in the cache for later use. The resource should be fetched from provisioning
     * and have pre-parsed schemas. So the next time just reuse it without the other overhead.
     */
    public void rememberResource(ResourceType resourceType) {
    	getResourceCache().put(resourceType.getOid(), resourceType);
    }
    
	/**
	 * Cleans up the contexts by removing secondary deltas and other working state. The context after cleanup
	 * should be the same as originally requested.
	 * However, the current wave number is retained. Otherwise it ends up in endless loop. 
	 */
	public void cleanup() throws SchemaException {
		if (focusContext != null) {
			focusContext.cleanup();
		}
		for (LensProjectionContext projectionContext: projectionContexts) {
			projectionContext.cleanup();
		}
		recompute();
	}
    
    public void adopt(PrismContext prismContext) throws SchemaException {
    	this.prismContext = prismContext;
    	
    	if (focusContext != null) {
    		focusContext.adopt(prismContext);
    	}
    	for (LensProjectionContext projectionContext: projectionContexts) {
    		projectionContext.adopt(prismContext);
    	}
    }
    
    public void normalize() {
    	if (focusContext != null) {
    		focusContext.normalize();
    	}
    	if (projectionContexts != null) {
    		for (LensProjectionContext projectionContext: projectionContexts) {
    			projectionContext.normalize();
    		}
    	}
    }
    
    public LensContext<F> clone() {
    	LensContext<F> clone = new LensContext<F>(focusClass, prismContext, provisioningService);
    	copyValues(clone);
    	return clone;
    }
    
    protected void copyValues(LensContext<F> clone) {
    	clone.state = this.state;
    	clone.channel = this.channel;
    	clone.doReconciliationForAllProjections = this.doReconciliationForAllProjections;
    	clone.focusClass = this.focusClass;
    	clone.isFresh = this.isFresh;
    	clone.prismContext = this.prismContext;
    	clone.resourceCache = cloneResourceCache();
    	// User template is de-facto immutable, OK to just pass reference here.
    	clone.focusTemplate = this.focusTemplate;
    	clone.projectionWave = this.projectionWave;
    	
    	if (this.focusContext != null) {
    		clone.focusContext = this.focusContext.clone(this);
    	}
    	
    	for (LensProjectionContext thisProjectionContext: this.projectionContexts) {
    		clone.projectionContexts.add(thisProjectionContext.clone(this));
    	}
    }

	private Map<String, ResourceType> cloneResourceCache() {
		if (resourceCache == null) {
			return null;
		}
		Map<String, ResourceType> clonedMap = new HashMap<String, ResourceType>();
		for (Entry<String, ResourceType> entry: resourceCache.entrySet()) {
			clonedMap.put(entry.getKey(), entry.getValue());
		}
		return clonedMap;
	}
	
	public void distributeResource() {
		for (LensProjectionContext projCtx: getProjectionContexts()) {
			projCtx.distributeResource();
		}
	}

    @Override
    public Class<F> getFocusClass() {
        return focusClass;
    }

    @Override
    public String debugDump() {
        return debugDump(0);
    }

    @Override
    public String dump() {
        return debugDump(0);
    }
    
    public String dump(boolean showTriples) {
        return debugDump(0, showTriples);
    }

    @Override
    public String debugDump(int indent) {
    	return debugDump(indent, true);
    }

    public String debugDump(int indent, boolean showTriples) {
        StringBuilder sb = new StringBuilder();
        DebugUtil.indentDebugDump(sb, indent);
        sb.append("LensContext: state=").append(state);
        sb.append(", Wave(e=").append(executionWave);
        sb.append(",p=").append(projectionWave);
        sb.append(",max=").append(getMaxWave());
        sb.append("), fresh=").append(isFresh);
        sb.append("\n");

        DebugUtil.debugDumpLabel(sb, "Channel", indent + 1);
        sb.append(" ").append(channel).append("\n");
        DebugUtil.debugDumpLabel(sb, "Settings", indent + 1);
        sb.append(" ");
        if (accountSynchronizationSettings != null) {
            sb.append("assignments=");
            sb.append(accountSynchronizationSettings.getAssignmentPolicyEnforcement());
        } else {
            sb.append("null");
        }
        sb.append("\n");

        DebugUtil.debugDumpWithLabel(sb, "FOCUS", focusContext, indent + 1);

        sb.append("\n");
        DebugUtil.indentDebugDump(sb, indent + 1);
        sb.append("PROJECTIONS:");
        if (projectionContexts.isEmpty()) {
            sb.append(" none");
        } else {
        	sb.append(" (").append(projectionContexts.size()).append(")");
            for (LensProjectionContext projCtx : projectionContexts) {
            	sb.append(":\n");
            	sb.append(projCtx.debugDump(indent + 2, showTriples));
            }
        }

        return sb.toString();
    }

    public PrismContainer<LensContextType> toPrismContainer() throws SchemaException {

        PrismContainer<LensContextType> lensContextTypeContainer = PrismContainer.newInstance(getPrismContext(), LensContextType.COMPLEX_TYPE);
        LensContextType lensContextType = lensContextTypeContainer.createNewValue().asContainerable();

        lensContextType.setState(state != null ? state.toModelStateType() : null);
        lensContextType.setChannel(channel);

        if (focusContext != null) {
            PrismContainer<LensFocusContextType> lensFocusContextTypeContainer = lensContextTypeContainer.findOrCreateContainer(LensContextType.F_FOCUS_CONTEXT);
            focusContext.addToPrismContainer(lensFocusContextTypeContainer);
        }

        PrismContainer<LensProjectionContextType> lensProjectionContextTypeContainer = lensContextTypeContainer.findOrCreateContainer(LensContextType.F_PROJECTION_CONTEXT);
        for (LensProjectionContext lensProjectionContext : projectionContexts) {
            lensProjectionContext.addToPrismContainer(lensProjectionContextTypeContainer);
        }
        lensContextType.setFocusClass(focusClass != null ? focusClass.getName() : null);
        lensContextType.setDoReconciliationForAllProjections(doReconciliationForAllProjections);
        lensContextType.setProjectionWave(projectionWave);
        lensContextType.setExecutionWave(executionWave);
        lensContextType.setOptions(options != null ? options.toModelExecutionOptionsType() : null);
        lensContextType.setLazyAuditRequest(lazyAuditRequest);
        lensContextType.setRequestAudited(requestAudited);
        lensContextType.setExecutionAudited(executionAudited);
        lensContextType.setStats(stats);

        return lensContextTypeContainer;
    }


    public static LensContext fromLensContextType(LensContextType lensContextType, PrismContext prismContext, ProvisioningService provisioningService, OperationResult parentResult) throws SchemaException, ConfigurationException, ObjectNotFoundException, CommunicationException {

        OperationResult result = parentResult.createSubresult(DOT_CLASS + "fromLensContextType");

        String focusClassString = lensContextType.getFocusClass();

        if (StringUtils.isEmpty(focusClassString)) {
            throw new SystemException("Focus class is undefined in LensContextType");
        }

        LensContext lensContext;
        try {
            lensContext = new LensContext(Class.forName(focusClassString), prismContext, provisioningService);
        } catch (ClassNotFoundException e) {
            throw new SystemException("Couldn't instantiate LensContext because focus or projection class couldn't be found", e);
        }

        lensContext.setState(ModelState.fromModelStateType(lensContextType.getState()));
        lensContext.setChannel(lensContextType.getChannel());
        lensContext.setFocusContext(LensFocusContext.fromLensFocusContextType(lensContextType.getFocusContext(), lensContext, result));
        for (LensProjectionContextType lensProjectionContextType : lensContextType.getProjectionContext()) {
            lensContext.addProjectionContext(LensProjectionContext.fromLensProjectionContextType(lensProjectionContextType, lensContext, result));
        }
        lensContext.setDoReconciliationForAllProjections(lensContextType.isDoReconciliationForAllProjections() != null ?
            lensContextType.isDoReconciliationForAllProjections() : false);
        lensContext.setProjectionWave(lensContextType.getProjectionWave() != null ?
                lensContextType.getProjectionWave() : 0);
        lensContext.setExecutionWave(lensContextType.getExecutionWave() != null ?
            lensContextType.getExecutionWave() : 0);
        lensContext.setOptions(ModelExecuteOptions.fromModelExecutionOptionsType(lensContextType.getOptions()));
        if (lensContextType.isLazyAuditRequest() != null) {
        	lensContext.setLazyAuditRequest(lensContextType.isLazyAuditRequest());
        }
        if (lensContextType.isRequestAudited() != null) {
        	lensContext.setRequestAudited(lensContextType.isRequestAudited());
        }
        if (lensContextType.isExecutionAudited() != null) {
        	lensContext.setExecutionAudited(lensContextType.isExecutionAudited());
        }
        lensContext.setStats(lensContextType.getStats());

        if (result.isUnknown()) {
            result.computeStatus();
        }
        return lensContext;
    }

	@Override
	public String toString() {
		return "LensContext(s=" + state + ", W(e=" + executionWave + ",p=" + projectionWave + "): "+focusContext+", "+projectionContexts+")";
	}

}<|MERGE_RESOLUTION|>--- conflicted
+++ resolved
@@ -205,23 +205,18 @@
 		return projectionContext;
 	}
 	
-<<<<<<< HEAD
 	public ObjectTemplateType getFocusTemplate() {
 		return focusTemplate;
-=======
-	public LensProjectionContext<P> findProjectionContext(ResourceShadowDiscriminator rat, String oid) {
-		LensProjectionContext<P> projectionContext = findProjectionContext(rat);
+	}
+	
+	public LensProjectionContext findProjectionContext(ResourceShadowDiscriminator rat, String oid) {
+		LensProjectionContext projectionContext = findProjectionContext(rat);
 		
 		if (projectionContext == null || projectionContext.getOid() == null || !oid.equals(projectionContext.getOid())) {
 			return null;
 		}
 		 
 		return projectionContext;
-	}
-	
-	public ObjectTemplateType getUserTemplate() {
-		return userTemplate;
->>>>>>> 5d31735b
 	}
 
 	public void setFocusTemplate(ObjectTemplateType focusTemplate) {
