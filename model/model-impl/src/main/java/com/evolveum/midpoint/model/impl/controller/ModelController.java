/*
 * Copyright (c) 2010-2017 Evolveum
 *
 * Licensed under the Apache License, Version 2.0 (the "License");
 * you may not use this file except in compliance with the License.
 * You may obtain a copy of the License at
 *
 *     http://www.apache.org/licenses/LICENSE-2.0
 *
 * Unless required by applicable law or agreed to in writing, software
 * distributed under the License is distributed on an "AS IS" BASIS,
 * WITHOUT WARRANTIES OR CONDITIONS OF ANY KIND, either express or implied.
 * See the License for the specific language governing permissions and
 * limitations under the License.
 */
package com.evolveum.midpoint.model.impl.controller;

import com.evolveum.midpoint.audit.api.AuditEventRecord;
import com.evolveum.midpoint.audit.api.AuditEventStage;
import com.evolveum.midpoint.audit.api.AuditEventType;
import com.evolveum.midpoint.audit.api.AuditService;
import com.evolveum.midpoint.certification.api.CertificationManager;
import com.evolveum.midpoint.model.api.*;
import com.evolveum.midpoint.model.api.hooks.HookRegistry;
import com.evolveum.midpoint.model.api.hooks.ReadHook;
import com.evolveum.midpoint.model.common.SystemObjectCache;
import com.evolveum.midpoint.model.impl.ModelObjectResolver;
import com.evolveum.midpoint.model.impl.importer.ImportAccountsFromResourceTaskHandler;
import com.evolveum.midpoint.model.impl.importer.ObjectImporter;
import com.evolveum.midpoint.model.impl.lens.*;
import com.evolveum.midpoint.model.impl.lens.projector.Projector;
import com.evolveum.midpoint.model.impl.scripting.ExecutionContext;
import com.evolveum.midpoint.model.impl.scripting.ScriptingExpressionEvaluator;
import com.evolveum.midpoint.model.impl.util.Utils;
import com.evolveum.midpoint.prism.*;
import com.evolveum.midpoint.prism.crypto.Protector;
import com.evolveum.midpoint.prism.delta.ChangeType;
import com.evolveum.midpoint.prism.delta.DiffUtil;
import com.evolveum.midpoint.prism.delta.ObjectDelta;
import com.evolveum.midpoint.prism.path.ItemPath;
import com.evolveum.midpoint.prism.path.ItemPathSegment;
import com.evolveum.midpoint.prism.path.NameItemPathSegment;
import com.evolveum.midpoint.prism.path.ParentPathSegment;
import com.evolveum.midpoint.prism.polystring.PolyString;
import com.evolveum.midpoint.prism.query.*;
import com.evolveum.midpoint.prism.query.builder.QueryBuilder;
import com.evolveum.midpoint.prism.util.CloneUtil;
import com.evolveum.midpoint.provisioning.api.ProvisioningOperationOptions;
import com.evolveum.midpoint.provisioning.api.ProvisioningService;
import com.evolveum.midpoint.repo.api.RepoAddOptions;
import com.evolveum.midpoint.repo.api.RepositoryService;
import com.evolveum.midpoint.repo.cache.RepositoryCache;
import com.evolveum.midpoint.schema.*;
import com.evolveum.midpoint.schema.constants.ObjectTypes;
import com.evolveum.midpoint.schema.internals.InternalsConfig;
import com.evolveum.midpoint.schema.result.OperationResult;
import com.evolveum.midpoint.schema.result.OperationResultRunner;
import com.evolveum.midpoint.schema.result.OperationResultStatus;
import com.evolveum.midpoint.schema.util.ObjectQueryUtil;
import com.evolveum.midpoint.schema.util.ObjectTypeUtil;
import com.evolveum.midpoint.schema.util.ShadowUtil;
import com.evolveum.midpoint.security.api.AuthorizationConstants;
import com.evolveum.midpoint.security.api.SecurityEnforcer;
import com.evolveum.midpoint.security.api.SecurityUtil;
import com.evolveum.midpoint.security.api.UserProfileService;
import com.evolveum.midpoint.task.api.Task;
import com.evolveum.midpoint.task.api.TaskManager;
import com.evolveum.midpoint.util.DebugUtil;
import com.evolveum.midpoint.util.QNameUtil;
import com.evolveum.midpoint.util.exception.*;
import com.evolveum.midpoint.util.logging.LoggingUtils;
import com.evolveum.midpoint.util.logging.Trace;
import com.evolveum.midpoint.util.logging.TraceManager;
import com.evolveum.midpoint.wf.api.WorkflowManager;
import com.evolveum.midpoint.xml.ns._public.common.api_types_3.CompareResultType;
import com.evolveum.midpoint.xml.ns._public.common.api_types_3.ImportOptionsType;
import com.evolveum.midpoint.xml.ns._public.common.common_3.*;
import com.evolveum.midpoint.xml.ns._public.model.scripting_3.ExecuteScriptType;
import com.evolveum.midpoint.xml.ns._public.model.scripting_3.ScriptingExpressionType;
import com.evolveum.prism.xml.ns._public.types_3.EvaluationTimeType;

import org.apache.commons.io.IOUtils;
import org.apache.commons.lang.Validate;
import org.jetbrains.annotations.NotNull;
import org.springframework.beans.factory.annotation.Autowired;
import org.springframework.beans.factory.annotation.Qualifier;
import org.springframework.stereotype.Component;

import javax.xml.namespace.QName;
import java.io.*;
import java.util.*;

/**
 * This used to be an interface, but it was switched to class for simplicity. I
 * don't expect that the implementation of the controller will be ever replaced.
 * In extreme case the whole Model will be replaced by a different
 * implementation, but not just the controller.
 * <p/>
 * However, the common way to extend the functionality will be the use of hooks
 * that are implemented here.
 * <p/>
 * Great deal of code is copied from the old ModelControllerImpl.
 * 
 * @author lazyman
 * @author Radovan Semancik
 *
 * Note: don't autowire this bean by implementing class (ModelController), as it is proxied by Spring AOP.
 * Use its interfaces instead.
 */
@Component
public class ModelController implements ModelService, TaskService, WorkflowService, ScriptingService, AccessCertificationService {

	// Constants for OperationResult
	public static final String CLASS_NAME_WITH_DOT = ModelController.class.getName() + ".";
	public static final String ADD_OBJECT_WITH_EXCLUSION = CLASS_NAME_WITH_DOT + "addObjectWithExclusion";
	public static final String MODIFY_OBJECT_WITH_EXCLUSION = CLASS_NAME_WITH_DOT
			+ "modifyObjectWithExclusion";
	public static final String CHANGE_ACCOUNT = CLASS_NAME_WITH_DOT + "changeAccount";

	public static final String GET_SYSTEM_CONFIGURATION = CLASS_NAME_WITH_DOT + "getSystemConfiguration";
	public static final String RESOLVE_USER_ATTRIBUTES = CLASS_NAME_WITH_DOT + "resolveUserAttributes";
	public static final String RESOLVE_ACCOUNT_ATTRIBUTES = CLASS_NAME_WITH_DOT + "resolveAccountAttributes";
	public static final String CREATE_ACCOUNT = CLASS_NAME_WITH_DOT + "createAccount";
	public static final String UPDATE_ACCOUNT = CLASS_NAME_WITH_DOT + "updateAccount";
	public static final String PROCESS_USER_TEMPLATE = CLASS_NAME_WITH_DOT + "processUserTemplate";

	private static final Trace LOGGER = TraceManager.getTrace(ModelController.class);

	@Autowired(required = true)
	private Clockwork clockwork;

	@Autowired(required = true)
	private PrismContext prismContext;

	@Autowired(required = true)
	private ProvisioningService provisioning;

	@Autowired(required = true)
	private ModelObjectResolver objectResolver;

	@Autowired(required = true)
	@Qualifier("cacheRepositoryService")
	private transient RepositoryService cacheRepositoryService;

	@Autowired(required = true)
	private transient ImportAccountsFromResourceTaskHandler importAccountsFromResourceTaskHandler;

	@Autowired(required = true)
	private transient ObjectImporter objectImporter;

	@Autowired(required = false)
	private HookRegistry hookRegistry;

	@Autowired(required = true)
	private TaskManager taskManager;

    @Autowired(required = false)                        // not required in all circumstances
    private WorkflowManager workflowManager;

	@Autowired(required = false)                        // not required in all circumstances
	private CertificationManager certificationManager;

    @Autowired(required = true)
    private ScriptingExpressionEvaluator scriptingExpressionEvaluator;

	@Autowired(required = true)
	private ChangeExecutor changeExecutor;

	@Autowired(required = true)
	private AuditService auditService;

	@Autowired(required = true)
	private SecurityEnforcer securityEnforcer;

	@Autowired(required = true)
	private UserProfileService userProfileService;

	@Autowired(required = true)
	private Projector projector;

	@Autowired(required = true)
	private Protector protector;

	@Autowired(required = true)
	private ModelDiagController modelDiagController;

	@Autowired(required = true)
	private ContextFactory contextFactory;

	@Autowired(required = true)
	private SchemaTransformer schemaTransformer;
	
	@Autowired(required = true)
	private ObjectMerger objectMerger;
	
	@Autowired(required = true)
	private SystemObjectCache systemObjectCache;

	public ModelObjectResolver getObjectResolver() {
		return objectResolver;
	}

	private WorkflowManager getWorkflowManagerChecked() {
		if (workflowManager == null) {
			throw new SystemException("Workflow manager not present");
		}
		return workflowManager;
	}

	private CertificationManager getCertificationManagerChecked() {
		if (certificationManager == null) {
			throw new SystemException("Certification manager not present");
		}
		return certificationManager;
	}


	@Override
	public <T extends ObjectType> PrismObject<T> getObject(Class<T> clazz, String oid,
			Collection<SelectorOptions<GetOperationOptions>> rawOptions, Task task, OperationResult parentResult) throws ObjectNotFoundException,
			SchemaException, CommunicationException, ConfigurationException, SecurityViolationException, ExpressionEvaluationException {
		Validate.notEmpty(oid, "Object oid must not be null or empty.");
		Validate.notNull(parentResult, "Operation result must not be null.");
		Validate.notNull(clazz, "Object class must not be null.");
		RepositoryCache.enter();

		PrismObject<T> object;
		OperationResult result = parentResult.createMinorSubresult(GET_OBJECT);
        result.addParam("oid", oid);
        result.addArbitraryObjectCollectionAsParam("options", rawOptions);
        result.addParam("class", clazz);

		Collection<SelectorOptions<GetOperationOptions>> options = preProcessOptionsSecurity(rawOptions);
        GetOperationOptions rootOptions = SelectorOptions.findRootOptions(options);

		try {
            if (GetOperationOptions.isRaw(rootOptions)) {       // MID-2218
                QNameUtil.setTemporarilyTolerateUndeclaredPrefixes(true);
            }
			ObjectReferenceType ref = new ObjectReferenceType();
			ref.setOid(oid);
			ref.setType(ObjectTypes.getObjectType(clazz).getTypeQName());
            Utils.clearRequestee(task);

//            Special-purpose code to hunt down read-write resource fetch from GUI.
//            Normally the code is not active. It is too brutal. Just for MID-3424.
//            if (ResourceType.class == clazz && !GetOperationOptions.isRaw(rootOptions) && !GetOperationOptions.isReadOnly(rootOptions)) {
//            	LOGGER.info("READWRITE resource get: {} {}:\n{}", oid, options, 
//            			LoggingUtils.dumpStackTrace());
//            }

            object = (PrismObject<T>) objectResolver.getObject(clazz, oid, options, task, result).asPrismObject();

            object = object.cloneIfImmutable();
            schemaTransformer.applySchemasAndSecurity(object, rootOptions, options, null, task, result);
			resolve(object, options, task, result);

		} catch (SchemaException | CommunicationException | ConfigurationException | SecurityViolationException | ExpressionEvaluationException | RuntimeException | Error e) {
			ModelUtils.recordFatalError(result, e);
			throw e;
		} catch (ObjectNotFoundException e) {
			if (GetOperationOptions.isAllowNotFound(rootOptions)){
				result.getLastSubresult().setStatus(OperationResultStatus.HANDLED_ERROR);
			} else {
				ModelUtils.recordFatalError(result, e);
			}
			throw e;
		} finally {
            QNameUtil.setTemporarilyTolerateUndeclaredPrefixes(false);
			RepositoryCache.exit();
		}

		result.cleanupResult();

		return object;
	}

	private void resolve(PrismObject<?> object, Collection<SelectorOptions<GetOperationOptions>> options,
			Task task, OperationResult result) throws SchemaException, ObjectNotFoundException, SecurityViolationException, ConfigurationException {
		if (object == null) {
			return;
		}
		resolve(object.asObjectable(), options, task, result);
	}

	private void resolve(Containerable containerable, Collection<SelectorOptions<GetOperationOptions>> options,
			Task task, OperationResult result) throws SchemaException, ObjectNotFoundException, SecurityViolationException, ConfigurationException {
		if (containerable == null || options == null) {
			return;
		}
		for (SelectorOptions<GetOperationOptions> option: options) {
			try {
				resolve(containerable, option, task, result);
			} catch (ObjectNotFoundException ex) {
				result.recordWarning(ex.getMessage(), ex);
			}
		}
	}

    private void resolve(Containerable object, SelectorOptions<GetOperationOptions> option, Task task, OperationResult result) throws SchemaException, ObjectNotFoundException, SecurityViolationException, ConfigurationException {
		if (!GetOperationOptions.isResolve(option.getOptions())) {
			return;
		}
		ObjectSelector selector = option.getSelector();
		if (selector == null) {
			return;
		}
		ItemPath path = selector.getPath();
		ItemPath.checkNoSpecialSymbolsExceptParent(path);
		resolve(object, path, option, task, result);
	}

	// TODO clean this mess
	private <O extends ObjectType> void resolve(Containerable containerable, ItemPath path, SelectorOptions<GetOperationOptions> option, Task task, OperationResult result) throws SchemaException, ObjectNotFoundException, SecurityViolationException, ConfigurationException {
		if (path == null || path.isEmpty()) {
			return;
		}
		ItemPathSegment first = path.first();
		ItemPath rest = path.rest();
		PrismContainerValue<?> containerValue = containerable.asPrismContainerValue();
		if (first instanceof NameItemPathSegment) {
			QName refName = ItemPath.getName(first);
			PrismReference reference = containerValue.findReferenceByCompositeObjectElementName(refName);
			if (reference == null) {
				reference = containerValue.findReference(refName);	// alternatively look up by reference name (e.g. linkRef)
			}
			if (reference != null) {
				for (PrismReferenceValue refVal : reference.getValues()) {
					PrismObject<O> refObject = refVal.getObject();
					if (refObject == null) {
						refObject = objectResolver.resolve(refVal, containerable.toString(), option.getOptions(), task, result);
						refObject = refObject.cloneIfImmutable();
						schemaTransformer.applySchemasAndSecurity(refObject, option.getOptions(), SelectorOptions.createCollection(option.getOptions()), null, task, result);
						refVal.setObject(refObject);
					}
					if (!rest.isEmpty()) {
						resolve(refObject.asObjectable(), rest, option, task, result);
					}
				}
				return;
			}
		}
		if (rest.isEmpty()) {
			return;
		}
		if (first instanceof ParentPathSegment) {
			PrismContainerValue<?> parent = containerValue.getParentContainerValue();
			if (parent != null) {
				resolve(parent.asContainerable(), rest, option, task, result);
			}
		} else {
			QName nextName = ItemPath.getName(first);
			PrismContainer<?> nextContainer = containerValue.findContainer(nextName);
			if (nextContainer != null) {
				for (PrismContainerValue<?> pcv : nextContainer.getValues()) {
					resolve(pcv.asContainerable(), rest, option, task, result);
				}
			}
		}
	}

    @Override
    public Collection<ObjectDeltaOperation<? extends ObjectType>> executeChanges(final Collection<ObjectDelta<? extends ObjectType>> deltas, ModelExecuteOptions options,
		    Task task, OperationResult parentResult) throws ObjectAlreadyExistsException, ObjectNotFoundException,
            SchemaException, ExpressionEvaluationException, CommunicationException, ConfigurationException,
            PolicyViolationException, SecurityViolationException {
        return executeChanges(deltas, options, task, null, parentResult);
    }

	/* (non-Javadoc)
	 * @see com.evolveum.midpoint.model.api.ModelService#executeChanges(java.util.Collection, com.evolveum.midpoint.task.api.Task, com.evolveum.midpoint.schema.result.OperationResult)
	 */
	@Override
	public Collection<ObjectDeltaOperation<? extends ObjectType>> executeChanges(final Collection<ObjectDelta<? extends ObjectType>> deltas, ModelExecuteOptions options,
			Task task, Collection<ProgressListener> statusListeners, OperationResult parentResult) throws ObjectAlreadyExistsException, ObjectNotFoundException,
			SchemaException, ExpressionEvaluationException, CommunicationException, ConfigurationException,
			PolicyViolationException, SecurityViolationException {

        Collection<ObjectDeltaOperation<? extends ObjectType>> executedDeltas = new ArrayList<>();

		OperationResult result = parentResult.createSubresult(EXECUTE_CHANGES);
		result.addArbitraryObjectAsParam(OperationResult.PARAM_OPTIONS, options);

		// Search filters treatment: if reevaluation is requested, we have to deal with three cases:
		// 1) for ADD operation: filters contained in object-to-be-added -> these are treated here
		// 2) for MODIFY operation: filters contained in existing object (not touched by deltas) -> these are treated after the modify operation
		// 3) for MODIFY operation: filters contained in deltas -> these have to be treated here, because if OID is missing from such a delta, the change would be rejected by the repository
		if (ModelExecuteOptions.isReevaluateSearchFilters(options)) {
			for (ObjectDelta<? extends ObjectType> delta : deltas) {
				Utils.resolveReferences(delta, cacheRepositoryService, false, true, EvaluationTimeType.IMPORT, true, prismContext, result);
			}
		} else if (ModelExecuteOptions.isIsImport(options)) {
			// if plain import is requested, we simply evaluate filters in ADD operation (and we do not force reevaluation if OID is already set)
			for (ObjectDelta<? extends ObjectType> delta : deltas) {
				if (delta.isAdd()) {
					Utils.resolveReferences(delta.getObjectToAdd(), cacheRepositoryService, false, false, EvaluationTimeType.IMPORT, true, prismContext, result);
				}
			}
		}
		// Make sure everything is encrypted as needed before logging anything.
		// But before that we need to make sure that we have proper definition, otherwise we
		// might miss some encryptable data in dynamic schemas
		applyDefinitions(deltas, options, task, result);
		Utils.encrypt(deltas, protector, options, result);

		if (LOGGER.isTraceEnabled()) {
			LOGGER.trace("MODEL.executeChanges(\n  deltas:\n{}\n  options:{}", DebugUtil.debugDump(deltas, 2), options);
		}

		if (InternalsConfig.consistencyChecks) {
			OperationResultRunner.run(result, () -> {
				for (ObjectDelta<? extends ObjectType> delta : deltas) {
					delta.checkConsistence();
				}
			});
		}
		
		RepositoryCache.enter();

		try {
		
			if (ModelExecuteOptions.isRaw(options)) {
				// Go directly to repository
				AuditEventRecord auditRecord = new AuditEventRecord(AuditEventType.EXECUTE_CHANGES_RAW, AuditEventStage.REQUEST);
				auditRecord.addDeltas(ObjectDeltaOperation.cloneDeltaCollection(deltas));
				auditRecord.setTarget(Utils.determineAuditTarget(deltas));
				// we don't know auxiliary information (resource, objectName) at this moment -- so we do nothing
				auditService.audit(auditRecord, task);
				try {
					for (ObjectDelta<? extends ObjectType> delta : deltas) {
						OperationResult result1 = result.createSubresult(EXECUTE_CHANGE);

						// MID-2486
						if (delta.getObjectTypeClass() == ShadowType.class || delta.getObjectTypeClass() == ResourceType.class) {
							try {
								provisioning.applyDefinition(delta, task, result1);
							} catch (SchemaException | ObjectNotFoundException | CommunicationException | ConfigurationException | RuntimeException e) {
								// we can tolerate this - if there's a real problem with definition, repo call below will fail
								LoggingUtils.logExceptionAsWarning(LOGGER, "Couldn't apply definition on shadow/resource raw-mode delta {} -- continuing the operation.", e, delta);
								result1.muteLastSubresultError();
							}
						}

						final boolean preAuthorized = ModelExecuteOptions.isPreAuthorized(options);
						PrismObject objectToDetermineDetailsForAudit = null;
						try {
							if (delta.isAdd()) {
								RepoAddOptions repoOptions = new RepoAddOptions();
								if (ModelExecuteOptions.isNoCrypt(options)) {
									repoOptions.setAllowUnencryptedValues(true);
								}
								if (ModelExecuteOptions.isOverwrite(options)) {
									repoOptions.setOverwrite(true);
								}
								PrismObject<? extends ObjectType> objectToAdd = delta.getObjectToAdd();
								if (!preAuthorized) {
									securityEnforcer.authorize(ModelAuthorizationAction.ADD.getUrl(), null, objectToAdd, null, null, null, result1);
								}
								String oid;
								try {
									oid = cacheRepositoryService.addObject(objectToAdd, repoOptions, result1);
									task.recordObjectActionExecuted(objectToAdd, null, oid, ChangeType.ADD, task.getChannel(), null);
								} catch (Throwable t) {
									task.recordObjectActionExecuted(objectToAdd, null, null, ChangeType.ADD, task.getChannel(), t);
									throw t;
								}
								delta.setOid(oid);
								objectToDetermineDetailsForAudit = objectToAdd;
							} else if (delta.isDelete()) {
								QNameUtil.setTemporarilyTolerateUndeclaredPrefixes(true);  // MID-2218
								try {
									PrismObject<? extends ObjectType> existingObject = null;
									try {
										existingObject = cacheRepositoryService.getObject(delta.getObjectTypeClass(), delta.getOid(), null, result1);
										objectToDetermineDetailsForAudit = existingObject;
									} catch (Throwable t) {
										if (!securityEnforcer.isAuthorized(AuthorizationConstants.AUTZ_ALL_URL, null, null, null, null, null)) {
											throw t;
										} else {
											// in case of administrator's request we continue - in order to allow deleting malformed (unreadable) objects
										}
									}
									if (!preAuthorized) {
										securityEnforcer.authorize(ModelAuthorizationAction.DELETE.getUrl(), null, existingObject, null, null, null, result1);
									}
									try {
										if (ObjectTypes.isClassManagedByProvisioning(delta.getObjectTypeClass())) {
											Utils.clearRequestee(task);
											provisioning.deleteObject(delta.getObjectTypeClass(), delta.getOid(),
													ProvisioningOperationOptions.createRaw(), null, task, result1);
										} else {
											cacheRepositoryService.deleteObject(delta.getObjectTypeClass(), delta.getOid(),
													result1);
										}
										task.recordObjectActionExecuted(objectToDetermineDetailsForAudit, delta.getObjectTypeClass(), delta.getOid(), ChangeType.DELETE, task.getChannel(), null);
									} catch (Throwable t) {
										task.recordObjectActionExecuted(objectToDetermineDetailsForAudit, delta.getObjectTypeClass(), delta.getOid(), ChangeType.DELETE, task.getChannel(), t);
										throw t;
									}
								} finally {
									QNameUtil.setTemporarilyTolerateUndeclaredPrefixes(false);
								}
							} else if (delta.isModify()) {
								QNameUtil.setTemporarilyTolerateUndeclaredPrefixes(true);  // MID-2218
								try {
									PrismObject existingObject = cacheRepositoryService.getObject(delta.getObjectTypeClass(), delta.getOid(), null, result1);
									objectToDetermineDetailsForAudit = existingObject;
									if (!preAuthorized) {
										securityEnforcer.authorize(ModelAuthorizationAction.MODIFY.getUrl(), null, existingObject, delta, null, null, result1);
									}
									try {
										cacheRepositoryService.modifyObject(delta.getObjectTypeClass(), delta.getOid(),
												delta.getModifications(), result1);
										task.recordObjectActionExecuted(existingObject, ChangeType.MODIFY, null);
									} catch (Throwable t) {
										task.recordObjectActionExecuted(existingObject, ChangeType.MODIFY, t);
										throw t;
									}
								} finally {
									QNameUtil.setTemporarilyTolerateUndeclaredPrefixes(false);
								}
								if (ModelExecuteOptions.isReevaluateSearchFilters(options)) {    // treat filters that already exist in the object (case #2 above)
									reevaluateSearchFilters(delta.getObjectTypeClass(), delta.getOid(), task, result1);
								}
							} else {
								throw new IllegalArgumentException("Wrong delta type " + delta.getChangeType() + " in " + delta);
							}
						} catch (ObjectAlreadyExistsException | SchemaException | ObjectNotFoundException | ConfigurationException | CommunicationException | SecurityViolationException | RuntimeException e) {
							ModelUtils.recordFatalError(result1, e);
							throw e;
						} finally {		// to have a record with the failed delta as well
							result1.computeStatus();
							ObjectDeltaOperation<? extends ObjectType> odoToAudit = new ObjectDeltaOperation<>(delta, result1);
							if (objectToDetermineDetailsForAudit != null) {
								odoToAudit.setObjectName(objectToDetermineDetailsForAudit.getName());
								if (objectToDetermineDetailsForAudit.asObjectable() instanceof ShadowType) {
									ShadowType shadow = (ShadowType) objectToDetermineDetailsForAudit.asObjectable();
									odoToAudit.setResourceOid(ShadowUtil.getResourceOid(shadow));
									odoToAudit.setResourceName(ShadowUtil.getResourceName(shadow));
								}
							}
							executedDeltas.add(odoToAudit);
						}
					}
				} finally {
					cleanupOperationResult(result);
					auditRecord.setTimestamp(System.currentTimeMillis());
					auditRecord.setOutcome(result.getStatus());
					auditRecord.setEventStage(AuditEventStage.EXECUTION);
					auditRecord.getDeltas().clear();
					auditRecord.getDeltas().addAll(executedDeltas);
					auditService.audit(auditRecord, task);

					task.markObjectActionExecutedBoundary();
				}

			} else {

				try {
					LensContext<? extends ObjectType> context = contextFactory.createContext(deltas, options, task, result);

					if (ModelExecuteOptions.isReevaluateSearchFilters(options)) {
						String m = "ReevaluateSearchFilters option is not fully supported for non-raw operations yet. Filters already present in the object will not be touched.";
						LOGGER.warn("{} Context = {}", m, context.debugDump());
						result.createSubresult(CLASS_NAME_WITH_DOT+"reevaluateSearchFilters").recordWarning(m);
					}

					context.setProgressListeners(statusListeners);
					// Note: Request authorization happens inside clockwork

					clockwork.run(context, task, result);

					// prepare return value
					if (context.getFocusContext() != null) {
						executedDeltas.addAll(context.getFocusContext().getExecutedDeltas());
					}
					for (LensProjectionContext projectionContext : context.getProjectionContexts()) {
						executedDeltas.addAll(projectionContext.getExecutedDeltas());
					}
					
					if (context.hasExplosiveProjection()) {
						PrismObject<? extends ObjectType> focus = context.getFocusContext().getObjectAny();
						
						LOGGER.debug("Recomputing {} because there was explosive projection", focus);

						LensContext<? extends ObjectType> recomputeContext = contextFactory.createRecomputeContext(focus, options, task, result);
						recomputeContext.setDoReconciliationForAllProjections(true);
						if (LOGGER.isTraceEnabled()) {
							LOGGER.trace("Recomputing {}, context:\n{}", focus, recomputeContext.debugDump());
						}
						clockwork.run(recomputeContext, task, result);
					}

					cleanupOperationResult(result);

				} catch (ObjectAlreadyExistsException|ObjectNotFoundException|SchemaException|ExpressionEvaluationException|
						CommunicationException|ConfigurationException|PolicyViolationException|SecurityViolationException|RuntimeException e) {
					ModelUtils.recordFatalError(result, e);
					throw e;
				} finally {
					task.markObjectActionExecutedBoundary();
				}
			}
			
			invalidateCaches(executedDeltas);

		} catch (RuntimeException e) {		// just for sure (TODO split this method into two: raw and non-raw case)
			ModelUtils.recordFatalError(result, e);
			throw e;
		} finally {
			RepositoryCache.exit();
		}
		
        return executedDeltas;
	}


	private void invalidateCaches(Collection<ObjectDeltaOperation<? extends ObjectType>> executedDeltas) {
		if (executedDeltas == null) {
			return;
		}
		for (ObjectDeltaOperation<? extends ObjectType> executedDelta: executedDeltas) {
			ObjectDelta<? extends ObjectType> objectDelta = executedDelta.getObjectDelta();
			if (objectDelta != null) {
				if (objectDelta.getObjectTypeClass() == SystemConfigurationType.class) {
					systemObjectCache.invalidateCaches();
				}
			}
		}
	}

	protected void cleanupOperationResult(OperationResult result) {
		// Clockwork.run sets "in-progress" flag just at the root level
		// and result.computeStatus() would erase it.
		// So we deal with it in a special way, in order to preserve this information for the user.
		if (result.isInProgress()) {
            result.computeStatus();
            if (result.isSuccess()) {
                result.recordInProgress();
            }
        } else {
            result.computeStatus();
        }

		result.cleanupResult();
	}

	private <T extends ObjectType> void reevaluateSearchFilters(Class<T> objectTypeClass, String oid, Task task, OperationResult parentResult) throws SchemaException, ObjectNotFoundException, ObjectAlreadyExistsException {
		OperationResult result = parentResult.createSubresult(CLASS_NAME_WITH_DOT+"reevaluateSearchFilters");
		try {
			PrismObject<T> storedObject = cacheRepositoryService.getObject(objectTypeClass, oid, null, result);
			PrismObject<T> updatedObject = storedObject.clone();
			Utils.resolveReferences(updatedObject, cacheRepositoryService, false, true, EvaluationTimeType.IMPORT, true, prismContext, result);
			ObjectDelta<T> delta = storedObject.diff(updatedObject);
			if (LOGGER.isTraceEnabled()) {
				LOGGER.trace("reevaluateSearchFilters found delta: {}", delta.debugDump());
			}
			if (!delta.isEmpty()) {
				try {
					cacheRepositoryService.modifyObject(objectTypeClass, oid, delta.getModifications(), result);
					task.recordObjectActionExecuted(updatedObject, ChangeType.MODIFY, null);
				} catch (Throwable t) {
					task.recordObjectActionExecuted(updatedObject, ChangeType.MODIFY, t);
					throw t;
				}
			}
			result.recordSuccess();
		} catch (SchemaException|ObjectNotFoundException|ObjectAlreadyExistsException|RuntimeException e) {
			result.recordFatalError("Couldn't reevaluate search filters: "+e.getMessage(), e);
			throw e;
		}
	}

	@Override
	public <F extends ObjectType> void recompute(Class<F> type, String oid, Task task, OperationResult parentResult) throws SchemaException, PolicyViolationException, ExpressionEvaluationException, ObjectNotFoundException, ObjectAlreadyExistsException, CommunicationException, ConfigurationException, SecurityViolationException {
		ModelExecuteOptions options = ModelExecuteOptions.createReconcile();
		recompute(type, oid, options, task, parentResult);
	}
	
	@Override
	public <F extends ObjectType> void recompute(Class<F> type, String oid, ModelExecuteOptions options, Task task, OperationResult parentResult) throws SchemaException, PolicyViolationException, ExpressionEvaluationException, ObjectNotFoundException, ObjectAlreadyExistsException, CommunicationException, ConfigurationException, SecurityViolationException {
			
		OperationResult result = parentResult.createMinorSubresult(RECOMPUTE);
		result.addParam(OperationResult.PARAM_OID, oid);
		result.addParam(OperationResult.PARAM_TYPE, type);
		
		RepositoryCache.enter();
		
		try {

            Utils.clearRequestee(task);
			PrismObject<F> focus = objectResolver.getObject(type, oid, null, task, result).asPrismContainer();
			
			LOGGER.debug("Recomputing {}", focus);

			LensContext<F> lensContext = contextFactory.createRecomputeContext(focus, options, task, result); 
			if (LOGGER.isTraceEnabled()) {
				LOGGER.trace("Recomputing {}, context:\n{}", focus, lensContext.debugDump());
			}
			clockwork.run(lensContext, task, result);
			
			result.computeStatus();
			
			LOGGER.trace("Recomputing of {}: {}", focus, result.getStatus());
			
			result.cleanupResult();
			
		} catch (ExpressionEvaluationException e) {
			ModelUtils.recordFatalError(result, e);
			throw e;
		} catch (SchemaException e) {
			ModelUtils.recordFatalError(result, e);
			throw e;
		} catch (PolicyViolationException e) {
			ModelUtils.recordFatalError(result, e);
			throw e;
		} catch (ObjectNotFoundException e) {
			ModelUtils.recordFatalError(result, e);
			throw e;
		} catch (ObjectAlreadyExistsException e) {
			ModelUtils.recordFatalError(result, e);
			throw e;
		} catch (CommunicationException e) {
			ModelUtils.recordFatalError(result, e);
			throw e;
		} catch (ConfigurationException e) {
			ModelUtils.recordFatalError(result, e);
			throw e;
		} catch (SecurityViolationException e) {
			ModelUtils.recordFatalError(result, e);
			throw e;
		} catch (RuntimeException e) {
			ModelUtils.recordFatalError(result, e);
			throw e;
		} finally {
			RepositoryCache.exit();
		}
	}

	private void applyDefinitions(Collection<ObjectDelta<? extends ObjectType>> deltas, ModelExecuteOptions options,
			Task task, OperationResult result) throws SchemaException, ObjectNotFoundException, CommunicationException, ConfigurationException, ExpressionEvaluationException {
		for(ObjectDelta<? extends ObjectType> delta: deltas) {
			Class<? extends ObjectType> type = delta.getObjectTypeClass();
			if (delta.hasCompleteDefinition()) {
				continue;
			}
			if (type == ResourceType.class || ShadowType.class.isAssignableFrom(type)) {
				try {
					provisioning.applyDefinition(delta, task, result);
				} catch (SchemaException | ObjectNotFoundException | CommunicationException | ConfigurationException | ExpressionEvaluationException e) {
					if (ModelExecuteOptions.isRaw(options)) {
						ModelUtils.recordPartialError(result, e);
						// just go on, this is raw, we need to continue even without complete schema
					} else {
						ModelUtils.recordFatalError(result, e);
						throw e;
					}
				}
			} else {
				PrismObjectDefinition objDef = prismContext.getSchemaRegistry().findObjectDefinitionByCompileTimeClass(delta.getObjectTypeClass());
                if (objDef == null) {
                    throw new SchemaException("No definition for delta object type class: " + delta.getObjectTypeClass());
                }
                boolean tolerateNoDefinition = ModelExecuteOptions.isRaw(options);
				delta.applyDefinitionIfPresent(objDef, tolerateNoDefinition);
			}
		}
	}

	@Override
	public <T extends ObjectType> SearchResultList<PrismObject<T>> searchObjects(Class<T> type, ObjectQuery query,
			Collection<SelectorOptions<GetOperationOptions>> rawOptions, Task task, OperationResult parentResult) throws SchemaException, ObjectNotFoundException, CommunicationException, ConfigurationException, SecurityViolationException, ExpressionEvaluationException {

		Validate.notNull(type, "Object type must not be null.");
		Validate.notNull(parentResult, "Operation result must not be null.");
		if (query != null) {
			ModelUtils.validatePaging(query.getPaging());
		}

		Collection<SelectorOptions<GetOperationOptions>> options = preProcessOptionsSecurity(rawOptions);
        GetOperationOptions rootOptions = SelectorOptions.findRootOptions(options);

        ObjectTypes.ObjectManager searchProvider = ObjectTypes.getObjectManagerForClass(type);
        if (searchProvider == null || searchProvider == ObjectTypes.ObjectManager.MODEL || GetOperationOptions.isRaw(rootOptions)) {
            searchProvider = ObjectTypes.ObjectManager.REPOSITORY;
        }

		OperationResult result = parentResult.createSubresult(SEARCH_OBJECTS);
		result.addParam(OperationResult.PARAM_TYPE, type);
		result.addParam(OperationResult.PARAM_QUERY, query);
		result.addArbitraryObjectAsParam("searchProvider", searchProvider);

		query = preProcessQuerySecurity(type, query);
		if (isFilterNone(query, result)) {
			return new SearchResultList<>(new ArrayList<>());
		}

		SearchResultList<PrismObject<T>> list;
		try {
			RepositoryCache.enter();
			logQuery(query);

			try {
                if (GetOperationOptions.isRaw(rootOptions)) {       // MID-2218
                    QNameUtil.setTemporarilyTolerateUndeclaredPrefixes(true);
                }
                switch (searchProvider) {
                    case REPOSITORY: list = cacheRepositoryService.searchObjects(type, query, options, result); break;
                    case PROVISIONING: list = provisioning.searchObjects(type, query, options, task, result); break;
                    case TASK_MANAGER:
						list = taskManager.searchObjects(type, query, options, result);
						if (workflowManager != null && TaskType.class.isAssignableFrom(type) && !GetOperationOptions.isRaw(rootOptions) && !GetOperationOptions.isNoFetch(rootOptions)) {
							workflowManager.augmentTaskObjectList(list, options, task, result);
						}
						break;
                    default: throw new AssertionError("Unexpected search provider: " + searchProvider);
                }
				result.computeStatus();
				result.cleanupResult();
			} catch (CommunicationException | ConfigurationException | SchemaException | SecurityViolationException | RuntimeException | ObjectNotFoundException e) {
				processSearchException(e, rootOptions, searchProvider, result);
				throw e;
			} finally {
                QNameUtil.setTemporarilyTolerateUndeclaredPrefixes(false);
				if (LOGGER.isTraceEnabled()) {
					LOGGER.trace(result.dump(false));
				}
			}

			if (list == null) {
				list = new SearchResultList<>(new ArrayList<PrismObject<T>>());
			}

            for (PrismObject<T> object : list) {
                if (hookRegistry != null) {
                    for (ReadHook hook : hookRegistry.getAllReadHooks()) {
                        hook.invoke(object, options, task, result);
                    }
                }
				resolve(object, options, task, result);
            }

			// postprocessing objects that weren't handled by their correct provider (e.g. searching for ObjectType, and retrieving tasks, resources, shadows)
			// currently only resources and shadows are handled in this way
			// TODO generalize this approach somehow (something like "postprocess" in task/provisioning interface)
			if (searchProvider == ObjectTypes.ObjectManager.REPOSITORY && !GetOperationOptions.isRaw(rootOptions)) {
				for (PrismObject<T> object : list) {
					if (object.asObjectable() instanceof ResourceType || object.asObjectable() instanceof ShadowType) {
						provisioning.applyDefinition(object, task, result);
					}
				}
			}
			// better to use cache here (MID-4059)
			schemaTransformer.applySchemasAndSecurityToObjects(list, rootOptions, options,null, task, result);

		} finally {
			RepositoryCache.exit();
		}

		return list;
	}

	private class ContainerOperationContext<T extends Containerable> {
		final boolean isCase;
		final boolean isWorkItem;
		final ObjectTypes.ObjectManager manager;
		final ObjectQuery refinedQuery;

		ContainerOperationContext(Class<T> type, ObjectQuery query) throws SchemaException, SecurityViolationException {
			isCase = AccessCertificationCaseType.class.equals(type);
			isWorkItem = WorkItemType.class.equals(type);

			if (!isCase && !isWorkItem) {
				throw new UnsupportedOperationException("searchContainers/countContainers methods are currently supported only for AccessCertificationCaseType and WorkItemType classes");
			}

			if (isCase) {
				refinedQuery  = preProcessSubobjectQuerySecurity(AccessCertificationCaseType.class, AccessCertificationCampaignType.class, query);
				manager = ObjectTypes.ObjectManager.REPOSITORY;
			} else if (isWorkItem) {
				refinedQuery = preProcessWorkItemSecurity(query);
				manager = ObjectTypes.ObjectManager.WORKFLOW;
			} else {
				throw new IllegalStateException();
			}
		}
	}

	@Override
	public <T extends Containerable> SearchResultList<T> searchContainers(
			Class<T> type, ObjectQuery query, Collection<SelectorOptions<GetOperationOptions>> rawOptions,
			Task task, OperationResult parentResult) throws SchemaException, SecurityViolationException, ConfigurationException, ObjectNotFoundException {

		Validate.notNull(type, "Container value type must not be null.");
		Validate.notNull(parentResult, "Result type must not be null.");
		if (query != null) {
			ModelUtils.validatePaging(query.getPaging());
		}

		final ContainerOperationContext<T> ctx = new ContainerOperationContext<>(type, query);

		Collection<SelectorOptions<GetOperationOptions>> options = preProcessOptionsSecurity(rawOptions);
		final GetOperationOptions rootOptions = SelectorOptions.findRootOptions(options);

		final OperationResult result = parentResult.createSubresult(SEARCH_CONTAINERS);
		result.addParam(OperationResult.PARAM_TYPE, type);
		result.addParam(OperationResult.PARAM_QUERY, query);

		query = ctx.refinedQuery;

		if (isFilterNone(query, result)) {
			return new SearchResultList<>(new ArrayList<>());
		}

		SearchResultList<T> list;
		try {
			RepositoryCache.enter();

			logQuery(query);

			try {
				if (GetOperationOptions.isRaw(rootOptions)) {       // MID-2218
					QNameUtil.setTemporarilyTolerateUndeclaredPrefixes(true);
				}
				switch (ctx.manager) {
					case REPOSITORY: list = cacheRepositoryService.searchContainers(type, query, options, result); break;
					case WORKFLOW: list = workflowManager.searchContainers(type, query, options, result); break;
					default: throw new IllegalStateException();
				}
				result.computeStatus();
				result.cleanupResult();
			} catch (SchemaException|RuntimeException e) {
				processSearchException(e, rootOptions, ctx.manager, result);
				throw e;
			} finally {
				QNameUtil.setTemporarilyTolerateUndeclaredPrefixes(false);
				if (LOGGER.isTraceEnabled()) {
					LOGGER.trace(result.dump(false));
				}
			}

			if (list == null) {
				list = new SearchResultList<>(new ArrayList<>());
			}

			for (T object : list) {
				// TODO implement read hook, if necessary
				resolve(object, options, task, result);
			}
		} finally {
			RepositoryCache.exit();
		}

		if (ctx.isCase) {
			list = schemaTransformer.applySchemasAndSecurityToContainers(list, AccessCertificationCampaignType.class,
					AccessCertificationCampaignType.F_CASE, rootOptions, options, null, task, result);
		} else if (ctx.isWorkItem) {
			// TODO implement security post processing for WorkItems
		} else {
			throw new IllegalStateException();
		}

		return list;
	}

	@Override
	public <T extends Containerable> Integer countContainers(
			Class<T> type, ObjectQuery query, Collection<SelectorOptions<GetOperationOptions>> rawOptions,
			Task task, OperationResult parentResult) throws SchemaException, SecurityViolationException {

		Validate.notNull(type, "Container value type must not be null.");
		Validate.notNull(parentResult, "Result type must not be null.");

		final ContainerOperationContext<T> ctx = new ContainerOperationContext<>(type, query);

		final Collection<SelectorOptions<GetOperationOptions>> options = preProcessOptionsSecurity(rawOptions);
		final GetOperationOptions rootOptions = SelectorOptions.findRootOptions(options);

		final OperationResult result = parentResult.createSubresult(SEARCH_CONTAINERS);
		result.addParam(OperationResult.PARAM_TYPE, type);
		result.addParam(OperationResult.PARAM_QUERY, query);

		query = ctx.refinedQuery;

		if (isFilterNone(query, result)) {
			return 0;
		}

		Integer count;
		try {
			RepositoryCache.enter();

			logQuery(query);

			try {
				switch (ctx.manager) {
					case REPOSITORY: count = cacheRepositoryService.countContainers(type, query, options, result); break;
					case WORKFLOW: count = workflowManager.countContainers(type, query, options, result); break;
					default: throw new IllegalStateException();
				}
				result.computeStatus();
				result.cleanupResult();
			} catch (SchemaException|RuntimeException e) {
				processSearchException(e, rootOptions, ctx.manager, result);
				throw e;
			} finally {
				if (LOGGER.isTraceEnabled()) {
					LOGGER.trace(result.dump(false));
				}
			}
		} finally {
			RepositoryCache.exit();
		}

		return count;
	}

//	// TODO - fix this temporary implementation (perhaps by storing 'groups' in user context on logon)
//	// TODO: currently we check only the direct assignments, we need to implement more complex mechanism
//	public List<PrismReferenceValue> getGroupsForUser(UserType user) {
//		List<PrismReferenceValue> retval = new ArrayList<>();
//		for (AssignmentType assignmentType : user.getAssignmentNew()) {
//			ObjectReferenceType ref = assignmentType.getTargetRef();
//			if (ref != null) {
//				retval.add(ref.clone().asReferenceValue());
//			}
//		}
//		return retval;
//	}

	private ObjectQuery preProcessWorkItemSecurity(ObjectQuery query) throws SchemaException, SecurityViolationException {
		// TODO uncomment the following, after our "query interpreter" will be able to interpret OR-clauses
		return query;

//		if (securityEnforcer.isAuthorized(ModelAuthorizationAction.READ_ALL_WORK_ITEMS.getUrl(), null, null, null, null, null)) {
//			return query;
//		}
//		ObjectFilter filter = query != null ? query.getFilter() : null;
//		UserType currentUser = securityEnforcer.getPrincipal().getUser();
//
//		ObjectFilter secFilter = QueryBuilder.queryFor(WorkItemType.class, getPrismContext())
//				.item(WorkItemType.F_CANDIDATE_ROLES_REF).ref(getGroupsForUser(currentUser))
//				.or().item(WorkItemType.F_ASSIGNEE_REF).ref(ObjectTypeUtil.createObjectRef(currentUser).asReferenceValue())
//				.buildFilter();
//
//		return updateObjectQuery(query,
//				filter != null ? AndFilter.createAnd(filter, secFilter) : secFilter);
	}

	protected boolean isFilterNone(ObjectQuery query, OperationResult result) {
		if (query != null && query.getFilter() != null && query.getFilter() instanceof NoneFilter) {
			LOGGER.trace("Security denied the search");
			result.recordStatus(OperationResultStatus.NOT_APPLICABLE, "Denied");
			return true;
		}
		return false;
	}

	protected void logQuery(ObjectQuery query) {
		if (query != null){
            if (query.getPaging() == null) {
                LOGGER.trace("Searching objects with null paging (query in TRACE).");
            } else {
                LOGGER.trace("Searching objects from {} to {} ordered {} by {} (query in TRACE).",
						query.getPaging().getOffset(), query.getPaging().getMaxSize(),
						query.getPaging().getDirection(), query.getPaging().getOrderBy());
            }
        }
	}

	@Override
	public <T extends ObjectType> SearchResultMetadata searchObjectsIterative(Class<T> type, ObjectQuery query,
			final ResultHandler<T> handler, final Collection<SelectorOptions<GetOperationOptions>> rawOptions,
            final Task task, OperationResult parentResult) throws SchemaException, ObjectNotFoundException, CommunicationException, ConfigurationException, SecurityViolationException, ExpressionEvaluationException {

		Validate.notNull(type, "Object type must not be null.");
		Validate.notNull(parentResult, "Result type must not be null.");
		if (query != null) {
			ModelUtils.validatePaging(query.getPaging());
		}

		final Collection<SelectorOptions<GetOperationOptions>> options = preProcessOptionsSecurity(rawOptions);
		final GetOperationOptions rootOptions = SelectorOptions.findRootOptions(options);
        ObjectTypes.ObjectManager searchProvider = ObjectTypes.getObjectManagerForClass(type);
        if (searchProvider == null || searchProvider == ObjectTypes.ObjectManager.MODEL || GetOperationOptions.isRaw(rootOptions)) {
            searchProvider = ObjectTypes.ObjectManager.REPOSITORY;
        }

		final OperationResult result = parentResult.createSubresult(SEARCH_OBJECTS);
		result.addParam(OperationResult.PARAM_QUERY, query);
		result.addArbitraryObjectAsParam("searchProvider", searchProvider);
		
		query = preProcessQuerySecurity(type, query);
		if (isFilterNone(query, result)) {
			return null;
		}

		ResultHandler<T> internalHandler = (object, parentResult1) -> {
			try {
				object = object.cloneIfImmutable();
				if (hookRegistry != null) {
					for (ReadHook hook : hookRegistry.getAllReadHooks()) {
						hook.invoke(object, options, task, result);     // TODO result or parentResult??? [med]
					}
				}
				if (workflowManager != null && TaskType.class.isAssignableFrom(type) && !GetOperationOptions.isRaw(rootOptions) && !GetOperationOptions.isNoFetch(rootOptions)) {
					workflowManager.augmentTaskObject(object, options, task, result);
				}
				resolve(object, options, task, result);
				schemaTransformer.applySchemasAndSecurity(object, rootOptions, options, null, task, parentResult1);
			} catch (SchemaException | ObjectNotFoundException | SecurityViolationException
					| CommunicationException | ConfigurationException ex) {
				parentResult1.recordFatalError(ex);
				throw new SystemException(ex.getMessage(), ex);
			}

			return handler.handle(object, parentResult1);
		};
        
		SearchResultMetadata metadata;
		try {
			RepositoryCache.enter();
			logQuery(query);

			try {
                switch (searchProvider) {
                    case REPOSITORY: metadata = cacheRepositoryService.searchObjectsIterative(type, query, internalHandler, options, false, result); break;		// TODO move strictSequential flag to model API in some form
                    case PROVISIONING: metadata = provisioning.searchObjectsIterative(type, query, options, internalHandler, task, result); break;
                    case TASK_MANAGER: metadata = taskManager.searchObjectsIterative(type, query, options, internalHandler, result); break;
                    default: throw new AssertionError("Unexpected search provider: " + searchProvider);
                }
				result.computeStatusIfUnknown();
				result.cleanupResult();
			} catch (CommunicationException | ConfigurationException | ObjectNotFoundException | SchemaException | SecurityViolationException | ExpressionEvaluationException | RuntimeException | Error e) {
				processSearchException(e, rootOptions, searchProvider, result);
				throw e;
			} finally {
				if (LOGGER.isTraceEnabled()) {
					LOGGER.trace(result.dump(false));
				}
			}
		} finally {
			RepositoryCache.exit();
		}
		
		return metadata;
	}

	private void processSearchException(Throwable e, GetOperationOptions rootOptions,
			ObjectTypes.ObjectManager searchProvider, OperationResult result) {
		String message;
        switch (searchProvider) {
            case REPOSITORY: message = "Couldn't search objects in repository"; break;
            case PROVISIONING: message = "Couldn't search objects in provisioning"; break;
            case TASK_MANAGER: message = "Couldn't search objects in task manager"; break;
			case WORKFLOW: message = "Couldn't search objects in workflow engine"; break;
            default: message = "Couldn't search objects"; break;    // should not occur
        }
		LoggingUtils.logUnexpectedException(LOGGER, message, e);
		result.recordFatalError(message, e);
		result.cleanupResult(e);
	}

	@Override
	public <T extends ObjectType> Integer countObjects(Class<T> type, ObjectQuery query,
			Collection<SelectorOptions<GetOperationOptions>> rawOptions, Task task, OperationResult parentResult)
            throws SchemaException, ObjectNotFoundException, ConfigurationException, SecurityViolationException, CommunicationException, ExpressionEvaluationException {

		OperationResult result = parentResult.createMinorSubresult(COUNT_OBJECTS);
		result.addParam(OperationResult.PARAM_QUERY, query);
		
		query = preProcessQuerySecurity(type, query);
		if (isFilterNone(query, result)) {
			return 0;
		}

		Integer count;
		try {
			RepositoryCache.enter();

			Collection<SelectorOptions<GetOperationOptions>> options = preProcessOptionsSecurity(rawOptions);
			GetOperationOptions rootOptions = SelectorOptions.findRootOptions(options);

            ObjectTypes.ObjectManager objectManager = ObjectTypes.getObjectManagerForClass(type);
            if (GetOperationOptions.isRaw(rootOptions) || objectManager == null || objectManager == ObjectTypes.ObjectManager.MODEL) {
                objectManager = ObjectTypes.ObjectManager.REPOSITORY;
            }
            switch (objectManager) {
                case PROVISIONING: count = provisioning.countObjects(type, query, options, task, parentResult); break;
                case REPOSITORY: count = cacheRepositoryService.countObjects(type, query, parentResult); break;
                case TASK_MANAGER: count = taskManager.countObjects(type, query, parentResult); break;
                default: throw new AssertionError("Unexpected objectManager: " + objectManager);
            }
		} catch (ConfigurationException | SecurityViolationException | SchemaException | ObjectNotFoundException | CommunicationException | ExpressionEvaluationException | RuntimeException | Error e) {
			ModelUtils.recordFatalError(result, e);
			throw e;
		} finally {
			RepositoryCache.exit();
		}
		
		result.computeStatus();
		result.cleanupResult();
		return count;
        
	}
	
	@Override
	@Deprecated
	public PrismObject<UserType> findShadowOwner(String accountOid, Task task, OperationResult parentResult)
			throws ObjectNotFoundException, SecurityViolationException, SchemaException, ConfigurationException {
		Validate.notEmpty(accountOid, "Account oid must not be null or empty.");
		Validate.notNull(parentResult, "Result type must not be null.");

		RepositoryCache.enter();

		PrismObject<UserType> user;
		
		LOGGER.trace("Listing account shadow owner for account with oid {}.", new Object[]{accountOid});

		OperationResult result = parentResult.createSubresult(LIST_ACCOUNT_SHADOW_OWNER);
		result.addParam("accountOid", accountOid);

		try {
			
			user = cacheRepositoryService.listAccountShadowOwner(accountOid, result);
			result.recordSuccess();
		} catch (ObjectNotFoundException ex) {
			LoggingUtils.logException(LOGGER, "Account with oid {} doesn't exists", ex, accountOid);
			result.recordFatalError("Account with oid '" + accountOid + "' doesn't exists", ex);
			throw ex;
		} catch (RuntimeException | Error ex) {
			LoggingUtils.logException(LOGGER, "Couldn't list account shadow owner from repository"
					+ " for account with oid {}", ex, accountOid);
			result.recordFatalError("Couldn't list account shadow owner for account with oid '"
					+ accountOid + "'.", ex);
			throw ex;
		} finally {
			if (LOGGER.isTraceEnabled()) {
				LOGGER.trace(result.dump(false));
			}
			RepositoryCache.exit();
			result.cleanupResult();
		}

		if (user != null) {
			try {
				user = user.cloneIfImmutable();
				schemaTransformer.applySchemasAndSecurity(user, null, null,null, task, result);
			} catch (SchemaException | SecurityViolationException | ConfigurationException
					| ObjectNotFoundException ex) {
				LoggingUtils.logException(LOGGER, "Couldn't list account shadow owner from repository"
						+ " for account with oid {}", ex, accountOid);
				result.recordFatalError("Couldn't list account shadow owner for account with oid '"
						+ accountOid + "'.", ex);
				throw ex;
			}
		}
		
		return user;
	}
	
	@Override
	public PrismObject<? extends FocusType> searchShadowOwner(String shadowOid, Collection<SelectorOptions<GetOperationOptions>> rawOptions, Task task, OperationResult parentResult)
			throws ObjectNotFoundException, SecurityViolationException, SchemaException, ConfigurationException {
		Validate.notEmpty(shadowOid, "Account oid must not be null or empty.");
		Validate.notNull(parentResult, "Result type must not be null.");

		RepositoryCache.enter();

		PrismObject<? extends FocusType> focus;

		LOGGER.trace("Listing account shadow owner for account with oid {}.", new Object[]{shadowOid});

		OperationResult result = parentResult.createSubresult(LIST_ACCOUNT_SHADOW_OWNER);
		result.addParam("shadowOid", shadowOid);

		try {
			Collection<SelectorOptions<GetOperationOptions>> options = preProcessOptionsSecurity(rawOptions);
			focus = cacheRepositoryService.searchShadowOwner(shadowOid, options, result);
			result.recordSuccess();
		} catch (RuntimeException | Error ex) {
			LoggingUtils.logException(LOGGER, "Couldn't list account shadow owner from repository"
					+ " for account with oid {}", ex, shadowOid);
			result.recordFatalError("Couldn't list account shadow owner for account with oid '"
					+ shadowOid + "'.", ex);
			throw ex;
		} finally {
			if (LOGGER.isTraceEnabled()) {
				LOGGER.trace(result.dump(false));
			}
			RepositoryCache.exit();
			result.cleanupResult();
		}

		if (focus != null) {
			try {
				focus = focus.cloneIfImmutable();
				schemaTransformer.applySchemasAndSecurity(focus, null, null, null, task, result);
			} catch (SchemaException | SecurityViolationException | ConfigurationException
					| ObjectNotFoundException ex) {
				LoggingUtils.logException(LOGGER, "Couldn't list account shadow owner from repository"
						+ " for account with oid {}", ex, shadowOid);
				result.recordFatalError("Couldn't list account shadow owner for account with oid '"
						+ shadowOid + "'.", ex);
				throw ex;
			}
		}
		
		return focus;
	}

	@Deprecated
	@Override
	public List<PrismObject<? extends ShadowType>> listResourceObjects(String resourceOid,
			QName objectClass, ObjectPaging paging, Task task, OperationResult parentResult) throws SchemaException,
			ObjectNotFoundException, CommunicationException, ConfigurationException, SecurityViolationException, ExpressionEvaluationException {
		Validate.notEmpty(resourceOid, "Resource oid must not be null or empty.");
		Validate.notNull(objectClass, "Object type must not be null.");
		Validate.notNull(paging, "Paging must not be null.");
		Validate.notNull(parentResult, "Result type must not be null.");
		ModelUtils.validatePaging(paging);

		RepositoryCache.enter();

		List<PrismObject<? extends ShadowType>> list;

		try {
			LOGGER.trace(
					"Listing resource objects {} from resource, oid {}, from {} to {} ordered {} by {}.",
					objectClass, resourceOid, paging.getOffset(), paging.getMaxSize(),
					paging.getOrderBy(), paging.getDirection());

			OperationResult result = parentResult.createSubresult(LIST_RESOURCE_OBJECTS);
			result.addParam("resourceOid", resourceOid);
			result.addParam("objectType", objectClass);

			try {

				list = provisioning.listResourceObjects(resourceOid, objectClass, paging, task, result);

			} catch (SchemaException | CommunicationException | ConfigurationException | SecurityViolationException | ObjectNotFoundException | ExpressionEvaluationException | RuntimeException | Error ex) {
				ModelUtils.recordFatalError(result, ex);
				throw ex;
			}
			result.recordSuccess();
			result.cleanupResult();

			if (list == null) {
				list = new ArrayList<>();
			}
		} finally {
			RepositoryCache.exit();
		}
		return list;
	}

	// This returns OperationResult instead of taking it as in/out argument.
	// This is different
	// from the other methods. The testResource method is not using
	// OperationResult to track its own
	// execution but rather to track the execution of resource tests (that in
	// fact happen in provisioning).
	@Override
	public OperationResult testResource(String resourceOid, Task task) throws ObjectNotFoundException {
		Validate.notEmpty(resourceOid, "Resource oid must not be null or empty.");
		RepositoryCache.enter();
		LOGGER.trace("Testing resource OID: {}", new Object[]{resourceOid});

		OperationResult testResult;
		try {
			testResult = provisioning.testResource(resourceOid, task);
		} catch (ObjectNotFoundException ex) {
			LOGGER.error("Error testing resource OID: {}: Object not found: {} ", resourceOid, ex.getMessage(), ex);
			RepositoryCache.exit();
			throw ex;
		} catch (SystemException ex) {
			LOGGER.error("Error testing resource OID: {}: {} ", resourceOid, ex.getMessage(), ex);
			RepositoryCache.exit();
			throw ex;
		} catch (Exception ex) {
			LOGGER.error("Error testing resource OID: {}: {} ", resourceOid, ex.getMessage(), ex);
			RepositoryCache.exit();
			throw new SystemException(ex.getMessage(), ex);
		}

		if (testResult != null) {
			LOGGER.debug("Finished testing resource OID: {}, result: {} ", resourceOid,
					testResult.getStatus());
			if (LOGGER.isTraceEnabled()) {
				LOGGER.trace("Test result:\n{}", testResult.dump(false));
			}
		} else {
			LOGGER.error("Test resource returned null result");
		}
		RepositoryCache.exit();
		return testResult;
	}

	// Note: The result is in the task. No need to pass it explicitly
	@Override
	public void importFromResource(String resourceOid, QName objectClass, Task task,
			OperationResult parentResult) throws ObjectNotFoundException, SchemaException, CommunicationException, ConfigurationException, SecurityViolationException, ExpressionEvaluationException {
		Validate.notEmpty(resourceOid, "Resource oid must not be null or empty.");
		Validate.notNull(objectClass, "Object class must not be null.");
		Validate.notNull(task, "Task must not be null.");
		RepositoryCache.enter();
		LOGGER.trace("Launching import from resource with oid {} for object class {}.", new Object[]{
                resourceOid, objectClass});

		OperationResult result = parentResult.createSubresult(IMPORT_ACCOUNTS_FROM_RESOURCE);
        result.addParam("resourceOid", resourceOid);
        result.addParam("objectClass", objectClass);
        result.addArbitraryObjectAsParam(OperationResult.PARAM_TASK, task);
		// TODO: add context to the result

		// Fetch resource definition from the repo/provisioning
		ResourceType resource;
		try {
			resource = getObject(ResourceType.class, resourceOid, null, task, result).asObjectable();

			if (resource.getSynchronization() == null || resource.getSynchronization().getObjectSynchronization().isEmpty()) {
				OperationResult subresult = result.createSubresult(IMPORT_ACCOUNTS_FROM_RESOURCE+".check");
				subresult.recordWarning("No synchronization settings in "+resource+", import will probably do nothing");
				LOGGER.warn("No synchronization settings in "+resource+", import will probably do nothing");
			} else {
				ObjectSynchronizationType syncType = resource.getSynchronization().getObjectSynchronization().iterator().next();
				if (syncType.isEnabled() != null && !syncType.isEnabled()) {
					OperationResult subresult = result.createSubresult(IMPORT_ACCOUNTS_FROM_RESOURCE+".check");
					subresult.recordWarning("Synchronization is disabled for "+resource+", import will probably do nothing");
					LOGGER.warn("Synchronization is disabled for "+resource+", import will probably do nothing");
				}
			}
			
			result.recordStatus(OperationResultStatus.IN_PROGRESS, "Task running in background");

			importAccountsFromResourceTaskHandler.launch(resource, objectClass, task, result);

			// The launch should switch task to asynchronous. It is in/out, so no
			// other action is needed

			if (!task.isAsynchronous()) {
				result.recordSuccess();
			}
			
			result.cleanupResult();
		
		} catch (ObjectNotFoundException | CommunicationException | ConfigurationException | SecurityViolationException | ExpressionEvaluationException | RuntimeException | Error ex) {
			ModelUtils.recordFatalError(result, ex);
			throw ex;
		} finally {
			RepositoryCache.exit();
		}
		
	}
	
	@Override
	public void importFromResource(String shadowOid, Task task, OperationResult parentResult)
			throws ObjectNotFoundException, SchemaException, CommunicationException,
			ConfigurationException, SecurityViolationException, ExpressionEvaluationException {
		Validate.notNull(shadowOid, "Shadow OID must not be null.");
		Validate.notNull(task, "Task must not be null.");
		RepositoryCache.enter();
		LOGGER.trace("Launching importing shadow {} from resource.", shadowOid);

		OperationResult result = parentResult.createSubresult(IMPORT_ACCOUNTS_FROM_RESOURCE);
        result.addParam(OperationResult.PARAM_OID, shadowOid);
        result.addArbitraryObjectAsParam(OperationResult.PARAM_TASK, task);
		// TODO: add context to the result

        try {
        	boolean wasOk = importAccountsFromResourceTaskHandler.importSingleShadow(shadowOid, task, result);
			
        	if (wasOk) {
        		result.recordSuccess();
        	} else {
        		// the error should be in the result already, compute should reveal that to the top-level
        		result.computeStatus();
        	}
			
			
			result.cleanupResult();
		
		} catch (ObjectNotFoundException | CommunicationException | ConfigurationException | SecurityViolationException | ExpressionEvaluationException| RuntimeException | Error ex) {
			ModelUtils.recordFatalError(result, ex);
			throw ex;
		} finally {
			RepositoryCache.exit();
		}
		
	}

	@Override
	public void importObjectsFromFile(File input, ImportOptionsType options, Task task,
			OperationResult parentResult) throws FileNotFoundException {
		OperationResult result = parentResult.createSubresult(IMPORT_OBJECTS_FROM_FILE);
		FileInputStream fis = null;
		try {
			fis = new FileInputStream(input);
		} catch (FileNotFoundException e) {
			IOUtils.closeQuietly(fis);
			String msg = "Error reading from file " + input + ": " + e.getMessage();
			result.recordFatalError(msg, e);
			throw e;
		}
		try {
			importObjectsFromStream(fis, options, task, parentResult);
		} catch (RuntimeException e) {
			result.recordFatalError(e);
			throw e;
		} finally {
			try {
				fis.close();
			} catch (IOException e) {
				LOGGER.error("Error closing file " + input + ": " + e.getMessage(), e);
			}
		}
		result.computeStatus();
	}

	@Override
	public void importObjectsFromStream(InputStream input, ImportOptionsType options, Task task, OperationResult parentResult) {
		importObjectsFromStream(input, PrismContext.LANG_XML, options, task, parentResult);
	}

	@Override
	public void importObjectsFromStream(InputStream input, String language, ImportOptionsType options, Task task, OperationResult parentResult) {
		RepositoryCache.enter();
		OperationResult result = parentResult.createSubresult(IMPORT_OBJECTS_FROM_STREAM);
<<<<<<< HEAD
		result.addArbitraryObjectAsParam(OperationResult.PARAM_OPTIONS, options);
		objectImporter.importObjects(input, options, task, result);
		if (LOGGER.isTraceEnabled()) {
			LOGGER.trace("Import result:\n{}", result.debugDump());
=======
		result.addParam("options", options);
		result.addParam("language", language);
		try {
			objectImporter.importObjects(input, language, options, task, result);
			if (LOGGER.isTraceEnabled()) {
				LOGGER.trace("Import result:\n{}", result.debugDump());
			}
			// No need to compute status. The validator inside will do it.
			// result.computeStatus("Couldn't import object from input stream.");
		} catch (RuntimeException e) {
			result.recordFatalError(e.getMessage(), e);     // shouldn't really occur
		} finally {
			RepositoryCache.exit();
>>>>>>> 64bac9ad
		}
		result.cleanupResult();
	}

	/*
	 * (non-Javadoc)
	 * 
	 * @see
	 * com.evolveum.midpoint.model.api.ModelService#discoverConnectors(com.evolveum
	 * .midpoint.xml.ns._public.common.common_1.ConnectorHostType,
	 * com.evolveum.midpoint.common.result.OperationResult)
	 */
	@Override
	public Set<ConnectorType> discoverConnectors(ConnectorHostType hostType, Task task, OperationResult parentResult)
			throws CommunicationException, SecurityViolationException, SchemaException, ConfigurationException, ObjectNotFoundException {
		RepositoryCache.enter();
		OperationResult result = parentResult.createSubresult(DISCOVER_CONNECTORS);
		Set<ConnectorType> discoverConnectors;
		try {
			discoverConnectors = provisioning.discoverConnectors(hostType, result);
		} catch (CommunicationException e) {
			result.recordFatalError(e.getMessage(), e);
			RepositoryCache.exit();
			throw e;
		}
		List<ConnectorType> connectorList = new ArrayList<>(discoverConnectors);
		schemaTransformer.applySchemasAndSecurityToObjectTypes(connectorList, null, null,null, task, result);
		result.computeStatus("Connector discovery failed");
		RepositoryCache.exit();
		result.cleanupResult();
		return new HashSet<>(connectorList);
	}
	

	/*
	 * (non-Javadoc)
	 * 
	 * @see
	 * com.evolveum.midpoint.model.api.ModelService#initialize(com.evolveum.
	 * midpoint.common.result.OperationResult)
	 */
	@Override
	public void postInit(OperationResult parentResult) {
		systemObjectCache.invalidateCaches(); // necessary for testing situations where we re-import different system configurations with the same version (on system init)        

		RepositoryCache.enter();
		OperationResult result = parentResult.createSubresult(POST_INIT);
		result.addContext(OperationResult.CONTEXT_IMPLEMENTATION_CLASS, ModelController.class);

		try {
			SecurityUtil.setRemoteHostAddressHeaders(ObjectTypeUtil.asObjectable(systemObjectCache.getSystemConfiguration(result)));
		} catch (SchemaException e) {
			LoggingUtils.logUnexpectedException(LOGGER, "Couldn't set 'forwardedFor' headers because system configuration couldn't be read", e);
		}

		securityEnforcer.setUserProfileService(userProfileService);
		// TODO: initialize repository

		// repository (including logging config) is initialized in its own method

        taskManager.postInit(result);

		// Initialize provisioning
		provisioning.postInit(result);

        if (result.isUnknown()) {
		    result.computeStatus();
        }

		RepositoryCache.exit();
		result.cleanupResult();
	}

	@Override
	public <T extends ObjectType> CompareResultType compareObject(PrismObject<T> provided,
			Collection<SelectorOptions<GetOperationOptions>> rawReadOptions, ModelCompareOptions compareOptions,
			@NotNull List<ItemPath> ignoreItems, Task task, OperationResult parentResult)
			throws SchemaException, ObjectNotFoundException, SecurityViolationException, CommunicationException,
			ConfigurationException, ExpressionEvaluationException {
		Validate.notNull(provided, "Object must not be null or empty.");
		Validate.notNull(parentResult, "Operation result must not be null.");

		OperationResult result = parentResult.createMinorSubresult(COMPARE_OBJECT);
		result.addParam(OperationResult.PARAM_OID, provided.getOid());
		result.addParam(OperationResult.PARAM_NAME, provided.getName());
		result.addArbitraryObjectCollectionAsParam("readOptions", rawReadOptions);
		result.addArbitraryObjectAsParam("compareOptions", compareOptions);
		result.addArbitraryObjectCollectionAsParam("ignoreItems", ignoreItems);

		Collection<SelectorOptions<GetOperationOptions>> readOptions = preProcessOptionsSecurity(rawReadOptions);

		CompareResultType rv = new CompareResultType();

		try {
			boolean c2p = ModelCompareOptions.isComputeCurrentToProvided(compareOptions);
			boolean p2c = ModelCompareOptions.isComputeProvidedToCurrent(compareOptions);
			boolean returnC = ModelCompareOptions.isReturnCurrent(compareOptions);
			boolean returnP = ModelCompareOptions.isReturnNormalized(compareOptions);
			boolean ignoreOperational = ModelCompareOptions.isIgnoreOperationalItems(compareOptions);

			if (!c2p && !p2c && !returnC && !returnP) {
				return rv;
			}
			PrismObject<T> current = null;
			if (c2p || p2c || returnC) {
				current = fetchCurrentObject(provided.getCompileTimeClass(), provided.getOid(), provided.getName(), readOptions, task, result);
				removeIgnoredItems(current, ignoreItems);
				if (ignoreOperational) {
					removeOperationalItems(current);
				}
			}
			removeIgnoredItems(provided, ignoreItems);
			if (ignoreOperational) {
				removeOperationalItems(provided);
			}

			if (c2p) {
				rv.setCurrentToProvided(DeltaConvertor.toObjectDeltaType(DiffUtil.diff(current, provided)));
			}
			if (p2c) {
				rv.setProvidedToCurrent(DeltaConvertor.toObjectDeltaType(DiffUtil.diff(provided, current)));
			}
			if (returnC && current != null) {
				rv.setCurrentObject(current.asObjectable());
			}
			if (returnP) {
				rv.setNormalizedObject(provided.asObjectable());
			}
		} finally {
			result.computeStatus();
			result.cleanupResult();
		}
		return rv;
	}

	private <T extends ObjectType> PrismObject<T> fetchCurrentObject(Class<T> type, String oid, PolyString name,
			Collection<SelectorOptions<GetOperationOptions>> readOptions, Task task,
			OperationResult result)
			throws ObjectNotFoundException, SchemaException, CommunicationException, ConfigurationException,
			SecurityViolationException, ExpressionEvaluationException {

		if (readOptions == null) {
			readOptions = new ArrayList<>();
		}
		GetOperationOptions root = SelectorOptions.findRootOptions(readOptions);
		if (root == null) {
			readOptions.add(SelectorOptions.create(GetOperationOptions.createAllowNotFound()));
		} else {
			root.setAllowNotFound(true);
		}

		if (oid != null) {
			try {
				return getObject(type, oid, readOptions, task, result);
			} catch (ObjectNotFoundException e) {
				return null;
			}
		}
		if (name == null || name.getOrig() == null) {
			throw new IllegalArgumentException("Neither OID nor name of the object is known.");
		}
		ObjectQuery nameQuery = QueryBuilder.queryFor(type, prismContext)
				.item(ObjectType.F_NAME).eqPoly(name.getOrig())
				.build();
		List<PrismObject<T>> objects = searchObjects(type, nameQuery, readOptions, task, result);
		if (objects.isEmpty()) {
			return null;
		} else if (objects.size() == 1) {
			return objects.get(0);
		} else {
			throw new SchemaException("More than 1 object of type " + type + " with the name of " + name + ": There are " + objects.size() + " of them.");
		}
	}

	private <T extends ObjectType> void removeIgnoredItems(PrismObject<T> object, List<ItemPath> ignoreItems) {
		if (object == null) {
			return;
		}
		for (ItemPath path : ignoreItems) {
			Item item = object.findItem(path);		// reduce to "removeItem" after fixing that method implementation
			if (item != null) {
				object.removeItem(item.getPath(), Item.class);
			}
		}
	}

	// TODO write in cleaner way
	private <T extends ObjectType> void removeOperationalItems(PrismObject<T> object) {
		if (object == null) {
			return;
		}
		final List<ItemPath> operationalItems = new ArrayList<>();
		object.accept(visitable -> {
			if (visitable instanceof Item) {
				Item item = ((Item) visitable);
				if (item.getDefinition() != null && item.getDefinition().isOperational()) {
					operationalItems.add(item.getPath());
					// it would be nice if we could stop visiting children here but that's not possible now
				}
			}
		});
		LOGGER.trace("Operational items: {}", operationalItems);
		removeIgnoredItems(object, operationalItems);
	}

	private Collection<SelectorOptions<GetOperationOptions>> preProcessOptionsSecurity(Collection<SelectorOptions<GetOperationOptions>> options)
			throws SchemaException {
		GetOperationOptions rootOptions = SelectorOptions.findRootOptions(options);
		if (GetOperationOptions.isAttachDiagData(rootOptions) &&
				!securityEnforcer.isAuthorized(AuthorizationConstants.AUTZ_ALL_URL, null, null, null, null, null)) {
			Collection<SelectorOptions<GetOperationOptions>> reducedOptions = CloneUtil.cloneCollectionMembers(options);
			SelectorOptions.findRootOptions(reducedOptions).setAttachDiagData(false);
			return reducedOptions;
		} else {
			return options;
		}
	}

	private <O extends ObjectType> ObjectQuery preProcessQuerySecurity(Class<O> objectType, ObjectQuery origQuery) throws SchemaException {
    	ObjectFilter origFilter = null;
    	if (origQuery != null) {
    		origFilter = origQuery.getFilter();
    	}
		ObjectFilter secFilter = securityEnforcer.preProcessObjectFilter(ModelAuthorizationAction.READ.getUrl(), null, objectType, null, origFilter);
		return updateObjectQuery(origQuery, secFilter);
	}

	// we expect that objectType is a direct parent of containerType
	private <C extends Containerable, O extends ObjectType>
	ObjectQuery preProcessSubobjectQuerySecurity(Class<C> containerType, Class<O> objectType, ObjectQuery origQuery) throws SchemaException {
		ObjectFilter secParentFilter = securityEnforcer.preProcessObjectFilter(ModelAuthorizationAction.READ.getUrl(), null, objectType, null, null);
		if (secParentFilter == null || secParentFilter instanceof AllFilter) {
			return origQuery;				// no need to update the query
		}
		ObjectFilter secChildFilter;
		if (secParentFilter instanceof NoneFilter) {
			secChildFilter = NoneFilter.createNone();
		} else {
			ObjectFilter origChildFilter = origQuery != null ? origQuery.getFilter() : null;
			ObjectFilter secChildFilterParentPart = ExistsFilter.createExists(new ItemPath(PrismConstants.T_PARENT),
					containerType, prismContext, secParentFilter);
			if (origChildFilter == null) {
				secChildFilter = secChildFilterParentPart;
			} else {
				secChildFilter = AndFilter.createAnd(origChildFilter, secChildFilterParentPart);
			}
		}
		return updateObjectQuery(origQuery, secChildFilter);
	}

	private ObjectQuery updateObjectQuery(ObjectQuery origQuery, ObjectFilter updatedFilter) {
		if (origQuery != null) {
			origQuery.setFilter(updatedFilter);
			return origQuery;
		} else if (updatedFilter == null) {
			return null;
		} else {
			ObjectQuery objectQuery = new ObjectQuery();
			objectQuery.setFilter(updatedFilter);
			return objectQuery;
		}
	}
	
	//region Task-related operations

    @Override
    public boolean suspendTasks(Collection<String> taskOids, long waitForStop, OperationResult parentResult) throws SecurityViolationException, ObjectNotFoundException, SchemaException {
		authorizeTaskCollectionOperation(ModelAuthorizationAction.SUSPEND_TASK, taskOids, parentResult);
        return taskManager.suspendTasks(taskOids, waitForStop, parentResult);
    }

	@Override
    public void suspendAndDeleteTasks(Collection<String> taskOids, long waitForStop, boolean alsoSubtasks, OperationResult parentResult) throws SecurityViolationException, ObjectNotFoundException, SchemaException {
		authorizeTaskCollectionOperation(ModelAuthorizationAction.DELETE, taskOids, parentResult);
        taskManager.suspendAndDeleteTasks(taskOids, waitForStop, alsoSubtasks, parentResult);
    }

    @Override
    public void resumeTasks(Collection<String> taskOids, OperationResult parentResult) throws SecurityViolationException, ObjectNotFoundException, SchemaException {
		authorizeTaskCollectionOperation(ModelAuthorizationAction.RESUME_TASK, taskOids, parentResult);
        taskManager.resumeTasks(taskOids, parentResult);
    }

    @Override
    public void scheduleTasksNow(Collection<String> taskOids, OperationResult parentResult) throws SecurityViolationException, ObjectNotFoundException, SchemaException {
		authorizeTaskCollectionOperation(ModelAuthorizationAction.RUN_TASK_IMMEDIATELY, taskOids, parentResult);
        taskManager.scheduleTasksNow(taskOids, parentResult);
    }

    @Override
    public PrismObject<TaskType> getTaskByIdentifier(String identifier, Collection<SelectorOptions<GetOperationOptions>> rawOptions, OperationResult parentResult) throws SchemaException, ObjectNotFoundException, ConfigurationException, SecurityViolationException {
		Collection<SelectorOptions<GetOperationOptions>> options = preProcessOptionsSecurity(rawOptions);
        PrismObject<TaskType> task = taskManager.getTaskTypeByIdentifier(identifier, options, parentResult);
		GetOperationOptions rootOptions = SelectorOptions.findRootOptions(options);
		task = task.cloneIfImmutable();
		schemaTransformer.applySchemasAndSecurity(task, rootOptions, options,null, null, parentResult);
		return task;
    }

    @Override
    public boolean deactivateServiceThreads(long timeToWait, OperationResult parentResult) throws SchemaException, SecurityViolationException {
		securityEnforcer.authorize(ModelAuthorizationAction.STOP_SERVICE_THREADS.getUrl(), null, null, null, null, null, parentResult);
        return taskManager.deactivateServiceThreads(timeToWait, parentResult);
    }

    @Override
    public void reactivateServiceThreads(OperationResult parentResult) throws SchemaException, SecurityViolationException {
		securityEnforcer.authorize(ModelAuthorizationAction.START_SERVICE_THREADS.getUrl(), null, null, null, null, null, parentResult);
        taskManager.reactivateServiceThreads(parentResult);
    }

    @Override
    public boolean getServiceThreadsActivationState() {
        return taskManager.getServiceThreadsActivationState();
    }

    @Override
    public void stopSchedulers(Collection<String> nodeIdentifiers, OperationResult parentResult) throws SecurityViolationException, ObjectNotFoundException, SchemaException {
		authorizeNodeCollectionOperation(ModelAuthorizationAction.STOP_TASK_SCHEDULER, nodeIdentifiers, parentResult);
        taskManager.stopSchedulers(nodeIdentifiers, parentResult);
    }

    @Override
    public boolean stopSchedulersAndTasks(Collection<String> nodeIdentifiers, long waitTime, OperationResult parentResult) throws SecurityViolationException, ObjectNotFoundException, SchemaException {
		authorizeNodeCollectionOperation(ModelAuthorizationAction.STOP_TASK_SCHEDULER, nodeIdentifiers, parentResult);
        return taskManager.stopSchedulersAndTasks(nodeIdentifiers, waitTime, parentResult);
    }

    @Override
    public void startSchedulers(Collection<String> nodeIdentifiers, OperationResult parentResult) throws SecurityViolationException, ObjectNotFoundException, SchemaException {
		authorizeNodeCollectionOperation(ModelAuthorizationAction.START_TASK_SCHEDULER, nodeIdentifiers, parentResult);
        taskManager.startSchedulers(nodeIdentifiers, parentResult);
    }

    @Override
    public void synchronizeTasks(OperationResult parentResult) throws SchemaException, SecurityViolationException {
		securityEnforcer.authorize(ModelAuthorizationAction.SYNCHRONIZE_TASKS.getUrl(), null, null, null, null, null, parentResult);
		taskManager.synchronizeTasks(parentResult);
    }

	@Override
	public void synchronizeWorkflowRequests(OperationResult parentResult) throws SchemaException, SecurityViolationException {
		securityEnforcer.authorize(ModelAuthorizationAction.SYNCHRONIZE_WORKFLOW_REQUESTS.getUrl(), null, null, null, null, null, parentResult);
		workflowManager.synchronizeWorkflowRequests(parentResult);
	}

	@Override
    public List<String> getAllTaskCategories() {
        return taskManager.getAllTaskCategories();
    }

    @Override
    public String getHandlerUriForCategory(String category) {
        return taskManager.getHandlerUriForCategory(category);
    }

	private void authorizeTaskCollectionOperation(ModelAuthorizationAction action, Collection<String> oids, OperationResult parentResult) throws SchemaException, ObjectNotFoundException, SecurityViolationException {
		if (securityEnforcer.isAuthorized(AuthorizationConstants.AUTZ_ALL_URL, null, null, null, null, null)) {
			return;
		}
		for (String oid : oids) {
			PrismObject existingObject = cacheRepositoryService.getObject(TaskType.class, oid, null, parentResult);
			securityEnforcer.authorize(action.getUrl(), null, existingObject, null, null, null, parentResult);
		}
	}

	private void authorizeNodeCollectionOperation(ModelAuthorizationAction action, Collection<String> identifiers, OperationResult parentResult) throws SchemaException, ObjectNotFoundException, SecurityViolationException {
		if (securityEnforcer.isAuthorized(AuthorizationConstants.AUTZ_ALL_URL, null, null, null, null, null)) {
			return;
		}
		for (String identifier : identifiers) {
			PrismObject existingObject;
			ObjectQuery q = ObjectQueryUtil.createNameQuery(NodeType.class, prismContext, identifier);
			List<PrismObject<NodeType>> nodes = cacheRepositoryService.searchObjects(NodeType.class, q, null, parentResult);
			if (nodes.isEmpty()) {
				throw new ObjectNotFoundException("Node with identifier '" + identifier + "' couldn't be found.");
			} else if (nodes.size() > 1) {
				throw new SystemException("Multiple nodes with identifier '" + identifier + "'");
			}
			existingObject = nodes.get(0);
			securityEnforcer.authorize(action.getUrl(), null, existingObject, null, null, null, parentResult);
		}
	}

	//endregion

    //region Workflow-related operations
    @Override
    public void completeWorkItem(String workItemId, boolean decision, String comment, ObjectDelta additionalDelta,
			OperationResult parentResult)
			throws SecurityViolationException, SchemaException {
        getWorkflowManagerChecked().completeWorkItem(workItemId, decision, comment, additionalDelta, null, parentResult);
    }

    @Override
    public void stopProcessInstance(String instanceId, String username, OperationResult parentResult) throws SchemaException,
			ObjectNotFoundException, SecurityViolationException {
		if (!securityEnforcer.isAuthorized(AuthorizationConstants.AUTZ_ALL_URL, null, null, null, null, null)) {
			ObjectQuery query = QueryBuilder.queryFor(TaskType.class, prismContext)
					.item(TaskType.F_WORKFLOW_CONTEXT, WfContextType.F_PROCESS_INSTANCE_ID).eq(instanceId)
					.build();
			List<PrismObject<TaskType>> tasks = cacheRepositoryService.searchObjects(TaskType.class, query, GetOperationOptions.createRawCollection(), parentResult);
			if (tasks.size() > 1) {
				throw new IllegalStateException("More than one task for process instance ID " + instanceId);
			} else if (tasks.size() == 0) {
				throw new ObjectNotFoundException("No task for process instance ID " + instanceId, instanceId);
			}
			securityEnforcer.authorize(ModelAuthorizationAction.STOP_APPROVAL_PROCESS_INSTANCE.getUrl(), null, tasks.get(0), null, null, null, parentResult);
		}
        getWorkflowManagerChecked().stopProcessInstance(instanceId, username, parentResult);
    }

    @Override
    public void claimWorkItem(String workItemId, OperationResult parentResult) throws SecurityViolationException, ObjectNotFoundException {
        getWorkflowManagerChecked().claimWorkItem(workItemId, parentResult);
    }

    @Override
    public void releaseWorkItem(String workItemId, OperationResult parentResult) throws ObjectNotFoundException, SecurityViolationException {
        getWorkflowManagerChecked().releaseWorkItem(workItemId, parentResult);
    }

    @Override
    public void delegateWorkItem(String workItemId, List<ObjectReferenceType> delegates, WorkItemDelegationMethodType method,
			OperationResult parentResult) throws ObjectNotFoundException, SecurityViolationException, SchemaException {
        getWorkflowManagerChecked().delegateWorkItem(workItemId, delegates, method, parentResult);
    }

	@Override
	public void cleanupActivitiProcesses(OperationResult parentResult) throws SchemaException, SecurityViolationException {
		securityEnforcer.authorize(ModelAuthorizationAction.CLEANUP_PROCESS_INSTANCES.getUrl(), null, null, null, null, null, parentResult);
		getWorkflowManagerChecked().cleanupActivitiProcesses(parentResult);
	}

	//endregion

    //region Scripting (bulk actions)
	@Deprecated
    @Override
    public void evaluateExpressionInBackground(QName objectType, ObjectFilter filter, String actionName, Task task, OperationResult parentResult) throws SchemaException, SecurityViolationException {
        checkScriptingAuthorization(parentResult);
        scriptingExpressionEvaluator.evaluateExpressionInBackground(objectType, filter, actionName, task, parentResult);
    }

    @Override
    public void evaluateExpressionInBackground(ScriptingExpressionType expression, Task task, OperationResult parentResult) throws SchemaException, SecurityViolationException {
        checkScriptingAuthorization(parentResult);
        scriptingExpressionEvaluator.evaluateExpressionInBackground(expression, task, parentResult);
    }

    @Override
    public void evaluateExpressionInBackground(ExecuteScriptType executeScriptCommand, Task task, OperationResult parentResult) throws SchemaException, SecurityViolationException {
        checkScriptingAuthorization(parentResult);
        scriptingExpressionEvaluator.evaluateExpressionInBackground(executeScriptCommand, task, parentResult);
    }

    @Override
    public ScriptExecutionResult evaluateExpression(ScriptingExpressionType expression, Task task, OperationResult result) throws ScriptExecutionException, SchemaException, SecurityViolationException {
        checkScriptingAuthorization(result);
        ExecutionContext executionContext = scriptingExpressionEvaluator.evaluateExpression(expression, task, result);
        return executionContext.toExecutionResult();
    }

    @Override
    public ScriptExecutionResult evaluateExpression(ExecuteScriptType scriptExecutionCommand, Task task, OperationResult result)
			throws ScriptExecutionException, SchemaException, SecurityViolationException {
        checkScriptingAuthorization(result);
        ExecutionContext executionContext = scriptingExpressionEvaluator.evaluateExpression(scriptExecutionCommand, task, result);
        return executionContext.toExecutionResult();
    }

    private void checkScriptingAuthorization(OperationResult parentResult) throws SchemaException, SecurityViolationException {
        securityEnforcer.authorize(ModelAuthorizationAction.EXECUTE_SCRIPT.getUrl(), null, null, null, null, null, parentResult);
    }
	//endregion

	//region Certification

	@Override
	public AccessCertificationCasesStatisticsType getCampaignStatistics(String campaignOid, boolean currentStageOnly, Task task, OperationResult parentResult) throws ObjectNotFoundException, SchemaException, SecurityViolationException, ObjectAlreadyExistsException {
		return getCertificationManagerChecked().getCampaignStatistics(campaignOid, currentStageOnly, task, parentResult);
	}

	@Override
	public void recordDecision(String campaignOid, long caseId, long workItemId, AccessCertificationResponseType response, String comment, Task task, OperationResult parentResult) throws ObjectNotFoundException, SchemaException, SecurityViolationException, ObjectAlreadyExistsException {
		getCertificationManagerChecked().recordDecision(campaignOid, caseId, workItemId, response, comment, task, parentResult);
	}

	@Deprecated
	@Override
	public List<AccessCertificationWorkItemType> searchOpenWorkItems(ObjectQuery baseWorkItemsQuery, boolean notDecidedOnly, Collection<SelectorOptions<GetOperationOptions>> rawOptions, Task task, OperationResult parentResult) throws ObjectNotFoundException, SchemaException, SecurityViolationException {
		Collection<SelectorOptions<GetOperationOptions>> options = preProcessOptionsSecurity(rawOptions);
		return getCertificationManagerChecked().searchOpenWorkItems(baseWorkItemsQuery, notDecidedOnly, options, task, parentResult);
	}

	@Deprecated
	@Override
	public int countOpenWorkItems(ObjectQuery baseWorkItemsQuery, boolean notDecidedOnly, Collection<SelectorOptions<GetOperationOptions>> rawOptions, Task task, OperationResult parentResult) throws ObjectNotFoundException, SchemaException, SecurityViolationException {
		Collection<SelectorOptions<GetOperationOptions>> options = preProcessOptionsSecurity(rawOptions);
		return getCertificationManagerChecked().countOpenWorkItems(baseWorkItemsQuery, notDecidedOnly, options, task, parentResult);
	}

	@Override
	public void closeCampaign(String campaignOid, Task task, OperationResult result) throws ObjectNotFoundException, SchemaException, SecurityViolationException, ObjectAlreadyExistsException {
		getCertificationManagerChecked().closeCampaign(campaignOid, task, result);
	}

	@Override
	public void startRemediation(String campaignOid, Task task, OperationResult result) throws ObjectNotFoundException, SchemaException, SecurityViolationException, ObjectAlreadyExistsException {
		getCertificationManagerChecked().startRemediation(campaignOid, task, result);
	}

	@Override
	public void closeCurrentStage(String campaignOid, int stageNumber, Task task, OperationResult parentResult) throws SchemaException, SecurityViolationException, ObjectNotFoundException, ObjectAlreadyExistsException {
		getCertificationManagerChecked().closeCurrentStage(campaignOid, stageNumber, task, parentResult);
	}

	@Override
	public void openNextStage(String campaignOid, int stageNumber, Task task, OperationResult parentResult) throws SchemaException, SecurityViolationException, ObjectNotFoundException, ObjectAlreadyExistsException {
		getCertificationManagerChecked().openNextStage(campaignOid, stageNumber, task, parentResult);
	}

	@Override
	public AccessCertificationCampaignType createCampaign(String definitionOid, Task task, OperationResult parentResult) throws SchemaException, SecurityViolationException, ObjectNotFoundException, ObjectAlreadyExistsException {
		return getCertificationManagerChecked().createCampaign(definitionOid, task, parentResult);
	}
	//endregion

	@Override
	public <O extends ObjectType> Collection<ObjectDeltaOperation<? extends ObjectType>> mergeObjects(Class<O> type, 
			String leftOid, String rightOid, String mergeConfigurationName, Task task, OperationResult parentResult) 
					throws ObjectNotFoundException, SchemaException, ConfigurationException, ObjectAlreadyExistsException, ExpressionEvaluationException, CommunicationException, PolicyViolationException, SecurityViolationException {
		
		OperationResult result = parentResult.createSubresult(MERGE_OBJECTS);
        result.addParam("leftOid", leftOid);
        result.addParam("rightOid", rightOid);
        result.addParam("class", type);
        
        RepositoryCache.enter();
        
        try {
			
			Collection<ObjectDeltaOperation<? extends ObjectType>> deltas = 
					objectMerger.mergeObjects(type, leftOid, rightOid, mergeConfigurationName, task, result);
			
			result.computeStatus();
			return deltas;
			
		} catch (ObjectNotFoundException | SchemaException | ConfigurationException | ObjectAlreadyExistsException | ExpressionEvaluationException | CommunicationException | PolicyViolationException | SecurityViolationException | RuntimeException | Error e) {
			ModelUtils.recordFatalError(result, e);
			throw e;
        } finally {
            QNameUtil.setTemporarilyTolerateUndeclaredPrefixes(false);
			RepositoryCache.exit();
		}
			
	}
}<|MERGE_RESOLUTION|>--- conflicted
+++ resolved
@@ -1526,13 +1526,7 @@
 	public void importObjectsFromStream(InputStream input, String language, ImportOptionsType options, Task task, OperationResult parentResult) {
 		RepositoryCache.enter();
 		OperationResult result = parentResult.createSubresult(IMPORT_OBJECTS_FROM_STREAM);
-<<<<<<< HEAD
 		result.addArbitraryObjectAsParam(OperationResult.PARAM_OPTIONS, options);
-		objectImporter.importObjects(input, options, task, result);
-		if (LOGGER.isTraceEnabled()) {
-			LOGGER.trace("Import result:\n{}", result.debugDump());
-=======
-		result.addParam("options", options);
 		result.addParam("language", language);
 		try {
 			objectImporter.importObjects(input, language, options, task, result);
@@ -1545,7 +1539,6 @@
 			result.recordFatalError(e.getMessage(), e);     // shouldn't really occur
 		} finally {
 			RepositoryCache.exit();
->>>>>>> 64bac9ad
 		}
 		result.cleanupResult();
 	}
