/*
 * Copyright (c) 2010-2016 Evolveum
 *
 * Licensed under the Apache License, Version 2.0 (the "License");
 * you may not use this file except in compliance with the License.
 * You may obtain a copy of the License at
 *
 *     http://www.apache.org/licenses/LICENSE-2.0
 *
 * Unless required by applicable law or agreed to in writing, software
 * distributed under the License is distributed on an "AS IS" BASIS,
 * WITHOUT WARRANTIES OR CONDITIONS OF ANY KIND, either express or implied.
 * See the License for the specific language governing permissions and
 * limitations under the License.
 */

package com.evolveum.midpoint.model.impl.util;

import java.util.ArrayList;
import java.util.Collection;
import java.util.HashMap;
import java.util.List;
import java.util.Map;

import javax.xml.namespace.QName;

import com.evolveum.midpoint.common.crypto.CryptoUtil;
import com.evolveum.midpoint.common.refinery.RefinedObjectClassDefinition;
import com.evolveum.midpoint.common.refinery.RefinedResourceSchema;
import com.evolveum.midpoint.model.api.ModelExecuteOptions;
import com.evolveum.midpoint.model.common.expression.ExpressionVariables;
import com.evolveum.midpoint.model.impl.ModelConstants;
import com.evolveum.midpoint.model.impl.importer.ObjectImporter;
import com.evolveum.midpoint.model.impl.lens.LensContext;
import com.evolveum.midpoint.model.impl.lens.LensFocusContext;
import com.evolveum.midpoint.prism.PrismContext;
import com.evolveum.midpoint.prism.PrismObject;
import com.evolveum.midpoint.prism.PrismObjectDefinition;
import com.evolveum.midpoint.prism.PrismProperty;
import com.evolveum.midpoint.prism.PrismReference;
import com.evolveum.midpoint.prism.PrismReferenceDefinition;
import com.evolveum.midpoint.prism.PrismReferenceValue;
import com.evolveum.midpoint.prism.PrismValue;
import com.evolveum.midpoint.prism.Visitable;
import com.evolveum.midpoint.prism.Visitor;
import com.evolveum.midpoint.prism.crypto.EncryptionException;
import com.evolveum.midpoint.prism.crypto.Protector;
import com.evolveum.midpoint.prism.delta.ItemDelta;
import com.evolveum.midpoint.prism.delta.ObjectDelta;
import com.evolveum.midpoint.prism.parser.QueryConvertor;
import com.evolveum.midpoint.prism.query.InOidFilter;
import com.evolveum.midpoint.prism.query.ObjectFilter;
import com.evolveum.midpoint.prism.query.ObjectPaging;
import com.evolveum.midpoint.prism.query.ObjectQuery;
import com.evolveum.midpoint.prism.query.PropertyValueFilter;
import com.evolveum.midpoint.prism.query.QueryJaxbConvertor;
import com.evolveum.midpoint.prism.query.ValueFilter;
import com.evolveum.midpoint.provisioning.api.ProvisioningService;
import com.evolveum.midpoint.repo.api.RepositoryService;
import com.evolveum.midpoint.schema.GetOperationOptions;
import com.evolveum.midpoint.schema.ResourceShadowDiscriminator;
import com.evolveum.midpoint.schema.SelectorOptions;
import com.evolveum.midpoint.schema.constants.ExpressionConstants;
import com.evolveum.midpoint.schema.constants.SchemaConstants;
import com.evolveum.midpoint.schema.processor.ObjectClassComplexTypeDefinition;
import com.evolveum.midpoint.schema.result.OperationResult;
import com.evolveum.midpoint.task.api.Task;
import com.evolveum.midpoint.util.DOMUtil;
import com.evolveum.midpoint.util.Handler;
import com.evolveum.midpoint.util.exception.CommunicationException;
import com.evolveum.midpoint.util.exception.ConfigurationException;
import com.evolveum.midpoint.util.exception.ObjectNotFoundException;
import com.evolveum.midpoint.util.exception.SchemaException;
import com.evolveum.midpoint.util.exception.SecurityViolationException;
import com.evolveum.midpoint.util.exception.SystemException;
import com.evolveum.midpoint.util.logging.Trace;
import com.evolveum.midpoint.util.logging.TraceManager;
import com.evolveum.midpoint.xml.ns._public.common.common_3.*;
import com.evolveum.prism.xml.ns._public.query_3.SearchFilterType;

import org.apache.commons.lang.StringUtils;
import org.apache.commons.lang.Validate;
import org.w3c.dom.Element;

/**
 * @author lazyman
 * @author semancik
 */
public final class Utils {

	 private static final Trace LOGGER = TraceManager.getTrace(Utils.class);
	private static final String OPERATION_RESOLVE_REFERENCE = ObjectImporter.class.getName()
	            + ".resolveReference";
	
    private Utils() {
    }

<<<<<<< HEAD
=======
	// inefficient (does not make use of LensContext resource cache)
	// and seemingly not used at all => commenting out before deleting forever
//    public static void resolveResource(ShadowType shadow, ProvisioningService provisioning,
//            OperationResult result) throws CommunicationException, SchemaException, ObjectNotFoundException, ConfigurationException,
//            SecurityViolationException {
//
//        Validate.notNull(shadow, "Resource object shadow must not be null.");
//        Validate.notNull(provisioning, "Provisioning service must not be null.");
//
//        ResourceType resource = getResource(shadow, provisioning, result);
//        shadow.setResourceRef(null);
//        shadow.setResource(resource);
//    }
//
//    public static ResourceType getResource(ShadowType shadow, ProvisioningService provisioning,
//            OperationResult result) throws CommunicationException, SchemaException, ObjectNotFoundException, ConfigurationException,
//            SecurityViolationException {
//
//        if (shadow.getResource() != null) {
//            return shadow.getResource();
//        }
//
//        if (shadow.getResourceRef() == null) {
//            throw new IllegalArgumentException("Couldn't resolve resource. Resource object shadow doesn't" +
//                    " contain resource nor resource ref.");
//        }
//
//        ObjectReferenceType resourceRef = shadow.getResourceRef();
//        return provisioning.getObject(ResourceType.class, resourceRef.getOid(), null, null, result).asObjectable();
//    }
    
    

>>>>>>> 00a39955
	@Deprecated	// use RepositoryService.objectSearchIterative instead
	public static <T extends ObjectType> void searchIterative(RepositoryService repositoryService, Class<T> type, ObjectQuery query, 
			Handler<PrismObject<T>> handler, int blockSize, OperationResult opResult) throws SchemaException {
		ObjectQuery myQuery = query.clone();
		// TODO: better handle original values in paging
		ObjectPaging myPaging = ObjectPaging.createPaging(0, blockSize);
		myQuery.setPaging(myPaging);
		boolean cont = true;
		while (cont) {
			List<PrismObject<T>> objects = repositoryService.searchObjects(type, myQuery, null, opResult);
			for (PrismObject<T> object: objects) {
				if (!handler.handle(object)) {
                    return;
                }
			}
			cont = objects.size() == blockSize;
			myPaging.setOffset(myPaging.getOffset() + blockSize);
		}
	}

	/**
	 * Resolves references contained in given PrismObject.
	 *
	 * @param object
	 * @param repository
	 * @param enforceReferentialIntegrity If true, missing reference causes fatal error when processing (if false, only warning is issued).
	 * @param forceFilterReevaluation If true, references are reevaluated even if OID is present. (Given that filter is present as well, of course.)
	 * @param prismContext
	 * @param result
	 */
	public static <T extends ObjectType> void resolveReferences(final PrismObject<T> object, final RepositoryService repository,
	    		final boolean enforceReferentialIntegrity, final boolean forceFilterReevaluation,
				final PrismContext prismContext, final OperationResult result) {
	    	
	    	Visitor visitor = new Visitor() {
				@Override
				public void visit(Visitable visitable) {
					if (!(visitable instanceof PrismReferenceValue)) {
						return;
					}
					resolveRef((PrismReferenceValue)visitable, repository, enforceReferentialIntegrity, forceFilterReevaluation, prismContext, object.toString(), result);
				}
			};
			object.accept(visitor);
	    }

	/**
	 * Resolves references contained in ADD and REPLACE value sets for item modifications in a given ObjectDelta.
	 * (specially treats collisions with values to be deleted)
	 */

	public static <T extends ObjectType> void resolveReferences(final ObjectDelta<T> objectDelta, final RepositoryService repository,
																final boolean enforceReferentialIntegrity, final boolean forceFilterReevaluation,
																final PrismContext prismContext, final OperationResult result) {

		Visitor visitor = new Visitor() {
			@Override
			public void visit(Visitable visitable) {
				if (!(visitable instanceof PrismReferenceValue)) {
					return;
				}
				resolveRef((PrismReferenceValue)visitable, repository, enforceReferentialIntegrity, forceFilterReevaluation, prismContext, objectDelta.toString(), result);
			}
		};
		// We could use objectDelta.accept(visitor), but we want to visit only values to add and replace
		// (NOT values to delete! - otherwise very strange effects could result)

		// Another problem is that it is possible that one of valuesToAdd became (after resolving)
		// a value that is meant do be deleted. The result would be deletion of that value; definitely
		// not what we would want or expect. So we have to check whether a value that was not among
		// values to be deleted accidentally becomes one of values to be deleted.
		if (objectDelta.isAdd()) {
			objectDelta.getObjectToAdd().accept(visitor);
		} else if (objectDelta.isModify()) {
			for (ItemDelta<?,?> delta : objectDelta.getModifications()) {
				applyVisitorToValues(delta.getValuesToAdd(), delta, visitor);
				applyVisitorToValues(delta.getValuesToReplace(), delta, visitor);
			}
		}
	}

	// see description in caller
	private static void applyVisitorToValues(Collection<? extends PrismValue> values, ItemDelta<?,?> delta, Visitor visitor) {
		Collection<? extends PrismValue> valuesToDelete = delta.getValuesToDelete();
		if (valuesToDelete == null) {
            valuesToDelete = new ArrayList<>(0);		// just to simplify the code below
        }
		if (values != null) {
            for (PrismValue pval : values) {
                boolean isToBeDeleted = valuesToDelete.contains(pval);
                pval.accept(visitor);
                if (!isToBeDeleted && valuesToDelete.contains(pval)) {
                    // value becomes 'to be deleted' -> we remove it from toBeDeleted list
                    ((ItemDelta<PrismValue,?>)delta).removeValueToDelete(pval);
                }
            }
        }
	}

	private static void resolveRef(PrismReferenceValue refVal, RepositoryService repository,
									   boolean enforceReferentialIntegrity, boolean forceFilterReevaluation,
									   PrismContext prismContext, String contextDesc, OperationResult parentResult) {
			QName refName = refVal.getParent().getElementName();
	        OperationResult result = parentResult.createSubresult(OPERATION_RESOLVE_REFERENCE);
	        result.addContext(OperationResult.CONTEXT_ITEM, refName);

	        QName typeQName = null;
	        if (refVal.getTargetType() != null) {
	        	typeQName = refVal.getTargetType();
	        }
	        if (typeQName == null) {
	        	PrismReferenceDefinition definition = (PrismReferenceDefinition) refVal.getParent().getDefinition();
	        	if (definition != null) {
	        		typeQName = definition.getTargetTypeName();
	        	}
	        }
	        Class<? extends ObjectType> type = ObjectType.class;
	        if (typeQName != null) {
	        	type = (Class) prismContext.getSchemaRegistry().determineCompileTimeClass(typeQName);
	            if (type == null) {
	                result.recordWarning("Unknown type specified in reference or definition of reference " + refName + ": "
	                        + typeQName);
	                type = ObjectType.class;
	            }
	        }
	        SearchFilterType filter = refVal.getFilter();

	        if (!StringUtils.isBlank(refVal.getOid()) && (!forceFilterReevaluation || filter == null)) {
	            // We have OID (and "force filter reevaluation" is not requested or not possible)
	            if (filter != null) {
	                // We have both filter and OID. We will choose OID, but let's at
	                // least log a warning
	            	LOGGER.debug("Both OID and filter for property {} in {}, OID takes precedence", refName, contextDesc);
	            }
	            // Nothing to resolve, but let's check if the OID exists
	            PrismObject<? extends ObjectType> object = null;
	            try {
	                object = repository.getObject(type, refVal.getOid(), null, result);
	            } catch (ObjectNotFoundException e) {
	            	String message = "Reference " + refName + " refers to a non-existing object " + refVal.getOid();
	            	if (enforceReferentialIntegrity) {
	            		LOGGER.error(message);
	            		result.recordFatalError(message);
	            	} else {
	            		LOGGER.warn(message);
	            		result.recordWarning(message);
	            	}
	            } catch (SchemaException e) {
	            	
	                result.recordPartialError("Schema error while trying to retrieve object " + refVal.getOid()
	                        + " : " + e.getMessage(), e);
	                LOGGER.error(
	                        "Schema error while trying to retrieve object " + refVal.getOid() + " : "
	                                + e.getMessage(), e);
	                // But continue otherwise
	            }
	            if (object != null && refVal.getOriginType() != null) {
	                // Check if declared and actual type matches
	                if (!object.getClass().equals(type)) {
	                    result.recordWarning("Type mismatch on property " + refName + ": declared:"
	                            + refVal.getOriginType() + ", actual: " + object.getClass());
	                }
	            }
	            result.recordSuccessIfUnknown();
	            parentResult.computeStatus();
	            return;
	        }
	        
	        if (filter == null) {
	            // No OID and no filter. We are lost.
	            result.recordFatalError("Neither OID nor filter for property " + refName
	                    + ": cannot resolve reference");
	            return;
	        }
	        // No OID and we have filter. Let's check the filter a bit
	        
	        ObjectFilter objFilter;
	        try{
	        	PrismObjectDefinition objDef = prismContext.getSchemaRegistry().findObjectDefinitionByCompileTimeClass(type);
	        	objFilter = QueryConvertor.parseFilter(filter, objDef);
	        } catch (SchemaException ex){
	        	LOGGER.error("Failed to convert object filter from filter because of: "+ ex.getMessage() + "; filter: " + filter.debugDump(), ex);
	        	throw new SystemException("Failed to convert object filter from filter. Reason: " + ex.getMessage(), ex);
	        }
	        
	        LOGGER.trace("Resolving using filter {}", objFilter.debugDump());
//	        // Let's do resolving
	        List<PrismObject<? extends ObjectType>> objects;
	        QName objectType = refVal.getTargetType();
	        if (objectType == null) {
	            result.recordFatalError("Missing definition of type of reference " + refName);
	            return;
	        }
	        
	        if (containExpression(objFilter)){
	        	result.recordSuccessIfUnknown();
	        	return;
	        }
	        
	        try {
	        	ObjectQuery query = ObjectQuery.createObjectQuery(objFilter);
	            objects = (List)repository.searchObjects(type, query, null, result);

	        } catch (SchemaException e) {
	            // This is unexpected, but may happen. Record fatal error
	            result.recordFatalError("Repository schema error during resolution of reference " + refName, e);
	            return;
	        } catch (SystemException e) {
	            // We don't want this to tear down entire import.
	            result.recordFatalError("Repository system error during resolution of reference " + refName, e);
	            return;
	        }
	        if (objects.isEmpty()) {
	            result.recordFatalError("Repository reference " + refName
	                    + " cannot be resolved: filter matches no object");
	            return;
	        }
	        if (objects.size() > 1) {
	            result.recordFatalError("Repository reference " + refName
	                    + " cannot be resolved: filter matches " + objects.size() + " objects");
	            return;
	        }
	        // Bingo. We have exactly one object.
	        String oid = objects.get(0).getOid();
	        refVal.setOid(oid);
	        result.recordSuccessIfUnknown();
	    }
	
	private static boolean containExpression(ObjectFilter filter){
		if (filter == null){
			return false;
		}
		
		if (filter instanceof InOidFilter && ((InOidFilter) filter).getExpression() != null){
			return true;
		}
		
		if (filter instanceof PropertyValueFilter && ((PropertyValueFilter) filter).getExpression() != null){
			return true;
		}
		
		return false;
	}

        public static ObjectClassComplexTypeDefinition determineObjectClass(RefinedResourceSchema refinedSchema, Task task) throws SchemaException {

            QName objectclass = null;
            PrismProperty<QName> objectclassProperty = task.getExtensionProperty(ModelConstants.OBJECTCLASS_PROPERTY_NAME);
            if (objectclassProperty != null) {
                objectclass = objectclassProperty.getValue().getValue();
            }

            ShadowKindType kind = null;
            PrismProperty<ShadowKindType> kindProperty = task.getExtensionProperty(ModelConstants.KIND_PROPERTY_NAME);
            if (kindProperty != null) {
                kind = kindProperty.getValue().getValue();
            }

            String intent = null;
            PrismProperty<String> intentProperty = task.getExtensionProperty(ModelConstants.INTENT_PROPERTY_NAME);
            if (intentProperty != null) {
                intent = intentProperty.getValue().getValue();
            }

            return determineObjectClassInternal(refinedSchema, objectclass, kind, intent, task);
        }

        public static ObjectClassComplexTypeDefinition determineObjectClass(RefinedResourceSchema refinedSchema, PrismObject<ShadowType> shadow) throws SchemaException {
            ShadowType s = shadow.asObjectable();
            return determineObjectClassInternal(refinedSchema, s.getObjectClass(), s.getKind(), s.getIntent(), s);
        }

	    private static ObjectClassComplexTypeDefinition determineObjectClassInternal(
                RefinedResourceSchema refinedSchema, QName objectclass, ShadowKindType kind, String intent, Object source) throws SchemaException {
	    	
	        if (kind == null && intent == null && objectclass != null) {
	        	// Return generic object class definition from resource schema. No kind/intent means that we want
	        	// to process all kinds and intents in the object class.
	        	ObjectClassComplexTypeDefinition objectClassDefinition = refinedSchema.findObjectClassDefinition(objectclass);
	        	if (objectClassDefinition == null) {
	        		throw new SchemaException("No object class "+objectclass+" in the schema for "+source);
	        	}
	        	return objectClassDefinition;
	        }
	        
	        RefinedObjectClassDefinition refinedObjectClassDefinition;

	        if (kind != null) {
	        	refinedObjectClassDefinition = refinedSchema.getRefinedDefinition(kind, intent);
	        	LOGGER.trace("Determined refined object class {} by using kind={}, intent={}",
	        			new Object[]{refinedObjectClassDefinition, kind, intent});
	        } else if (objectclass != null) {
	        	refinedObjectClassDefinition = refinedSchema.getRefinedDefinition(objectclass);
	        	LOGGER.trace("Determined refined object class {} by using objectClass={}",
	        			new Object[]{refinedObjectClassDefinition, objectclass});
	        } else {
	        	if (LOGGER.isTraceEnabled()) {
                    LOGGER.debug("No kind or objectclass specified in {}, assuming null object class", source);
                }
	        	refinedObjectClassDefinition = null;
	        }
	        
	        return refinedObjectClassDefinition;
	    }

	    public static void encrypt(Collection<ObjectDelta<? extends ObjectType>> deltas, Protector protector, ModelExecuteOptions options,
				OperationResult result) {
			// Encrypt values even before we log anything. We want to avoid showing unencrypted values in the logfiles
			if (!ModelExecuteOptions.isNoCrypt(options)) {
				for(ObjectDelta<? extends ObjectType> delta: deltas) {				
					try {
						CryptoUtil.encryptValues(protector, delta);
					} catch (EncryptionException e) {
						result.recordFatalError(e);
						throw new SystemException(e.getMessage(), e);
					}
				}
			}
		}

    public static void setRequestee(Task task, LensContext context) {
        PrismObject<? extends ObjectType> object;
        if (context != null && context.getFocusContext() != null
                && UserType.class.isAssignableFrom(context.getFocusContext().getObjectTypeClass())) {
            object = context.getFocusContext().getObjectAny();
        } else {
            object = null;
        }
        setRequestee(task, object);
    }

    public static <F extends ObjectType> void setRequestee(Task task, LensFocusContext<F> context) {
        setRequestee(task, context.getLensContext());
    }

    public static void setRequestee(Task task, PrismObject object) {
        LOGGER.trace("setting requestee in {} to {}", task, object);
        if (task != null) {
            task.setRequesteeTransient(object);
        }
    }

    public static void clearRequestee(Task task) {
        setRequestee(task, (PrismObject) null);
    }
    
    public static boolean isDryRun(Task task) throws SchemaException{
    	
    	Validate.notNull(task, "Task must not be null.");
    	
    	if (task.getExtension() == null){
    		return false;
    	}
		
    	PrismProperty<Boolean> item = task.getExtensionProperty(SchemaConstants.MODEL_EXTENSION_DRY_RUN);
		if (item == null || item.isEmpty()){
			return false;
		}
		
		if (item.getValues().size() > 1){
			throw new SchemaException("Unexpected number of values for option 'dry run'.");
		}
				
		Boolean dryRun = item.getValues().iterator().next().getValue();
		
		if (dryRun == null){
			return false;
		}
    	
		return dryRun.booleanValue(); 
    }
    
    public static ExpressionVariables getDefaultExpressionVariables(ObjectType focusType,
    		ShadowType shadowType, ResourceType resourceType, SystemConfigurationType configurationType) {
    	PrismObject<? extends ObjectType> focus = null;
    	if (focusType != null) {
    		focus = focusType.asPrismObject();
    	}
    	PrismObject<? extends ShadowType> shadow = null;
    	if (shadowType != null) {
    		shadow = shadowType.asPrismObject();
    	}
    	PrismObject<ResourceType> resource = null;
    	if (resourceType != null) {
    		resource = resourceType.asPrismObject();
    	}
    	PrismObject<SystemConfigurationType> configuration = null;
    	if (configurationType != null) {
    		configuration = configurationType.asPrismObject();
    	}
		return getDefaultExpressionVariables(focus, shadow, null, resource, configuration);
    }
    
    public static ExpressionVariables getDefaultExpressionVariables(PrismObject<? extends ObjectType> focus,
    		PrismObject<? extends ShadowType> shadow, ResourceShadowDiscriminator discr, 
    		PrismObject<ResourceType> resource, PrismObject<SystemConfigurationType> configuration) {
    	ExpressionVariables variables = new ExpressionVariables();
    	addDefaultExpressionVariables(variables, focus, shadow, discr, resource, configuration);
    	return variables;
    }
    
    public static void addDefaultExpressionVariables(ExpressionVariables variables, PrismObject<? extends ObjectType> focus,
    		PrismObject<? extends ShadowType> shadow, ResourceShadowDiscriminator discr, 
    		PrismObject<ResourceType> resource, PrismObject<SystemConfigurationType> configuration) {

        // Legacy. And convenience/understandability.
        if (focus == null || (focus != null && focus.canRepresent(UserType.class))
                || (discr != null && discr.getKind() == ShadowKindType.ACCOUNT)) {
		    variables.addVariableDefinition(ExpressionConstants.VAR_USER, focus);
            variables.addVariableDefinition(ExpressionConstants.VAR_ACCOUNT, shadow);
        }

        variables.addVariableDefinition(ExpressionConstants.VAR_FOCUS, focus);
		variables.addVariableDefinition(ExpressionConstants.VAR_SHADOW, shadow);
		variables.addVariableDefinition(ExpressionConstants.VAR_RESOURCE, resource);
		variables.addVariableDefinition(ExpressionConstants.VAR_CONFIGURATION, configuration);
	}

	public static String getPolicyDesc(ObjectSynchronizationType synchronizationPolicy) {
		if (synchronizationPolicy == null) {
			return null;
		}
		if (synchronizationPolicy.getName() != null) {
			return synchronizationPolicy.getName();
		}
		return synchronizationPolicy.toString();
	}

	private static PrismObject<SystemConfigurationType> cachedSystemConfiguration = null;
	private static long cachedSystemConfigurationRetrieveTimestamp = 0;
	private static final long CACHED_SYSTEM_CONFIGURATION_TTL = 120000L;		// just to avoid stalled data if version is not incremented for any reason

	private static final String NO_SYSTEM_CONFIG_MSG = "System configuration object was not found (should not happen in production except for initial repository loading)";
	public static PrismObject<SystemConfigurationType> getSystemConfiguration(RepositoryService repositoryService, OperationResult result) throws SchemaException {
		PrismObject<SystemConfigurationType> systemConfiguration = null;
		if (cachedSystemConfiguration != null && cachedSystemConfigurationRetrieveTimestamp + CACHED_SYSTEM_CONFIGURATION_TTL >= System.currentTimeMillis()) {
			String currentVersion;
			try {
				currentVersion = repositoryService.getVersion(SystemConfigurationType.class, SystemObjectsType.SYSTEM_CONFIGURATION.value(), result);
			} catch (ObjectNotFoundException e) {
				// see below
				LOGGER.warn(NO_SYSTEM_CONFIG_MSG);
				return null;
			}
			if (currentVersion != null && currentVersion.equals(cachedSystemConfiguration.getVersion())) {
				LOGGER.trace("Using cached system configuration object; version = {}", currentVersion);
				return cachedSystemConfiguration.clone();
			}
		}
		try {
			LOGGER.trace("Cache miss: reading system configuration from the repository");
			systemConfiguration = repositoryService.getObject(SystemConfigurationType.class, SystemObjectsType.SYSTEM_CONFIGURATION.value(),
					SelectorOptions.createCollection(GetOperationOptions.createAllowNotFound()), result);
		} catch (ObjectNotFoundException e) {
			// just go on ... we will return and continue
			// This is needed e.g. to set up new system configuration is the old one gets deleted
		}
		if (systemConfiguration == null) {
		    // throw new SystemException("System configuration object is null (should not happen!)");
		    // This should not happen, but it happens in tests. And it is a convenient short cut. Tolerate it for now.
		    LOGGER.warn(NO_SYSTEM_CONFIG_MSG);
		    return null;
		}
		cachedSystemConfiguration = systemConfiguration.clone();
		cachedSystemConfigurationRetrieveTimestamp = System.currentTimeMillis();
		return systemConfiguration;
	}

	public static void clearSystemConfigurationCache() {
		cachedSystemConfiguration = null;
	}
}<|MERGE_RESOLUTION|>--- conflicted
+++ resolved
@@ -95,42 +95,6 @@
     private Utils() {
     }
 
-<<<<<<< HEAD
-=======
-	// inefficient (does not make use of LensContext resource cache)
-	// and seemingly not used at all => commenting out before deleting forever
-//    public static void resolveResource(ShadowType shadow, ProvisioningService provisioning,
-//            OperationResult result) throws CommunicationException, SchemaException, ObjectNotFoundException, ConfigurationException,
-//            SecurityViolationException {
-//
-//        Validate.notNull(shadow, "Resource object shadow must not be null.");
-//        Validate.notNull(provisioning, "Provisioning service must not be null.");
-//
-//        ResourceType resource = getResource(shadow, provisioning, result);
-//        shadow.setResourceRef(null);
-//        shadow.setResource(resource);
-//    }
-//
-//    public static ResourceType getResource(ShadowType shadow, ProvisioningService provisioning,
-//            OperationResult result) throws CommunicationException, SchemaException, ObjectNotFoundException, ConfigurationException,
-//            SecurityViolationException {
-//
-//        if (shadow.getResource() != null) {
-//            return shadow.getResource();
-//        }
-//
-//        if (shadow.getResourceRef() == null) {
-//            throw new IllegalArgumentException("Couldn't resolve resource. Resource object shadow doesn't" +
-//                    " contain resource nor resource ref.");
-//        }
-//
-//        ObjectReferenceType resourceRef = shadow.getResourceRef();
-//        return provisioning.getObject(ResourceType.class, resourceRef.getOid(), null, null, result).asObjectable();
-//    }
-    
-    
-
->>>>>>> 00a39955
 	@Deprecated	// use RepositoryService.objectSearchIterative instead
 	public static <T extends ObjectType> void searchIterative(RepositoryService repositoryService, Class<T> type, ObjectQuery query, 
 			Handler<PrismObject<T>> handler, int blockSize, OperationResult opResult) throws SchemaException {
