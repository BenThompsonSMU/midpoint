--- conflicted
+++ resolved
@@ -8,15 +8,9 @@
 package com.evolveum.midpoint.authentication.impl.saml;
 
 import java.io.IOException;
-<<<<<<< HEAD
+import jakarta.servlet.http.ServletException;
 import jakarta.servlet.http.HttpServletRequest;
 import jakarta.servlet.http.HttpServletResponse;
-=======
-import javax.servlet.ServletException;
-import javax.servlet.http.HttpServletRequest;
-import javax.servlet.http.HttpServletResponse;
->>>>>>> 81026b67
-
 import com.evolveum.midpoint.authentication.impl.handler.AuditedLogoutHandler;
 
 import org.springframework.security.core.Authentication;
@@ -37,7 +31,7 @@
         if (httpServletResponse.getStatus() == 401) {
             super.onLogoutSuccess(httpServletRequest, httpServletResponse, authentication);
         } else {
-            auditEvent(httpServletRequest, authentication);
+          auditEvent(httpServletRequest, authentication);
         }
     }
 }