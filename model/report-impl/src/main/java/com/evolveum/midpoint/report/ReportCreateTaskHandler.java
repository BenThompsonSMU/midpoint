--- conflicted
+++ resolved
@@ -466,11 +466,7 @@
     	ReportOutputType reportOutputType = new ReportOutputType();
     	prismContext.adopt(reportOutputType);
     	reportOutputType.setReportFilePath(reportFilePath);
-<<<<<<< HEAD
-    	reportOutputType.setReportRef(MiscSchemaUtil.createObjectReference(reportType.getOid(), ReportType.COMPLEX_TYPE));
-=======
     	reportOutputType.setReportRef(MiscSchemaUtil.createObjectReference(reportType.getOid(), SchemaConstants.C_REPORT));
->>>>>>> c25b55b8
     	reportOutputType.setName(new PolyStringType(reportOutputName));
     	reportOutputType.setDescription(reportType.getDescription() + " - " + reportType.getReportExport().value());
     	
