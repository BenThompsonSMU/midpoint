--- conflicted
+++ resolved
@@ -141,23 +141,6 @@
     private Map<String, Object> getSubreportParameters(SubreportType subreportType, OperationResult subResult)
     {
     	Map<String, Object> subreports = new HashMap<String, Object>();
-<<<<<<< HEAD
-    	
-		
-			try
-			{
-				ReportType reportType = modelService.getObject(ReportType.class, subreportType.getReportRef().getOid(), null, null, subResult).asObjectable();
-				PrismSchema subreportSchema = ReportUtils.getParametersSchema(reportType, prismContext);
-				PrismContainer<Containerable> subreportConfiguration = ReportUtils.getParametersContainer(reportType, subreportSchema);
-				
-				String reportTemplate = reportType.getTemplate();
-       	 		InputStream inputStreamJRXML = new ByteArrayInputStream(reportTemplate.getBytes());
-       	 		JasperDesign jasperDesign = JRXmlLoader.load(inputStreamJRXML);
-       	 		JasperReport jasperReport = JasperCompileManager.compileReport(jasperDesign);
-       	 		subreports.put(subreportType.getName()+ "_report", jasperReport);
-       	 		PrismProperty hqlQueryProp = ReportUtils.getParameter(PARAMETER_HQLQUERY, subreportConfiguration, subreportSchema.getNamespace());
-       	 		subreports.put(subreportType.getName() + "_" + PARAMETER_HQLQUERY, hqlQueryProp.getRealValue());
-=======
     	try
 		{
 			ReportType reportType = ReportUtils.getReport(subreportType.getReportRef().getOid(), subResult, modelService);
@@ -170,7 +153,6 @@
 		   	
 		   	JasperReport jasperReport = ReportUtils.getJasperReport(reportType, parameterConfiguration, reportSchema);
        		subreports.put(subreportType.getName(), jasperReport);
->>>>>>> 4ba08e27
        	 		
        	 		
 		} catch (Exception ex) {
@@ -220,25 +202,9 @@
     		
     		ReportType reportType = ReportUtils.getReport(task.getObjectOid(), subResult, modelService);
     		
-<<<<<<< HEAD
-    		if (reportType.getTemplate() == null)
-            {
-           	 	jasperDesign = ReportUtils.createJasperDesign(reportType, getConfiguration(), getSchema());
-           	 	LOGGER.trace("create jasper design : {}", jasperDesign);
-            }
-            else
-            {
-           	 	String reportTemplate = reportType.getTemplate();
-           	 	InputStream inputStreamJRXML = new ByteArrayInputStream(reportTemplate.getBytes());
-           	 	jasperDesign = JRXmlLoader.load(inputStreamJRXML);
-           	 	LOGGER.trace("load jasper design : {}", jasperDesign);
-            }
-    			
-=======
     		PrismSchema reportSchema = ReportUtils.getParametersSchema(reportType, prismContext);
     		PrismContainer<Containerable> parameterConfiguration = ReportUtils.getParametersContainer(reportType, reportSchema);    		
 
->>>>>>> 4ba08e27
     		// Compile template
     		jasperReport = ReportUtils.getJasperReport(reportType, parameterConfiguration, reportSchema);
     		LOGGER.trace("compile jasper design, create jasper report : {}", jasperReport);
