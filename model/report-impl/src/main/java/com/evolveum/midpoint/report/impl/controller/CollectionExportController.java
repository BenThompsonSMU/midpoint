/*
 * Copyright (C) 2010-2023 Evolveum and contributors
 *
 * This work is dual-licensed under the Apache License 2.0
 * and European Union Public License. See LICENSE file for details.
 */
package com.evolveum.midpoint.report.impl.controller;

import static java.util.Objects.requireNonNull;

import static com.evolveum.midpoint.report.impl.controller.GenericSupport.evaluateCondition;
import static com.evolveum.midpoint.report.impl.controller.GenericSupport.getHeaderColumns;

import java.util.*;
import java.util.stream.Collectors;

import org.apache.commons.lang3.BooleanUtils;
import org.apache.commons.lang3.ObjectUtils;
import org.apache.commons.lang3.Validate;
import org.jetbrains.annotations.NotNull;

import com.evolveum.midpoint.common.LocalizationService;
import com.evolveum.midpoint.model.api.ModelInteractionService;
import com.evolveum.midpoint.model.api.authentication.CompiledObjectCollectionView;
import com.evolveum.midpoint.model.common.util.DefaultColumnUtils;
import com.evolveum.midpoint.prism.*;
import com.evolveum.midpoint.prism.schema.SchemaRegistry;
import com.evolveum.midpoint.repo.api.RepositoryService;
import com.evolveum.midpoint.report.impl.ReportServiceImpl;
import com.evolveum.midpoint.report.impl.activity.ClassicCollectionReportExportActivityRun;
import com.evolveum.midpoint.schema.GetOperationOptions;
import com.evolveum.midpoint.schema.SchemaConstantsGenerated;
import com.evolveum.midpoint.schema.SchemaService;
import com.evolveum.midpoint.schema.SelectorOptions;
import com.evolveum.midpoint.schema.constants.ExpressionConstants;
import com.evolveum.midpoint.schema.expression.TypedValue;
import com.evolveum.midpoint.schema.expression.VariablesMap;
import com.evolveum.midpoint.schema.result.OperationResult;
import com.evolveum.midpoint.schema.util.MiscSchemaUtil;
import com.evolveum.midpoint.task.api.RunningTask;
import com.evolveum.midpoint.util.annotation.Experimental;
import com.evolveum.midpoint.util.exception.CommonException;
import com.evolveum.midpoint.util.exception.SchemaException;
import com.evolveum.midpoint.util.logging.Trace;
import com.evolveum.midpoint.util.logging.TraceManager;
import com.evolveum.midpoint.xml.ns._public.common.common_3.*;
import com.evolveum.prism.xml.ns._public.types_3.RawType;

/**
 * Controls the process of exporting collection-based reports.
 * </p>
 * Currently, the only use of this class is to be a "bridge" between the world of the activity framework
 * (represented mainly by {@link ClassicCollectionReportExportActivityRun} class) and a set of cooperating
 * classes that implement the report export itself. However, in the future it may be used in other ways,
 * independently of the activity framework.
 * </p>
 * The process is driven by the activity execution that calls the following methods of this class:
 * </p>
 * 1. {@link #initialize(RunningTask, OperationResult)} that sets up the processes (in a particular worker task),
 * 2. {@link #beforeBucketExecution(int, OperationResult)} that starts processing of a given work bucket,
 * 3. {@link #handleDataRecord(int, Object, RunningTask, OperationResult)} that processes given prism object,
 * to be aggregated.
 *
 * @param <C> Type of records to be processed.
 */
@Experimental
public class CollectionExportController<C> implements ExportController<C> {

    private static final Trace LOGGER = TraceManager.getTrace(CollectionExportController.class);

    /**
     * Data source for the report. It is initialized from within this class. But the actual feeding
     * of data from the source to this class is ensured out of band, "behind the scenes". For example,
     * if activity framework is used, then it itself feeds the data to this controller.
     */
    @NotNull private final ReportDataSource<C> dataSource;

    /**
     * Definition of records that are processed. Initialized along with the data source.
     */
    protected ItemDefinition<?> recordDefinition;

    /**
     * Data writer for the report. Produces e.g. CSV or HTML data.
     */
    @NotNull protected final ReportDataWriter<ExportedReportDataRow, ExportedReportHeaderRow> dataWriter;

    /** The report of which an export is being done. */
    @NotNull protected final ReportType report;

    /** The report parameters. */
    protected ReportParameterType reportParameters;

    /** Configuration of the report export, taken from the report. */
    @NotNull private final ObjectCollectionReportEngineConfigurationType configuration;

    /** Compiled final collection from more collections and archetypes related to object type. */
    @NotNull protected final CompiledObjectCollectionView compiledCollection;

    /**
     * Columns for the report.
     */
    protected List<GuiObjectColumnType> columns;

    /**
     * Values of report parameters.
     */
    protected VariablesMap parameters;

    // Useful Spring beans
    protected final ReportServiceImpl reportService;
    protected final PrismContext prismContext;
    protected final SchemaRegistry schemaRegistry;
    protected final SchemaService schemaService;
    protected final ModelInteractionService modelInteractionService;
    protected final RepositoryService repositoryService;
    protected final LocalizationService localizationService;

    public CollectionExportController(@NotNull ReportDataSource<C> dataSource,
            @NotNull ReportDataWriter<ExportedReportDataRow, ExportedReportHeaderRow> dataWriter,
            @NotNull ReportType report,
            @NotNull ReportServiceImpl reportService,
            @NotNull CompiledObjectCollectionView compiledCollection,
            ReportParameterType reportParameters) {

        this.dataSource = dataSource;
        this.dataWriter = dataWriter;
        this.report = report;
        this.configuration = report.getObjectCollection();
        this.reportService = reportService;
        this.prismContext = reportService.getPrismContext();
        this.schemaRegistry = reportService.getPrismContext().getSchemaRegistry();
        this.schemaService = reportService.getSchemaService();
        this.modelInteractionService = reportService.getModelInteractionService();
        this.repositoryService = reportService.getRepositoryService();
        this.localizationService = reportService.getLocalizationService();
        this.compiledCollection = compiledCollection;
        this.reportParameters = reportParameters;
    }

    /**
     * Prepares the controller for accepting the source data:
     * initializes the data source, determines columns, etc.
     */
    public void initialize(@NotNull RunningTask task, @NotNull OperationResult result)
            throws CommonException {

        columns = MiscSchemaUtil.orderCustomColumns(compiledCollection.getColumns());

        initializeParameters(configuration.getParameter()); // must come before data source initialization
        initializeDataSource(task, result);
    }

    protected void initializeDataSource(RunningTask task, OperationResult result) throws CommonException {

        Class<?> type = reportService.resolveTypeForReport(compiledCollection);
        Collection<SelectorOptions<GetOperationOptions>> defaultOptions = DefaultColumnUtils.createOption(type, schemaService);

        ModelInteractionService.SearchSpec<C> searchSpec = modelInteractionService.getSearchSpecificationFromCollection(
                compiledCollection, compiledCollection.getContainerType(), defaultOptions, parameters, task, result);

        recordDefinition = requireNonNull(
                Referencable.class.isAssignableFrom(searchSpec.type)
                        ? schemaRegistry.findReferenceDefinitionByElementName(SchemaConstantsGenerated.C_OBJECT_REF)
                        : schemaRegistry.findItemDefinitionByCompileTimeClass(searchSpec.type, ItemDefinition.class),
                () -> "No definition for " + searchSpec.type + " found");

        dataSource.initialize(searchSpec.type, searchSpec.query, searchSpec.options);
    }

    protected void initializeParameters(List<SearchFilterParameterType> parametersDefinitions) {
        VariablesMap parameters = new VariablesMap();
        if (reportParameters != null) {
            //noinspection unchecked
            PrismContainerValue<ReportParameterType> reportParamsValue = reportParameters.asPrismContainerValue();
            @NotNull Collection<Item<?, ?>> items = reportParamsValue.getItems();
            for (Item<?, ?> item : items) {
                String paramName = item.getPath().lastName().getLocalPart();
                Object value = null;
                if (!item.getRealValues().isEmpty()) {
                    value = item.getRealValue();
                }
                if (item.getRealValue() instanceof RawType) {
                    try {
                        ObjectReferenceType parsedRealValue = ((RawType) item.getRealValue()).getParsedRealValue(ObjectReferenceType.class);
                        parameters.put(paramName, new TypedValue<>(parsedRealValue, ObjectReferenceType.class));
                    } catch (SchemaException e) {
                        LOGGER.error("Couldn't parse ObjectReferenceType from raw type. " + item.getRealValue());
                    }
                } else {
                    if (item.getRealValue() != null) {
                        parameters.put(paramName, new TypedValue<>(value, item.getRealValue().getClass()));
                    }
                }
            }
        }

        initializeMissingParametersToNull(parameters, parametersDefinitions);
        this.parameters = parameters;
    }

    private void initializeMissingParametersToNull(VariablesMap parameters, List<SearchFilterParameterType> parametersDefinitions) {
        for (SearchFilterParameterType parameterDefinition : parametersDefinitions) {
            if (!parameters.containsKey(parameterDefinition.getName())) {
                Class<?> clazz = schemaRegistry.determineClassForType(parameterDefinition.getType());
                parameters.put(parameterDefinition.getName(), null, clazz);
            }
        }
    }

    /**
     * Called before bucket of data is executed, i.e. before data start flowing to
     * {@link #handleDataRecord(int, Object, RunningTask, OperationResult)} method.
     * </p>
     * We have to prepare for collecting the data.
     */
    public void beforeBucketExecution(int sequentialNumber, @SuppressWarnings("unused") OperationResult result) {
        if (sequentialNumber == 1 && dataWriter.shouldWriteHeader()) {
            setHeaderRow();
        }
    }

    private void setHeaderRow() {
        List<ExportedReportHeaderColumn> headerColumns = columns.stream()
                .map(column -> {
                    Validate.notNull(column.getName(), "Name of column is null");
                    return getHeaderColumns(column, recordDefinition, localizationService);
                })
                .collect(Collectors.toList());

        dataWriter.setHeaderRow(ExportedReportHeaderRow.fromColumns(headerColumns));
    }

    /**
     * BEWARE: Can be called from multiple threads at once.
     * The resulting rows should be sorted on sequentialNumber.
     */
    public void handleDataRecord(int sequentialNumber, C record, RunningTask workerTask, OperationResult result) {

        VariablesMap variables = new VariablesMap();
        variables.putAll(parameters);
        variables.put(ExpressionConstants.VAR_OBJECT, record, recordDefinition);

        ExpressionType condition = configuration.getCondition();
        if (condition != null) {
            try {
                boolean writeRecord = evaluateCondition(condition, variables, this.reportService.getExpressionFactory(), workerTask, result);
                if (!writeRecord) {
                    return;
                }
            } catch (Exception e) {
                LOGGER.error("Couldn't evaluate condition for report record " + record);
                return;
            }
        }

        // handle subreport parameters that have asRow=true, we'll create "new virtual rows")
        List<SubreportParameterType> paramsAsRow = getSubreports(true);
        if (paramsAsRow.isEmpty()) {
            processSingleDataRecord(sequentialNumber, record, variables, workerTask, result);
            return;
        }

        boolean rowsCreated = handleSubreportParameters(sequentialNumber, record, paramsAsRow, variables, workerTask, result);

<<<<<<< HEAD
        if (!rowsCreated) {
            processSingleDataRecord(sequentialNumber, record, variables, workerTask, result);
        }
    }

    private <T> List<T> tail(List<T> list) {
        if (list == null) {
            return null;
        }
=======
            TypedValue<?> value = map.get(param.getName());
            if (value == null || value.getValue() == null) {
                continue;
            }
>>>>>>> e9cf580f

        if (list.size() == 1) {
            return Collections.emptyList();
        }

        return new ArrayList<>(list.subList(1, list.size()));
    }

<<<<<<< HEAD
    private boolean handleSubreportParameters(int sequentialNumber, C record, List<SubreportParameterType> params, VariablesMap variables, RunningTask task, OperationResult result) {
        SubreportParameterType param = params.stream().findFirst().orElse(null);
        if (param == null) {
            return false;
        }

        VariablesMap map = reportService.evaluateSubreportParameter(report.asPrismObject(), variables, param, task, result);
        if (map.isEmpty()) {
            return false;
        }
=======
            List<Object> rows = new ArrayList<>();
            if (obj instanceof Collection) {
                rows.addAll((Collection<?>) obj);
            } else {
                rows.add(obj);
            }
>>>>>>> e9cf580f

        TypedValue value = map.get(param.getName());
        if (value == null || value.getValue() == null) {
            return false;
        }

        Object obj = value.getValue();

        VariablesMap vars = new VariablesMap();
        vars.putAll(variables);

        List rows = new ArrayList();
        if (obj instanceof Collection) {
            rows.addAll((Collection) obj);
        } else {
            rows.add(obj);
        }

        if (rows.isEmpty()) {
            return false;
        }

        boolean rowsCreated = false;

        for (Object row : rows) {
            if (row instanceof Item) {
                row = ((Item<?, ?>) row).getRealValue();
            } else if (row instanceof PrismValue) {
                row = ((PrismValue) row).getRealValue();
            }

            vars.put(param.getName(), row, row.getClass());

            if (params.size() == 1) {
                vars.putAll(evaluateSimpleSubreportParameters(vars, task, result));

                convertAndWriteRow(sequentialNumber, record, vars, task, result);

                rowsCreated = rowsCreated | true;
            } else {
                rowsCreated = rowsCreated | handleSubreportParameters(sequentialNumber, record, tail(params), vars, task, result);
            }
        }

        return rowsCreated;
    }

    private VariablesMap evaluateSimpleSubreportParameters(VariablesMap variables, RunningTask task, OperationResult result) {
        VariablesMap resultMap = new VariablesMap();

        List<SubreportParameterType> params = getSubreports(false);
        for (SubreportParameterType param : params) {
            VariablesMap allVars = new VariablesMap();
            allVars.putAll(variables);
            allVars.putAll(resultMap);

            resultMap.putAll(reportService.evaluateSubreportParameter(report.asPrismObject(), allVars, param, task, result));
        }

        return resultMap;
    }

    private void convertAndWriteRow(int sequentialNumber, C record, VariablesMap variables, RunningTask workerTask, OperationResult result) {
        ColumnDataConverter<C> columnDataConverter =
                new ColumnDataConverter<>(record, report, variables, reportService, workerTask, result);

        ExportedReportDataRow dataRow = new ExportedReportDataRow(sequentialNumber);

        columns.forEach(column ->
                dataRow.addColumn(
                        columnDataConverter.convertColumn(column)));

        dataWriter.appendDataRow(dataRow);
    }

    private void processSingleDataRecord(int sequentialNumber, C record, VariablesMap variables, RunningTask workerTask, OperationResult result) {
        variables.putAll(this.reportService.evaluateSubreportParameters(report.asPrismObject(), variables, workerTask, result));

        convertAndWriteRow(sequentialNumber, record, variables, workerTask, result);
    }

    private List<SubreportParameterType> getSubreports(boolean asRow) {
        ObjectCollectionReportEngineConfigurationType collection = report.getObjectCollection();
        if (collection == null || collection.getSubreport().isEmpty()) {
            return new ArrayList<>();
        }

        Collection<SubreportParameterType> subreports = collection.getSubreport();
        List<SubreportParameterType> paramsAsRow = subreports.stream()
                .filter(s -> asRow ? BooleanUtils.isTrue(s.isAsRow()) : BooleanUtils.isNotTrue(s.isAsRow()))
                .sorted(Comparator.comparingInt(s -> ObjectUtils.defaultIfNull(s.getOrder(), Integer.MAX_VALUE)))
                .collect(Collectors.toList());

        return paramsAsRow;
    }
}<|MERGE_RESOLUTION|>--- conflicted
+++ resolved
@@ -263,7 +263,6 @@
 
         boolean rowsCreated = handleSubreportParameters(sequentialNumber, record, paramsAsRow, variables, workerTask, result);
 
-<<<<<<< HEAD
         if (!rowsCreated) {
             processSingleDataRecord(sequentialNumber, record, variables, workerTask, result);
         }
@@ -273,12 +272,6 @@
         if (list == null) {
             return null;
         }
-=======
-            TypedValue<?> value = map.get(param.getName());
-            if (value == null || value.getValue() == null) {
-                continue;
-            }
->>>>>>> e9cf580f
 
         if (list.size() == 1) {
             return Collections.emptyList();
@@ -287,7 +280,6 @@
         return new ArrayList<>(list.subList(1, list.size()));
     }
 
-<<<<<<< HEAD
     private boolean handleSubreportParameters(int sequentialNumber, C record, List<SubreportParameterType> params, VariablesMap variables, RunningTask task, OperationResult result) {
         SubreportParameterType param = params.stream().findFirst().orElse(null);
         if (param == null) {
@@ -298,16 +290,8 @@
         if (map.isEmpty()) {
             return false;
         }
-=======
-            List<Object> rows = new ArrayList<>();
-            if (obj instanceof Collection) {
-                rows.addAll((Collection<?>) obj);
-            } else {
-                rows.add(obj);
-            }
->>>>>>> e9cf580f
-
-        TypedValue value = map.get(param.getName());
+
+            TypedValue<?> value = map.get(param.getName());
         if (value == null || value.getValue() == null) {
             return false;
         }
@@ -317,9 +301,9 @@
         VariablesMap vars = new VariablesMap();
         vars.putAll(variables);
 
-        List rows = new ArrayList();
+            List<Object> rows = new ArrayList<>();
         if (obj instanceof Collection) {
-            rows.addAll((Collection) obj);
+                rows.addAll((Collection<?>) obj);
         } else {
             rows.add(obj);
         }
