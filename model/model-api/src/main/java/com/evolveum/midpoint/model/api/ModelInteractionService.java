<<<<<<< HEAD
/*
 * Copyright (c) 2010-2018 Evolveum and contributors
 *
 * This work is dual-licensed under the Apache License 2.0
 * and European Union Public License. See LICENSE file for details.
 */
package com.evolveum.midpoint.model.api;

import com.evolveum.midpoint.TerminateSessionEvent;
import com.evolveum.midpoint.common.refinery.RefinedObjectClassDefinition;
import com.evolveum.midpoint.model.api.authentication.CompiledObjectCollectionView;
import com.evolveum.midpoint.model.api.authentication.CompiledGuiProfile;
import com.evolveum.midpoint.model.api.context.EvaluatedPolicyRule;
import com.evolveum.midpoint.model.api.context.ModelContext;
import com.evolveum.midpoint.model.api.util.MergeDeltas;
import com.evolveum.midpoint.model.api.visualizer.Scene;
import com.evolveum.midpoint.prism.Item;
import com.evolveum.midpoint.prism.PrismObject;
import com.evolveum.midpoint.prism.PrismObjectDefinition;
import com.evolveum.midpoint.prism.delta.ObjectDelta;
import com.evolveum.midpoint.prism.query.ObjectFilter;
import com.evolveum.midpoint.prism.query.ObjectQuery;
import com.evolveum.midpoint.schema.ResourceShadowDiscriminator;
import com.evolveum.midpoint.schema.expression.VariablesMap;
import com.evolveum.midpoint.schema.result.OperationResult;
import com.evolveum.midpoint.schema.statistics.ConnectorOperationalStatus;
import com.evolveum.midpoint.security.api.MidPointPrincipal;
import com.evolveum.midpoint.security.enforcer.api.ItemSecurityConstraints;
import com.evolveum.midpoint.task.api.Task;
import com.evolveum.midpoint.util.DisplayableValue;
import com.evolveum.midpoint.util.annotation.Experimental;
import com.evolveum.midpoint.util.exception.*;
import com.evolveum.midpoint.xml.ns._public.common.api_types_3.ExecuteCredentialResetRequestType;
import com.evolveum.midpoint.xml.ns._public.common.api_types_3.ExecuteCredentialResetResponseType;
import com.evolveum.midpoint.xml.ns._public.common.api_types_3.PolicyItemsDefinitionType;
import com.evolveum.midpoint.xml.ns._public.common.api_types_3.UserSessionManagementType;
import com.evolveum.midpoint.xml.ns._public.common.common_3.*;
import com.evolveum.prism.xml.ns._public.types_3.ProtectedStringType;
import org.jetbrains.annotations.NotNull;
import org.jetbrains.annotations.Nullable;

import javax.xml.namespace.QName;
import java.util.Collection;
import java.util.List;
import java.util.Map;

/**
 * A service provided by the IDM Model that allows to improve the (user) interaction with the model.
 * It is supposed to provide services such as preview of changes, diagnostics and other informational
 * services. It should only provide access to read-only data or provide a temporary (throw-away) previews
 * of data. It should not change the state of IDM repository, resources or tasks.
 *
 * EXPERIMENTAL/UNSTABLE: This is likely to change at any moment without a notice. Depend on this interface on your own risk.
 *
 * @author Radovan Semancik
 *
 */
@Experimental
public interface ModelInteractionService {

    String CLASS_NAME_WITH_DOT = ModelInteractionService.class.getName() + ".";
    String PREVIEW_CHANGES = CLASS_NAME_WITH_DOT + "previewChanges";
    String GET_EDIT_OBJECT_DEFINITION = CLASS_NAME_WITH_DOT + "getEditObjectDefinition";
    String GET_EDIT_SHADOW_DEFINITION = CLASS_NAME_WITH_DOT + "getEditShadowDefinition";
    String GET_ALLOWED_REQUEST_ASSIGNMENT_ITEMS = CLASS_NAME_WITH_DOT + "getAllowedRequestAssignmentItems";
    String GET_ASSIGNABLE_ROLE_SPECIFICATION = CLASS_NAME_WITH_DOT + "getAssignableRoleSpecification";
    String GET_CREDENTIALS_POLICY = CLASS_NAME_WITH_DOT + "getCredentialsPolicy";
    String GET_AUTHENTICATIONS_POLICY = CLASS_NAME_WITH_DOT + "getAuthenticationsPolicy";
    String GET_REGISTRATIONS_POLICY = CLASS_NAME_WITH_DOT + "getRegistrationsPolicy";
    String GET_SECURITY_POLICY = CLASS_NAME_WITH_DOT + "resolveSecurityPolicy";
    String CHECK_PASSWORD = CLASS_NAME_WITH_DOT + "checkPassword";
    String GET_CONNECTOR_OPERATIONAL_STATUS = CLASS_NAME_WITH_DOT + "getConnectorOperationalStatus";
    String MERGE_OBJECTS_PREVIEW_DELTA = CLASS_NAME_WITH_DOT + "mergeObjectsPreviewDelta";
    String MERGE_OBJECTS_PREVIEW_OBJECT = CLASS_NAME_WITH_DOT + "mergeObjectsPreviewObject";
    String GET_DEPUTY_ASSIGNEES = CLASS_NAME_WITH_DOT + "getDeputyAssignees";
    String SUBMIT_TASK_FROM_TEMPLATE = CLASS_NAME_WITH_DOT + "submitTaskFromTemplate";

    /**
     * Computes the most likely changes triggered by the provided delta. The delta may be any change of any object, e.g.
     * add of a user or change of a shadow. The resulting context will sort that out to "focus" and "projection" as needed.
     * The supplied delta will be used as a primary change. The resulting context will reflect both this primary change and
     * any resulting secondary changes.
     *
     * The changes are only computed, NOT EXECUTED. It also does not change any state of any repository object or task. Therefore
     * this method is safe to use anytime. However it is reading the data from the repository and possibly also from the resources
     * therefore there is still potential for communication (and other) errors and invocation of this method may not be cheap.
     * However, as no operations are really executed there may be issues with resource dependencies. E.g. identifier that are generated
     * by the resource are not taken into account while recomputing the values. This may also cause errors if some expressions depend
     * on the generated values.
     */
    <F extends ObjectType> ModelContext<F> previewChanges(
            Collection<ObjectDelta<? extends ObjectType>> deltas, ModelExecuteOptions options, Task task, OperationResult result)
            throws SchemaException, PolicyViolationException, ExpressionEvaluationException, ObjectNotFoundException, ObjectAlreadyExistsException, CommunicationException, ConfigurationException, SecurityViolationException;

    <F extends ObjectType> ModelContext<F> previewChanges(
            Collection<ObjectDelta<? extends ObjectType>> deltas, ModelExecuteOptions options, Task task, Collection<ProgressListener> listeners, OperationResult result)
            throws SchemaException, PolicyViolationException, ExpressionEvaluationException, ObjectNotFoundException, ObjectAlreadyExistsException, CommunicationException, ConfigurationException, SecurityViolationException;

    <F extends ObjectType> ModelContext<F> unwrapModelContext(LensContextType wrappedContext, Task task, OperationResult result) throws SchemaException, ConfigurationException, ObjectNotFoundException, CommunicationException, ExpressionEvaluationException;

    /**
     * <p>
     * Returns a schema that reflects editability of the object in terms of midPoint schema limitations and security. This method
     * merges together all the applicable limitations that midPoint knows of (schema, security, other constratints). It may be required
     * to pre-populate new object before calling this method, e.g. to put the object in a correct org in case that delegated administration
     * is used.
     * </p>
     * <p>
     * If null is returned then the access to the entire object is denied. It cannot be created or edited at all.
     * </p>
     * <p>
     * The returned definition contains all parts of static schema and run-time extensions. It does not contain parts of resource
     * "refined" schemas. Therefore for shadows it is only applicable to static parts of the shadow (not attributes).
     * </p>
     * <p>
     * This is <b>not</b> security-sensitive function. It provides data about security constraints but it does <b>not</b> enforce it and
     * it does not modify anything or reveal any data. The purpose of this method is to enable convenient display of GUI form fields,
     * e.g. to hide non-accessible fields from the form. The actual enforcement of the security is executed regardless of this
     * method.
     * </p>
     *
     * @param object object to edit
     * @return schema with correctly set constraint parts or null
     */
    <O extends ObjectType> PrismObjectDefinition<O> getEditObjectDefinition(PrismObject<O> object, AuthorizationPhaseType phase, Task task, OperationResult result) throws SchemaException, ConfigurationException, ObjectNotFoundException, ExpressionEvaluationException, CommunicationException, SecurityViolationException;

    PrismObjectDefinition<ShadowType> getEditShadowDefinition(ResourceShadowDiscriminator discr, AuthorizationPhaseType phase, Task task, OperationResult result) throws SchemaException, ConfigurationException, ObjectNotFoundException, ExpressionEvaluationException, CommunicationException, SecurityViolationException;

    RefinedObjectClassDefinition getEditObjectClassDefinition(PrismObject<ShadowType> shadow, PrismObject<ResourceType> resource, AuthorizationPhaseType phase, Task task, OperationResult result) throws SchemaException, ObjectNotFoundException, ExpressionEvaluationException, CommunicationException, ConfigurationException, SecurityViolationException;

    /**
     * <p>
     * Returns a collection of all authorization actions known to the system. The format of returned data is designed for displaying
     * purposes.
     * </p>
     * <p>
     * Note: this method returns only the list of authorization actions that are known to the IDM Model component and the components
     * below. It does <b>not</b> return a GUI-specific authorization actions.
     * </p>
     *
     * @return
     */
    Collection<? extends DisplayableValue<String>> getActionUrls();

    /**
     * Returns an object that defines which roles can be assigned by the currently logged-in user.
     *
     * @param assignmentHolder Object of the operation. The object (usually user) to whom the roles should be assigned.
     * @param assignmentOrder order=0 means assignment, order>0 means inducement
     */
    <H extends AssignmentHolderType, R extends AbstractRoleType> RoleSelectionSpecification getAssignableRoleSpecification(PrismObject<H> assignmentHolder, Class<R> targetType, int assignmentOrder, Task task, OperationResult parentResult) throws ObjectNotFoundException, SchemaException, ConfigurationException, ExpressionEvaluationException, CommunicationException, SecurityViolationException;

    /**
     * Returns filter for lookup of donors or power of attorney. The donors are the users that have granted
     * the power of attorney to the currently logged-in user.
     *
     * TODO: authorization limitations
     *
     * @param searchResultType type of the expected search results
     * @param origFilter original filter (e.g. taken from GUI search bar)
     * @param targetAuthorizationAction Authorization action that the attorney is trying to execute
     *                 on behalf of donor. Only donors for which the use of this authorization was
     *                 not limited will be returned (that does not necessarily mean that the donor
     *                 is able to execute this action, it may be limited by donor's authorizations).
     *                 If the parameter is null then all donors are returned.
     * @param task task
     * @param parentResult operation result
     * @return original filter with AND clause limiting the search.
     */
    <T extends ObjectType> ObjectFilter getDonorFilter(Class<T> searchResultType, ObjectFilter origFilter, String targetAuthorizationAction, Task task, OperationResult parentResult) throws SchemaException, ObjectNotFoundException, ExpressionEvaluationException, CommunicationException, ConfigurationException, SecurityViolationException;

    /**
     * TODO
     * Question: does object make any sense here? E.g. when searching role members, the role OID should be determined from the query.
     *
     * @param includeSpecial include special authorizations, such as "self". If set to false those authorizations
     *                       will be ignored. This is a good way to avoid interference of "self" when checking for
     *                       authorizations such as ability to display role members.
     */
    <T extends ObjectType, O extends ObjectType> boolean canSearch(Class<T> resultType, Class<O> objectType, String objectOid, boolean includeSpecial, ObjectQuery query, Task task, OperationResult result)  throws ObjectNotFoundException, CommunicationException, SchemaException, ConfigurationException, SecurityViolationException, ExpressionEvaluationException ;

    /**
     * Returns decisions for individual items for "assign" authorization. This is usually applicable to assignment parameters.
     * The decisions are evaluated using the security context of a currently logged-in user.
     *
     * @param object object of the operation (user)
     * @param target target of the operation (role, org, service that is being assigned)
     */
    <O extends ObjectType,R extends AbstractRoleType> ItemSecurityConstraints getAllowedRequestAssignmentItems(PrismObject<O> object, PrismObject<R> target, Task task, OperationResult result) throws SchemaException, SecurityViolationException, ObjectNotFoundException, ExpressionEvaluationException, CommunicationException, ConfigurationException;

    <F extends FocusType> SecurityPolicyType getSecurityPolicy(PrismObject<F> focus, Task task, OperationResult parentResult) throws ObjectNotFoundException, SchemaException, CommunicationException, ConfigurationException, SecurityViolationException, ExpressionEvaluationException;

    /**
     * Returns an authentications policies as defined in the system configuration security policy. This method is designed to be used
     * during registration process or reset password process.
     * security questions, etc).
     *
     *
     * @param task
     * @param parentResult
     * @return applicable credentials policy or null
     * @throws ObjectNotFoundException No system configuration or other major system inconsistency
     * @throws SchemaException Wrong schema or content of security policy
     */
    AuthenticationsPolicyType getAuthenticationPolicy(PrismObject<UserType> user, Task task, OperationResult parentResult) throws ObjectNotFoundException, SchemaException, CommunicationException, ConfigurationException, SecurityViolationException, ExpressionEvaluationException;

    /**
     * Returns a policy for registration, e.g. type of the supported registrations (self, social,...)
     *
     * @param user user for who the policy should apply
     * @param task
     * @param parentResult
     * @return applicable credentials policy or null
     * @throws ObjectNotFoundException No system configuration or other major system inconsistency
     * @throws SchemaException Wrong schema or content of security policy
     * @deprecated
     */
    RegistrationsPolicyType getRegistrationPolicy(PrismObject<UserType> user, Task task, OperationResult parentResult) throws ObjectNotFoundException, SchemaException, CommunicationException, ConfigurationException, SecurityViolationException, ExpressionEvaluationException;

    /**
     * Returns a policy for registration, e.g. type of the supported registrations (self, social,...)
     *
     * @param user user for who the policy should apply
     * @param task
     * @param parentResult
     * @return applicable credentials policy or null
     * @throws ObjectNotFoundException No system configuration or other major system inconsistency
     * @throws SchemaException Wrong schema or content of security policy
     */
    RegistrationsPolicyType getFlowPolicy(PrismObject<? extends FocusType> user, Task task, OperationResult parentResult) throws ObjectNotFoundException, SchemaException, CommunicationException, ConfigurationException, SecurityViolationException, ExpressionEvaluationException;

        /**
     * Returns a credential policy that applies to the specified user. This method is designed to be used
     * during credential reset so the GUI has enough information to set up the credential (e.g. password policies,
     * security questions, etc).
     *
     * @param focus focus for who the policy should apply
     * @param task
     * @param parentResult
     * @return applicable credentials policy or null
     * @throws ObjectNotFoundException No system configuration or other major system inconsistency
     * @throws SchemaException Wrong schema or content of security policy
     */
    CredentialsPolicyType getCredentialsPolicy(PrismObject<? extends FocusType> focus, Task task, OperationResult parentResult) throws ObjectNotFoundException, SchemaException, CommunicationException, ConfigurationException, SecurityViolationException, ExpressionEvaluationException;

    /**
     * Returns currently applicable user profile, compiled for efficient use in the user interface.
     * Use profile contains configuration, customization and user preferences for the user interface.
     * Note: This operation bypasses the authorizations. It will always return the value regardless whether
     * the current user is authorized to read the underlying objects or not. However, it will always return only
     * values applicable for current user, therefore the authorization might be considered to be implicit in this case.
     */
    @NotNull
    CompiledGuiProfile getCompiledUserProfile(Task task, OperationResult parentResult) throws ObjectNotFoundException, SchemaException, CommunicationException, ConfigurationException, SecurityViolationException, ExpressionEvaluationException;

    /**
     * @return list of logged in users with at least 1 active session (clusterwide)
     */
    List<UserSessionManagementType> getLoggedInPrincipals(Task task, OperationResult result);

    /**
     * Terminates specified sessions (clusterwide).
     */
    void terminateSessions(TerminateSessionEvent terminateSessionEvent, Task task, OperationResult result);

    SystemConfigurationType getSystemConfiguration(OperationResult parentResult) throws ObjectNotFoundException, SchemaException;

    DeploymentInformationType getDeploymentInformationConfiguration(OperationResult parentResult) throws ObjectNotFoundException, SchemaException;

    SystemConfigurationAuditType getAuditConfiguration(OperationResult parentResult) throws ObjectNotFoundException, SchemaException;

    List<MergeConfigurationType> getMergeConfiguration(OperationResult parentResult) throws ObjectNotFoundException, SchemaException;

    AccessCertificationConfigurationType getCertificationConfiguration(OperationResult parentResult)
            throws ObjectNotFoundException, SchemaException;

    /**
     * Checks if the supplied password matches with current user password. This method is NOT subject to any
     * password expiration policies, it does not update failed login counters, it does not change any data or meta-data.
     * This method is NOT SUPPOSED to be used to validate password on login. This method is supposed to check
     * old password when the password is changed by the user. We assume that the user already passed normal
     * system authentication.
     *
     * Note: no authorizations are checked in the implementation. It is assumed that authorizations will be
     * enforced at the page level.
     *
     * @return true if the password matches, false otherwise
     */
    boolean checkPassword(String userOid, ProtectedStringType password, Task task, OperationResult parentResult) throws ObjectNotFoundException, SchemaException;

    // TEMPORARY
    List<? extends Scene> visualizeDeltas(List<ObjectDelta<? extends ObjectType>> deltas, Task task, OperationResult result) throws SchemaException, ExpressionEvaluationException;

    @NotNull
    Scene visualizeDelta(ObjectDelta<? extends ObjectType> delta, Task task, OperationResult result) throws SchemaException, ExpressionEvaluationException;

    @NotNull
    Scene visualizeDelta(ObjectDelta<? extends ObjectType> delta, boolean includeOperationalItems, Task task, OperationResult result) throws SchemaException, ExpressionEvaluationException;

    @NotNull
    Scene visualizeDelta(ObjectDelta<? extends ObjectType> delta, boolean includeOperationalItems, ObjectReferenceType objectRef, Task task, OperationResult result) throws SchemaException, ExpressionEvaluationException;

    List<ConnectorOperationalStatus> getConnectorOperationalStatus(String resourceOid, Task task, OperationResult parentResult)
            throws SchemaException, ObjectNotFoundException, CommunicationException, ConfigurationException, ExpressionEvaluationException;

    <O extends ObjectType> MergeDeltas<O> mergeObjectsPreviewDeltas(Class<O> type,
            String leftOid, String rightOid, String mergeConfigurationName, Task task, OperationResult result)
                    throws ObjectNotFoundException, SchemaException, ConfigurationException, ExpressionEvaluationException, CommunicationException, SecurityViolationException ;

    <O extends ObjectType> PrismObject<O> mergeObjectsPreviewObject(Class<O> type,
            String leftOid, String rightOid, String mergeConfigurationName, Task task, OperationResult result)
                    throws ObjectNotFoundException, SchemaException, ConfigurationException, ExpressionEvaluationException, CommunicationException, SecurityViolationException ;

    /**
     * TEMPORARY. Need to find out better way how to deal with generated values
     *
     * @param policy
     * @param defaultLength
     * @param generateMinimalSize
     * @param object object for which we generate the value (e.g. user or shadow)
     * @param inputResult
     * @return
     * @throws ExpressionEvaluationException
     */
    <O extends ObjectType> String generateValue(ValuePolicyType policy, int defaultLength, boolean generateMinimalSize,
            PrismObject<O> object, String shortDesc, Task task, OperationResult inputResult) throws ExpressionEvaluationException, SchemaException, ObjectNotFoundException, CommunicationException, ConfigurationException, SecurityViolationException;

    <O extends ObjectType> void generateValue(
            PrismObject<O> object, PolicyItemsDefinitionType policyItemsDefinition, Task task, OperationResult parentResult) throws ObjectNotFoundException,
            SchemaException, CommunicationException, ConfigurationException, SecurityViolationException, ExpressionEvaluationException, ObjectAlreadyExistsException, PolicyViolationException;

    <O extends ObjectType> void validateValue(PrismObject<O> object, PolicyItemsDefinitionType policyItemsDefinition, Task task,
            OperationResult parentResult) throws ExpressionEvaluationException, SchemaException, ObjectNotFoundException,
            CommunicationException, ConfigurationException, SecurityViolationException, PolicyViolationException;

    /**
     * Gets "deputy assignees" i.e. users that are deputies of assignees. Takes limitations into account.
     *
     * MAY NOT CHECK AUTHORIZATIONS (uses repository directly, at least at some places) - TODO
     * TODO parameterize on limitation kind
     */
    @NotNull
    List<ObjectReferenceType> getDeputyAssignees(AbstractWorkItemType workItem, Task task, OperationResult parentResult)
            throws SchemaException;

    @NotNull
    List<ObjectReferenceType> getDeputyAssignees(ObjectReferenceType assignee, QName limitationItemName, Task task, OperationResult parentResult)
            throws SchemaException;

    /**
     * Computes effective status for the current ActivationType in for an assignment
     */
    ActivationStatusType getAssignmentEffectiveStatus(String lifecycleStatus, ActivationType activationType);

    MidPointPrincipal assumePowerOfAttorney(PrismObject<UserType> donor, Task task, OperationResult result)
            throws SchemaException, SecurityViolationException, ObjectNotFoundException, ExpressionEvaluationException, CommunicationException, ConfigurationException;

    MidPointPrincipal dropPowerOfAttorney(Task task, OperationResult result)
            throws SchemaException, SecurityViolationException, ObjectNotFoundException, ExpressionEvaluationException, CommunicationException, ConfigurationException;

    // Maybe a bit of hack: used to deduplicate processing of localizable message templates
    @NotNull
    LocalizableMessageType createLocalizableMessageType(LocalizableMessageTemplateType template,
            VariablesMap variables, Task task, OperationResult result)
            throws ObjectNotFoundException, SchemaException, ExpressionEvaluationException, CommunicationException,
            ConfigurationException, SecurityViolationException;

    ExecuteCredentialResetResponseType executeCredentialsReset(PrismObject<UserType> user,
            ExecuteCredentialResetRequestType executeCredentialResetRequest, Task task, OperationResult result)
            throws ObjectNotFoundException, SchemaException, CommunicationException, ConfigurationException,
            SecurityViolationException, ExpressionEvaluationException, ObjectAlreadyExistsException, PolicyViolationException;

    void refreshPrincipal(String oid, Class<? extends FocusType> clazz) throws ObjectNotFoundException, SchemaException, CommunicationException, ConfigurationException, SecurityViolationException, ExpressionEvaluationException;

    List<RelationDefinitionType> getRelationDefinitions();

    @NotNull
    TaskType submitTaskFromTemplate(String templateTaskOid, List<Item<?, ?>> extensionItems, Task opTask, OperationResult result)
            throws CommunicationException, ObjectNotFoundException, SchemaException, SecurityViolationException,
            ConfigurationException, ExpressionEvaluationException, ObjectAlreadyExistsException, PolicyViolationException;

    @NotNull
    TaskType submitTaskFromTemplate(String templateTaskOid, Map<QName, Object> extensionValues, Task opTask, OperationResult result)
            throws CommunicationException, ObjectNotFoundException, SchemaException, SecurityViolationException,
            ConfigurationException, ExpressionEvaluationException, ObjectAlreadyExistsException, PolicyViolationException;

    /**
     * Efficiently determines information about archetype policy applicable for a particular object.
     * Returns null if no archetype policy is applicable.
     * This is a "one stop" method for archetype policy in the GUI. The method returns archetype policy even
     * for "legacy" situations, e.g. if the policy needs to be determined from system configuration using legacy subtype.
     * GUI should not need to to any other processing to determine archetype information.
     *
     * This method is invoked very often, usually when any object is displayed (including display of object lists
     * and search results). Therefore this method is supposed to be very efficient.
     * It should be using caching as much as possible.
     */
    <O extends AssignmentHolderType> ArchetypePolicyType determineArchetypePolicy(PrismObject<O> assignmentHolder, OperationResult result) throws SchemaException, ConfigurationException;

    /**
     * Returns data structure that contains information about possible assignment targets for a particular holder object.
     *
     * This method should be used when editing assignment holder (e.g. user) and looking for available assignment target.
     * The determineAssignmentHolderSpecification is a "reverse" version of this method.
     *
     * This method is not used that often. It is used when an object is edited. But it should be quite efficient anyway.
     * It should use cached archetype information.
     */
    <O extends AssignmentHolderType> AssignmentCandidatesSpecification determineAssignmentTargetSpecification(PrismObject<O> assignmentHolder, OperationResult result) throws SchemaException, ConfigurationException;

    /**
     * Returns data structure that contains information about possible assignment holders for a particular target object.
     *
     * This method should be used when editing assignment target (role, org, service) and looking for object that
     * can be potential members. The determineAssignmentTargetSpecification is a "reverse" version of this method.
     *
     * This method is not used that often. It is used when an object is edited. But it should be quite efficient anyway.
     * It should use cached archetype information.
     */
    <O extends AbstractRoleType> AssignmentCandidatesSpecification determineAssignmentHolderSpecification(PrismObject<O> assignmentTarget, OperationResult result) throws SchemaException, ConfigurationException;

    /**
     * Returns all policy rules that apply to the collection.
     * Later, the policy rules are compiled from all the applicable sources (target, meta-roles, etc.).
     * But for now we support only policy rules that are directly placed in collection assignments.
     * EXPERIMENTAL. Quite likely to change later.
     */
    @Experimental
    @NotNull
    Collection<EvaluatedPolicyRule> evaluateCollectionPolicyRules(@NotNull PrismObject<ObjectCollectionType> collection, @Nullable CompiledObjectCollectionView collectionView, @Nullable Class<? extends ObjectType> targetTypeClass, @NotNull Task task, @NotNull OperationResult result)
            throws ObjectNotFoundException, SchemaException, SecurityViolationException, CommunicationException, ConfigurationException, ExpressionEvaluationException;

    @Experimental
    @NotNull
    CompiledObjectCollectionView compileObjectCollectionView(@NotNull PrismObject<ObjectCollectionType> collection, @Nullable Class<? extends ObjectType> targetTypeClass, @NotNull Task task, @NotNull OperationResult result)
            throws SchemaException, CommunicationException, ConfigurationException, SecurityViolationException,
            ExpressionEvaluationException, ObjectNotFoundException;

    @Experimental
    @NotNull
    <O extends ObjectType> CollectionStats determineCollectionStats(@NotNull CompiledObjectCollectionView collectionView, @NotNull Task task, @NotNull OperationResult result)
            throws SchemaException, ObjectNotFoundException, SecurityViolationException, ConfigurationException, CommunicationException, ExpressionEvaluationException;

}
=======
/*
 * Copyright (c) 2010-2018 Evolveum and contributors
 *
 * This work is dual-licensed under the Apache License 2.0
 * and European Union Public License. See LICENSE file for details.
 */
package com.evolveum.midpoint.model.api;

import com.evolveum.midpoint.TerminateSessionEvent;
import com.evolveum.midpoint.common.refinery.RefinedObjectClassDefinition;
import com.evolveum.midpoint.model.api.authentication.CompiledObjectCollectionView;
import com.evolveum.midpoint.model.api.authentication.CompiledUserProfile;
import com.evolveum.midpoint.model.api.context.EvaluatedPolicyRule;
import com.evolveum.midpoint.model.api.context.ModelContext;
import com.evolveum.midpoint.model.api.util.MergeDeltas;
import com.evolveum.midpoint.model.api.visualizer.Scene;
import com.evolveum.midpoint.prism.Item;
import com.evolveum.midpoint.prism.PrismObject;
import com.evolveum.midpoint.prism.PrismObjectDefinition;
import com.evolveum.midpoint.prism.delta.ObjectDelta;
import com.evolveum.midpoint.prism.query.ObjectFilter;
import com.evolveum.midpoint.prism.query.ObjectQuery;
import com.evolveum.midpoint.schema.ResourceShadowDiscriminator;
import com.evolveum.midpoint.schema.expression.VariablesMap;
import com.evolveum.midpoint.schema.result.OperationResult;
import com.evolveum.midpoint.schema.statistics.ConnectorOperationalStatus;
import com.evolveum.midpoint.security.api.MidPointPrincipal;
import com.evolveum.midpoint.security.enforcer.api.ItemSecurityConstraints;
import com.evolveum.midpoint.task.api.Task;
import com.evolveum.midpoint.util.DisplayableValue;
import com.evolveum.midpoint.util.annotation.Experimental;
import com.evolveum.midpoint.util.exception.*;
import com.evolveum.midpoint.xml.ns._public.common.api_types_3.ExecuteCredentialResetRequestType;
import com.evolveum.midpoint.xml.ns._public.common.api_types_3.ExecuteCredentialResetResponseType;
import com.evolveum.midpoint.xml.ns._public.common.api_types_3.PolicyItemsDefinitionType;
import com.evolveum.midpoint.xml.ns._public.common.api_types_3.UserSessionManagementType;
import com.evolveum.midpoint.xml.ns._public.common.common_3.*;
import com.evolveum.prism.xml.ns._public.types_3.ProtectedStringType;
import org.jetbrains.annotations.NotNull;
import org.jetbrains.annotations.Nullable;

import javax.xml.namespace.QName;
import java.util.Collection;
import java.util.List;
import java.util.Map;

/**
 * A service provided by the IDM Model that allows to improve the (user) interaction with the model.
 * It is supposed to provide services such as preview of changes, diagnostics and other informational
 * services. It should only provide access to read-only data or provide a temporary (throw-away) previews
 * of data. It should not change the state of IDM repository, resources or tasks.
 *
 * EXPERIMENTAL/UNSTABLE: This is likely to change at any moment without a notice. Depend on this interface on your own risk.
 *
 * @author Radovan Semancik
 *
 */
@Experimental
public interface ModelInteractionService {

    String CLASS_NAME_WITH_DOT = ModelInteractionService.class.getName() + ".";
    String PREVIEW_CHANGES = CLASS_NAME_WITH_DOT + "previewChanges";
    String GET_EDIT_OBJECT_DEFINITION = CLASS_NAME_WITH_DOT + "getEditObjectDefinition";
    String GET_EDIT_SHADOW_DEFINITION = CLASS_NAME_WITH_DOT + "getEditShadowDefinition";
    String GET_ALLOWED_REQUEST_ASSIGNMENT_ITEMS = CLASS_NAME_WITH_DOT + "getAllowedRequestAssignmentItems";
    String GET_ASSIGNABLE_ROLE_SPECIFICATION = CLASS_NAME_WITH_DOT + "getAssignableRoleSpecification";
    String GET_CREDENTIALS_POLICY = CLASS_NAME_WITH_DOT + "getCredentialsPolicy";
    String GET_AUTHENTICATIONS_POLICY = CLASS_NAME_WITH_DOT + "getAuthenticationsPolicy";
    String GET_REGISTRATIONS_POLICY = CLASS_NAME_WITH_DOT + "getRegistrationsPolicy";
    String GET_SECURITY_POLICY = CLASS_NAME_WITH_DOT + "resolveSecurityPolicy";
    String CHECK_PASSWORD = CLASS_NAME_WITH_DOT + "checkPassword";
    String GET_CONNECTOR_OPERATIONAL_STATUS = CLASS_NAME_WITH_DOT + "getConnectorOperationalStatus";
    String MERGE_OBJECTS_PREVIEW_DELTA = CLASS_NAME_WITH_DOT + "mergeObjectsPreviewDelta";
    String MERGE_OBJECTS_PREVIEW_OBJECT = CLASS_NAME_WITH_DOT + "mergeObjectsPreviewObject";
    String GET_DEPUTY_ASSIGNEES = CLASS_NAME_WITH_DOT + "getDeputyAssignees";
    String SUBMIT_TASK_FROM_TEMPLATE = CLASS_NAME_WITH_DOT + "submitTaskFromTemplate";

    /**
     * Computes the most likely changes triggered by the provided delta. The delta may be any change of any object, e.g.
     * add of a user or change of a shadow. The resulting context will sort that out to "focus" and "projection" as needed.
     * The supplied delta will be used as a primary change. The resulting context will reflect both this primary change and
     * any resulting secondary changes.
     *
     * The changes are only computed, NOT EXECUTED. It also does not change any state of any repository object or task. Therefore
     * this method is safe to use anytime. However it is reading the data from the repository and possibly also from the resources
     * therefore there is still potential for communication (and other) errors and invocation of this method may not be cheap.
     * However, as no operations are really executed there may be issues with resource dependencies. E.g. identifier that are generated
     * by the resource are not taken into account while recomputing the values. This may also cause errors if some expressions depend
     * on the generated values.
     */
    <F extends ObjectType> ModelContext<F> previewChanges(
            Collection<ObjectDelta<? extends ObjectType>> deltas, ModelExecuteOptions options, Task task, OperationResult result)
            throws SchemaException, PolicyViolationException, ExpressionEvaluationException, ObjectNotFoundException, ObjectAlreadyExistsException, CommunicationException, ConfigurationException, SecurityViolationException;

    <F extends ObjectType> ModelContext<F> previewChanges(
            Collection<ObjectDelta<? extends ObjectType>> deltas, ModelExecuteOptions options, Task task, Collection<ProgressListener> listeners, OperationResult result)
            throws SchemaException, PolicyViolationException, ExpressionEvaluationException, ObjectNotFoundException, ObjectAlreadyExistsException, CommunicationException, ConfigurationException, SecurityViolationException;

    <F extends ObjectType> ModelContext<F> unwrapModelContext(LensContextType wrappedContext, Task task, OperationResult result) throws SchemaException, ConfigurationException, ObjectNotFoundException, CommunicationException, ExpressionEvaluationException;

    /**
     * <p>
     * Returns a schema that reflects editability of the object in terms of midPoint schema limitations and security. This method
     * merges together all the applicable limitations that midPoint knows of (schema, security, other constratints). It may be required
     * to pre-populate new object before calling this method, e.g. to put the object in a correct org in case that delegated administration
     * is used.
     * </p>
     * <p>
     * If null is returned then the access to the entire object is denied. It cannot be created or edited at all.
     * </p>
     * <p>
     * The returned definition contains all parts of static schema and run-time extensions. It does not contain parts of resource
     * "refined" schemas. Therefore for shadows it is only applicable to static parts of the shadow (not attributes).
     * </p>
     * <p>
     * This is <b>not</b> security-sensitive function. It provides data about security constraints but it does <b>not</b> enforce it and
     * it does not modify anything or reveal any data. The purpose of this method is to enable convenient display of GUI form fields,
     * e.g. to hide non-accessible fields from the form. The actual enforcement of the security is executed regardless of this
     * method.
     * </p>
     *
     * @param object object to edit
     * @return schema with correctly set constraint parts or null
     */
    <O extends ObjectType> PrismObjectDefinition<O> getEditObjectDefinition(PrismObject<O> object, AuthorizationPhaseType phase, Task task, OperationResult result) throws SchemaException, ConfigurationException, ObjectNotFoundException, ExpressionEvaluationException, CommunicationException, SecurityViolationException;

    PrismObjectDefinition<ShadowType> getEditShadowDefinition(ResourceShadowDiscriminator discr, AuthorizationPhaseType phase, Task task, OperationResult result) throws SchemaException, ConfigurationException, ObjectNotFoundException, ExpressionEvaluationException, CommunicationException, SecurityViolationException;

    RefinedObjectClassDefinition getEditObjectClassDefinition(PrismObject<ShadowType> shadow, PrismObject<ResourceType> resource, AuthorizationPhaseType phase, Task task, OperationResult result) throws SchemaException, ObjectNotFoundException, ExpressionEvaluationException, CommunicationException, ConfigurationException, SecurityViolationException;

    /**
     * <p>
     * Returns a collection of all authorization actions known to the system. The format of returned data is designed for displaying
     * purposes.
     * </p>
     * <p>
     * Note: this method returns only the list of authorization actions that are known to the IDM Model component and the components
     * below. It does <b>not</b> return a GUI-specific authorization actions.
     * </p>
     *
     * @return
     */
    Collection<? extends DisplayableValue<String>> getActionUrls();

    /**
     * Returns an object that defines which roles can be assigned by the currently logged-in user.
     *
     * @param assignmentHolder Object of the operation. The object (usually user) to whom the roles should be assigned.
     * @param assignmentOrder order=0 means assignment, order>0 means inducement
     */
    <H extends AssignmentHolderType, R extends AbstractRoleType> RoleSelectionSpecification getAssignableRoleSpecification(PrismObject<H> assignmentHolder, Class<R> targetType, int assignmentOrder, Task task, OperationResult parentResult) throws ObjectNotFoundException, SchemaException, ConfigurationException, ExpressionEvaluationException, CommunicationException, SecurityViolationException;

    /**
     * Returns filter for lookup of donors or power of attorney. The donors are the users that have granted
     * the power of attorney to the currently logged-in user.
     *
     * TODO: authorization limitations
     *
     * @param searchResultType type of the expected search results
     * @param origFilter original filter (e.g. taken from GUI search bar)
     * @param targetAuthorizationAction Authorization action that the attorney is trying to execute
     *                 on behalf of donor. Only donors for which the use of this authorization was
     *                 not limited will be returned (that does not necessarily mean that the donor
     *                 is able to execute this action, it may be limited by donor's authorizations).
     *                 If the parameter is null then all donors are returned.
     * @param task task
     * @param parentResult operation result
     * @return original filter with AND clause limiting the search.
     */
    <T extends ObjectType> ObjectFilter getDonorFilter(Class<T> searchResultType, ObjectFilter origFilter, String targetAuthorizationAction, Task task, OperationResult parentResult) throws SchemaException, ObjectNotFoundException, ExpressionEvaluationException, CommunicationException, ConfigurationException, SecurityViolationException;

    /**
     * TODO
     * Question: does object make any sense here? E.g. when searching role members, the role OID should be determined from the query.
     *
     * @param includeSpecial include special authorizations, such as "self". If set to false those authorizations
     *                       will be ignored. This is a good way to avoid interference of "self" when checking for
     *                       authorizations such as ability to display role members.
     */
    <T extends ObjectType, O extends ObjectType> boolean canSearch(Class<T> resultType, Class<O> objectType, String objectOid, boolean includeSpecial, ObjectQuery query, Task task, OperationResult result)  throws ObjectNotFoundException, CommunicationException, SchemaException, ConfigurationException, SecurityViolationException, ExpressionEvaluationException ;

    /**
     * Returns decisions for individual items for "assign" authorization. This is usually applicable to assignment parameters.
     * The decisions are evaluated using the security context of a currently logged-in user.
     *
     * @param object object of the operation (user)
     * @param target target of the operation (role, org, service that is being assigned)
     */
    <O extends ObjectType,R extends AbstractRoleType> ItemSecurityConstraints getAllowedRequestAssignmentItems(PrismObject<O> object, PrismObject<R> target, Task task, OperationResult result) throws SchemaException, SecurityViolationException, ObjectNotFoundException, ExpressionEvaluationException, CommunicationException, ConfigurationException;

    <F extends FocusType> SecurityPolicyType getSecurityPolicy(PrismObject<F> focus, Task task, OperationResult parentResult) throws ObjectNotFoundException, SchemaException, CommunicationException, ConfigurationException, SecurityViolationException, ExpressionEvaluationException;

    /**
     * Returns an authentications policies as defined in the system configuration security policy. This method is designed to be used
     * during registration process or reset password process.
     * security questions, etc).
     *
     *
     * @param task
     * @param parentResult
     * @return applicable credentials policy or null
     * @throws ObjectNotFoundException No system configuration or other major system inconsistency
     * @throws SchemaException Wrong schema or content of security policy
     */
    AuthenticationsPolicyType getAuthenticationPolicy(PrismObject<UserType> user, Task task, OperationResult parentResult) throws ObjectNotFoundException, SchemaException, CommunicationException, ConfigurationException, SecurityViolationException, ExpressionEvaluationException;

    /**
     * Returns a policy for registration, e.g. type of the supported registrations (self, social,...)
     *
     * @param user user for who the policy should apply
     * @param task
     * @param parentResult
     * @return applicable credentials policy or null
     * @throws ObjectNotFoundException No system configuration or other major system inconsistency
     * @throws SchemaException Wrong schema or content of security policy
     * @deprecated
     */
    RegistrationsPolicyType getRegistrationPolicy(PrismObject<UserType> user, Task task, OperationResult parentResult) throws ObjectNotFoundException, SchemaException, CommunicationException, ConfigurationException, SecurityViolationException, ExpressionEvaluationException;

    /**
     * Returns a policy for registration, e.g. type of the supported registrations (self, social,...)
     *
     * @param user user for who the policy should apply
     * @param task
     * @param parentResult
     * @return applicable credentials policy or null
     * @throws ObjectNotFoundException No system configuration or other major system inconsistency
     * @throws SchemaException Wrong schema or content of security policy
     */
    RegistrationsPolicyType getFlowPolicy(PrismObject<UserType> user, Task task, OperationResult parentResult) throws ObjectNotFoundException, SchemaException, CommunicationException, ConfigurationException, SecurityViolationException, ExpressionEvaluationException;

        /**
     * Returns a credential policy that applies to the specified user. This method is designed to be used
     * during credential reset so the GUI has enough information to set up the credential (e.g. password policies,
     * security questions, etc).
     *
     * @param user user for who the policy should apply
     * @param task
     * @param parentResult
     * @return applicable credentials policy or null
     * @throws ObjectNotFoundException No system configuration or other major system inconsistency
     * @throws SchemaException Wrong schema or content of security policy
     */
    CredentialsPolicyType getCredentialsPolicy(PrismObject<UserType> user, Task task, OperationResult parentResult) throws ObjectNotFoundException, SchemaException, CommunicationException, ConfigurationException, SecurityViolationException, ExpressionEvaluationException;

    /**
     * Returns currently applicable user profile, compiled for efficient use in the user interface.
     * Use profile contains configuration, customization and user preferences for the user interface.
     * Note: This operation bypasses the authorizations. It will always return the value regardless whether
     * the current user is authorized to read the underlying objects or not. However, it will always return only
     * values applicable for current user, therefore the authorization might be considered to be implicit in this case.
     */
    @NotNull
    CompiledUserProfile getCompiledUserProfile(Task task, OperationResult parentResult) throws ObjectNotFoundException, SchemaException, CommunicationException, ConfigurationException, SecurityViolationException, ExpressionEvaluationException;

    /**
     * @return list of logged in users with at least 1 active session (clusterwide)
     */
    List<UserSessionManagementType> getLoggedInPrincipals(Task task, OperationResult result);

    /**
     * Terminates specified sessions (clusterwide).
     */
    void terminateSessions(TerminateSessionEvent terminateSessionEvent, Task task, OperationResult result);

    SystemConfigurationType getSystemConfiguration(OperationResult parentResult) throws ObjectNotFoundException, SchemaException;

    DeploymentInformationType getDeploymentInformationConfiguration(OperationResult parentResult) throws ObjectNotFoundException, SchemaException;

    SystemConfigurationAuditType getAuditConfiguration(OperationResult parentResult) throws ObjectNotFoundException, SchemaException;

    List<MergeConfigurationType> getMergeConfiguration(OperationResult parentResult) throws ObjectNotFoundException, SchemaException;

    AccessCertificationConfigurationType getCertificationConfiguration(OperationResult parentResult)
            throws ObjectNotFoundException, SchemaException;

    /**
     * Checks if the supplied password matches with current user password. This method is NOT subject to any
     * password expiration policies, it does not update failed login counters, it does not change any data or meta-data.
     * This method is NOT SUPPOSED to be used to validate password on login. This method is supposed to check
     * old password when the password is changed by the user. We assume that the user already passed normal
     * system authentication.
     *
     * Note: no authorizations are checked in the implementation. It is assumed that authorizations will be
     * enforced at the page level.
     *
     * @return true if the password matches, false otherwise
     */
    boolean checkPassword(String userOid, ProtectedStringType password, Task task, OperationResult parentResult) throws ObjectNotFoundException, SchemaException;

    // TEMPORARY
    List<? extends Scene> visualizeDeltas(List<ObjectDelta<? extends ObjectType>> deltas, Task task, OperationResult result) throws SchemaException, ExpressionEvaluationException;

    @NotNull
    Scene visualizeDelta(ObjectDelta<? extends ObjectType> delta, Task task, OperationResult result) throws SchemaException, ExpressionEvaluationException;

    @NotNull
    Scene visualizeDelta(ObjectDelta<? extends ObjectType> delta, boolean includeOperationalItems, Task task, OperationResult result) throws SchemaException, ExpressionEvaluationException;

    @NotNull
    Scene visualizeDelta(ObjectDelta<? extends ObjectType> delta, boolean includeOperationalItems, ObjectReferenceType objectRef, Task task, OperationResult result) throws SchemaException, ExpressionEvaluationException;

    List<ConnectorOperationalStatus> getConnectorOperationalStatus(String resourceOid, Task task, OperationResult parentResult)
            throws SchemaException, ObjectNotFoundException, CommunicationException, ConfigurationException, ExpressionEvaluationException;

    <O extends ObjectType> MergeDeltas<O> mergeObjectsPreviewDeltas(Class<O> type,
            String leftOid, String rightOid, String mergeConfigurationName, Task task, OperationResult result)
                    throws ObjectNotFoundException, SchemaException, ConfigurationException, ExpressionEvaluationException, CommunicationException, SecurityViolationException ;

    <O extends ObjectType> PrismObject<O> mergeObjectsPreviewObject(Class<O> type,
            String leftOid, String rightOid, String mergeConfigurationName, Task task, OperationResult result)
                    throws ObjectNotFoundException, SchemaException, ConfigurationException, ExpressionEvaluationException, CommunicationException, SecurityViolationException ;

    /**
     * TEMPORARY. Need to find out better way how to deal with generated values
     *
     * @param policy
     * @param defaultLength
     * @param generateMinimalSize
     * @param object object for which we generate the value (e.g. user or shadow)
     * @param inputResult
     * @return
     * @throws ExpressionEvaluationException
     */
    <O extends ObjectType> String generateValue(ValuePolicyType policy, int defaultLength, boolean generateMinimalSize,
            PrismObject<O> object, String shortDesc, Task task, OperationResult inputResult) throws ExpressionEvaluationException, SchemaException, ObjectNotFoundException, CommunicationException, ConfigurationException, SecurityViolationException;

    <O extends ObjectType> void generateValue(
            PrismObject<O> object, PolicyItemsDefinitionType policyItemsDefinition, Task task, OperationResult parentResult) throws ObjectNotFoundException,
            SchemaException, CommunicationException, ConfigurationException, SecurityViolationException, ExpressionEvaluationException, ObjectAlreadyExistsException, PolicyViolationException;

    <O extends ObjectType> void validateValue(PrismObject<O> object, PolicyItemsDefinitionType policyItemsDefinition, Task task,
            OperationResult parentResult) throws ExpressionEvaluationException, SchemaException, ObjectNotFoundException,
            CommunicationException, ConfigurationException, SecurityViolationException, PolicyViolationException;

    /**
     * Gets "deputy assignees" i.e. users that are deputies of assignees. Takes limitations into account.
     *
     * MAY NOT CHECK AUTHORIZATIONS (uses repository directly, at least at some places) - TODO
     * TODO parameterize on limitation kind
     */
    @NotNull
    List<ObjectReferenceType> getDeputyAssignees(AbstractWorkItemType workItem, Task task, OperationResult parentResult)
            throws SchemaException;

    @NotNull
    List<ObjectReferenceType> getDeputyAssignees(ObjectReferenceType assignee, QName limitationItemName, Task task, OperationResult parentResult)
            throws SchemaException;

    /**
     * Computes effective status for the current ActivationType in for an assignment
     */
    ActivationStatusType getAssignmentEffectiveStatus(String lifecycleStatus, ActivationType activationType);

    MidPointPrincipal assumePowerOfAttorney(PrismObject<UserType> donor, Task task, OperationResult result)
            throws SchemaException, SecurityViolationException, ObjectNotFoundException, ExpressionEvaluationException, CommunicationException, ConfigurationException;

    MidPointPrincipal dropPowerOfAttorney(Task task, OperationResult result)
            throws SchemaException, SecurityViolationException, ObjectNotFoundException, ExpressionEvaluationException, CommunicationException, ConfigurationException;

    // Maybe a bit of hack: used to deduplicate processing of localizable message templates
    @NotNull
    LocalizableMessageType createLocalizableMessageType(LocalizableMessageTemplateType template,
            VariablesMap variables, Task task, OperationResult result)
            throws ObjectNotFoundException, SchemaException, ExpressionEvaluationException, CommunicationException,
            ConfigurationException, SecurityViolationException;

    ExecuteCredentialResetResponseType executeCredentialsReset(PrismObject<UserType> user,
            ExecuteCredentialResetRequestType executeCredentialResetRequest, Task task, OperationResult result)
            throws ObjectNotFoundException, SchemaException, CommunicationException, ConfigurationException,
            SecurityViolationException, ExpressionEvaluationException, ObjectAlreadyExistsException, PolicyViolationException;

    void refreshPrincipal(String oid) throws ObjectNotFoundException, SchemaException, CommunicationException, ConfigurationException, SecurityViolationException, ExpressionEvaluationException;

    List<RelationDefinitionType> getRelationDefinitions();

    @NotNull
    TaskType submitTaskFromTemplate(String templateTaskOid, List<Item<?, ?>> extensionItems, Task opTask, OperationResult result)
            throws CommunicationException, ObjectNotFoundException, SchemaException, SecurityViolationException,
            ConfigurationException, ExpressionEvaluationException, ObjectAlreadyExistsException, PolicyViolationException;

    @NotNull
    TaskType submitTaskFromTemplate(String templateTaskOid, Map<QName, Object> extensionValues, Task opTask, OperationResult result)
            throws CommunicationException, ObjectNotFoundException, SchemaException, SecurityViolationException,
            ConfigurationException, ExpressionEvaluationException, ObjectAlreadyExistsException, PolicyViolationException;

    /**
     * Efficiently determines information about archetype policy applicable for a particular object.
     * Returns null if no archetype policy is applicable.
     * This is a "one stop" method for archetype policy in the GUI. The method returns archetype policy even
     * for "legacy" situations, e.g. if the policy needs to be determined from system configuration using legacy subtype.
     * GUI should not need to to any other processing to determine archetype information.
     *
     * This method is invoked very often, usually when any object is displayed (including display of object lists
     * and search results). Therefore this method is supposed to be very efficient.
     * It should be using caching as much as possible.
     */
    <O extends AssignmentHolderType> ArchetypePolicyType determineArchetypePolicy(PrismObject<O> assignmentHolder, OperationResult result) throws SchemaException, ConfigurationException;

    /**
     * Returns data structure that contains information about possible assignment targets for a particular holder object.
     *
     * This method should be used when editing assignment holder (e.g. user) and looking for available assignment target.
     * The determineAssignmentHolderSpecification is a "reverse" version of this method.
     *
     * This method is not used that often. It is used when an object is edited. But it should be quite efficient anyway.
     * It should use cached archetype information.
     */
    <O extends AssignmentHolderType> AssignmentCandidatesSpecification determineAssignmentTargetSpecification(PrismObject<O> assignmentHolder, OperationResult result) throws SchemaException, ConfigurationException;

    /**
     * Returns data structure that contains information about possible assignment holders for a particular target object.
     *
     * This method should be used when editing assignment target (role, org, service) and looking for object that
     * can be potential members. The determineAssignmentTargetSpecification is a "reverse" version of this method.
     *
     * This method is not used that often. It is used when an object is edited. But it should be quite efficient anyway.
     * It should use cached archetype information.
     */
    <O extends AbstractRoleType> AssignmentCandidatesSpecification determineAssignmentHolderSpecification(PrismObject<O> assignmentTarget, OperationResult result) throws SchemaException, ConfigurationException;

    /**
     * Returns all policy rules that apply to the collection.
     * Later, the policy rules are compiled from all the applicable sources (target, meta-roles, etc.).
     * But for now we support only policy rules that are directly placed in collection assignments.
     * EXPERIMENTAL. Quite likely to change later.
     */
    @Experimental
    @NotNull
    Collection<EvaluatedPolicyRule> evaluateCollectionPolicyRules(@NotNull PrismObject<ObjectCollectionType> collection, @Nullable CompiledObjectCollectionView collectionView, @Nullable Class<? extends ObjectType> targetTypeClass, @NotNull Task task, @NotNull OperationResult result)
            throws ObjectNotFoundException, SchemaException, SecurityViolationException, CommunicationException, ConfigurationException, ExpressionEvaluationException;

    @Experimental
    @NotNull
    CompiledObjectCollectionView compileObjectCollectionView(@NotNull PrismObject<ObjectCollectionType> collection, @Nullable Class<? extends ObjectType> targetTypeClass, @NotNull Task task, @NotNull OperationResult result)
            throws SchemaException, CommunicationException, ConfigurationException, SecurityViolationException,
            ExpressionEvaluationException, ObjectNotFoundException;

    @Experimental
    @NotNull
    <O extends ObjectType> CollectionStats determineCollectionStats(@NotNull CompiledObjectCollectionView collectionView, @NotNull Task task, @NotNull OperationResult result)
            throws SchemaException, ObjectNotFoundException, SecurityViolationException, ConfigurationException, CommunicationException, ExpressionEvaluationException;

    /**
     *
     * @param object
     * @param task
     * @param parentResult
     * @param <O>
     * @return virtual containers sepcification if present. Merge virtual container specification from archetype policy
     *  for concrete object with global settings in systemConfiguration/adminGuiConfig
     */
    <O extends ObjectType> Collection<VirtualContainersSpecificationType> determineVirtualContainers(PrismObject<O> object, @NotNull Task task, @NotNull  OperationResult parentResult);
}
>>>>>>> 8994a8e0
<|MERGE_RESOLUTION|>--- conflicted
+++ resolved
@@ -1,4 +1,3 @@
-<<<<<<< HEAD
 /*
  * Copyright (c) 2010-2018 Evolveum and contributors
  *
@@ -221,20 +220,6 @@
     /**
      * Returns a policy for registration, e.g. type of the supported registrations (self, social,...)
      *
-     * @param user user for who the policy should apply
-     * @param task
-     * @param parentResult
-     * @return applicable credentials policy or null
-     * @throws ObjectNotFoundException No system configuration or other major system inconsistency
-     * @throws SchemaException Wrong schema or content of security policy
-     */
-    RegistrationsPolicyType getFlowPolicy(PrismObject<? extends FocusType> user, Task task, OperationResult parentResult) throws ObjectNotFoundException, SchemaException, CommunicationException, ConfigurationException, SecurityViolationException, ExpressionEvaluationException;
-
-        /**
-     * Returns a credential policy that applies to the specified user. This method is designed to be used
-     * during credential reset so the GUI has enough information to set up the credential (e.g. password policies,
-     * security questions, etc).
-     *
      * @param focus focus for who the policy should apply
      * @param task
      * @param parentResult
@@ -242,6 +227,20 @@
      * @throws ObjectNotFoundException No system configuration or other major system inconsistency
      * @throws SchemaException Wrong schema or content of security policy
      */
+    RegistrationsPolicyType getFlowPolicy(PrismObject<? extends FocusType> focus, Task task, OperationResult parentResult) throws ObjectNotFoundException, SchemaException, CommunicationException, ConfigurationException, SecurityViolationException, ExpressionEvaluationException;
+
+    /**
+     * Returns a credential policy that applies to the specified user. This method is designed to be used
+     * during credential reset so the GUI has enough information to set up the credential (e.g. password policies,
+     * security questions, etc).
+     *
+     * @param focus focus for who the policy should apply
+     * @param task
+     * @param parentResult
+     * @return applicable credentials policy or null
+     * @throws ObjectNotFoundException No system configuration or other major system inconsistency
+     * @throws SchemaException Wrong schema or content of security policy
+     */
     CredentialsPolicyType getCredentialsPolicy(PrismObject<? extends FocusType> focus, Task task, OperationResult parentResult) throws ObjectNotFoundException, SchemaException, CommunicationException, ConfigurationException, SecurityViolationException, ExpressionEvaluationException;
 
     /**
@@ -252,7 +251,7 @@
      * values applicable for current user, therefore the authorization might be considered to be implicit in this case.
      */
     @NotNull
-    CompiledGuiProfile getCompiledUserProfile(Task task, OperationResult parentResult) throws ObjectNotFoundException, SchemaException, CommunicationException, ConfigurationException, SecurityViolationException, ExpressionEvaluationException;
+    CompiledGuiProfile getCompiledGuiProfile(Task task, OperationResult parentResult) throws ObjectNotFoundException, SchemaException, CommunicationException, ConfigurationException, SecurityViolationException, ExpressionEvaluationException;
 
     /**
      * @return list of logged in users with at least 1 active session (clusterwide)
@@ -306,11 +305,11 @@
 
     <O extends ObjectType> MergeDeltas<O> mergeObjectsPreviewDeltas(Class<O> type,
             String leftOid, String rightOid, String mergeConfigurationName, Task task, OperationResult result)
-                    throws ObjectNotFoundException, SchemaException, ConfigurationException, ExpressionEvaluationException, CommunicationException, SecurityViolationException ;
+            throws ObjectNotFoundException, SchemaException, ConfigurationException, ExpressionEvaluationException, CommunicationException, SecurityViolationException ;
 
     <O extends ObjectType> PrismObject<O> mergeObjectsPreviewObject(Class<O> type,
             String leftOid, String rightOid, String mergeConfigurationName, Task task, OperationResult result)
-                    throws ObjectNotFoundException, SchemaException, ConfigurationException, ExpressionEvaluationException, CommunicationException, SecurityViolationException ;
+            throws ObjectNotFoundException, SchemaException, ConfigurationException, ExpressionEvaluationException, CommunicationException, SecurityViolationException ;
 
     /**
      * TEMPORARY. Need to find out better way how to deal with generated values
@@ -442,451 +441,6 @@
     <O extends ObjectType> CollectionStats determineCollectionStats(@NotNull CompiledObjectCollectionView collectionView, @NotNull Task task, @NotNull OperationResult result)
             throws SchemaException, ObjectNotFoundException, SecurityViolationException, ConfigurationException, CommunicationException, ExpressionEvaluationException;
 
-}
-=======
-/*
- * Copyright (c) 2010-2018 Evolveum and contributors
- *
- * This work is dual-licensed under the Apache License 2.0
- * and European Union Public License. See LICENSE file for details.
- */
-package com.evolveum.midpoint.model.api;
-
-import com.evolveum.midpoint.TerminateSessionEvent;
-import com.evolveum.midpoint.common.refinery.RefinedObjectClassDefinition;
-import com.evolveum.midpoint.model.api.authentication.CompiledObjectCollectionView;
-import com.evolveum.midpoint.model.api.authentication.CompiledUserProfile;
-import com.evolveum.midpoint.model.api.context.EvaluatedPolicyRule;
-import com.evolveum.midpoint.model.api.context.ModelContext;
-import com.evolveum.midpoint.model.api.util.MergeDeltas;
-import com.evolveum.midpoint.model.api.visualizer.Scene;
-import com.evolveum.midpoint.prism.Item;
-import com.evolveum.midpoint.prism.PrismObject;
-import com.evolveum.midpoint.prism.PrismObjectDefinition;
-import com.evolveum.midpoint.prism.delta.ObjectDelta;
-import com.evolveum.midpoint.prism.query.ObjectFilter;
-import com.evolveum.midpoint.prism.query.ObjectQuery;
-import com.evolveum.midpoint.schema.ResourceShadowDiscriminator;
-import com.evolveum.midpoint.schema.expression.VariablesMap;
-import com.evolveum.midpoint.schema.result.OperationResult;
-import com.evolveum.midpoint.schema.statistics.ConnectorOperationalStatus;
-import com.evolveum.midpoint.security.api.MidPointPrincipal;
-import com.evolveum.midpoint.security.enforcer.api.ItemSecurityConstraints;
-import com.evolveum.midpoint.task.api.Task;
-import com.evolveum.midpoint.util.DisplayableValue;
-import com.evolveum.midpoint.util.annotation.Experimental;
-import com.evolveum.midpoint.util.exception.*;
-import com.evolveum.midpoint.xml.ns._public.common.api_types_3.ExecuteCredentialResetRequestType;
-import com.evolveum.midpoint.xml.ns._public.common.api_types_3.ExecuteCredentialResetResponseType;
-import com.evolveum.midpoint.xml.ns._public.common.api_types_3.PolicyItemsDefinitionType;
-import com.evolveum.midpoint.xml.ns._public.common.api_types_3.UserSessionManagementType;
-import com.evolveum.midpoint.xml.ns._public.common.common_3.*;
-import com.evolveum.prism.xml.ns._public.types_3.ProtectedStringType;
-import org.jetbrains.annotations.NotNull;
-import org.jetbrains.annotations.Nullable;
-
-import javax.xml.namespace.QName;
-import java.util.Collection;
-import java.util.List;
-import java.util.Map;
-
-/**
- * A service provided by the IDM Model that allows to improve the (user) interaction with the model.
- * It is supposed to provide services such as preview of changes, diagnostics and other informational
- * services. It should only provide access to read-only data or provide a temporary (throw-away) previews
- * of data. It should not change the state of IDM repository, resources or tasks.
- *
- * EXPERIMENTAL/UNSTABLE: This is likely to change at any moment without a notice. Depend on this interface on your own risk.
- *
- * @author Radovan Semancik
- *
- */
-@Experimental
-public interface ModelInteractionService {
-
-    String CLASS_NAME_WITH_DOT = ModelInteractionService.class.getName() + ".";
-    String PREVIEW_CHANGES = CLASS_NAME_WITH_DOT + "previewChanges";
-    String GET_EDIT_OBJECT_DEFINITION = CLASS_NAME_WITH_DOT + "getEditObjectDefinition";
-    String GET_EDIT_SHADOW_DEFINITION = CLASS_NAME_WITH_DOT + "getEditShadowDefinition";
-    String GET_ALLOWED_REQUEST_ASSIGNMENT_ITEMS = CLASS_NAME_WITH_DOT + "getAllowedRequestAssignmentItems";
-    String GET_ASSIGNABLE_ROLE_SPECIFICATION = CLASS_NAME_WITH_DOT + "getAssignableRoleSpecification";
-    String GET_CREDENTIALS_POLICY = CLASS_NAME_WITH_DOT + "getCredentialsPolicy";
-    String GET_AUTHENTICATIONS_POLICY = CLASS_NAME_WITH_DOT + "getAuthenticationsPolicy";
-    String GET_REGISTRATIONS_POLICY = CLASS_NAME_WITH_DOT + "getRegistrationsPolicy";
-    String GET_SECURITY_POLICY = CLASS_NAME_WITH_DOT + "resolveSecurityPolicy";
-    String CHECK_PASSWORD = CLASS_NAME_WITH_DOT + "checkPassword";
-    String GET_CONNECTOR_OPERATIONAL_STATUS = CLASS_NAME_WITH_DOT + "getConnectorOperationalStatus";
-    String MERGE_OBJECTS_PREVIEW_DELTA = CLASS_NAME_WITH_DOT + "mergeObjectsPreviewDelta";
-    String MERGE_OBJECTS_PREVIEW_OBJECT = CLASS_NAME_WITH_DOT + "mergeObjectsPreviewObject";
-    String GET_DEPUTY_ASSIGNEES = CLASS_NAME_WITH_DOT + "getDeputyAssignees";
-    String SUBMIT_TASK_FROM_TEMPLATE = CLASS_NAME_WITH_DOT + "submitTaskFromTemplate";
-
-    /**
-     * Computes the most likely changes triggered by the provided delta. The delta may be any change of any object, e.g.
-     * add of a user or change of a shadow. The resulting context will sort that out to "focus" and "projection" as needed.
-     * The supplied delta will be used as a primary change. The resulting context will reflect both this primary change and
-     * any resulting secondary changes.
-     *
-     * The changes are only computed, NOT EXECUTED. It also does not change any state of any repository object or task. Therefore
-     * this method is safe to use anytime. However it is reading the data from the repository and possibly also from the resources
-     * therefore there is still potential for communication (and other) errors and invocation of this method may not be cheap.
-     * However, as no operations are really executed there may be issues with resource dependencies. E.g. identifier that are generated
-     * by the resource are not taken into account while recomputing the values. This may also cause errors if some expressions depend
-     * on the generated values.
-     */
-    <F extends ObjectType> ModelContext<F> previewChanges(
-            Collection<ObjectDelta<? extends ObjectType>> deltas, ModelExecuteOptions options, Task task, OperationResult result)
-            throws SchemaException, PolicyViolationException, ExpressionEvaluationException, ObjectNotFoundException, ObjectAlreadyExistsException, CommunicationException, ConfigurationException, SecurityViolationException;
-
-    <F extends ObjectType> ModelContext<F> previewChanges(
-            Collection<ObjectDelta<? extends ObjectType>> deltas, ModelExecuteOptions options, Task task, Collection<ProgressListener> listeners, OperationResult result)
-            throws SchemaException, PolicyViolationException, ExpressionEvaluationException, ObjectNotFoundException, ObjectAlreadyExistsException, CommunicationException, ConfigurationException, SecurityViolationException;
-
-    <F extends ObjectType> ModelContext<F> unwrapModelContext(LensContextType wrappedContext, Task task, OperationResult result) throws SchemaException, ConfigurationException, ObjectNotFoundException, CommunicationException, ExpressionEvaluationException;
-
-    /**
-     * <p>
-     * Returns a schema that reflects editability of the object in terms of midPoint schema limitations and security. This method
-     * merges together all the applicable limitations that midPoint knows of (schema, security, other constratints). It may be required
-     * to pre-populate new object before calling this method, e.g. to put the object in a correct org in case that delegated administration
-     * is used.
-     * </p>
-     * <p>
-     * If null is returned then the access to the entire object is denied. It cannot be created or edited at all.
-     * </p>
-     * <p>
-     * The returned definition contains all parts of static schema and run-time extensions. It does not contain parts of resource
-     * "refined" schemas. Therefore for shadows it is only applicable to static parts of the shadow (not attributes).
-     * </p>
-     * <p>
-     * This is <b>not</b> security-sensitive function. It provides data about security constraints but it does <b>not</b> enforce it and
-     * it does not modify anything or reveal any data. The purpose of this method is to enable convenient display of GUI form fields,
-     * e.g. to hide non-accessible fields from the form. The actual enforcement of the security is executed regardless of this
-     * method.
-     * </p>
-     *
-     * @param object object to edit
-     * @return schema with correctly set constraint parts or null
-     */
-    <O extends ObjectType> PrismObjectDefinition<O> getEditObjectDefinition(PrismObject<O> object, AuthorizationPhaseType phase, Task task, OperationResult result) throws SchemaException, ConfigurationException, ObjectNotFoundException, ExpressionEvaluationException, CommunicationException, SecurityViolationException;
-
-    PrismObjectDefinition<ShadowType> getEditShadowDefinition(ResourceShadowDiscriminator discr, AuthorizationPhaseType phase, Task task, OperationResult result) throws SchemaException, ConfigurationException, ObjectNotFoundException, ExpressionEvaluationException, CommunicationException, SecurityViolationException;
-
-    RefinedObjectClassDefinition getEditObjectClassDefinition(PrismObject<ShadowType> shadow, PrismObject<ResourceType> resource, AuthorizationPhaseType phase, Task task, OperationResult result) throws SchemaException, ObjectNotFoundException, ExpressionEvaluationException, CommunicationException, ConfigurationException, SecurityViolationException;
-
-    /**
-     * <p>
-     * Returns a collection of all authorization actions known to the system. The format of returned data is designed for displaying
-     * purposes.
-     * </p>
-     * <p>
-     * Note: this method returns only the list of authorization actions that are known to the IDM Model component and the components
-     * below. It does <b>not</b> return a GUI-specific authorization actions.
-     * </p>
-     *
-     * @return
-     */
-    Collection<? extends DisplayableValue<String>> getActionUrls();
-
-    /**
-     * Returns an object that defines which roles can be assigned by the currently logged-in user.
-     *
-     * @param assignmentHolder Object of the operation. The object (usually user) to whom the roles should be assigned.
-     * @param assignmentOrder order=0 means assignment, order>0 means inducement
-     */
-    <H extends AssignmentHolderType, R extends AbstractRoleType> RoleSelectionSpecification getAssignableRoleSpecification(PrismObject<H> assignmentHolder, Class<R> targetType, int assignmentOrder, Task task, OperationResult parentResult) throws ObjectNotFoundException, SchemaException, ConfigurationException, ExpressionEvaluationException, CommunicationException, SecurityViolationException;
-
-    /**
-     * Returns filter for lookup of donors or power of attorney. The donors are the users that have granted
-     * the power of attorney to the currently logged-in user.
-     *
-     * TODO: authorization limitations
-     *
-     * @param searchResultType type of the expected search results
-     * @param origFilter original filter (e.g. taken from GUI search bar)
-     * @param targetAuthorizationAction Authorization action that the attorney is trying to execute
-     *                 on behalf of donor. Only donors for which the use of this authorization was
-     *                 not limited will be returned (that does not necessarily mean that the donor
-     *                 is able to execute this action, it may be limited by donor's authorizations).
-     *                 If the parameter is null then all donors are returned.
-     * @param task task
-     * @param parentResult operation result
-     * @return original filter with AND clause limiting the search.
-     */
-    <T extends ObjectType> ObjectFilter getDonorFilter(Class<T> searchResultType, ObjectFilter origFilter, String targetAuthorizationAction, Task task, OperationResult parentResult) throws SchemaException, ObjectNotFoundException, ExpressionEvaluationException, CommunicationException, ConfigurationException, SecurityViolationException;
-
-    /**
-     * TODO
-     * Question: does object make any sense here? E.g. when searching role members, the role OID should be determined from the query.
-     *
-     * @param includeSpecial include special authorizations, such as "self". If set to false those authorizations
-     *                       will be ignored. This is a good way to avoid interference of "self" when checking for
-     *                       authorizations such as ability to display role members.
-     */
-    <T extends ObjectType, O extends ObjectType> boolean canSearch(Class<T> resultType, Class<O> objectType, String objectOid, boolean includeSpecial, ObjectQuery query, Task task, OperationResult result)  throws ObjectNotFoundException, CommunicationException, SchemaException, ConfigurationException, SecurityViolationException, ExpressionEvaluationException ;
-
-    /**
-     * Returns decisions for individual items for "assign" authorization. This is usually applicable to assignment parameters.
-     * The decisions are evaluated using the security context of a currently logged-in user.
-     *
-     * @param object object of the operation (user)
-     * @param target target of the operation (role, org, service that is being assigned)
-     */
-    <O extends ObjectType,R extends AbstractRoleType> ItemSecurityConstraints getAllowedRequestAssignmentItems(PrismObject<O> object, PrismObject<R> target, Task task, OperationResult result) throws SchemaException, SecurityViolationException, ObjectNotFoundException, ExpressionEvaluationException, CommunicationException, ConfigurationException;
-
-    <F extends FocusType> SecurityPolicyType getSecurityPolicy(PrismObject<F> focus, Task task, OperationResult parentResult) throws ObjectNotFoundException, SchemaException, CommunicationException, ConfigurationException, SecurityViolationException, ExpressionEvaluationException;
-
-    /**
-     * Returns an authentications policies as defined in the system configuration security policy. This method is designed to be used
-     * during registration process or reset password process.
-     * security questions, etc).
-     *
-     *
-     * @param task
-     * @param parentResult
-     * @return applicable credentials policy or null
-     * @throws ObjectNotFoundException No system configuration or other major system inconsistency
-     * @throws SchemaException Wrong schema or content of security policy
-     */
-    AuthenticationsPolicyType getAuthenticationPolicy(PrismObject<UserType> user, Task task, OperationResult parentResult) throws ObjectNotFoundException, SchemaException, CommunicationException, ConfigurationException, SecurityViolationException, ExpressionEvaluationException;
-
-    /**
-     * Returns a policy for registration, e.g. type of the supported registrations (self, social,...)
-     *
-     * @param user user for who the policy should apply
-     * @param task
-     * @param parentResult
-     * @return applicable credentials policy or null
-     * @throws ObjectNotFoundException No system configuration or other major system inconsistency
-     * @throws SchemaException Wrong schema or content of security policy
-     * @deprecated
-     */
-    RegistrationsPolicyType getRegistrationPolicy(PrismObject<UserType> user, Task task, OperationResult parentResult) throws ObjectNotFoundException, SchemaException, CommunicationException, ConfigurationException, SecurityViolationException, ExpressionEvaluationException;
-
-    /**
-     * Returns a policy for registration, e.g. type of the supported registrations (self, social,...)
-     *
-     * @param user user for who the policy should apply
-     * @param task
-     * @param parentResult
-     * @return applicable credentials policy or null
-     * @throws ObjectNotFoundException No system configuration or other major system inconsistency
-     * @throws SchemaException Wrong schema or content of security policy
-     */
-    RegistrationsPolicyType getFlowPolicy(PrismObject<UserType> user, Task task, OperationResult parentResult) throws ObjectNotFoundException, SchemaException, CommunicationException, ConfigurationException, SecurityViolationException, ExpressionEvaluationException;
-
-        /**
-     * Returns a credential policy that applies to the specified user. This method is designed to be used
-     * during credential reset so the GUI has enough information to set up the credential (e.g. password policies,
-     * security questions, etc).
-     *
-     * @param user user for who the policy should apply
-     * @param task
-     * @param parentResult
-     * @return applicable credentials policy or null
-     * @throws ObjectNotFoundException No system configuration or other major system inconsistency
-     * @throws SchemaException Wrong schema or content of security policy
-     */
-    CredentialsPolicyType getCredentialsPolicy(PrismObject<UserType> user, Task task, OperationResult parentResult) throws ObjectNotFoundException, SchemaException, CommunicationException, ConfigurationException, SecurityViolationException, ExpressionEvaluationException;
-
-    /**
-     * Returns currently applicable user profile, compiled for efficient use in the user interface.
-     * Use profile contains configuration, customization and user preferences for the user interface.
-     * Note: This operation bypasses the authorizations. It will always return the value regardless whether
-     * the current user is authorized to read the underlying objects or not. However, it will always return only
-     * values applicable for current user, therefore the authorization might be considered to be implicit in this case.
-     */
-    @NotNull
-    CompiledUserProfile getCompiledUserProfile(Task task, OperationResult parentResult) throws ObjectNotFoundException, SchemaException, CommunicationException, ConfigurationException, SecurityViolationException, ExpressionEvaluationException;
-
-    /**
-     * @return list of logged in users with at least 1 active session (clusterwide)
-     */
-    List<UserSessionManagementType> getLoggedInPrincipals(Task task, OperationResult result);
-
-    /**
-     * Terminates specified sessions (clusterwide).
-     */
-    void terminateSessions(TerminateSessionEvent terminateSessionEvent, Task task, OperationResult result);
-
-    SystemConfigurationType getSystemConfiguration(OperationResult parentResult) throws ObjectNotFoundException, SchemaException;
-
-    DeploymentInformationType getDeploymentInformationConfiguration(OperationResult parentResult) throws ObjectNotFoundException, SchemaException;
-
-    SystemConfigurationAuditType getAuditConfiguration(OperationResult parentResult) throws ObjectNotFoundException, SchemaException;
-
-    List<MergeConfigurationType> getMergeConfiguration(OperationResult parentResult) throws ObjectNotFoundException, SchemaException;
-
-    AccessCertificationConfigurationType getCertificationConfiguration(OperationResult parentResult)
-            throws ObjectNotFoundException, SchemaException;
-
-    /**
-     * Checks if the supplied password matches with current user password. This method is NOT subject to any
-     * password expiration policies, it does not update failed login counters, it does not change any data or meta-data.
-     * This method is NOT SUPPOSED to be used to validate password on login. This method is supposed to check
-     * old password when the password is changed by the user. We assume that the user already passed normal
-     * system authentication.
-     *
-     * Note: no authorizations are checked in the implementation. It is assumed that authorizations will be
-     * enforced at the page level.
-     *
-     * @return true if the password matches, false otherwise
-     */
-    boolean checkPassword(String userOid, ProtectedStringType password, Task task, OperationResult parentResult) throws ObjectNotFoundException, SchemaException;
-
-    // TEMPORARY
-    List<? extends Scene> visualizeDeltas(List<ObjectDelta<? extends ObjectType>> deltas, Task task, OperationResult result) throws SchemaException, ExpressionEvaluationException;
-
-    @NotNull
-    Scene visualizeDelta(ObjectDelta<? extends ObjectType> delta, Task task, OperationResult result) throws SchemaException, ExpressionEvaluationException;
-
-    @NotNull
-    Scene visualizeDelta(ObjectDelta<? extends ObjectType> delta, boolean includeOperationalItems, Task task, OperationResult result) throws SchemaException, ExpressionEvaluationException;
-
-    @NotNull
-    Scene visualizeDelta(ObjectDelta<? extends ObjectType> delta, boolean includeOperationalItems, ObjectReferenceType objectRef, Task task, OperationResult result) throws SchemaException, ExpressionEvaluationException;
-
-    List<ConnectorOperationalStatus> getConnectorOperationalStatus(String resourceOid, Task task, OperationResult parentResult)
-            throws SchemaException, ObjectNotFoundException, CommunicationException, ConfigurationException, ExpressionEvaluationException;
-
-    <O extends ObjectType> MergeDeltas<O> mergeObjectsPreviewDeltas(Class<O> type,
-            String leftOid, String rightOid, String mergeConfigurationName, Task task, OperationResult result)
-                    throws ObjectNotFoundException, SchemaException, ConfigurationException, ExpressionEvaluationException, CommunicationException, SecurityViolationException ;
-
-    <O extends ObjectType> PrismObject<O> mergeObjectsPreviewObject(Class<O> type,
-            String leftOid, String rightOid, String mergeConfigurationName, Task task, OperationResult result)
-                    throws ObjectNotFoundException, SchemaException, ConfigurationException, ExpressionEvaluationException, CommunicationException, SecurityViolationException ;
-
-    /**
-     * TEMPORARY. Need to find out better way how to deal with generated values
-     *
-     * @param policy
-     * @param defaultLength
-     * @param generateMinimalSize
-     * @param object object for which we generate the value (e.g. user or shadow)
-     * @param inputResult
-     * @return
-     * @throws ExpressionEvaluationException
-     */
-    <O extends ObjectType> String generateValue(ValuePolicyType policy, int defaultLength, boolean generateMinimalSize,
-            PrismObject<O> object, String shortDesc, Task task, OperationResult inputResult) throws ExpressionEvaluationException, SchemaException, ObjectNotFoundException, CommunicationException, ConfigurationException, SecurityViolationException;
-
-    <O extends ObjectType> void generateValue(
-            PrismObject<O> object, PolicyItemsDefinitionType policyItemsDefinition, Task task, OperationResult parentResult) throws ObjectNotFoundException,
-            SchemaException, CommunicationException, ConfigurationException, SecurityViolationException, ExpressionEvaluationException, ObjectAlreadyExistsException, PolicyViolationException;
-
-    <O extends ObjectType> void validateValue(PrismObject<O> object, PolicyItemsDefinitionType policyItemsDefinition, Task task,
-            OperationResult parentResult) throws ExpressionEvaluationException, SchemaException, ObjectNotFoundException,
-            CommunicationException, ConfigurationException, SecurityViolationException, PolicyViolationException;
-
-    /**
-     * Gets "deputy assignees" i.e. users that are deputies of assignees. Takes limitations into account.
-     *
-     * MAY NOT CHECK AUTHORIZATIONS (uses repository directly, at least at some places) - TODO
-     * TODO parameterize on limitation kind
-     */
-    @NotNull
-    List<ObjectReferenceType> getDeputyAssignees(AbstractWorkItemType workItem, Task task, OperationResult parentResult)
-            throws SchemaException;
-
-    @NotNull
-    List<ObjectReferenceType> getDeputyAssignees(ObjectReferenceType assignee, QName limitationItemName, Task task, OperationResult parentResult)
-            throws SchemaException;
-
-    /**
-     * Computes effective status for the current ActivationType in for an assignment
-     */
-    ActivationStatusType getAssignmentEffectiveStatus(String lifecycleStatus, ActivationType activationType);
-
-    MidPointPrincipal assumePowerOfAttorney(PrismObject<UserType> donor, Task task, OperationResult result)
-            throws SchemaException, SecurityViolationException, ObjectNotFoundException, ExpressionEvaluationException, CommunicationException, ConfigurationException;
-
-    MidPointPrincipal dropPowerOfAttorney(Task task, OperationResult result)
-            throws SchemaException, SecurityViolationException, ObjectNotFoundException, ExpressionEvaluationException, CommunicationException, ConfigurationException;
-
-    // Maybe a bit of hack: used to deduplicate processing of localizable message templates
-    @NotNull
-    LocalizableMessageType createLocalizableMessageType(LocalizableMessageTemplateType template,
-            VariablesMap variables, Task task, OperationResult result)
-            throws ObjectNotFoundException, SchemaException, ExpressionEvaluationException, CommunicationException,
-            ConfigurationException, SecurityViolationException;
-
-    ExecuteCredentialResetResponseType executeCredentialsReset(PrismObject<UserType> user,
-            ExecuteCredentialResetRequestType executeCredentialResetRequest, Task task, OperationResult result)
-            throws ObjectNotFoundException, SchemaException, CommunicationException, ConfigurationException,
-            SecurityViolationException, ExpressionEvaluationException, ObjectAlreadyExistsException, PolicyViolationException;
-
-    void refreshPrincipal(String oid) throws ObjectNotFoundException, SchemaException, CommunicationException, ConfigurationException, SecurityViolationException, ExpressionEvaluationException;
-
-    List<RelationDefinitionType> getRelationDefinitions();
-
-    @NotNull
-    TaskType submitTaskFromTemplate(String templateTaskOid, List<Item<?, ?>> extensionItems, Task opTask, OperationResult result)
-            throws CommunicationException, ObjectNotFoundException, SchemaException, SecurityViolationException,
-            ConfigurationException, ExpressionEvaluationException, ObjectAlreadyExistsException, PolicyViolationException;
-
-    @NotNull
-    TaskType submitTaskFromTemplate(String templateTaskOid, Map<QName, Object> extensionValues, Task opTask, OperationResult result)
-            throws CommunicationException, ObjectNotFoundException, SchemaException, SecurityViolationException,
-            ConfigurationException, ExpressionEvaluationException, ObjectAlreadyExistsException, PolicyViolationException;
-
-    /**
-     * Efficiently determines information about archetype policy applicable for a particular object.
-     * Returns null if no archetype policy is applicable.
-     * This is a "one stop" method for archetype policy in the GUI. The method returns archetype policy even
-     * for "legacy" situations, e.g. if the policy needs to be determined from system configuration using legacy subtype.
-     * GUI should not need to to any other processing to determine archetype information.
-     *
-     * This method is invoked very often, usually when any object is displayed (including display of object lists
-     * and search results). Therefore this method is supposed to be very efficient.
-     * It should be using caching as much as possible.
-     */
-    <O extends AssignmentHolderType> ArchetypePolicyType determineArchetypePolicy(PrismObject<O> assignmentHolder, OperationResult result) throws SchemaException, ConfigurationException;
-
-    /**
-     * Returns data structure that contains information about possible assignment targets for a particular holder object.
-     *
-     * This method should be used when editing assignment holder (e.g. user) and looking for available assignment target.
-     * The determineAssignmentHolderSpecification is a "reverse" version of this method.
-     *
-     * This method is not used that often. It is used when an object is edited. But it should be quite efficient anyway.
-     * It should use cached archetype information.
-     */
-    <O extends AssignmentHolderType> AssignmentCandidatesSpecification determineAssignmentTargetSpecification(PrismObject<O> assignmentHolder, OperationResult result) throws SchemaException, ConfigurationException;
-
-    /**
-     * Returns data structure that contains information about possible assignment holders for a particular target object.
-     *
-     * This method should be used when editing assignment target (role, org, service) and looking for object that
-     * can be potential members. The determineAssignmentTargetSpecification is a "reverse" version of this method.
-     *
-     * This method is not used that often. It is used when an object is edited. But it should be quite efficient anyway.
-     * It should use cached archetype information.
-     */
-    <O extends AbstractRoleType> AssignmentCandidatesSpecification determineAssignmentHolderSpecification(PrismObject<O> assignmentTarget, OperationResult result) throws SchemaException, ConfigurationException;
-
-    /**
-     * Returns all policy rules that apply to the collection.
-     * Later, the policy rules are compiled from all the applicable sources (target, meta-roles, etc.).
-     * But for now we support only policy rules that are directly placed in collection assignments.
-     * EXPERIMENTAL. Quite likely to change later.
-     */
-    @Experimental
-    @NotNull
-    Collection<EvaluatedPolicyRule> evaluateCollectionPolicyRules(@NotNull PrismObject<ObjectCollectionType> collection, @Nullable CompiledObjectCollectionView collectionView, @Nullable Class<? extends ObjectType> targetTypeClass, @NotNull Task task, @NotNull OperationResult result)
-            throws ObjectNotFoundException, SchemaException, SecurityViolationException, CommunicationException, ConfigurationException, ExpressionEvaluationException;
-
-    @Experimental
-    @NotNull
-    CompiledObjectCollectionView compileObjectCollectionView(@NotNull PrismObject<ObjectCollectionType> collection, @Nullable Class<? extends ObjectType> targetTypeClass, @NotNull Task task, @NotNull OperationResult result)
-            throws SchemaException, CommunicationException, ConfigurationException, SecurityViolationException,
-            ExpressionEvaluationException, ObjectNotFoundException;
-
-    @Experimental
-    @NotNull
-    <O extends ObjectType> CollectionStats determineCollectionStats(@NotNull CompiledObjectCollectionView collectionView, @NotNull Task task, @NotNull OperationResult result)
-            throws SchemaException, ObjectNotFoundException, SecurityViolationException, ConfigurationException, CommunicationException, ExpressionEvaluationException;
-
     /**
      *
      * @param object
@@ -897,5 +451,4 @@
      *  for concrete object with global settings in systemConfiguration/adminGuiConfig
      */
     <O extends ObjectType> Collection<VirtualContainersSpecificationType> determineVirtualContainers(PrismObject<O> object, @NotNull Task task, @NotNull  OperationResult parentResult);
-}
->>>>>>> 8994a8e0
+}