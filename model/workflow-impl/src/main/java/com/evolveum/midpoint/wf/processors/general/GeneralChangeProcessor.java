--- conflicted
+++ resolved
@@ -133,11 +133,7 @@
         for (GeneralChangeProcessorScenarioType scenarioType : processorConfigurationType.getScenario()) {
             if (Boolean.FALSE.equals(scenarioType.isEnabled())) {
                 LOGGER.trace("scenario {} is disabled, skipping", scenarioType.getName());
-<<<<<<< HEAD
-            } else if (!gcpExpressionHelper.evaluateActivationCondition(scenarioType, context, result)) {
-=======
             } else if (!evaluateActivationCondition(scenarioType, context, taskFromModel, result)) {
->>>>>>> 6a8eba40
                 LOGGER.trace("activationCondition was evaluated to FALSE for scenario named {}", scenarioType.getName());
             } else {
                 LOGGER.trace("Applying scenario {} (process name {})", scenarioType.getName(), scenarioType.getProcessName());
@@ -175,88 +171,12 @@
 
             return HookOperationMode.BACKGROUND;
 
-<<<<<<< HEAD
         } catch (SchemaException|ObjectNotFoundException|CommunicationException|ConfigurationException|RuntimeException e) {
             LoggingUtils.logException(LOGGER, "Workflow process(es) could not be started", e);
             result.recordFatalError("Workflow process(es) could not be started: " + e, e);
             return HookOperationMode.ERROR;
             // todo rollback - at least close open tasks, maybe stop workflow process instances
         }
-=======
-        } catch (SchemaException e) {
-            failReason = e;
-        } catch (ObjectNotFoundException e) {
-            failReason = e;
-        } catch (RuntimeException e) {
-            failReason = e;
-        } catch (CommunicationException e) {
-            failReason = e;
-        } catch (ConfigurationException e) {
-            failReason = e;
-        }
-
-        LoggingUtils.logException(LOGGER, "Workflow process(es) could not be started", failReason);
-        result.recordFatalError("Workflow process(es) could not be started: " + failReason, failReason);
-        return HookOperationMode.ERROR;
-
-        // todo rollback - at least close open tasks, maybe stop workflow process instances
-    }
-
-    private boolean evaluateActivationCondition(GeneralChangeProcessorScenarioType scenarioType, ModelContext context, Task task, OperationResult result) throws SchemaException {
-        ExpressionType conditionExpression = scenarioType.getActivationCondition();
-
-        if (conditionExpression == null) {
-            return true;
-        }
-
-        Map<QName,Object> variables = new HashMap<QName,Object>();
-        variables.put(new QName(SchemaConstants.NS_C, "context"), context);
-
-        boolean start;
-        try {
-            start = evaluateBooleanExpression(conditionExpression, variables, "workflow activation condition", task, result);
-        } catch (ObjectNotFoundException e) {
-            throw new SystemException("Couldn't evaluate generalChangeProcessor activation condition", e);
-        } catch (ExpressionEvaluationException e) {
-            throw new SystemException("Couldn't evaluate generalChangeProcessor activation condition", e);
-        }
-        return start;
-    }
-
-    private ExpressionFactory expressionFactory;
-
-    private ExpressionFactory getExpressionFactory() {
-        LOGGER.trace("Getting expressionFactory");
-        ExpressionFactory ef = getBeanFactory().getBean("expressionFactory", ExpressionFactory.class);
-        if (ef == null) {
-            throw new IllegalStateException("expressionFactory bean cannot be found");
-        }
-        return ef;
-    }
-
-    private boolean evaluateBooleanExpression(ExpressionType expressionType, Map<QName, Object> expressionVariables, 
-    		String opContext, Task task, OperationResult result) throws ObjectNotFoundException, SchemaException, ExpressionEvaluationException {
-
-        if (expressionFactory == null) {
-            expressionFactory = getExpressionFactory();
-        }
-
-        PrismContext prismContext = expressionFactory.getPrismContext();
-        QName resultName = new QName(SchemaConstants.NS_C, "result");
-        PrismPropertyDefinition resultDef = new PrismPropertyDefinition(resultName, DOMUtil.XSD_BOOLEAN, prismContext);
-        Expression<PrismPropertyValue<Boolean>> expression = expressionFactory.makeExpression(expressionType, resultDef, opContext, result);
-        ExpressionEvaluationContext params = new ExpressionEvaluationContext(null, expressionVariables, opContext, task, result);
-        PrismValueDeltaSetTriple<PrismPropertyValue<Boolean>> exprResultTriple = expression.evaluate(params);
-
-        Collection<PrismPropertyValue<Boolean>> exprResult = exprResultTriple.getZeroSet();
-        if (exprResult.size() == 0) {
-            return false;
-        } else if (exprResult.size() > 1) {
-            throw new IllegalStateException("Expression should return exactly one boolean value; it returned " + exprResult.size() + " ones");
-        }
-        Boolean boolResult = exprResult.iterator().next().getValue();
-        return boolResult != null ? boolResult : false;
->>>>>>> 6a8eba40
     }
     //endregion
 
