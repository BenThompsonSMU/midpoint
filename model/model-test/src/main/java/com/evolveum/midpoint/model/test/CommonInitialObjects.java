--- conflicted
+++ resolved
@@ -46,19 +46,8 @@
     TestObject<ArchetypeType> ARCHETYPE_OBJECT_MARK = TestObject.classPath(
             ARCHETYPES, "701-archetype-object-mark.xml", SystemObjectsType.ARCHETYPE_OBJECT_MARK.value());
 
-<<<<<<< HEAD
-    AbstractTestResource<ArchetypeType> ARCHETYPE_SHADOW_MARK= new ClassPathTestResource<>(
-            ARCHETYPES, "702-archetype-shadow-mark.xml",
-            SystemObjectsType.ARCHETYPE_SHADOW_MARK.value());
-
-
-    AbstractTestResource<MarkType> MARK_FOCUS_ACTIVATED = new ClassPathTestResource<>(
-            MARKS, "710-mark-focus-activated.xml",
-            SystemObjectsType.MARK_FOCUS_ACTIVATED.value());
-=======
     TestObject<MarkType> MARK_FOCUS_ACTIVATED = TestObject.classPath(
             MARKS, "710-mark-focus-activated.xml", SystemObjectsType.MARK_FOCUS_ACTIVATED.value());
->>>>>>> a03fd376
 
     TestObject<MarkType> MARK_FOCUS_DEACTIVATED = TestObject.classPath(
             MARKS, "711-mark-focus-deactivated.xml", SystemObjectsType.MARK_FOCUS_DEACTIVATED.value());
@@ -108,11 +97,11 @@
     TestObject<MarkType> MARK_SHADOW_CORRELATION_STATE_CHANGED = TestObject.classPath(
             MARKS, "737-mark-shadow-correlation-state-changed.xml",
             SystemObjectsType.MARK_SHADOW_CORRELATION_STATE_CHANGED.value());
+
     
     AbstractTestResource<MarkType> MARK_PROTECTED_SHADOW = new ClassPathTestResource<>(
             MARKS, "750-mark-protected-shadow.xml",
             SystemObjectsType.MARK_PROTECTED_SHADOW.value());
-
 
     String PARAM_SIMULATION_RESULT_OID = "simulationResultOid";
 
