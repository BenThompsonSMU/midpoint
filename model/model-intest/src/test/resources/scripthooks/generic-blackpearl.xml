<?xml version="1.0" encoding="UTF-8"?>
<!--
  ~ Copyright (C) 2013-2021 Evolveum and contributors
  ~
  ~ This work is dual-licensed under the Apache License 2.0
  ~ and European Union Public License. See LICENSE file for details.
  -->

<genericObject oid="54195419-5419-5419-5419-000000000001"
        xmlns='http://midpoint.evolveum.com/xml/ns/public/common/common-3'
        xmlns:xsi='http://www.w3.org/2001/XMLSchema-instance'
        xmlns:xsd='http://www.w3.org/2001/XMLSchema'
        xmlns:piracy='http://midpoint.evolveum.com/xml/ns/samples/piracy'>

    <name>Black Pearl</name>
    <extension>
        <piracy:guns xsi:type="xsd:int">88</piracy:guns>
    </extension>
<<<<<<< HEAD
    <subtype>http:///midpoint.evolveum.com/xml/ns/samples/piracy#ShipType</subtype>
=======
    <subtype>http://midpoint.evolveum.com/xml/ns/samples/piracy#ShipType</subtype>
>>>>>>> 7484d836
</genericObject><|MERGE_RESOLUTION|>--- conflicted
+++ resolved
@@ -16,9 +16,5 @@
     <extension>
         <piracy:guns xsi:type="xsd:int">88</piracy:guns>
     </extension>
-<<<<<<< HEAD
     <subtype>http:///midpoint.evolveum.com/xml/ns/samples/piracy#ShipType</subtype>
-=======
-    <subtype>http://midpoint.evolveum.com/xml/ns/samples/piracy#ShipType</subtype>
->>>>>>> 7484d836
 </genericObject>