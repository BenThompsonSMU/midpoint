--- conflicted
+++ resolved
@@ -36,7 +36,6 @@
 import com.evolveum.midpoint.common.refinery.RefinedObjectClassDefinition;
 import com.evolveum.midpoint.model.api.ModelExecuteOptions;
 import com.evolveum.midpoint.model.api.RoleSelectionSpecification;
-<<<<<<< HEAD
 import com.evolveum.midpoint.prism.PrismContainerValue;
 import com.evolveum.midpoint.prism.PrismObject;
 import com.evolveum.midpoint.prism.PrismObjectDefinition;
@@ -48,8 +47,6 @@
 import com.evolveum.midpoint.prism.path.ItemPath;
 import com.evolveum.midpoint.prism.query.AllFilter;
 import com.evolveum.midpoint.prism.query.NoneFilter;
-=======
->>>>>>> 3057532f
 import com.evolveum.midpoint.prism.query.ObjectFilter;
 import com.evolveum.midpoint.prism.query.ObjectQuery;
 import com.evolveum.midpoint.prism.query.RefFilter;
@@ -1996,7 +1993,7 @@
         RoleSelectionSpecification assignableSpec = getAssignableRoleSpecification(getUser(USER_JACK_OID), 0);
         assertRoleTypes(assignableSpec);
         assertFilter(assignableSpec.getFilter(), TypeFilter.class);
-        
+
         RoleSelectionSpecification induceableSpec = getAssignableRoleSpecification(getRole(ROLE_ASSIGN_REQUESTABLE_ROLES_OID), RoleType.class, 1);
         display("Induceable role spec", induceableSpec);
         assertRoleTypes(induceableSpec);
@@ -2049,7 +2046,7 @@
 
 		assertGlobalStateUntouched();
 	}
-	
+
 	/**
 	 * MID-5005
 	 */
@@ -2097,7 +2094,7 @@
         RoleSelectionSpecification assignableSpec = getAssignableRoleSpecification(getUser(USER_JACK_OID), 0);
         assertRoleTypes(assignableSpec);
         assertFilter(assignableSpec.getFilter(), TypeFilter.class);
-        
+
         RoleSelectionSpecification induceableSpec = getAssignableRoleSpecification(getRole(ROLE_ASSIGN_REQUESTABLE_ROLES_OID), RoleType.class, 1);
         display("Induceable role spec", induceableSpec);
         assertRoleTypes(induceableSpec);
