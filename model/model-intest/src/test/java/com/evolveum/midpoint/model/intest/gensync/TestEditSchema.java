--- conflicted
+++ resolved
@@ -1,4 +1,3 @@
-<<<<<<< HEAD
 /*
  * Copyright (c) 2010-2017 Evolveum and contributors
  *
@@ -20,6 +19,8 @@
 import com.evolveum.midpoint.prism.path.ItemName;
 import com.evolveum.midpoint.prism.path.ItemPath;
 import com.evolveum.midpoint.schema.*;
+import com.evolveum.midpoint.xml.ns._public.common.common_3.*;
+
 import org.springframework.test.annotation.DirtiesContext;
 import org.springframework.test.annotation.DirtiesContext.ClassMode;
 import org.springframework.test.context.ContextConfiguration;
@@ -56,22 +57,6 @@
 import com.evolveum.midpoint.util.exception.SchemaException;
 import com.evolveum.midpoint.util.exception.SecurityViolationException;
 import com.evolveum.midpoint.xml.ns._public.common.api_types_3.ImportOptionsType;
-import com.evolveum.midpoint.xml.ns._public.common.common_3.AuthorizationPhaseType;
-import com.evolveum.midpoint.xml.ns._public.common.common_3.CredentialsType;
-import com.evolveum.midpoint.xml.ns._public.common.common_3.ExpressionType;
-import com.evolveum.midpoint.xml.ns._public.common.common_3.FormItemValidationType;
-import com.evolveum.midpoint.xml.ns._public.common.common_3.ItemRefinedDefinitionType;
-import com.evolveum.midpoint.xml.ns._public.common.common_3.LookupTableRowType;
-import com.evolveum.midpoint.xml.ns._public.common.common_3.LookupTableType;
-import com.evolveum.midpoint.xml.ns._public.common.common_3.ObjectType;
-import com.evolveum.midpoint.xml.ns._public.common.common_3.PasswordType;
-import com.evolveum.midpoint.xml.ns._public.common.common_3.RelationDefinitionType;
-import com.evolveum.midpoint.xml.ns._public.common.common_3.RoleType;
-import com.evolveum.midpoint.xml.ns._public.common.common_3.ShadowAssociationType;
-import com.evolveum.midpoint.xml.ns._public.common.common_3.ShadowKindType;
-import com.evolveum.midpoint.xml.ns._public.common.common_3.ShadowType;
-import com.evolveum.midpoint.xml.ns._public.common.common_3.SystemObjectsType;
-import com.evolveum.midpoint.xml.ns._public.common.common_3.UserType;
 import com.evolveum.prism.xml.ns._public.types_3.ProtectedStringType;
 
 /**
@@ -1177,6 +1162,40 @@
         assertSteadyResources();
     }
 
+    @Test
+    public void test240EditSchemaReconciliationTask() throws Exception {
+        final String TEST_NAME="test240EditSchemaReconciliationTask";
+        displayTestTitle(TEST_NAME);
+
+        // GIVEN
+        PrismObjectDefinition<TaskType> taskDef = prismContext.getSchemaRegistry().findObjectDefinitionByCompileTimeClass(TaskType.class);
+        PrismObject<TaskType> task = taskDef.instantiate();
+        task.asObjectable()
+                .beginAssignment()
+                    .targetRef(ARCHETYPE_TASK_RECONCILIATION_OID, ArchetypeType.COMPLEX_TYPE);
+
+        display("Task before", task);
+
+        // WHEN
+        displayWhen(TEST_NAME);
+        PrismObjectDefinition<TaskType> editDef = getEditObjectDefinition(task);
+
+        // THEN
+        displayThen(TEST_NAME);
+
+        assertObjectDefinition(editDef)
+            .container(ObjectType.F_EXTENSION)
+                .assertSize(7)
+                .assertProperty(SchemaConstants.MODEL_EXTENSION_OBJECTCLASS)
+                .assertProperty(SchemaConstants.MODEL_EXTENSION_KIND)
+                .assertProperty(SchemaConstants.MODEL_EXTENSION_INTENT)
+                .assertProperty(SchemaConstants.MODEL_EXTENSION_OBJECT_QUERY)
+                .assertProperty(SchemaConstants.MODEL_EXTENSION_WORKER_THREADS)
+                .assertProperty(SchemaConstants.MODEL_EXTENSION_FINISH_OPERATIONS_ONLY)
+                .assertProperty(SchemaConstants.MODEL_EXTENSION_DRY_RUN);
+
+        assertSteadyResources();
+    }
 
     @Test
     public void test250EditSchemaRole() throws Exception {
@@ -1705,1769 +1724,4 @@
         assertTrue("Password not modifiable", passwdValDef.canModify());
 
     }
-}
-=======
-/*
- * Copyright (c) 2010-2017 Evolveum and contributors
- *
- * This work is dual-licensed under the Apache License 2.0
- * and European Union Public License. See LICENSE file for details.
- */
-package com.evolveum.midpoint.model.intest.gensync;
-
-import static org.testng.AssertJUnit.assertEquals;
-import static org.testng.AssertJUnit.assertNotNull;
-import static org.testng.AssertJUnit.assertNull;
-import static org.testng.AssertJUnit.assertTrue;
-
-import java.io.File;
-import java.util.Collection;
-import java.util.List;
-
-import com.evolveum.midpoint.prism.delta.DeltaFactory;
-import com.evolveum.midpoint.prism.path.ItemName;
-import com.evolveum.midpoint.prism.path.ItemPath;
-import com.evolveum.midpoint.schema.*;
-import com.evolveum.midpoint.xml.ns._public.common.common_3.*;
-
-import org.springframework.test.annotation.DirtiesContext;
-import org.springframework.test.annotation.DirtiesContext.ClassMode;
-import org.springframework.test.context.ContextConfiguration;
-import org.testng.AssertJUnit;
-import org.testng.annotations.Test;
-
-import com.evolveum.midpoint.model.api.ModelExecuteOptions;
-import com.evolveum.midpoint.prism.Containerable;
-import com.evolveum.midpoint.prism.PrismContainer;
-import com.evolveum.midpoint.prism.PrismContainerDefinition;
-import com.evolveum.midpoint.prism.PrismContainerValue;
-import com.evolveum.midpoint.prism.PrismObject;
-import com.evolveum.midpoint.prism.PrismObjectDefinition;
-import com.evolveum.midpoint.prism.PrismProperty;
-import com.evolveum.midpoint.prism.PrismPropertyDefinition;
-import com.evolveum.midpoint.prism.PrismReferenceValue;
-import com.evolveum.midpoint.prism.delta.ObjectDelta;
-import com.evolveum.midpoint.prism.polystring.PolyString;
-import com.evolveum.midpoint.prism.util.PrismAsserts;
-import com.evolveum.midpoint.prism.util.PrismTestUtil;
-import com.evolveum.midpoint.schema.constants.SchemaConstants;
-import com.evolveum.midpoint.schema.processor.ResourceAttributeContainerDefinition;
-import com.evolveum.midpoint.schema.result.OperationResult;
-import com.evolveum.midpoint.schema.util.MiscSchemaUtil;
-import com.evolveum.midpoint.task.api.Task;
-import com.evolveum.midpoint.test.IntegrationTestTools;
-import com.evolveum.midpoint.test.util.TestUtil;
-import com.evolveum.midpoint.util.Validator;
-import com.evolveum.midpoint.util.exception.CommunicationException;
-import com.evolveum.midpoint.util.exception.ConfigurationException;
-import com.evolveum.midpoint.util.exception.ExpressionEvaluationException;
-import com.evolveum.midpoint.util.exception.ObjectAlreadyExistsException;
-import com.evolveum.midpoint.util.exception.ObjectNotFoundException;
-import com.evolveum.midpoint.util.exception.SchemaException;
-import com.evolveum.midpoint.util.exception.SecurityViolationException;
-import com.evolveum.midpoint.xml.ns._public.common.api_types_3.ImportOptionsType;
-import com.evolveum.prism.xml.ns._public.types_3.ProtectedStringType;
-
-/**
- * @author semancik
- *
- */
-@ContextConfiguration(locations = {"classpath:ctx-model-intest-test-main.xml"})
-@DirtiesContext(classMode = ClassMode.AFTER_CLASS)
-public class TestEditSchema extends AbstractGenericSyncTest {
-
-    public static final File LOOKUP_LANGUAGES_REPLACEMENT_FILE = new File(TEST_DIR, "lookup-languages-replacement.xml");
-
-    @Override
-    public void initSystem(Task initTask, OperationResult initResult) throws Exception {
-        super.initSystem(initTask, initResult);
-
-        setDefaultUserTemplate(USER_TEMPLATE_COMPLEX_OID);
-        importObjectFromFile(ROLE_PRISONER_FILE);
-        importObjectFromFile(USER_OTIS_FILE);
-
-        rememberSteadyResources();
-    }
-
-    @Test
-    public void test100LookupLanguagesGet() throws Exception {
-        final String TEST_NAME="test100LookupLanguagesGet";
-        displayTestTitle(TEST_NAME);
-
-        // GIVEN
-        Task task = createTask(TEST_NAME);
-        OperationResult result = task.getResult();
-
-        // WHEN
-        displayWhen(TEST_NAME);
-        PrismObject<LookupTableType> lookup = modelService.getObject(LookupTableType.class, LOOKUP_LANGUAGES_OID, null, task, result);
-
-        // THEN
-        displayThen(TEST_NAME);
-        result.computeStatus();
-        TestUtil.assertSuccess(result);
-
-        IntegrationTestTools.display("Languages", lookup);
-
-        assertEquals("Wrong lang lookup name", LOOKUP_LANGUAGES_NAME, lookup.asObjectable().getName().getOrig());
-
-        PrismAsserts.assertEmptyAndIncomplete(lookup, LookupTableType.F_ROW);
-
-        assertSteadyResources();
-    }
-
-    @Test
-    public void test102LookupLanguagesGetExclude() throws Exception {
-        final String TEST_NAME="test102LookupLanguagesGetExclude";
-        displayTestTitle(TEST_NAME);
-
-        // GIVEN
-        Task task = createTask(TEST_NAME);
-        OperationResult result = task.getResult();
-
-        Collection<SelectorOptions<GetOperationOptions>> options = schemaHelper.getOperationOptionsBuilder()
-                .item(LookupTableType.F_ROW).dontRetrieve()
-                .build();
-
-        // WHEN
-        displayWhen(TEST_NAME);
-        PrismObject<LookupTableType> lookup = modelService.getObject(LookupTableType.class, LOOKUP_LANGUAGES_OID, options, task, result);
-
-        // THEN
-        displayThen(TEST_NAME);
-        result.computeStatus();
-        TestUtil.assertSuccess(result);
-
-        IntegrationTestTools.display("Languages", lookup);
-
-        assertEquals("Wrong lang lookup name", LOOKUP_LANGUAGES_NAME, lookup.asObjectable().getName().getOrig());
-
-        PrismAsserts.assertEmptyAndIncomplete(lookup, LookupTableType.F_ROW);
-
-        assertSteadyResources();
-    }
-
-    @Test
-    public void test110LookupLanguagesGetAll() throws Exception {
-        final String TEST_NAME="test110LookupLanguagesGetAll";
-        displayTestTitle(TEST_NAME);
-
-        // GIVEN
-        Task task = createTask(TEST_NAME);
-        OperationResult result = task.getResult();
-
-        // WHEN
-        displayWhen(TEST_NAME);
-        PrismObject<LookupTableType> lookup = getLookupTableAll(LOOKUP_LANGUAGES_OID, task, result);
-
-        // THEN
-        displayThen(TEST_NAME);
-        result.computeStatus();
-        TestUtil.assertSuccess(result);
-        checkLookupResult(lookup, new String[]{"en_US", "en", "English (US)"},
-                new String[]{"en_PR", "en", "English (pirate)"},
-                new String[]{"sk_SK", "sk", "Slovak"},
-                new String[]{"tr_TR", "tr", "Turkish"});
-    }
-
-    @Test
-    public void test120LookupLanguagesGetByKeyExact() throws Exception {
-        final String TEST_NAME="test120LookupLanguagesGetByKeyExact";
-        displayTestTitle(TEST_NAME);
-
-        // GIVEN
-        Task task = createTask(TEST_NAME);
-        OperationResult result = task.getResult();
-
-        // WHEN
-        displayWhen(TEST_NAME);
-
-        GetOperationOptionsBuilder optionsBuilder = schemaHelper.getOperationOptionsBuilder()
-                .item(LookupTableType.F_ROW)
-                .retrieveQuery()
-                    .item(LookupTableRowType.F_KEY)
-                    .eq("sk_SK")
-                .end();
-        PrismObject<LookupTableType> lookup = modelService.getObject(LookupTableType.class, LOOKUP_LANGUAGES_OID, optionsBuilder.build(), task, result);
-
-        // THEN
-        displayThen(TEST_NAME);
-        result.computeStatus();
-        TestUtil.assertSuccess(result);
-        checkLookupResult(lookup, new String[] { "sk_SK", "sk", "Slovak" });
-    }
-
-    @Test
-    public void test121LookupLanguagesGetByKeyStartingWith() throws Exception {
-        final String TEST_NAME="test121LookupLanguagesGetByKeyStartingWith";
-        displayTestTitle(TEST_NAME);
-
-        // GIVEN
-        Task task = createTask(TEST_NAME);
-        OperationResult result = task.getResult();
-
-        // WHEN
-        displayWhen(TEST_NAME);
-
-        GetOperationOptionsBuilder optionsBuilder = schemaHelper.getOperationOptionsBuilder()
-                .item(LookupTableType.F_ROW)
-                .retrieveQuery()
-                    .item(LookupTableRowType.F_KEY)
-                    .startsWith("e")
-                .end();
-        PrismObject<LookupTableType> lookup = modelService.getObject(LookupTableType.class, LOOKUP_LANGUAGES_OID, optionsBuilder.build(), task, result);
-
-        // THEN
-        displayThen(TEST_NAME);
-        result.computeStatus();
-        TestUtil.assertSuccess(result);
-        checkLookupResult(lookup, new String[]{"en_US", "en", "English (US)"},
-                new String[]{"en_PR", "en", "English (pirate)"});
-    }
-
-    @Test
-    public void test122LookupLanguagesGetByKeyContaining() throws Exception {
-        final String TEST_NAME="test122LookupLanguagesGetByKeyContaining";
-        displayTestTitle(TEST_NAME);
-
-        // GIVEN
-        Task task = createTask(TEST_NAME);
-        OperationResult result = task.getResult();
-
-        // WHEN
-        displayWhen(TEST_NAME);
-
-        GetOperationOptionsBuilder optionsBuilder = schemaHelper.getOperationOptionsBuilder()
-                .item(LookupTableType.F_ROW)
-                .retrieveQuery()
-                    .item(LookupTableRowType.F_KEY)
-                    .contains("r")
-                .end();
-        PrismObject<LookupTableType> lookup = modelService.getObject(LookupTableType.class, LOOKUP_LANGUAGES_OID, optionsBuilder.build(), task, result);
-
-        // THEN
-        displayThen(TEST_NAME);
-        result.computeStatus();
-        TestUtil.assertSuccess(result);
-        checkLookupResult(lookup, new String[]{"tr_TR", "tr", "Turkish"});
-    }
-
-    @Test
-    public void test123LookupLanguagesGetByKeyContainingWithPaging() throws Exception {
-        final String TEST_NAME="test123LookupLanguagesGetByKeyContainingWithPaging";
-        displayTestTitle(TEST_NAME);
-
-        // GIVEN
-        Task task = createTask(TEST_NAME);
-        OperationResult result = task.getResult();
-
-        // WHEN
-        displayWhen(TEST_NAME);
-
-        GetOperationOptionsBuilder optionsBuilder = schemaHelper.getOperationOptionsBuilder()
-                .item(LookupTableType.F_ROW)
-                .retrieveQuery()
-                        .item(LookupTableRowType.F_KEY)
-                        .contains("_")
-                        .offset(2)
-                        .maxSize(1)
-                        .asc(LookupTableRowType.F_KEY)
-                .end();
-        PrismObject<LookupTableType> lookup = modelService.getObject(LookupTableType.class, LOOKUP_LANGUAGES_OID, optionsBuilder.build(), task, result);
-
-        // THEN
-        displayThen(TEST_NAME);
-        result.computeStatus();
-        TestUtil.assertSuccess(result);
-        checkLookupResult(lookup, new String[] { "sk_SK", "sk", "Slovak" });
-    }
-
-    @Test
-    public void test124LookupLanguagesGetByKeyContainingReturningNothing() throws Exception {
-        final String TEST_NAME="test124LookupLanguagesGetByKeyContainingReturningNothing";
-        displayTestTitle(TEST_NAME);
-
-        // GIVEN
-        Task task = createTask(TEST_NAME);
-        OperationResult result = task.getResult();
-
-        // WHEN
-        displayWhen(TEST_NAME);
-
-        GetOperationOptionsBuilder optionsBuilder = schemaHelper.getOperationOptionsBuilder()
-                .item(LookupTableType.F_ROW)
-                .retrieveQuery()
-                    .item(LookupTableRowType.F_KEY)
-                    .contains("xyz")
-                .end();
-        PrismObject<LookupTableType> lookup = modelService.getObject(LookupTableType.class, LOOKUP_LANGUAGES_OID, optionsBuilder.build(), task, result);
-
-        // THEN
-        displayThen(TEST_NAME);
-        result.computeStatus();
-        TestUtil.assertSuccess(result);
-        IntegrationTestTools.display("Languages", lookup);
-
-        assertEquals("Wrong lang lookup name", LOOKUP_LANGUAGES_NAME, lookup.asObjectable().getName().getOrig());
-
-        PrismContainer<LookupTableRowType> tableContainer = lookup.findContainer(LookupTableType.F_ROW);
-        assertTrue("Unexpected content in tableContainer", tableContainer == null || tableContainer.size() == 0);
-
-        assertSteadyResources();
-    }
-
-    @Test
-    public void test130LookupLanguagesGetByValueExact() throws Exception {
-        final String TEST_NAME="test130LookupLanguagesGetByValueExact";
-        displayTestTitle(TEST_NAME);
-
-        // GIVEN
-        Task task = createTask(TEST_NAME);
-        OperationResult result = task.getResult();
-
-        // WHEN
-        displayWhen(TEST_NAME);
-
-        GetOperationOptionsBuilder optionsBuilder = schemaHelper.getOperationOptionsBuilder()
-                .item(LookupTableType.F_ROW)
-                .retrieveQuery()
-                    .item(LookupTableRowType.F_VALUE)
-                    .eq("sk")
-                .end();
-        PrismObject<LookupTableType> lookup = modelService.getObject(LookupTableType.class, LOOKUP_LANGUAGES_OID, optionsBuilder.build(), task, result);
-
-        // THEN
-        displayThen(TEST_NAME);
-        result.computeStatus();
-        TestUtil.assertSuccess(result);
-        checkLookupResult(lookup, new String[] { "sk_SK", "sk", "Slovak" });
-    }
-
-    /**
-     * Disabled because it's not clear how to treat polystrings in searches.
-     *
-     */
-    @Test
-    public void test131LookupLanguagesGetByLabelStartingWith() throws Exception {
-        final String TEST_NAME="test131LookupLanguagesGetByLabelStartingWith";
-        displayTestTitle(TEST_NAME);
-
-        // GIVEN
-        Task task = createTask(TEST_NAME);
-        OperationResult result = task.getResult();
-
-        // WHEN
-        displayWhen(TEST_NAME);
-
-        String fragment = "Eng";
-        GetOperationOptionsBuilder optionsBuilder = schemaHelper.getOperationOptionsBuilder()
-                .item(LookupTableType.F_ROW)
-                .retrieveQuery()
-                    .item(LookupTableRowType.F_LABEL)
-                    .startsWith(fragment)
-                .end();
-        PrismObject<LookupTableType> lookup = modelService.getObject(LookupTableType.class, LOOKUP_LANGUAGES_OID, optionsBuilder.build(), task, result);
-
-        // THEN
-        displayThen(TEST_NAME);
-        result.computeStatus();
-        TestUtil.assertSuccess(result);
-        checkLookupResult(lookup, new String[]{"en_US", "en", "English (US)"},
-                new String[]{"en_PR", "en", "English (pirate)"});
-    }
-
-    @Test
-    public void test133LookupLanguagesGetByValueContainingWithPaging() throws Exception {
-        final String TEST_NAME="test123LookupLanguagesGetByKeyContainingWithPaging";
-        displayTestTitle(TEST_NAME);
-
-        // GIVEN
-        Task task = createTask(TEST_NAME);
-        OperationResult result = task.getResult();
-
-        // WHEN
-        displayWhen(TEST_NAME);
-
-        GetOperationOptionsBuilder optionsBuilder = schemaHelper.getOperationOptionsBuilder()
-                .item(LookupTableType.F_ROW)
-                .retrieveQuery()
-                    .item(LookupTableRowType.F_VALUE)
-                    .contains("n")
-                    .offset(0)
-                    .maxSize(1)
-                    .desc(LookupTableRowType.F_LABEL)        // using sorting key other than the one used in search
-                .end();
-        PrismObject<LookupTableType> lookup = modelService.getObject(LookupTableType.class, LOOKUP_LANGUAGES_OID, optionsBuilder.build(), task, result);
-
-        // THEN
-        displayThen(TEST_NAME);
-        result.computeStatus();
-        TestUtil.assertSuccess(result);
-        checkLookupResult(lookup, new String[] { "en_US", "en", "English (US)" });
-    }
-
-    /**
-     * This test is disabled because id-based searching is not available yet (and it's unclear if it would be eventually necessary).
-     */
-    @Test(enabled = false)
-    public void test140LookupLanguagesGetByIdExisting() throws Exception {
-        final String TEST_NAME="test140LookupLanguagesGetByIdExisting";
-        displayTestTitle(TEST_NAME);
-
-        // GIVEN
-        Task task = createTask(TEST_NAME);
-        OperationResult result = task.getResult();
-
-        // WHEN
-        displayWhen(TEST_NAME);
-
-        Collection<SelectorOptions<GetOperationOptions>> options = SelectorOptions.createCollection(
-                prismContext.path(LookupTableType.F_ROW, 1L),
-                GetOperationOptions.createRetrieve(RetrieveOption.INCLUDE));
-        PrismObject<LookupTableType> lookup = modelService.getObject(LookupTableType.class, LOOKUP_LANGUAGES_OID, options, task, result);
-
-        // THEN
-        displayThen(TEST_NAME);
-        result.computeStatus();
-        TestUtil.assertSuccess(result);
-        checkLookupResult(lookup, new String[] { "en_US", "en", "English (US)" });
-    }
-
-
-    private void checkLookupResult(PrismObject<LookupTableType> lookup, String[]... tuples) {
-        IntegrationTestTools.display("Languages", lookup);
-
-        assertEquals("Wrong lang lookup name", LOOKUP_LANGUAGES_NAME, lookup.asObjectable().getName().getOrig());
-
-        PrismContainer<LookupTableRowType> tableContainer = lookup.findContainer(LookupTableType.F_ROW);
-        assertNotNull("Table container missing", tableContainer);
-        assertEquals("Unexpected table container size", tuples.length, tableContainer.size());
-
-        for (String[] tuple : tuples) {
-            assertLookupRow(tableContainer, tuple[0], tuple[1], tuple[2]);
-        }
-        assertSteadyResources();
-    }
-
-
-    @Test
-    public void test150LookupLanguagesAddRowFull() throws Exception {
-        final String TEST_NAME="test150LookupLanguagesAddRow";
-        displayTestTitle(TEST_NAME);
-
-        // GIVEN
-        Task task = createTask(TEST_NAME);
-        OperationResult result = task.getResult();
-
-        LookupTableRowType row = new LookupTableRowType();
-        row.setKey("gi_GI");
-        row.setValue("gi");
-        row.setLabel(PrismTestUtil.createPolyStringType("Gibberish"));
-        ObjectDelta<LookupTableType> delta = prismContext.deltaFactory().object().createModificationAddContainer(LookupTableType.class,
-                LOOKUP_LANGUAGES_OID, LookupTableType.F_ROW, row);
-
-        // WHEN
-        displayWhen(TEST_NAME);
-        modelService.executeChanges(MiscSchemaUtil.createCollection(delta), null, task, result);
-
-        // THEN
-        displayThen(TEST_NAME);
-        result.computeStatus();
-        TestUtil.assertSuccess(result);
-
-        PrismObject<LookupTableType> lookup = getLookupTableAll(LOOKUP_LANGUAGES_OID, task, result);
-
-        result.computeStatus();
-        TestUtil.assertSuccess(result);
-
-        IntegrationTestTools.display("Languages", lookup);
-
-        assertEquals("Wrong lang lookup name", LOOKUP_LANGUAGES_NAME, lookup.asObjectable().getName().getOrig());
-
-        PrismContainer<LookupTableRowType> tableContainer = lookup.findContainer(LookupTableType.F_ROW);
-        assertNotNull("Table container missing", tableContainer);
-        assertEquals("Unexpected table container size", 5, tableContainer.size());
-
-        assertLookupRow(tableContainer, "en_US", "en", "English (US)");
-        assertLookupRow(tableContainer, "en_PR", "en", "English (pirate)");
-        assertLookupRow(tableContainer, "sk_SK", "sk", "Slovak");
-        assertLookupRow(tableContainer, "tr_TR", "tr", "Turkish");
-
-        assertLookupRow(tableContainer, "gi_GI", "gi", "Gibberish");
-
-        assertSteadyResources();
-    }
-
-    @Test
-    public void test152LookupLanguagesAddRowKeyLabel() throws Exception {
-        final String TEST_NAME="test152LookupLanguagesAddRowKeyLabel";
-        displayTestTitle(TEST_NAME);
-
-        // GIVEN
-        Task task = createTask(TEST_NAME);
-        OperationResult result = task.getResult();
-
-        LookupTableRowType row = new LookupTableRowType();
-        row.setKey("gi_GO");
-        row.setLabel(PrismTestUtil.createPolyStringType("Gobbledygook"));
-        ObjectDelta<LookupTableType> delta = prismContext.deltaFactory().object().createModificationAddContainer(LookupTableType.class,
-                LOOKUP_LANGUAGES_OID, LookupTableType.F_ROW, row);
-
-        // WHEN
-        displayWhen(TEST_NAME);
-        modelService.executeChanges(MiscSchemaUtil.createCollection(delta), null, task, result);
-
-        // THEN
-        displayThen(TEST_NAME);
-        result.computeStatus();
-        TestUtil.assertSuccess(result);
-
-        PrismObject<LookupTableType> lookup = getLookupTableAll(LOOKUP_LANGUAGES_OID, task, result);
-
-        result.computeStatus();
-        TestUtil.assertSuccess(result);
-
-        IntegrationTestTools.display("Languages", lookup);
-
-        assertEquals("Wrong lang lookup name", LOOKUP_LANGUAGES_NAME, lookup.asObjectable().getName().getOrig());
-
-        PrismContainer<LookupTableRowType> tableContainer = lookup.findContainer(LookupTableType.F_ROW);
-        assertNotNull("Table container missing", tableContainer);
-        assertEquals("Unexpected table container size", 6, tableContainer.size());
-
-        assertLookupRow(tableContainer, "en_US", "en", "English (US)");
-        assertLookupRow(tableContainer, "en_PR", "en", "English (pirate)");
-        assertLookupRow(tableContainer, "sk_SK", "sk", "Slovak");
-        assertLookupRow(tableContainer, "tr_TR", "tr", "Turkish");
-        assertLookupRow(tableContainer, "gi_GI", "gi", "Gibberish");
-
-        assertLookupRow(tableContainer, "gi_GO", null, "Gobbledygook");
-
-        assertSteadyResources();
-    }
-
-    @Test
-    public void test154LookupLanguagesAddRowKeyValue() throws Exception {
-        final String TEST_NAME="test154LookupLanguagesAddRowKeyValue";
-        displayTestTitle(TEST_NAME);
-
-        // GIVEN
-        Task task = createTask(TEST_NAME);
-        OperationResult result = task.getResult();
-
-        LookupTableRowType row = new LookupTableRowType();
-        row.setKey("gi_HU");
-        row.setValue("gi");
-        ObjectDelta<LookupTableType> delta = prismContext.deltaFactory().object().createModificationAddContainer(LookupTableType.class,
-                LOOKUP_LANGUAGES_OID, LookupTableType.F_ROW, row);
-
-        // WHEN
-        displayWhen(TEST_NAME);
-        modelService.executeChanges(MiscSchemaUtil.createCollection(delta), null, task, result);
-
-        // THEN
-        displayThen(TEST_NAME);
-        result.computeStatus();
-        TestUtil.assertSuccess(result);
-
-        PrismObject<LookupTableType> lookup = getLookupTableAll(LOOKUP_LANGUAGES_OID, task, result);
-
-        result.computeStatus();
-        TestUtil.assertSuccess(result);
-
-        IntegrationTestTools.display("Languages", lookup);
-
-        assertEquals("Wrong lang lookup name", LOOKUP_LANGUAGES_NAME, lookup.asObjectable().getName().getOrig());
-
-        PrismContainer<LookupTableRowType> tableContainer = lookup.findContainer(LookupTableType.F_ROW);
-        assertNotNull("Table container missing", tableContainer);
-        assertEquals("Unexpected table container size", 7, tableContainer.size());
-
-        assertLookupRow(tableContainer, "en_US", "en", "English (US)");
-        assertLookupRow(tableContainer, "en_PR", "en", "English (pirate)");
-        assertLookupRow(tableContainer, "sk_SK", "sk", "Slovak");
-        assertLookupRow(tableContainer, "tr_TR", "tr", "Turkish");
-        assertLookupRow(tableContainer, "gi_GI", "gi", "Gibberish");
-        assertLookupRow(tableContainer, "gi_GO", null, "Gobbledygook");
-
-        assertLookupRow(tableContainer, "gi_HU", "gi", null);
-
-        assertSteadyResources();
-    }
-
-    @Test
-    public void test156LookupLanguagesAddRowExistingKey() throws Exception {
-        final String TEST_NAME="test156LookupLanguagesAddRowExistingKey";
-        displayTestTitle(TEST_NAME);
-
-        // GIVEN
-        Task task = createTask(TEST_NAME);
-        OperationResult result = task.getResult();
-
-        LookupTableRowType row = new LookupTableRowType();
-        row.setKey("gi_HU");
-        row.setValue("gi");
-        row.setLabel(PrismTestUtil.createPolyStringType("Humbug"));
-        ObjectDelta<LookupTableType> delta = prismContext.deltaFactory().object().createModificationAddContainer(LookupTableType.class,
-                LOOKUP_LANGUAGES_OID, LookupTableType.F_ROW, row);
-
-        // WHEN
-        displayWhen(TEST_NAME);
-        boolean exception = false;
-        try {
-            modelService.executeChanges(MiscSchemaUtil.createCollection(delta), null, task, result);
-        } catch (ObjectAlreadyExistsException ex) {
-            exception = true;
-        }
-        AssertJUnit.assertFalse(exception);     // as per description in https://wiki.evolveum.com/display/midPoint/Development+with+LookupTable
-
-        // THEN
-        displayThen(TEST_NAME);
-        result.computeStatus();
-        TestUtil.assertSuccess(result);
-
-        task = createTask(TEST_NAME);
-        result = task.getResult();
-        PrismObject<LookupTableType> lookup = getLookupTableAll(LOOKUP_LANGUAGES_OID, task, result);
-
-        result.computeStatus();
-        TestUtil.assertSuccess(result);
-
-        IntegrationTestTools.display("Languages", lookup);
-
-        assertEquals("Wrong lang lookup name", LOOKUP_LANGUAGES_NAME, lookup.asObjectable().getName().getOrig());
-
-        PrismContainer<LookupTableRowType> tableContainer = lookup.findContainer(LookupTableType.F_ROW);
-        assertNotNull("Table container missing", tableContainer);
-        assertEquals("Unexpected table container size", 7, tableContainer.size());
-
-        assertLookupRow(tableContainer, "en_US", "en", "English (US)");
-        assertLookupRow(tableContainer, "en_PR", "en", "English (pirate)");
-        assertLookupRow(tableContainer, "sk_SK", "sk", "Slovak");
-        assertLookupRow(tableContainer, "tr_TR", "tr", "Turkish");
-        assertLookupRow(tableContainer, "gi_GI", "gi", "Gibberish");
-        assertLookupRow(tableContainer, "gi_GO", null, "Gobbledygook");
-
-        assertLookupRow(tableContainer, "gi_HU", "gi", "Humbug");
-
-        assertSteadyResources();
-    }
-
-    /**
-     * @throws Exception
-     */
-    @Test
-    public void test162LookupLanguagesDeleteRowFullNoId() throws Exception {
-        final String TEST_NAME="test162LookupLanguagesDeleteRowFullNoId";
-        displayTestTitle(TEST_NAME);
-
-        // GIVEN
-        Task task = createTask(TEST_NAME);
-        OperationResult result = task.getResult();
-
-        LookupTableRowType row = new LookupTableRowType();
-        row.setKey("sk_SK");
-        row.setValue("sk");
-        row.setLabel(PrismTestUtil.createPolyStringType("Slovak"));
-        ObjectDelta<LookupTableType> delta = prismContext.deltaFactory().object().createModificationDeleteContainer(LookupTableType.class,
-                LOOKUP_LANGUAGES_OID, LookupTableType.F_ROW, row);
-
-        // WHEN
-        displayWhen(TEST_NAME);
-        modelService.executeChanges(MiscSchemaUtil.createCollection(delta), null, task, result);
-
-        // THEN
-        displayThen(TEST_NAME);
-        result.computeStatus();
-        TestUtil.assertSuccess(result);
-
-        PrismObject<LookupTableType> lookup = getLookupTableAll(LOOKUP_LANGUAGES_OID, task, result);
-
-        result.computeStatus();
-        TestUtil.assertSuccess(result);
-
-        IntegrationTestTools.display("Languages", lookup);
-
-        assertEquals("Wrong lang lookup name", LOOKUP_LANGUAGES_NAME, lookup.asObjectable().getName().getOrig());
-
-        PrismContainer<LookupTableRowType> tableContainer = lookup.findContainer(LookupTableType.F_ROW);
-        assertNotNull("Table container missing", tableContainer);
-        assertEquals("Unexpected table container size", 6, tableContainer.size());
-
-        assertLookupRow(tableContainer, "en_US", "en", "English (US)");
-        assertLookupRow(tableContainer, "en_PR", "en", "English (pirate)");
-        assertLookupRow(tableContainer, "tr_TR", "tr", "Turkish");
-        assertLookupRow(tableContainer, "gi_GI", "gi", "Gibberish");
-        assertLookupRow(tableContainer, "gi_GO", null, "Gobbledygook");
-        assertLookupRow(tableContainer, "gi_HU", "gi", "Humbug");
-
-        assertSteadyResources();
-    }
-
-    @Test
-    public void test164LookupLanguagesDeleteRowFullId() throws Exception {
-        final String TEST_NAME="test164LookupLanguagesDeleteRowFullId";
-        displayTestTitle(TEST_NAME);
-
-        // GIVEN
-        Task task = createTask(TEST_NAME);
-        OperationResult result = task.getResult();
-
-        LookupTableRowType row = new LookupTableRowType();
-        row.setKey("en_US");
-        row.setValue("en");
-        row.setLabel(PrismTestUtil.createPolyStringType("English (US)"));
-        row.setId(1L);
-        ObjectDelta<LookupTableType> delta = prismContext.deltaFactory().object().createModificationDeleteContainer(LookupTableType.class,
-                LOOKUP_LANGUAGES_OID, LookupTableType.F_ROW, row);
-
-        // WHEN
-        displayWhen(TEST_NAME);
-        executeChanges(delta, null, task, result);
-
-        // THEN
-        displayThen(TEST_NAME);
-        assertSuccess(result);
-
-        PrismObject<LookupTableType> lookup = getLookupTableAll(LOOKUP_LANGUAGES_OID, task, result);
-
-        assertSuccess(result);
-
-        display("Languages", lookup);
-
-        assertEquals("Wrong lang lookup name", LOOKUP_LANGUAGES_NAME, lookup.asObjectable().getName().getOrig());
-
-        PrismContainer<LookupTableRowType> tableContainer = lookup.findContainer(LookupTableType.F_ROW);
-        assertNotNull("Table container missing", tableContainer);
-        assertEquals("Unexpected table container size", 5, tableContainer.size());
-
-        assertLookupRow(tableContainer, "en_PR", "en", "English (pirate)");
-        assertLookupRow(tableContainer, "tr_TR", "tr", "Turkish");
-        assertLookupRow(tableContainer, "gi_GI", "gi", "Gibberish");
-        assertLookupRow(tableContainer, "gi_GO", null, "Gobbledygook");
-        assertLookupRow(tableContainer, "gi_HU", "gi", "Humbug");
-
-        assertSteadyResources();
-    }
-
-    @Test
-    public void test166LookupLanguagesDeleteRowIdOnly() throws Exception {
-        final String TEST_NAME="test166LookupLanguagesDeleteRowIdOnly";
-        displayTestTitle(TEST_NAME);
-
-        // GIVEN
-        Task task = createTask(TEST_NAME);
-        OperationResult result = task.getResult();
-
-        LookupTableRowType row = new LookupTableRowType();
-        row.setId(2L);
-        ObjectDelta<LookupTableType> delta = prismContext.deltaFactory().object().createModificationDeleteContainer(LookupTableType.class,
-                LOOKUP_LANGUAGES_OID, LookupTableType.F_ROW, row);
-
-        // WHEN
-        displayWhen(TEST_NAME);
-        executeChanges(delta, null, task, result);
-
-        // THEN
-        displayThen(TEST_NAME);
-        assertSuccess(result);
-
-        PrismObject<LookupTableType> lookup = getLookupTableAll(LOOKUP_LANGUAGES_OID, task, result);
-
-        assertSuccess(result);
-
-        display("Languages", lookup);
-
-        assertEquals("Wrong lang lookup name", LOOKUP_LANGUAGES_NAME, lookup.asObjectable().getName().getOrig());
-
-        PrismContainer<LookupTableRowType> tableContainer = lookup.findContainer(LookupTableType.F_ROW);
-        assertNotNull("Table container missing", tableContainer);
-        assertEquals("Unexpected table container size", 4, tableContainer.size());
-
-        assertLookupRow(tableContainer, "gi_GI", "gi", "Gibberish");
-        assertLookupRow(tableContainer, "gi_GO", null, "Gobbledygook");
-        assertLookupRow(tableContainer, "gi_HU", "gi", "Humbug");
-        assertLookupRow(tableContainer, "tr_TR", "tr", "Turkish");
-
-        assertSteadyResources();
-    }
-
-    @Test
-    public void test168LookupLanguagesDeleteRowByKey() throws Exception {
-        final String TEST_NAME="test168LookupLanguagesDeleteRowByKey";
-        displayTestTitle(TEST_NAME);
-
-        // GIVEN
-        Task task = createTask(TEST_NAME);
-        OperationResult result = task.getResult();
-
-        LookupTableRowType row = new LookupTableRowType();
-        row.setKey("gi_GI");
-        ObjectDelta<LookupTableType> delta = prismContext.deltaFactory().object().createModificationDeleteContainer(LookupTableType.class,
-                LOOKUP_LANGUAGES_OID, LookupTableType.F_ROW, row);
-
-        // WHEN
-        displayWhen(TEST_NAME);
-        modelService.executeChanges(MiscSchemaUtil.createCollection(delta), null, task, result);
-
-        // THEN
-        displayThen(TEST_NAME);
-        assertSuccess(result);
-
-        PrismObject<LookupTableType> lookup = getLookupTableAll(LOOKUP_LANGUAGES_OID, task, result);
-
-        assertSuccess(result);
-
-        IntegrationTestTools.display("Languages", lookup);
-
-        assertEquals("Wrong lang lookup name", LOOKUP_LANGUAGES_NAME, lookup.asObjectable().getName().getOrig());
-
-        PrismContainer<LookupTableRowType> tableContainer = lookup.findContainer(LookupTableType.F_ROW);
-        assertNotNull("Table container missing", tableContainer);
-        assertEquals("Unexpected table container size", 3, tableContainer.size());
-
-        assertLookupRow(tableContainer, "gi_GO", null, "Gobbledygook");
-        assertLookupRow(tableContainer, "gi_HU", "gi", "Humbug");
-        assertLookupRow(tableContainer, "tr_TR", "tr", "Turkish");
-
-        assertSteadyResources();
-    }
-
-    @Test
-    public void test170LookupLanguagesReplaceRows() throws Exception {
-        final String TEST_NAME="test170LookupLanguagesReplaceRows";
-        displayTestTitle(TEST_NAME);
-
-        // GIVEN
-        Task task = createTask(TEST_NAME);
-        OperationResult result = task.getResult();
-
-        LookupTableRowType row1 = new LookupTableRowType();
-        row1.setKey("ja_JA");
-        row1.setValue("ja");
-        row1.setLabel(PrismTestUtil.createPolyStringType("Jabber"));
-
-        LookupTableRowType row2 = new LookupTableRowType();
-        row2.setKey("ja_MJ");
-        row2.setValue("ja");
-        row2.setLabel(PrismTestUtil.createPolyStringType("Mumbojumbo"));
-
-        LookupTableRowType row3 = new LookupTableRowType();
-        row3.setKey("en_PR");       // existing key
-        row3.setValue("en1");
-        row3.setLabel(PrismTestUtil.createPolyStringType("English (pirate1)"));
-
-        ObjectDelta<LookupTableType> delta = prismContext.deltaFactory().object().createModificationReplaceContainer(LookupTableType.class,
-                LOOKUP_LANGUAGES_OID, LookupTableType.F_ROW, row1, row2, row3);
-
-        // WHEN
-        displayWhen(TEST_NAME);
-        modelService.executeChanges(MiscSchemaUtil.createCollection(delta), null, task, result);
-
-        // THEN
-        displayThen(TEST_NAME);
-        result.computeStatus();
-        TestUtil.assertSuccess(result);
-
-        PrismObject<LookupTableType> lookup = getLookupTableAll(LOOKUP_LANGUAGES_OID, task, result);
-
-        result.computeStatus();
-        TestUtil.assertSuccess(result);
-
-        IntegrationTestTools.display("Languages", lookup);
-
-        assertEquals("Wrong lang lookup name", LOOKUP_LANGUAGES_NAME, lookup.asObjectable().getName().getOrig());
-
-        PrismContainer<LookupTableRowType> tableContainer = lookup.findContainer(LookupTableType.F_ROW);
-        assertNotNull("Table container missing", tableContainer);
-        assertEquals("Unexpected table container size", 3, tableContainer.size());
-
-        assertLookupRow(tableContainer, "ja_JA", "ja", "Jabber");
-        assertLookupRow(tableContainer, "ja_MJ", "ja", "Mumbojumbo");
-        assertLookupRow(tableContainer, "en_PR", "en1", "English (pirate1)");
-
-        assertSteadyResources();
-    }
-
-    @Test
-    public void test180LookupLanguagesReplaceObject() throws Exception {
-        final String TEST_NAME="test180LookupLanguagesReplaceObject";
-        displayTestTitle(TEST_NAME);
-
-        // GIVEN
-        Task task = createTask(TEST_NAME);
-        OperationResult result = task.getResult();
-
-        PrismObject<LookupTableType> replacement = PrismTestUtil.parseObject(LOOKUP_LANGUAGES_REPLACEMENT_FILE);
-        ObjectDelta<LookupTableType> delta = DeltaFactory.Object.createAddDelta(replacement);
-
-        // WHEN
-        displayWhen(TEST_NAME);
-        ModelExecuteOptions options = ModelExecuteOptions.createOverwrite();
-        options.setRaw(true);
-        modelService.executeChanges(MiscSchemaUtil.createCollection(delta), options, task, result);
-
-        // THEN
-        displayThen(TEST_NAME);
-        result.computeStatus();
-        TestUtil.assertSuccess(result);
-
-        PrismObject<LookupTableType> lookup = getLookupTableAll(LOOKUP_LANGUAGES_OID, task, result);
-
-        result.computeStatus();
-        TestUtil.assertSuccess(result);
-
-        IntegrationTestTools.display("Languages", lookup);
-
-        assertEquals("Wrong lang lookup name", "Languages Replaced", lookup.asObjectable().getName().getOrig());
-
-        PrismContainer<LookupTableRowType> tableContainer = lookup.findContainer(LookupTableType.F_ROW);
-        assertNotNull("Table container missing", tableContainer);
-        assertEquals("Unexpected table container size", 1, tableContainer.size());
-
-        assertLookupRow(tableContainer, "fr_FR", "fr", "Français");
-        assertSteadyResources();
-    }
-
-    @Test
-    public void test182LookupLanguagesReimport() throws Exception {
-        final String TEST_NAME="test182LookupLanguagesReimport";
-        displayTestTitle(TEST_NAME);
-
-        // GIVEN
-        Task task = createTask(TEST_NAME);
-        OperationResult result = task.getResult();
-
-        ImportOptionsType options = new ImportOptionsType();
-        options.setOverwrite(true);
-        options.setKeepOid(true);
-
-        // WHEN
-        displayWhen(TEST_NAME);
-        modelService.importObjectsFromFile(LOOKUP_LANGUAGES_FILE, options, task, result);
-
-        // THEN
-        displayThen(TEST_NAME);
-        result.computeStatus();
-        TestUtil.assertSuccess(result);
-
-        PrismObject<LookupTableType> lookup = getLookupTableAll(LOOKUP_LANGUAGES_OID, task, result);
-
-        result.computeStatus();
-        TestUtil.assertSuccess(result);
-
-        IntegrationTestTools.display("Languages", lookup);
-
-        assertEquals("Wrong lang lookup name", "Languages", lookup.asObjectable().getName().getOrig());
-
-        checkLookupResult(lookup, new String[]{"en_US", "en", "English (US)"},
-                new String[]{"en_PR", "en", "English (pirate)"},
-                new String[]{"sk_SK", "sk", "Slovak"},
-                new String[]{"tr_TR", "tr", "Turkish"});
-
-        assertSteadyResources();
-    }
-
-
-    private void assertLookupRow(PrismContainer<LookupTableRowType> tableContainer, String key, String value,
-            String label) {
-        for (PrismContainerValue<LookupTableRowType> row: tableContainer.getValues()) {
-            LookupTableRowType rowType = row.asContainerable();
-            if (key.equals(rowType.getKey())) {
-                assertEquals("Wrong value for key "+key, value, rowType.getValue());
-                if (label == null) {
-                    assertNull("Unexpected label for key "+key+": "+rowType.getLabel(), rowType.getLabel());
-                } else {
-                    assertEquals("Wrong label for key "+key, PrismTestUtil.createPolyStringType(label), rowType.getLabel());
-                }
-                return;
-            }
-        }
-        AssertJUnit.fail("Row with key '"+key+"' was not found in lookup table");
-    }
-
-    private PrismObject<LookupTableType> getLookupTableAll(String oid, Task task, OperationResult result) throws ObjectNotFoundException, SchemaException, SecurityViolationException, CommunicationException, ConfigurationException, ExpressionEvaluationException {
-        GetOperationOptionsBuilder optionsBuilder = schemaHelper.getOperationOptionsBuilder()
-                .item(LookupTableType.F_ROW).retrieve();
-        return modelService.getObject(LookupTableType.class, oid, optionsBuilder.build(), task, result);
-    }
-
-    @Test
-    public void test200EditSchemaUser() throws Exception {
-        final String TEST_NAME="test200EditSchemaUser";
-        displayTestTitle(TEST_NAME);
-
-        // GIVEN
-        Task task = createTask(TEST_NAME);
-        OperationResult result = task.getResult();
-
-        PrismObjectDefinition<UserType> userDef = prismContext.getSchemaRegistry().findObjectDefinitionByCompileTimeClass(UserType.class);
-        PrismObject<UserType> user = userDef.instantiate();
-
-        // WHEN
-        displayWhen(TEST_NAME);
-        PrismObjectDefinition<UserType> editDef = getEditObjectDefinition(user);
-
-        // THEN
-        displayThen(TEST_NAME);
-
-
-        PrismAsserts.assertEmphasized(editDef, UserType.F_NAME, true);
-        PrismAsserts.assertEmphasized(editDef, UserType.F_GIVEN_NAME, false);
-        PrismAsserts.assertEmphasized(editDef, UserType.F_FAMILY_NAME, true);
-        PrismAsserts.assertEmphasized(editDef, UserType.F_FULL_NAME, true);
-        PrismAsserts.assertEmphasized(editDef, UserType.F_DESCRIPTION, false);
-
-        PrismPropertyDefinition<PolyString> additionalNameDef = editDef.findPropertyDefinition(UserType.F_ADDITIONAL_NAME);
-        assertNotNull("No definition for additionalName in user", additionalNameDef);
-        assertEquals("Wrong additionalName displayName", "Middle Name", additionalNameDef.getDisplayName());
-        assertEquals("Wrong additionalName help", "Just a plain old middle name", additionalNameDef.getHelp()); // MID-5736
-        assertTrue("additionalName not readable", additionalNameDef.canRead());
-        PrismAsserts.assertEmphasized(additionalNameDef, false);
-
-        PrismPropertyDefinition<String> costCenterDef = editDef.findPropertyDefinition(UserType.F_COST_CENTER);
-        assertNotNull("No definition for costCenter in user", costCenterDef);
-        assertEquals("Wrong costCenter displayOrder", (Integer)123, costCenterDef.getDisplayOrder());
-        assertTrue("costCenter not readable", costCenterDef.canRead());
-        PrismAsserts.assertEmphasized(costCenterDef, true);
-        FormItemValidationType validationAnnotation = costCenterDef.getAnnotation(ItemRefinedDefinitionType.F_VALIDATION);
-        assertNotNull("No validation annotation in costCenter", validationAnnotation);
-        ExpressionType validationExpression = validationAnnotation.getServer().get(0).getExpression();
-        assertNotNull("No validation expression annotation in costCenter", validationExpression);
-
-        // This has overridden lookup def in object template
-        PrismPropertyDefinition<String> preferredLanguageDef = editDef.findPropertyDefinition(UserType.F_PREFERRED_LANGUAGE);
-        assertNotNull("No definition for preferredLanguage in user", preferredLanguageDef);
-        assertEquals("Wrong preferredLanguage displayName", "Language", preferredLanguageDef.getDisplayName());
-        assertTrue("preferredLanguage not readable", preferredLanguageDef.canRead());
-        PrismReferenceValue valueEnumerationRef = preferredLanguageDef.getValueEnumerationRef();
-        assertNotNull("No valueEnumerationRef for preferredLanguage", valueEnumerationRef);
-        assertEquals("Wrong valueEnumerationRef OID for preferredLanguage", LOOKUP_LANGUAGES_OID, valueEnumerationRef.getOid());
-
-        // This has default lookup def in schema
-        PrismPropertyDefinition<String> timezoneDef = editDef.findPropertyDefinition(UserType.F_TIMEZONE);
-        assertNotNull("No definition for timezone in user", timezoneDef);
-        assertEquals("Wrong timezone displayName", "FocusType.timezone", timezoneDef.getDisplayName());
-        assertTrue("timezone not readable", timezoneDef.canRead());
-        valueEnumerationRef = timezoneDef.getValueEnumerationRef();
-        assertNotNull("No valueEnumerationRef for timezone", valueEnumerationRef);
-        assertEquals("Wrong valueEnumerationRef OID for timezone", SystemObjectsType.LOOKUP_TIMEZONES.value(), valueEnumerationRef.getOid());
-
-        // Deprecated. But deprecation flag in overridden in object template (MID-4680)
-        PrismPropertyDefinition<String> employeeTypeDef = editDef.findPropertyDefinition(UserType.F_EMPLOYEE_TYPE);
-        assertNotNull("No definition for employeeType in user", employeeTypeDef);
-        assertEquals("Wrong deprecation flag for employeeType", false, employeeTypeDef.isDeprecated());
-
-        PrismContainerDefinition<CredentialsType> credentialsDef = editDef.findContainerDefinition(UserType.F_CREDENTIALS);
-        assertNotNull("No definition for credentials in user", credentialsDef);
-        assertTrue("Credentials not readable", credentialsDef.canRead());
-
-        ItemPath passwdValPath = ItemPath.create(UserType.F_CREDENTIALS, CredentialsType.F_PASSWORD, PasswordType.F_VALUE);
-        PrismPropertyDefinition<ProtectedStringType> passwdValDef = editDef.findPropertyDefinition(passwdValPath);
-        assertNotNull("No definition for "+passwdValPath+" in user", passwdValDef);
-        assertTrue("Password not readable", passwdValDef.canRead());
-
-        assertSteadyResources();
-    }
-
-    @Test
-    public void test210UserDefinition() throws Exception {
-        final String TEST_NAME="test210UserDefinition";
-        displayTestTitle(TEST_NAME);
-
-        // GIVEN
-        Task task = createTask(TEST_NAME);
-        OperationResult result = task.getResult();
-
-        // WHEN
-        displayWhen(TEST_NAME);
-        PrismObject<UserType> user = modelService.getObject(UserType.class, USER_JACK_OID, null, task, result);
-
-        // THEN
-        displayThen(TEST_NAME);
-        result.computeStatus();
-        TestUtil.assertSuccess(result);
-
-        assertPropertyValues(user, UserType.F_ADDITIONAL_NAME, (propDef, name) -> {
-            assertNotNull("No definition for additionalName in user", propDef);
-            assertEquals("Wrong additionalName displayName", "Middle Name", propDef.getDisplayName());
-            assertTrue("additionalName not readable", propDef.canRead());
-        }, PrismTestUtil.createPolyString("Jackie"));
-
-
-        assertPropertyValues(user, UserType.F_COST_CENTER, (Validator<PrismPropertyDefinition<String>>) (propDef, name) -> {
-            assertNotNull("No definition for costCenter in user", propDef);
-            assertEquals("Wrong costCenter displayOrder", (Integer)123, propDef.getDisplayOrder());
-            assertTrue("costCenter not readable", propDef.canRead());
-        });
-
-        assertPropertyValues(user, UserType.F_PREFERRED_LANGUAGE,
-                (Validator<PrismPropertyDefinition<String>>) (propDef, name) -> {
-                    assertNotNull("No definition for preferredLanguage in user", propDef);
-                    assertEquals("Wrong preferredLanguage displayName", "Language", propDef.getDisplayName());
-                    assertTrue("preferredLanguage not readable", propDef.canRead());
-                    PrismReferenceValue valueEnumerationRef = propDef.getValueEnumerationRef();
-                    assertNotNull("No valueEnumerationRef for preferredLanguage", valueEnumerationRef);
-                    assertEquals("Wrong valueEnumerationRef OID for preferredLanguage", LOOKUP_LANGUAGES_OID, valueEnumerationRef.getOid());
-                });
-
-        assertContainer(user, UserType.F_CREDENTIALS, (credentialsDef, name) -> {
-                assertNotNull("No definition for credentials in user", credentialsDef);
-                assertTrue("Credentials not readable", credentialsDef.canRead());
-            }, true);
-
-        assertProperty(user, ItemPath.create(UserType.F_CREDENTIALS, CredentialsType.F_PASSWORD, PasswordType.F_VALUE),
-            (propDef, name) -> {
-                    assertTrue("Password not readable", propDef.canRead());
-                });
-
-        assertSteadyResources();
-    }
-
-    /**
-     * Check that the user definition in schema registry was not ruined
-     * @throws Exception
-     */
-    @Test
-    public void test211SchemaRegistryUntouched() throws Exception {
-        final String TEST_NAME="test211SchemaRegistryUntouched";
-        displayTestTitle(TEST_NAME);
-
-        assertUntouchedUserDefinition();
-        assertSteadyResources();
-    }
-
-    /**
-     * Modify jack, see if the schema still applies.
-     */
-    @Test
-    public void test213ModifiedUserJack() throws Exception {
-        final String TEST_NAME="test213ModifiedUserJack";
-        displayTestTitle(TEST_NAME);
-
-        // GIVEN
-        Task task = createTask(TEST_NAME);
-        OperationResult result = task.getResult();
-
-        modifyObjectReplaceProperty(UserType.class, USER_JACK_OID, UserType.F_PREFERRED_LANGUAGE, task, result, "en_PR");
-
-        // WHEN
-        displayWhen(TEST_NAME);
-        PrismObject<UserType> user = modelService.getObject(UserType.class, USER_JACK_OID, null, task, result);
-
-        // THEN
-        displayThen(TEST_NAME);
-        assertSuccess(result);
-
-        assertPropertyValues(user, UserType.F_ADDITIONAL_NAME, (propDef, name) -> {
-            assertNotNull("No definition for additionalName in user", propDef);
-            assertEquals("Wrong additionalName displayName", "Middle Name", propDef.getDisplayName());
-            assertTrue("additionalName not readable", propDef.canRead());
-        }, PrismTestUtil.createPolyString("Jackie"));
-
-        assertPropertyValues(user, UserType.F_COST_CENTER, (propDef, name) -> {
-            assertNotNull("No definition for costCenter in user", propDef);
-            assertEquals("Wrong costCenter displayOrder", (Integer)123, propDef.getDisplayOrder());
-            assertTrue("costCenter not readable", propDef.canRead());
-        },"G001"); // This is set by user template
-
-        assertPropertyValues(user, UserType.F_PREFERRED_LANGUAGE, (propDef, name) -> {
-            assertNotNull("No definition for preferredLanguage in user", propDef);
-            assertEquals("Wrong preferredLanguage displayName", "Language", propDef.getDisplayName());
-            assertTrue("preferredLanguage not readable", propDef.canRead());
-            PrismReferenceValue valueEnumerationRef = propDef.getValueEnumerationRef();
-            assertNotNull("No valueEnumerationRef for preferredLanguage", valueEnumerationRef);
-            assertEquals("Wrong valueEnumerationRef OID for preferredLanguage", LOOKUP_LANGUAGES_OID, valueEnumerationRef.getOid());
-        }, "en_PR");
-
-
-        assertContainer(user, UserType.F_CREDENTIALS, new Validator<PrismContainerDefinition<CredentialsType>>() {
-            @Override
-            public void validate(PrismContainerDefinition<CredentialsType> credentialsDef, String name)
-                    throws Exception {
-                assertNotNull("No definition for credentials in user", credentialsDef);
-                assertTrue("Credentials not readable", credentialsDef.canRead());
-            }
-
-        }, true);
-
-        assertProperty(user, ItemPath.create(UserType.F_CREDENTIALS, CredentialsType.F_PASSWORD, PasswordType.F_VALUE),
-                (Validator<PrismPropertyDefinition<String>>) (propDef, name) -> assertTrue("Password not readable", propDef.canRead()));
-
-        assertUntouchedUserDefinition();
-        assertSteadyResources();
-    }
-
-    @Test
-    public void test240EditSchemaReconciliationTask() throws Exception {
-        final String TEST_NAME="test240EditSchemaReconciliationTask";
-        displayTestTitle(TEST_NAME);
-
-        // GIVEN
-        PrismObjectDefinition<TaskType> taskDef = prismContext.getSchemaRegistry().findObjectDefinitionByCompileTimeClass(TaskType.class);
-        PrismObject<TaskType> task = taskDef.instantiate();
-        task.asObjectable()
-                .beginAssignment()
-                    .targetRef(ARCHETYPE_TASK_RECONCILIATION_OID, ArchetypeType.COMPLEX_TYPE);
-
-        display("Task before", task);
-
-        // WHEN
-        displayWhen(TEST_NAME);
-        PrismObjectDefinition<TaskType> editDef = getEditObjectDefinition(task);
-
-        // THEN
-        displayThen(TEST_NAME);
-
-        assertObjectDefinition(editDef)
-            .container(ObjectType.F_EXTENSION)
-                .assertSize(7)
-                .assertProperty(SchemaConstants.MODEL_EXTENSION_OBJECTCLASS)
-                .assertProperty(SchemaConstants.MODEL_EXTENSION_KIND)
-                .assertProperty(SchemaConstants.MODEL_EXTENSION_INTENT)
-                .assertProperty(SchemaConstants.MODEL_EXTENSION_OBJECT_QUERY)
-                .assertProperty(SchemaConstants.MODEL_EXTENSION_WORKER_THREADS)
-                .assertProperty(SchemaConstants.MODEL_EXTENSION_FINISH_OPERATIONS_ONLY)
-                .assertProperty(SchemaConstants.MODEL_EXTENSION_DRY_RUN);
-
-        assertSteadyResources();
-    }
-
-    @Test
-    public void test250EditSchemaRole() throws Exception {
-        final String TEST_NAME="test250EditSchemaRole";
-        displayTestTitle(TEST_NAME);
-
-        // GIVEN
-        Task task = createTask(TEST_NAME);
-        OperationResult result = task.getResult();
-
-        PrismObjectDefinition<RoleType> roleDef = prismContext.getSchemaRegistry().findObjectDefinitionByCompileTimeClass(RoleType.class);
-        PrismObject<RoleType> role = roleDef.instantiate();
-
-        // WHEN
-        displayWhen(TEST_NAME);
-        PrismObjectDefinition<RoleType> editDef = getEditObjectDefinition(role);
-
-        // THEN
-        displayThen(TEST_NAME);
-
-        // TODO
-        PrismPropertyDefinition requestableDef = editDef.findPropertyDefinition(RoleType.F_REQUESTABLE);
-        assertNotNull("No definition for requestable in role", requestableDef);
-        assertEquals("Wrong requestable displayName", "Can request", requestableDef.getDisplayName());
-
-        assertSteadyResources();
-    }
-
-    @Test
-    public void test260EditShadowSchemaKindIntent() throws Exception {
-        final String TEST_NAME="test260EditShadowSchemaKindIntent";
-        displayTestTitle(TEST_NAME);
-
-        // GIVEN
-        Task task = createTask(TEST_NAME);
-        OperationResult result = task.getResult();
-
-        ResourceShadowDiscriminator discr = new ResourceShadowDiscriminator(RESOURCE_DUMMY_OID, ShadowKindType.ACCOUNT, null, null, false);
-
-        // WHEN
-        displayWhen(TEST_NAME);
-        PrismObjectDefinition<ShadowType> editDef = modelInteractionService.getEditShadowDefinition(discr, AuthorizationPhaseType.REQUEST, task, result);
-
-        // THEN
-        displayThen(TEST_NAME);
-        assertSuccess(result);
-
-        PrismPropertyDefinition<PolyString> nameDef = editDef.findPropertyDefinition(ShadowType.F_NAME);
-        assertNotNull("No definition for name in shadow", nameDef);
-        assertEquals("Wrong shadow name displayName", "ObjectType.name", nameDef.getDisplayName());
-        assertTrue("additionalName not readable", nameDef.canRead());
-
-        PrismPropertyDefinition<Object> attrFullNameDef = editDef.findPropertyDefinition(dummyResourceCtl.getAttributeFullnamePath());
-        assertNotNull("No definition for fullname attribute in shadow", attrFullNameDef);
-        assertEquals("Wrong shadow fullname attribute displayName", "Full Name", attrFullNameDef.getDisplayName());
-        assertTrue("additionalName not readable", attrFullNameDef.canRead());
-
-        PrismContainerDefinition<Containerable> identifiersDef = editDef.findContainerDefinition(ItemPath.create(ShadowType.F_ASSOCIATION,
-                ShadowAssociationType.F_IDENTIFIERS));
-        StringBuilder message = new StringBuilder();
-        message.append("Wrong type for ").append(ShadowAssociationType.F_IDENTIFIERS)
-            .append(", expected ResourceAttributeContainerDefinition but was ")
-            .append(identifiersDef == null ? null : identifiersDef.getClass().getName())
-            .append("; ");
-        assertClassType(message.toString(), identifiersDef, ResourceAttributeContainerDefinition.class);
-
-
-        assertSteadyResources();
-    }
-
-    @Test
-    public void test261EditShadowSchemaObjectclass() throws Exception {
-        final String TEST_NAME="test261EditShadowSchemaObjectclass";
-        displayTestTitle(TEST_NAME);
-
-        // GIVEN
-        Task task = createTask(TEST_NAME);
-        OperationResult result = task.getResult();
-
-        ResourceShadowDiscriminator discr = new ResourceShadowDiscriminator(RESOURCE_DUMMY_OID, dummyResourceCtl.getAccountObjectClassQName());
-        IntegrationTestTools.display("Discr", discr);
-
-        // WHEN
-        displayWhen(TEST_NAME);
-        PrismObjectDefinition<ShadowType> editDef = modelInteractionService.getEditShadowDefinition(discr, AuthorizationPhaseType.REQUEST, task, result);
-
-        // THEN
-        displayThen(TEST_NAME);
-        assertSuccess(result);
-
-        PrismPropertyDefinition<PolyString> nameDef = editDef.findPropertyDefinition(ShadowType.F_NAME);
-        assertNotNull("No definition for name in shadow", nameDef);
-        assertEquals("Wrong shadow name displayName", "ObjectType.name", nameDef.getDisplayName());
-        assertTrue("additionalName not readable", nameDef.canRead());
-
-        PrismPropertyDefinition<Object> attrFullNameDef = editDef.findPropertyDefinition(dummyResourceCtl.getAttributeFullnamePath());
-        assertNotNull("No definition for fullname attribute in shadow", attrFullNameDef);
-        assertEquals("Wrong shadow fullname attribute displayName", "Full Name", attrFullNameDef.getDisplayName());
-        assertTrue("additionalName not readable", attrFullNameDef.canRead());
-
-        assertSteadyResources();
-    }
-
-    @Test
-    public void test263EditShadowSchemaEmpty() throws Exception {
-        final String TEST_NAME="test263EditShadowSchemaEmpty";
-        displayTestTitle(TEST_NAME);
-
-        // GIVEN
-        Task task = createTask(TEST_NAME);
-        OperationResult result = task.getResult();
-
-        ResourceShadowDiscriminator discr = new ResourceShadowDiscriminator(null, null);
-        IntegrationTestTools.display("Discr", discr);
-
-        // WHEN
-        displayWhen(TEST_NAME);
-        PrismObjectDefinition<ShadowType> editDef = modelInteractionService.getEditShadowDefinition(discr, AuthorizationPhaseType.REQUEST, task, result);
-
-        // THEN
-        displayThen(TEST_NAME);
-        assertSuccess(result);
-
-        PrismPropertyDefinition<PolyString> nameDef = editDef.findPropertyDefinition(ShadowType.F_NAME);
-        assertNotNull("No definition for name in shadow", nameDef);
-        assertEquals("Wrong shadow name displayName", "ObjectType.name", nameDef.getDisplayName());
-        assertTrue("additionalName not readable", nameDef.canRead());
-
-        PrismPropertyDefinition<Object> attrFullNameDef = editDef.findPropertyDefinition(dummyResourceCtl.getAttributeFullnamePath());
-        assertNull("Unexpected definition for fullname attribute in shadow", attrFullNameDef);
-
-        assertSteadyResources();
-    }
-
-    @Test
-    public void test265EditShadowSchemaNull() throws Exception {
-        final String TEST_NAME="test265EditShadowSchemaNull";
-        displayTestTitle(TEST_NAME);
-
-        // GIVEN
-        Task task = createTask(TEST_NAME);
-        OperationResult result = task.getResult();
-
-        // WHEN
-        displayWhen(TEST_NAME);
-        PrismObjectDefinition<ShadowType> editDef = modelInteractionService.getEditShadowDefinition(null, AuthorizationPhaseType.REQUEST, task, result);
-
-        // THEN
-        displayThen(TEST_NAME);
-        assertSuccess(result);
-
-        PrismPropertyDefinition<PolyString> nameDef = editDef.findPropertyDefinition(ShadowType.F_NAME);
-        assertNotNull("No definition for name in shadow", nameDef);
-        assertEquals("Wrong shadow name displayName", "ObjectType.name", nameDef.getDisplayName());
-        assertTrue("additionalName not readable", nameDef.canRead());
-
-        PrismPropertyDefinition<Object> attrFullNameDef = editDef.findPropertyDefinition(dummyResourceCtl.getAttributeFullnamePath());
-        assertNull("Unexpected definition for fullname attribute in shadow", attrFullNameDef);
-
-        assertSteadyResources();
-    }
-
-    /**
-     * MID-4660, MID-4491, MID-3581
-     */
-    @Test
-    public void test310CustomRelations() throws Exception {
-        final String TEST_NAME="test310CustomRelations";
-        displayTestTitle(TEST_NAME);
-
-        Task task = createTask(TEST_NAME);
-        OperationResult result = task.getResult();
-
-        // WHEN
-        displayWhen(TEST_NAME);
-        List<RelationDefinitionType> relations = modelInteractionService.getRelationDefinitions();
-
-        // THEN
-         displayThen(TEST_NAME);
-         display("Relations", relations);
-        assertRelationDef(relations, SchemaConstants.ORG_MANAGER, "RelationTypes.manager");
-        assertRelationDef(relations, SchemaConstants.ORG_OWNER, "Master");
-        assertRelationDef(relations, RELATION_PIRACY_CAPTAIN, "Captain");
-        assertEquals("Unexpected number of relation definitions", 8, relations.size());
-    }
-
-    /**
-     * Login as Otis. Otis has a restricted authorizations. Check that schema is presented accordingly to
-     * these limitations.
-     */
-    @Test
-    public void test800OtisEditSchemaUser() throws Exception {
-        final String TEST_NAME="test800OtisEditSchemaUser";
-        displayTestTitle(TEST_NAME);
-
-        // GIVEN
-        login(USER_OTIS_USERNAME);
-
-        Task task = createTask(TEST_NAME);
-        OperationResult result = task.getResult();
-
-        PrismObjectDefinition<UserType> userDef = prismContext.getSchemaRegistry().findObjectDefinitionByCompileTimeClass(UserType.class);
-        PrismObject<UserType> user = userDef.instantiate();
-
-        // WHEN
-        displayWhen(TEST_NAME);
-        PrismObjectDefinition<UserType> editDef = getEditObjectDefinition(user);
-        display("Otis edit schema", editDef);
-
-        // THEN
-        displayThen(TEST_NAME);
-
-        PrismPropertyDefinition<PolyString> nameDef = editDef.findPropertyDefinition(UserType.F_NAME);
-        assertNotNull("No definition for name in user", nameDef);
-        assertEquals("Wrong name displayName", "ObjectType.name", nameDef.getDisplayName());
-        assertTrue("name not readable", nameDef.canRead());
-        assertTrue("name is creatable", !nameDef.canAdd());
-        assertTrue("name is modifiable", !nameDef.canModify());
-
-        PrismPropertyDefinition<PolyString> additionalNameDef = editDef.findPropertyDefinition(UserType.F_ADDITIONAL_NAME);
-        assertNotNull("No definition for additionalName in user", additionalNameDef);
-        assertEquals("Wrong additionalName displayName", "Middle Name", additionalNameDef.getDisplayName());
-        assertTrue("additionalName is readable", !additionalNameDef.canRead());
-        assertTrue("additionalName is creatable", !additionalNameDef.canAdd());
-        assertTrue("additionalName not modifiable", additionalNameDef.canModify());
-
-        PrismPropertyDefinition<String> costCenterDef = editDef.findPropertyDefinition(UserType.F_COST_CENTER);
-        assertNotNull("No definition for costCenter in user", costCenterDef);
-        assertEquals("Wrong costCenter displayOrder", (Integer)123, costCenterDef.getDisplayOrder());
-        assertTrue("costCenter is readable", !costCenterDef.canRead());
-        assertTrue("costCenter is creatable", !costCenterDef.canAdd());
-        assertTrue("costCenter is modifiable", !costCenterDef.canModify());
-
-        PrismPropertyDefinition<String> preferredLanguageDef = editDef.findPropertyDefinition(UserType.F_PREFERRED_LANGUAGE);
-        assertNotNull("No definition for preferredLanguage in user", preferredLanguageDef);
-        assertEquals("Wrong preferredLanguage displayName", "Language", preferredLanguageDef.getDisplayName());
-        PrismReferenceValue valueEnumerationRef = preferredLanguageDef.getValueEnumerationRef();
-        assertNotNull("No valueEnumerationRef for preferredLanguage", valueEnumerationRef);
-        assertEquals("Wrong valueEnumerationRef OID for preferredLanguage", LOOKUP_LANGUAGES_OID, valueEnumerationRef.getOid());
-        assertTrue("preferredLanguage is readable", !preferredLanguageDef.canRead());
-        assertTrue("preferredLanguage is creatable", !preferredLanguageDef.canAdd());
-        assertTrue("preferredLanguage is modifiable", !preferredLanguageDef.canModify());
-
-        PrismContainerDefinition<CredentialsType> credentialsDef = editDef.findContainerDefinition(UserType.F_CREDENTIALS);
-        assertNotNull("No definition for credentials in user", credentialsDef);
-        assertTrue("Credentials is readable", !credentialsDef.canRead());
-        assertTrue("Credentials is creatable", !credentialsDef.canAdd());
-        assertTrue("Credentials is modifiable", !credentialsDef.canModify());
-
-        ItemPath passwdValPath = ItemPath.create(UserType.F_CREDENTIALS, CredentialsType.F_PASSWORD, PasswordType.F_VALUE);
-        PrismPropertyDefinition<ProtectedStringType> passwdValDef = editDef.findPropertyDefinition(passwdValPath);
-        assertNotNull("No definition for "+passwdValPath+" in user", passwdValDef);
-        assertTrue("Password is readable", !passwdValDef.canRead());
-        assertTrue("Password is creatable", !passwdValDef.canAdd());
-        assertTrue("Password is modifiable", !passwdValDef.canModify());
-
-        assertUntouchedUserDefinition();
-        assertSteadyResources();
-    }
-
-    @Test
-    public void test810OtisGetJack() throws Exception {
-        final String TEST_NAME="test810OtisGetJack";
-        displayTestTitle(TEST_NAME);
-
-        // GIVEN
-        login(USER_OTIS_USERNAME);
-
-        Task task = createTask(TEST_NAME);
-        OperationResult result = task.getResult();
-
-        // WHEN
-        displayWhen(TEST_NAME);
-        PrismObject<UserType> user = modelService.getObject(UserType.class, USER_JACK_OID, null, task, result);
-
-        // THEN
-        displayThen(TEST_NAME);
-        result.computeStatus();
-        TestUtil.assertSuccess(result);
-
-        assertPropertyValues(user, UserType.F_NAME, new Validator<PrismPropertyDefinition<PolyString>>() {
-            @Override
-            public void validate(PrismPropertyDefinition<PolyString> propDef, String name) throws Exception {
-                assertNotNull("No definition for name in user", propDef);
-                assertEquals("Wrong name displayName", "ObjectType.name", propDef.getDisplayName());
-                assertTrue(name+" not readable", propDef.canRead());
-                assertTrue(name+" is creatable", !propDef.canAdd());
-                assertTrue(name+" is modifiable", !propDef.canModify());
-            }
-        }, PrismTestUtil.createPolyString("jack"));
-
-        assertPropertyValues(user, UserType.F_DESCRIPTION, new Validator<PrismPropertyDefinition<String>>() {
-            @Override
-            public void validate(PrismPropertyDefinition<String> propDef, String name) throws Exception {
-                assertNotNull("No definition for description in user", propDef);
-                assertEquals("Wrong description displayName", "Comment", propDef.getDisplayName());
-                assertTrue(name+" not readable", propDef.canRead());
-                assertTrue(name+" is creatable", !propDef.canAdd());
-                assertTrue(name+" not modifiable", propDef.canModify());
-            }
-        }, "Where's the rum?");
-
-        assertPropertyValues(user, UserType.F_ADDITIONAL_NAME, new Validator<PrismPropertyDefinition<PolyString>>() {
-            @Override
-            public void validate(PrismPropertyDefinition<PolyString> propDef, String name) throws Exception {
-                assertNotNull("No definition for additionalName in user", propDef);
-                assertEquals("Wrong additionalName displayName", "Middle Name", propDef.getDisplayName());
-                assertTrue(name+" is readable", !propDef.canRead());
-                assertTrue(name+" is creatable", !propDef.canAdd());
-                assertTrue(name+" not modifiable", propDef.canModify());
-            }
-        });
-
-        assertPropertyValues(user, UserType.F_COST_CENTER, new Validator<PrismPropertyDefinition<String>>() {
-            @Override
-            public void validate(PrismPropertyDefinition<String> propDef, String name) throws Exception {
-                assertNotNull("No definition for costCenter in user", propDef);
-                assertEquals("Wrong costCenter displayOrder", (Integer)123, propDef.getDisplayOrder());
-                assertTrue(name+" is readable", !propDef.canRead());
-                assertTrue(name+" is creatable", !propDef.canAdd());
-                assertTrue(name+" is modifiable", !propDef.canModify());
-            }
-        });
-
-        assertPropertyValues(user, UserType.F_PREFERRED_LANGUAGE, new Validator<PrismPropertyDefinition<String>>() {
-            @Override
-            public void validate(PrismPropertyDefinition<String> propDef, String name) throws Exception {
-                assertNotNull("No definition for preferredLanguage in user", propDef);
-                assertEquals("Wrong preferredLanguage displayName", "Language", propDef.getDisplayName());
-                PrismReferenceValue valueEnumerationRef = propDef.getValueEnumerationRef();
-                assertNotNull("No valueEnumerationRef for preferredLanguage", valueEnumerationRef);
-                assertEquals("Wrong valueEnumerationRef OID for preferredLanguage", LOOKUP_LANGUAGES_OID, valueEnumerationRef.getOid());
-                assertTrue(name+" is readable", !propDef.canRead());
-                assertTrue(name+" is creatable", !propDef.canAdd());
-                assertTrue(name+" is modifiable", !propDef.canModify());
-            }
-        });
-
-        PrismAsserts.assertNoItem(user, UserType.F_CREDENTIALS);
-
-        assertUntouchedUserDefinition();
-        assertSteadyResources();
-    }
-
-    @Test
-    public void test820OtisSearchUsers() throws Exception {
-        final String TEST_NAME="test820OtisSearchUsers";
-        displayTestTitle(TEST_NAME);
-
-        // GIVEN
-        login(USER_OTIS_USERNAME);
-
-        Task task = createTask(TEST_NAME);
-        OperationResult result = task.getResult();
-
-        // WHEN
-        displayWhen(TEST_NAME);
-        SearchResultList<PrismObject<UserType>> users = modelService.searchObjects(UserType.class, null, null, task, result);
-
-        // THEN
-        displayThen(TEST_NAME);
-        result.computeStatus();
-        TestUtil.assertSuccess(result);
-
-        assertEquals("Unexepected number of users found", 7, users.size());
-
-        for (final PrismObject<UserType> user: users) {
-            assertProperty(user, UserType.F_NAME, new Validator<PrismPropertyDefinition<PolyString>>() {
-                @Override
-                public void validate(PrismPropertyDefinition<PolyString> propDef, String name) throws Exception {
-                    assertNotNull("No definition for name in user", propDef);
-                    assertEquals("Wrong name displayName", "ObjectType.name", propDef.getDisplayName());
-                    assertTrue(name+" of "+user+" not readable", propDef.canRead());
-                    assertTrue(name+" of "+user+" is creatable", !propDef.canAdd());
-                    assertTrue(name+" of "+user+" is modifiable", !propDef.canModify());
-                }
-            });
-            assertProperty(user, UserType.F_ADDITIONAL_NAME, new Validator<PrismPropertyDefinition<PolyString>>() {
-                @Override
-                public void validate(PrismPropertyDefinition<PolyString> propDef, String name) throws Exception {
-                    assertNotNull("No definition for additionalName in user", propDef);
-                    assertEquals("Wrong additionalName displayName", "Middle Name", propDef.getDisplayName());
-                    assertTrue(name+" of "+user+" is readable", !propDef.canRead());
-                    assertTrue(name+" of "+user+" is creatable", !propDef.canAdd());
-                    assertTrue(name+" of "+user+" not modifiable", propDef.canModify());
-                }
-            });
-            assertProperty(user, UserType.F_COST_CENTER, new Validator<PrismPropertyDefinition<String>>() {
-                @Override
-                public void validate(PrismPropertyDefinition<String> propDef, String name) throws Exception {
-                    assertNotNull("No definition for costCenter in user", propDef);
-                    assertEquals("Wrong costCenter displayOrder", (Integer)123, propDef.getDisplayOrder());
-                    assertTrue(name+" of "+user+" is readable", !propDef.canRead());
-                    assertTrue(name+" of "+user+" is creatable", !propDef.canAdd());
-                    assertTrue(name+" of "+user+" is modifiable", !propDef.canModify());
-                }
-            });
-
-            assertProperty(user, UserType.F_PREFERRED_LANGUAGE, new Validator<PrismPropertyDefinition<String>>() {
-                @Override
-                public void validate(PrismPropertyDefinition<String> propDef, String name) throws Exception {
-                    assertNotNull("No definition for preferredLanguage in user", propDef);
-                    assertEquals("Wrong preferredLanguage displayName", "Language", propDef.getDisplayName());
-                    PrismReferenceValue valueEnumerationRef = propDef.getValueEnumerationRef();
-                    assertNotNull("No valueEnumerationRef for preferredLanguage", valueEnumerationRef);
-                    assertEquals("Wrong valueEnumerationRef OID for preferredLanguage", LOOKUP_LANGUAGES_OID, valueEnumerationRef.getOid());
-                    assertTrue(name+" of "+user+" is readable", !propDef.canRead());
-                    assertTrue(name+" of "+user+" is creatable", !propDef.canAdd());
-                    assertTrue(name+" of "+user+" is modifiable", !propDef.canModify());
-                }
-            });
-
-            PrismAsserts.assertNoItem(user, UserType.F_CREDENTIALS);
-
-            assertUntouchedUserDefinition();
-        }
-
-    }
-
-
-    private <O extends ObjectType, T> void assertProperty(PrismObject<O> object, ItemPath path,
-            Validator<PrismPropertyDefinition<T>> validator) throws Exception {
-        assertPropertyValues(object, path, validator, (T[])null);
-    }
-
-    private <O extends ObjectType, T> void assertPropertyValues(PrismObject<O> object, ItemPath path,
-            Validator<PrismPropertyDefinition<T>> validator, T... expectedValues) throws Exception {
-        PrismProperty<T> prop = object.findProperty(path);
-        if (expectedValues == null) {
-            if (prop != null) {
-                PrismPropertyDefinition<T> propDef = prop.getDefinition();
-                assertNotNull("No definition in property "+path, propDef);
-                try {
-                    validator.validate(propDef, path.toString()+" (propDef) ");
-                } catch (Exception | Error e) {
-                    IntegrationTestTools.display("Wrong definition", propDef);
-                    throw e;
-                }
-            }
-        } else if (expectedValues.length == 0) {
-            assertNull("Unexpected property "+path+" in "+object+": "+prop, prop);
-        } else {
-            assertNotNull("No property "+path+" in "+object, prop);
-            PrismAsserts.assertPropertyValue(prop, expectedValues);
-            PrismPropertyDefinition<T> propDef = prop.getDefinition();
-            assertNotNull("No definition in property "+path, propDef);
-            try {
-                validator.validate(propDef, path.toString()+" (propDef) ");
-            } catch (Exception | Error e) {
-                IntegrationTestTools.display("Wrong definition", propDef);
-                throw e;
-            }
-        }
-
-        PrismPropertyDefinition<T> objPropDef = object.getDefinition().findPropertyDefinition(path);
-        assertNotNull("No definition of property "+path+" in object "+object, objPropDef);
-        try {
-            validator.validate(objPropDef, path.toString()+" (objectDef) ");
-        } catch (Exception | Error e) {
-            IntegrationTestTools.display("Wrong definition", objPropDef);
-            throw e;
-        }
-
-    }
-
-    private <O extends ObjectType, C extends Containerable> void assertContainer(PrismObject<O> object, ItemName contName,
-            Validator<PrismContainerDefinition<C>> validator, boolean valueExpected) throws Exception {
-        PrismContainer<C> container = object.findContainer(contName);
-        if (valueExpected) {
-            assertNotNull("No container "+contName+" in "+object, container);
-            PrismContainerDefinition<C> contDef = container.getDefinition();
-            assertNotNull("No definition in container "+contName, contDef);
-            validator.validate(contDef, contName.toString());
-        } else {
-            assertNull("Unexpected container "+contName+" in "+object+": "+container, container);
-        }
-
-        PrismContainerDefinition<C> objContDef = object.getDefinition().findContainerDefinition(contName);
-        assertNotNull("No definition of container "+contName+" in object "+object, objContDef);
-        validator.validate(objContDef, contName.toString());
-    }
-
-    private void assertUntouchedUserDefinition() {
-        // WHEN
-        PrismObjectDefinition<UserType> userDefinition = prismContext.getSchemaRegistry().findObjectDefinitionByCompileTimeClass(UserType.class);
-
-
-        // THEN
-
-        PrismPropertyDefinition<PolyString> descriptionDef = userDefinition.findPropertyDefinition(UserType.F_DESCRIPTION);
-        assertNotNull("No definition for description in user", descriptionDef);
-        assertEquals("Wrong description displayName", "ObjectType.description", descriptionDef.getDisplayName());
-        assertTrue("description not readable", descriptionDef.canRead());
-        assertTrue("description not creatable", descriptionDef.canAdd());
-        assertTrue("description not modifiable", descriptionDef.canModify());
-
-        PrismPropertyDefinition<PolyString> additionalNameDef = userDefinition.findPropertyDefinition(UserType.F_ADDITIONAL_NAME);
-        assertNotNull("No definition for additionalName in user", additionalNameDef);
-        assertEquals("Wrong additionalName displayName", "UserType.additionalName", additionalNameDef.getDisplayName());
-        assertTrue("additionalName not readable", additionalNameDef.canRead());
-        assertTrue("additionalName not creatable", additionalNameDef.canAdd());
-        assertTrue("additionalName not modifiable", additionalNameDef.canModify());
-
-        PrismPropertyDefinition<String> costCenterDef = userDefinition.findPropertyDefinition(UserType.F_COST_CENTER);
-        assertNotNull("No definition for costCenter in user", costCenterDef);
-        assertEquals("Wrong costCenter displayOrder", (Integer)420, costCenterDef.getDisplayOrder());
-        assertTrue("costCenter not readable", costCenterDef.canRead());
-        assertTrue("costCenter not creatable", costCenterDef.canAdd());
-        assertTrue("costCenter not modifiable", costCenterDef.canModify());
-        PrismReferenceValue valueEnumerationRef = costCenterDef.getValueEnumerationRef();
-        assertNull("valueEnumerationRef for costCente sneaked in", valueEnumerationRef);
-
-        PrismPropertyDefinition<String> preferredLanguageDef = userDefinition.findPropertyDefinition(UserType.F_PREFERRED_LANGUAGE);
-        assertNotNull("No definition for preferredLanguage in user", preferredLanguageDef);
-        assertEquals("Wrong preferredLanguage displayName", "FocusType.preferredLanguage", preferredLanguageDef.getDisplayName());
-        assertTrue("preferredLanguage not readable", preferredLanguageDef.canRead());
-        assertTrue("preferredLanguage not creatable", preferredLanguageDef.canAdd());
-        assertTrue("preferredLanguage not modifiable", preferredLanguageDef.canModify());
-        valueEnumerationRef = preferredLanguageDef.getValueEnumerationRef();
-        assertNotNull("valueEnumerationRef for preferredLanguage missing", valueEnumerationRef);
-        assertEquals("wrong OID in valueEnumerationRef for preferredLanguage missing",
-                SystemObjectsType.LOOKUP_LANGUAGES.value(), valueEnumerationRef.getOid());
-
-        PrismContainerDefinition<CredentialsType> credentialsDef = userDefinition.findContainerDefinition(UserType.F_CREDENTIALS);
-        assertNotNull("No definition for credentials in user", credentialsDef);
-        assertTrue("Credentials not readable", credentialsDef.canRead());
-        assertTrue("Credentials not creatable", credentialsDef.canAdd());
-        assertTrue("Credentials not modifiable", credentialsDef.canModify());
-
-        ItemPath passwdValPath = ItemPath.create(UserType.F_CREDENTIALS, CredentialsType.F_PASSWORD, PasswordType.F_VALUE);
-        PrismPropertyDefinition<ProtectedStringType> passwdValDef = userDefinition.findPropertyDefinition(passwdValPath);
-        assertNotNull("No definition for "+passwdValPath+" in user", passwdValDef);
-        assertTrue("Password not readable", passwdValDef.canRead());
-        assertTrue("Password not creatable", passwdValDef.canAdd());
-        assertTrue("Password not modifiable", passwdValDef.canModify());
-
-    }
-}
->>>>>>> 90079a35
+}